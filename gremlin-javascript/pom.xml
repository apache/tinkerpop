--- conflicted
+++ resolved
@@ -40,11 +40,7 @@
                 <plugin>
                     <groupId>com.github.eirslett</groupId>
                     <artifactId>frontend-maven-plugin</artifactId>
-<<<<<<< HEAD
-                    <version>1.12.0</version>
-=======
                     <version>1.12.1</version>
->>>>>>> b1702710
                 </plugin>
             </plugins>
         </pluginManagement>
