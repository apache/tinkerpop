--- conflicted
+++ resolved
@@ -163,15 +163,11 @@
 
     this._ws.addEventListener('open', this.#handleOpen);
     this._ws.addEventListener('error', this.#handleError);
-<<<<<<< HEAD
     // Only attach unexpected-response listener if WebSocket supports .on() method
     // Browser WebSocket does not have this event and .on() method
     if (this._ws && 'on' in this._ws) {
       // The following listener needs to use `.on` and `.off` because the `ws` package's addEventListener only accepts certain event types
       // Ref: https://github.com/websockets/ws/blob/8.16.0/lib/event-target.js#L202-L241
-=======
-    if (!useGlobalWebSocket) {
->>>>>>> 38594b92
       this._ws.on('unexpected-response', this.#handleUnexpectedResponse);
     }
     this._ws.addEventListener('message', this.#handleMessage);
@@ -427,11 +423,8 @@
     // Only remove unexpected-response listener for Node.js WebSocket (ws package)
     // Browser WebSocket does not have this event and .off() method
     if (this._ws && 'off' in this._ws) {
-<<<<<<< HEAD
       // The following listener needs to use `.on` and `.off` because the `ws` package's addEventListener only accepts certain event types
       // Ref: https://github.com/websockets/ws/blob/8.16.0/lib/event-target.js#L202-L241
-=======
->>>>>>> 38594b92
       this._ws.off('unexpected-response', this.#handleUnexpectedResponse);
     }
     this._ws.removeEventListener('message', this.#handleMessage);
