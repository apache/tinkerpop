/*
 *  Licensed to the Apache Software Foundation (ASF) under one
 *  or more contributor license agreements.  See the NOTICE file
 *  distributed with this work for additional information
 *  regarding copyright ownership.  The ASF licenses this file
 *  to you under the Apache License, Version 2.0 (the
 *  "License"); you may not use this file except in compliance
 *  with the License.  You may obtain a copy of the License at
 *
 *  http://www.apache.org/licenses/LICENSE-2.0
 *
 *  Unless required by applicable law or agreed to in writing,
 *  software distributed under the License is distributed on an
 *  "AS IS" BASIS, WITHOUT WARRANTIES OR CONDITIONS OF ANY
 *  KIND, either express or implied.  See the License for the
 *  specific language governing permissions and limitations
 *  under the License.
 */

/**
 * @author Igor Ostapenko
 */

import { ser_title, des_title, cbuf_title } from './utils.js';
import assert from 'assert';
import { enumSerializer } from '../../../lib/structure/io/binary/GraphBinary.js';
import { barrier, cardinality, column, direction, operator, order, pick, pop, scope, t, EnumValue } from '../../../lib/process/traversal.js';

const { from, concat } = Buffer;

describe('GraphBinary.EnumSerializer', () => {

  const types = [
<<<<<<< HEAD
    { name: 'Barrier',     code: from([0x13]), enum: barrier },
    { name: 'Cardinality', code: from([0x16]), enum: cardinality },
    { name: 'Column',      code: from([0x17]), enum: column },
    { name: 'Direction',   code: from([0x18]), enum: direction },
    { name: 'Operator',    code: from([0x19]), enum: operator },
    { name: 'Order',       code: from([0x1A]), enum: order },
    { name: 'Pick',        code: from([0x1B]), enum: pick },
    { name: 'Pop',         code: from([0x1C]), enum: pop },
    { name: 'Scope',       code: from([0x1F]), enum: scope },
    { name: 'T',           code: from([0x20]), enum: t },
=======
    { name: 'Barrier',     code: from([0x13]), enum: t.barrier },
    { name: 'Cardinality', code: from([0x16]), enum: t.cardinality },
    { name: 'Column',      code: from([0x17]), enum: t.column },
    { name: 'Direction',   code: from([0x18]), enum: t.direction },
    { name: 'N',           code: from([0x30]), enum: t.n },
    { name: 'Operator',    code: from([0x19]), enum: t.operator },
    { name: 'Order',       code: from([0x1A]), enum: t.order },
    { name: 'Pick',        code: from([0x1B]), enum: t.pick },
    { name: 'Pop',         code: from([0x1C]), enum: t.pop },
    { name: 'Scope',       code: from([0x1F]), enum: t.scope },
    { name: 'T',           code: from([0x20]), enum: t.t },
>>>>>>> ca58a971
  ];
  const value_flag = from([0x00]);

  const cases = [
    { v:undefined, fq:1, b:[0x01], av:null },
    { v:undefined, fq:0, b:[0x03,0x00, 0x00,0x00,0x00,0x00], av:'' },
    { v:null,      fq:1, b:[0x01] },
    { v:null,      fq:0, b:[0x03,0x00, 0x00,0x00,0x00,0x00], av:'' },

    // real cases of serialization covered by AnySerializer#serialize tests

    { des:1, err:/buffer is missing/,       fq:1, B:undefined },
    { des:1, err:/buffer is missing/,       fq:0, B:undefined },
    { des:1, err:/buffer is missing/,       fq:1, B:null },
    { des:1, err:/buffer is missing/,       fq:0, B:null },
    { des:1, err:/buffer is empty/,         fq:1, B:[] },
    { des:1, err:/buffer is empty/,         fq:0, B:[] },

    { des:1, err:/unexpected {type_code}/,  fq:1, B:[0x00] },
    { des:1, err:/unexpected {type_code}/,  fq:1, B:[0x01] },
    { des:1, err:/unexpected {type_code}/,  fq:1, B:[0x12] },
    { des:1, err:/unexpected {type_code}/,  fq:1, B:[0x14] },
    { des:1, err:/unexpected {type_code}/,  fq:1, B:[0x1D] },
    { des:1, err:/unexpected {type_code}/,  fq:1, B:[0x21] },
    { des:1, err:/unexpected {type_code}/,  fq:1, B:[0xFF] },

    { des:1, err:/{value_flag} is missing/, fq:1, b:[] },
    { des:1, err:/unexpected {value_flag}/, fq:1, b:[0x10] },
    { des:1, err:/unexpected {value_flag}/, fq:1, b:[0x02] },
    { des:1, err:/unexpected {value_flag}/, fq:1, b:[0x0F] },
    { des:1, err:/unexpected {value_flag}/, fq:1, b:[0xFF] },

    { des:1, err:/elementName: .*StringSerializer.* unexpected {value} length/, B:[0x03,0x00, 0x00,0x00,0x00] },
  ];

  describe('#serialize', () =>
    types.forEach((type) => describe(`${type.name}`, () =>
      cases
      .filter(({des}) => !des)
      .forEach(({ v, fq, b }, i) => it(ser_title({i,v}), () => {
        b = from(b);
        v = new EnumValue(type.name, v);

        // when fq is under control
        if (fq !== undefined) {
          if (fq)
            b = concat([ type.code, b ]);
          assert.deepEqual( enumSerializer.serialize(v, fq), b );
          return;
        }

        // generic case
        assert.deepEqual( enumSerializer.serialize(v, true),  concat([type.code, value_flag, b]) );
        assert.deepEqual( enumSerializer.serialize(v, false), concat([                       b]) );
      }))
    ))
  );

  describe('#deserialize', () => {
    types.forEach((type) => describe(`${type.name}`, () =>
      cases.forEach(({ v, fq, b, B, av, err }, i) => it(des_title({i,b}), () => {
        if (B)
          b = B;
        if (Array.isArray(b)) {
          b = from(b);
          if (fq && B === undefined)
            b = concat([ type.code, b ]);
        }

        // wrong binary
        if (err !== undefined) {
          if (fq !== undefined)
            assert.throws(() => enumSerializer.deserialize(b, fq), { message: err });
          else {
            assert.throws(() => enumSerializer.deserialize(concat([type.code, value_flag, b]), true),  { message: err });
            assert.throws(() => enumSerializer.deserialize(concat([                       b]), false), { message: err });
          }
          return;
        }

        if (av !== undefined)
          v = av;
        if (v !== undefined && v !== null)
          v = new EnumValue(type.name, v);
        const len = b.length;

        // when fq is under control
        if (fq !== undefined) {
          if (v && !fq)
            v.typeName = undefined;
          assert.deepStrictEqual( enumSerializer.deserialize(b, fq), {v,len} );
          return;
        }

        // generic case
        assert.deepStrictEqual( enumSerializer.deserialize(concat([type.code, value_flag, b]), true),  {v,len:len+2} );
        v.typeName = undefined;
        assert.deepStrictEqual( enumSerializer.deserialize(concat([                       b]), false), {v,len:len+0} );
      }))
    ));

    types.forEach(type =>
      Object.values(type.enum).forEach(e => it(`should return existing t.EnumValue(${e.typeName}, ${e.elementName}) instance`, () => {
        const b = enumSerializer.serialize(e);
        const r = enumSerializer.deserialize(b);
        assert.strictEqual(r.v, e);
      }))
    );
  });

  describe('#canBeUsedFor', () => {
    it('should error if type name is not supported', () => assert.throws(
      () => enumSerializer.canBeUsedFor(new EnumValue('UnknownType', 'asc')),
      { message: /typeName=UnknownType is not supported/ }
    ));

    // most of the cases are implicitly tested via AnySerializer.serialize() tests
    [
      { v: null,                        e: false },
      { v: undefined,                   e: false },
      { v: {},                          e: false },
      { v: new EnumValue('Barrier'),  e: true  },
    ].forEach(({ v, e }, i) => it(cbuf_title({i,v}), () =>
      assert.strictEqual( enumSerializer.canBeUsedFor(v), e )
    ));
  });

});<|MERGE_RESOLUTION|>--- conflicted
+++ resolved
@@ -24,14 +24,13 @@
 import { ser_title, des_title, cbuf_title } from './utils.js';
 import assert from 'assert';
 import { enumSerializer } from '../../../lib/structure/io/binary/GraphBinary.js';
-import { barrier, cardinality, column, direction, operator, order, pick, pop, scope, t, EnumValue } from '../../../lib/process/traversal.js';
+import { barrier, cardinality, column, direction, operator, order, pick, pop, scope, t, n, EnumValue } from '../../../lib/process/traversal.js';
 
 const { from, concat } = Buffer;
 
 describe('GraphBinary.EnumSerializer', () => {
 
   const types = [
-<<<<<<< HEAD
     { name: 'Barrier',     code: from([0x13]), enum: barrier },
     { name: 'Cardinality', code: from([0x16]), enum: cardinality },
     { name: 'Column',      code: from([0x17]), enum: column },
@@ -42,19 +41,7 @@
     { name: 'Pop',         code: from([0x1C]), enum: pop },
     { name: 'Scope',       code: from([0x1F]), enum: scope },
     { name: 'T',           code: from([0x20]), enum: t },
-=======
-    { name: 'Barrier',     code: from([0x13]), enum: t.barrier },
-    { name: 'Cardinality', code: from([0x16]), enum: t.cardinality },
-    { name: 'Column',      code: from([0x17]), enum: t.column },
-    { name: 'Direction',   code: from([0x18]), enum: t.direction },
-    { name: 'N',           code: from([0x30]), enum: t.n },
-    { name: 'Operator',    code: from([0x19]), enum: t.operator },
-    { name: 'Order',       code: from([0x1A]), enum: t.order },
-    { name: 'Pick',        code: from([0x1B]), enum: t.pick },
-    { name: 'Pop',         code: from([0x1C]), enum: t.pop },
-    { name: 'Scope',       code: from([0x1F]), enum: t.scope },
-    { name: 'T',           code: from([0x20]), enum: t.t },
->>>>>>> ca58a971
+    { name: 'N',           code: from([0x30]), enum: n },
   ];
   const value_flag = from([0x00]);
 
