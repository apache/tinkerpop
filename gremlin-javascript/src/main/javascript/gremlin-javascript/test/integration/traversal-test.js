/*
 *  Licensed to the Apache Software Foundation (ASF) under one
 *  or more contributor license agreements.  See the NOTICE file
 *  distributed with this work for additional information
 *  regarding copyright ownership.  The ASF licenses this file
 *  to you under the Apache License, Version 2.0 (the
 *  "License"); you may not use this file except in compliance
 *  with the License.  You may obtain a copy of the License at
 *
 *  http://www.apache.org/licenses/LICENSE-2.0
 *
 *  Unless required by applicable law or agreed to in writing,
 *  software distributed under the License is distributed on an
 *  "AS IS" BASIS, WITHOUT WARRANTIES OR CONDITIONS OF ANY
 *  KIND, either express or implied.  See the License for the
 *  specific language governing permissions and limitations
 *  under the License.
 */

/**
 * @author Jorge Bay Gondra
 */

<<<<<<< HEAD
import assert from 'assert';
import { AssertionError } from 'assert';
import {Edge, Vertex, VertexProperty} from '../../lib/structure/graph.js';
import anon from '../../lib/process/anonymous-traversal.js';
import { GraphTraversalSource, GraphTraversal, statics } from '../../lib/process/graph-traversal.js';
import { SubgraphStrategy, ReadOnlyStrategy, SeedStrategy, ReservedKeysVerificationStrategy, EdgeLabelVerificationStrategy } from '../../lib/process/traversal-strategy.js';
import Bytecode from '../../lib/process/bytecode.js';
import { getConnection, getDriverRemoteConnection } from '../helper.js';
=======
const Mocha = require('mocha');
const assert = require('assert');
const { AssertionError } = require('assert');
const DriverRemoteConnection = require('../../lib/driver/driver-remote-connection');
const { Vertex, Edge, VertexProperty} = require('../../lib/structure/graph');
const { traversal } = require('../../lib/process/anonymous-traversal');
const { GraphTraversalSource, GraphTraversal, statics } = require('../../lib/process/graph-traversal');
const { SubgraphStrategy, ReadOnlyStrategy, SeedStrategy, HaltedTraverserStrategy, FilterRankingStrategy,
        OptionsStrategy, ReservedKeysVerificationStrategy, EdgeLabelVerificationStrategy } = require('../../lib/process/traversal-strategy');
const Bytecode = require('../../lib/process/bytecode');
const helper = require('../helper');
const {getDriverRemoteConnectionGraphSON} = require("../helper");
>>>>>>> 40301729
const __ = statics;

let connection;
let txConnection;

class SocialTraversal extends GraphTraversal {
  constructor(graph, traversalStrategies, bytecode) {
    super(graph, traversalStrategies, bytecode);
  }

  aged(age) {
    return this.has('person', 'age', age);
  }
}

class SocialTraversalSource extends GraphTraversalSource {
  constructor(graph, traversalStrategies, bytecode) {
    super(graph, traversalStrategies, bytecode, SocialTraversalSource, SocialTraversal);
  }

  person(name) {
    return this.V().has('person', 'name', name);
  }
}

function anonymous() {
  return new SocialTraversal(null, null, new Bytecode());
}

function aged(age) {
  return anonymous().aged(age);
}

describe('Traversal', function () {
  before(function () {
    connection = getConnection('gmodern');
    return connection.open();
  });
  after(function () {
    return connection.close();
  });
  describe("#construct", function () {
    it('should not hang if server not present', function() {
      const g = anon.traversal().with_(getDriverRemoteConnection('ws://localhost:9998/gremlin', {traversalSource: 'g'}));
      return g.V().toList().then(function() {
        assert.fail("there is no server so an error should have occurred");
      }).catch(function(err) {
        if (err instanceof AssertionError) throw err;
        assert.strictEqual(err.code, "ECONNREFUSED");
      });
    });
  });
  describe('#toList()', function () {
    it('should submit the traversal and return a list', function () {
      var g = anon.traversal().with_(connection);
      return g.V().toList().then(function (list) {
        assert.ok(list);
        assert.strictEqual(list.length, 6);
        list.forEach(v => assert.ok(v instanceof Vertex));
      });
    });
  });
  describe('#clone()', function () {
    it('should reset a traversal when cloned', function () {
      var g = anon.traversal().with_(connection);
      var t = g.V().count();
      return t.next().then(function (item1) {
        assert.ok(item1);
        assert.strictEqual(item1.value, 6);
        t.clone().next().then(function (item2) {
          assert.ok(item2);
          assert.strictEqual(item2.value, 6);
        });
      });
    });
  });
  describe('#next()', function () {
    it('should submit the traversal and return an iterator', function () {
      var g = anon.traversal().with_(connection);
      var t = g.V().count();
      return t.hasNext()
        .then(function (more) {
          assert.ok(more);
          assert.strictEqual(more, true);
          return t.next();
        }).then(function (item) {
          assert.strictEqual(item.done, false);
          assert.strictEqual(typeof item.value, 'number');
          return t.next();
        }).then(function (item) {
          assert.ok(item);
          assert.strictEqual(item.done, true);
          assert.strictEqual(item.value, null);
        });
    });
  });
  describe('#materializeProperties()', function () {
    it('should skip vertex properties when tokens is set', function () {
      var g = anon.traversal().with_(connection);
      return g.with_("materializeProperties", "tokens").V().toList().then(function (list) {
        assert.ok(list);
        assert.strictEqual(list.length, 6);
        list.forEach(v => assert.ok(v instanceof Vertex));
        list.forEach(v => assert.ok(v.properties === undefined || v.properties.length === 0));
      });
    });
    it('should skip edge properties when tokens is set', function () {
      var g = anon.traversal().with_(connection);
      return g.with_("materializeProperties", "tokens").E().toList().then(function (list) {
        assert.ok(list);
        assert.strictEqual(list.length, 6);
        list.forEach(e => assert.ok(e instanceof Edge));
        // due to the way edge is constructed, edge properties will be {} or []
        list.forEach(e => assert.strictEqual(Object.keys(e.properties).length, 0));
      });
    });
    it('should skip vertex property properties when tokens is set', function () {
      var g = anon.traversal().with_(connection);
      return g.with_("materializeProperties", "tokens").V().properties().toList().then(function (list) {
        assert.ok(list);
        assert.strictEqual(list.length, 12);
        list.forEach(vp => assert.ok(vp instanceof VertexProperty));
        list.forEach(vp => assert.ok(vp.properties === undefined || vp.properties.length === 0));
      });
    });
  });
  describe('lambdas', function() {
    it('should handle 1-arg lambdas', function() {
      const g = anon.traversal().with_(connection);
      return g.V().has('person','name','marko').values('name').map(() => "it.get()[1]").toList().then(function (s) {
        assert.ok(s);
        assert.strictEqual(s[0], 'a');
      })
    });
  });
  describe('dsl', function() {
    it('should expose DSL methods', function() {
      const g = anon.traversal(SocialTraversalSource).with_(connection);
      return g.person('marko').aged(29).values('name').toList().then(function (list) {
          assert.ok(list);
          assert.strictEqual(list.length, 1);
          assert.strictEqual(list[0], 'marko');
        });
    });

    it('should expose anonymous DSL methods', function() {
      const g = anon.traversal(SocialTraversalSource).with_(connection);
      return g.person('marko').filter(aged(29)).values('name').toList().then(function (list) {
        assert.ok(list);
        assert.strictEqual(list.length, 1);
        assert.strictEqual(list[0], 'marko');
      });
    });
  });
  describe("more complex traversals", function() {
    it('should return paths of value maps', function() {
      const g = anon.traversal().with_(connection);
      return g.V(1).out().order().in_().order().limit(1).path().by(__.valueMap('name')).toList().then(function (list) {
        assert.ok(list);
        assert.strictEqual(list.length, 1);
        assert.strictEqual(list[0].objects[0].get('name')[0], "marko");
        assert.strictEqual(list[0].objects[1].get('name')[0], "vadas");
        assert.strictEqual(list[0].objects[2].get('name')[0], "marko");
      });
    });
  });
  describe("should allow TraversalStrategy definition", function() {
    it('should allow SubgraphStrategy', function() {
      const g = anon.traversal().with_(connection).withStrategies(
          new SubgraphStrategy({vertices:__.hasLabel("person"), edges:__.hasLabel("created")}));
      g.V().count().next().then(function (item1) {
        assert.ok(item1);
        assert.strictEqual(item1.value, 4);
      }, (err) => assert.fail("tanked: " + err));
      g.E().count().next().then(function (item1) {
        assert.ok(item1);
        assert.strictEqual(item1.value, 0);
      }, (err) => assert.fail("tanked: " + err));
      g.V().label().dedup().count().next().then(function (item1) {
        assert.ok(item1);
        assert.strictEqual(item1.value, 1);
      }, (err) => assert.fail("tanked: " + err));
      g.V().label().dedup().next().then(function (item1) {
        assert.ok(item1);
        assert.strictEqual(item1.value, "person");
      }, (err) => assert.fail("tanked: " + err));
    });
    it('should allow ReadOnlyStrategy', function() {
      const g = anon.traversal().with_(connection).withStrategies(new ReadOnlyStrategy());
      return g.addV().iterate().then(() => assert.fail("should have tanked"), (err) => assert.ok(err));
    });
    it('should allow OptionsStrategy', function() {
      const g = traversal().with_(connection).withStrategies(new OptionsStrategy());
      return g.V().count().next().then(function (item1) {
        assert.ok(item1);
        assert.strictEqual(item1.value, 6);
      });
    });
    it('should allow ReservedKeysVerificationStrategy', function() {
<<<<<<< HEAD
      const g = anon.traversal().with_(connection).withStrategies(new ReservedKeysVerificationStrategy(false, true));
      return g.addV().property("id", "please-don't-use-id").iterate().then(() => assert.fail("should have tanked"), (err) => assert.ok(err));
    });
    it('should allow EdgeLabelVerificationStrategy', function() {
      const g = anon.traversal().with_(connection).withStrategies(new EdgeLabelVerificationStrategy(false, true));
=======
      const g = traversal().with_(connection).withStrategies(new ReservedKeysVerificationStrategy({logWarnings: false, throwException: true}));
      return g.addV().property("id", "please-don't-use-id").iterate().then(() => assert.fail("should have tanked"), (err) => assert.ok(err));
    });
    it('should allow EdgeLabelVerificationStrategy', function() {
      const g = traversal().with_(connection).withStrategies(new EdgeLabelVerificationStrategy({logWarnings: false, throwException: true}));
>>>>>>> 40301729
      g.V().outE("created", "knows").count().next().then(function (item1) {
        assert.ok(item1);
        assert.strictEqual(item1.value, 6);
      });
      return g.V().out().iterate().then(() => assert.fail("should have tanked"), (err) => assert.strictEqual(err.statusCode, 500));
    });
    it('should allow with_(evaluationTimeout,10)', function() {
      const g = anon.traversal().with_(connection).with_('x').with_('evaluationTimeout', 10);
      return g.V().repeat(__.both()).iterate().then(() => assert.fail("should have tanked"), (err) => assert.strictEqual(err.statusCode, 598));
    });
    it('should allow SeedStrategy', function () {
      const g = anon.traversal().with_(connection).withStrategies(new SeedStrategy({seed: 999999}));
      return g.V().coin(0.4).count().next().then(function (item1) {
        assert.ok(item1);
        assert.strictEqual(item1.value, 1);
      }, (err) => assert.fail("tanked: " + err));
    });
    it('should allow without HaltedTraverserStrategy', function() {
      const c = helper.getDriverRemoteConnectionGraphSON( 'gmodern');
      const g = traversal().with_(c).withoutStrategies(HaltedTraverserStrategy);
      return g.V().count().next().then(function (item1) {
        assert.ok(item1);
        assert.strictEqual(item1.value, 6);
        c.close();
      });
    });
    it('should allow with FilterRankingStrategy', function() {
      const c = helper.getDriverRemoteConnectionGraphSON( 'gmodern');
      const g = traversal().with_(c).withStrategies(new FilterRankingStrategy());
      return g.V().out().order().dedup().count().next().then(function (item1) {
        assert.ok(item1);
        assert.strictEqual(item1.value, 4);
        c.close();
      });
    });
  });
  describe("should handle tx errors if graph not support tx", function() {
    it('should throw exception on commit if graph not support tx', async function() {
      const g = anon.traversal().withRemote(connection);
      const tx = g.tx();
      const gtx = tx.begin();
      const result = await g.V().count().next();
      assert.strictEqual(6, result.value);
      try {
        await tx.commit();
        assert.fail("should throw error");
      } catch (err) {
        assert.strictEqual("Server error: Graph does not support transactions (500)", err.message);
      }
    });
    it('should throw exception on rollback if graph not support tx', async function() {
      const g = anon.traversal().withRemote(connection);
      const tx = g.tx();
      tx.begin();
      try {
        await tx.rollback();
        assert.fail("should throw error");
      } catch (err) {
        assert.strictEqual("Server error: Graph does not support transactions (500)", err.message);
      }
    });
  });
  describe('support remote transactions - commit', function() {
    before(function () {
      txConnection = getConnection('gtx');
      return txConnection.open();
    });
    after(function () {
      const g = anon.traversal().with_(txConnection);
      return g.V().drop().iterate().then(() => {
        return txConnection.close()
      });
    });
    it('should commit a simple transaction', async function () {
      const g = anon.traversal().with_(txConnection);
      const tx = g.tx();
      const gtx = tx.begin();
      await Promise.all([
        gtx.addV("person").property("name", "jorge").iterate(),
        gtx.addV("person").property("name", "josh").iterate()
      ]);

      let r = await gtx.V().count().next();
      // assert within the transaction....
      assert.ok(r);
      assert.strictEqual(r.value, 2);

      // now commit changes to test outside of the transaction
      await tx.commit();

      r = await g.V().count().next();
      assert.ok(r);
      assert.strictEqual(r.value, 2);
      // connection closing async, so need to wait
      while (tx._sessionBasedConnection.isOpen) {
        await new Promise(resolve => setTimeout(resolve, 10));
      }
      assert.ok(!tx._sessionBasedConnection.isOpen);
    });
  });
  describe('support remote transactions - rollback', function() {
    before(function () {

      txConnection = getConnection('gtx');
      return txConnection.open();
    });
    after(function () {
      const g = anon.traversal().with_(txConnection);
      return g.V().drop().iterate().then(() => {
        return txConnection.close()
      });
    });
    it('should rollback a simple transaction', async function() {
      const g = anon.traversal().with_(txConnection);
      const tx = g.tx();
      const gtx = tx.begin();
      await Promise.all([
        gtx.addV("person").property("name", "jorge").iterate(),
        gtx.addV("person").property("name", "josh").iterate()
      ]);

      let r = await gtx.V().count().next();
      // assert within the transaction....
      assert.ok(r);
      assert.strictEqual(r.value, 2);

      // now rollback changes to test outside of the transaction
      await tx.rollback();

      r = await g.V().count().next();
      assert.ok(r);
      assert.strictEqual(r.value, 0);
      // connection closing async, so need to wait
      while (tx._sessionBasedConnection.isOpen) {
        await new Promise(resolve => setTimeout(resolve, 10));
      }
      assert.ok(!tx._sessionBasedConnection.isOpen);
    });
  });
});<|MERGE_RESOLUTION|>--- conflicted
+++ resolved
@@ -21,29 +21,16 @@
  * @author Jorge Bay Gondra
  */
 
-<<<<<<< HEAD
 import assert from 'assert';
 import { AssertionError } from 'assert';
 import {Edge, Vertex, VertexProperty} from '../../lib/structure/graph.js';
 import anon from '../../lib/process/anonymous-traversal.js';
 import { GraphTraversalSource, GraphTraversal, statics } from '../../lib/process/graph-traversal.js';
-import { SubgraphStrategy, ReadOnlyStrategy, SeedStrategy, ReservedKeysVerificationStrategy, EdgeLabelVerificationStrategy } from '../../lib/process/traversal-strategy.js';
+import { SubgraphStrategy, ReadOnlyStrategy, SeedStrategy,HaltedTraverserStrategy, FilterRankingStrategy,
+        OptionsStrategy, ReservedKeysVerificationStrategy, EdgeLabelVerificationStrategy } from '../../lib/process/traversal-strategy.js';
 import Bytecode from '../../lib/process/bytecode.js';
 import { getConnection, getDriverRemoteConnection } from '../helper.js';
-=======
-const Mocha = require('mocha');
-const assert = require('assert');
-const { AssertionError } = require('assert');
-const DriverRemoteConnection = require('../../lib/driver/driver-remote-connection');
-const { Vertex, Edge, VertexProperty} = require('../../lib/structure/graph');
-const { traversal } = require('../../lib/process/anonymous-traversal');
-const { GraphTraversalSource, GraphTraversal, statics } = require('../../lib/process/graph-traversal');
-const { SubgraphStrategy, ReadOnlyStrategy, SeedStrategy, HaltedTraverserStrategy, FilterRankingStrategy,
-        OptionsStrategy, ReservedKeysVerificationStrategy, EdgeLabelVerificationStrategy } = require('../../lib/process/traversal-strategy');
-const Bytecode = require('../../lib/process/bytecode');
-const helper = require('../helper');
 const {getDriverRemoteConnectionGraphSON} = require("../helper");
->>>>>>> 40301729
 const __ = statics;
 
 let connection;
@@ -243,19 +230,11 @@
       });
     });
     it('should allow ReservedKeysVerificationStrategy', function() {
-<<<<<<< HEAD
-      const g = anon.traversal().with_(connection).withStrategies(new ReservedKeysVerificationStrategy(false, true));
+      const g = anon.traversal().with_(connection).withStrategies(new ReservedKeysVerificationStrategy({logWarnings: false, throwException: true}));
       return g.addV().property("id", "please-don't-use-id").iterate().then(() => assert.fail("should have tanked"), (err) => assert.ok(err));
     });
     it('should allow EdgeLabelVerificationStrategy', function() {
-      const g = anon.traversal().with_(connection).withStrategies(new EdgeLabelVerificationStrategy(false, true));
-=======
-      const g = traversal().with_(connection).withStrategies(new ReservedKeysVerificationStrategy({logWarnings: false, throwException: true}));
-      return g.addV().property("id", "please-don't-use-id").iterate().then(() => assert.fail("should have tanked"), (err) => assert.ok(err));
-    });
-    it('should allow EdgeLabelVerificationStrategy', function() {
-      const g = traversal().with_(connection).withStrategies(new EdgeLabelVerificationStrategy({logWarnings: false, throwException: true}));
->>>>>>> 40301729
+      const g = anon.traversal().with_(connection).withStrategies(new EdgeLabelVerificationStrategy({logWarnings: false, throwException: true}));
       g.V().outE("created", "knows").count().next().then(function (item1) {
         assert.ok(item1);
         assert.strictEqual(item1.value, 6);
