--- conflicted
+++ resolved
@@ -27,12 +27,8 @@
 
 describe('Client', function () {
   before(function () {
-<<<<<<< HEAD
     client = getClient('gmodern');
-=======
-    client = helper.getClient('gmodern');
     clientCrew = helper.getClient('gcrew')
->>>>>>> 19b66a6f
     return client.open();
   });
   after(function () {
@@ -120,12 +116,8 @@
           assert.ok(result);
           assert.strictEqual(result.length, 1);
           const vertex = result.first();
-<<<<<<< HEAD
           assert.ok(vertex instanceof Vertex);
-=======
-          assert.ok(vertex instanceof graphModule.Vertex);
           // if/then until TINKERPOP-3186
->>>>>>> 19b66a6f
           let age, name
           if (vertex.properties instanceof Array) {
             const ageProps = vertex.properties.filter(p => p.key === 'age');
