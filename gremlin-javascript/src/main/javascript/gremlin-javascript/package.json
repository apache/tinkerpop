--- conflicted
+++ resolved
@@ -14,11 +14,7 @@
   ],
   "license": "Apache-2.0",
   "dependencies": {
-<<<<<<< HEAD
-    "ws": "^8.8.1"
-=======
     "ws": "^8.11.0"
->>>>>>> 38981011
   },
   "devDependencies": {
     "chai": "~4.3.6",
