{
  "name": "gremlin",
  "version": "3.6.2-alpha1",
  "description": "JavaScript Gremlin Language Variant",
  "author": "Apache TinkerPop team",
  "keywords": [
    "graph",
    "gremlin",
    "tinkerpop",
    "connection",
    "glv",
    "driver",
    "graphdb"
  ],
  "license": "Apache-2.0",
  "dependencies": {
    "ws": "^6.2.2"
  },
  "devDependencies": {
<<<<<<< HEAD
    "chai": "~4.1.2",
=======
    "chai": "~4.3.6",
>>>>>>> 0e817389
    "chai-string": "~1.5.0",
    "colors": "1.4.0",
    "cross-env": "^7.0.3",
    "cucumber": "~6.0.7",
    "eslint": "^7.32.0",
    "eslint-config-prettier": "^8.5.0",
    "eslint-plugin-prettier": "^4.0.0",
<<<<<<< HEAD
    "grunt": "^1.4.1",
    "grunt-cli": "~1.3.2",
    "grunt-jsdoc": "~2.4.1",
    "mocha": "^9.2.2",
    "prettier": "^2.5.1"
=======
    "grunt": "^1.5.3",
    "grunt-cli": "~1.4.3",
    "grunt-jsdoc": "~2.4.1",
    "mocha": "^9.2.2",
    "prettier": "^2.7.1"
>>>>>>> 0e817389
  },
  "repository": {
    "type": "git",
    "url": "https://github.com/apache/tinkerpop.git"
  },
  "homepage": "https://tinkerpop.apache.org/",
  "bugs": {
    "url": "https://issues.apache.org/jira/browse/TINKERPOP"
  },
  "scripts": {
    "test": "npm run unit-test && npm run integration-test",
    "unit-test": "mocha test/unit/*",
    "integration-test": "npm run integration-test-graphson30 && npm run integration-test-graphbinary",
    "integration-test-graphson30": "cross-env CLIENT_MIMETYPE='application/vnd.gremlin-v3.0+json' ./node_modules/mocha/bin/mocha test/integration -t 5000",
    "integration-test-graphbinary": "cross-env CLIENT_MIMETYPE='application/vnd.graphbinary-v1.0' ./node_modules/mocha/bin/mocha test/integration -t 5000",
    "TODO": "# test other mime types like graphbinary stringd",
    "features": "npm run features-graphson30 && npm run features-graphbinary",
    "features-graphson30": "cross-env CLIENT_MIMETYPE='application/vnd.gremlin-v3.0+json' cucumber-js --require test/cucumber ../../../../../gremlin-test/features/",
    "features-graphbinary": "cross-env CLIENT_MIMETYPE='application/vnd.graphbinary-v1.0' cucumber-js --require test/cucumber ../../../../../gremlin-test/features/",
    "lint": "eslint --ext .js ."
  },
  "engines": {
    "node": ">=10"
  }
}<|MERGE_RESOLUTION|>--- conflicted
+++ resolved
@@ -17,11 +17,7 @@
     "ws": "^6.2.2"
   },
   "devDependencies": {
-<<<<<<< HEAD
-    "chai": "~4.1.2",
-=======
     "chai": "~4.3.6",
->>>>>>> 0e817389
     "chai-string": "~1.5.0",
     "colors": "1.4.0",
     "cross-env": "^7.0.3",
@@ -29,19 +25,11 @@
     "eslint": "^7.32.0",
     "eslint-config-prettier": "^8.5.0",
     "eslint-plugin-prettier": "^4.0.0",
-<<<<<<< HEAD
-    "grunt": "^1.4.1",
-    "grunt-cli": "~1.3.2",
-    "grunt-jsdoc": "~2.4.1",
-    "mocha": "^9.2.2",
-    "prettier": "^2.5.1"
-=======
     "grunt": "^1.5.3",
     "grunt-cli": "~1.4.3",
     "grunt-jsdoc": "~2.4.1",
     "mocha": "^9.2.2",
     "prettier": "^2.7.1"
->>>>>>> 0e817389
   },
   "repository": {
     "type": "git",
