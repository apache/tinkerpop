{
  "name": "gremlin",
  "version": "3.5.4-alpha1",
  "description": "JavaScript Gremlin Language Variant",
  "author": "Apache TinkerPop team",
  "keywords": [
    "graph",
    "gremlin",
    "tinkerpop",
    "connection",
    "glv",
    "driver",
    "graphdb"
  ],
  "license": "Apache-2.0",
  "dependencies": {
    "ws": "^6.2.2"
  },
  "devDependencies": {
    "chai": "~4.3.6",
    "colors": "1.4.0",
    "cucumber": "~4.2.1",
    "eslint": "^7.32.0",
    "eslint-config-prettier": "^8.5.0",
    "eslint-plugin-prettier": "^4.0.0",
    "grunt": "^1.4.1",
    "grunt-cli": "~1.4.3",
    "grunt-jsdoc": "~2.4.1",
    "mocha": "^9.2.2",
    "prettier": "^2.6.2"
  },
  "repository": {
    "type": "git",
    "url": "https://github.com/apache/tinkerpop.git"
  },
  "homepage": "https://tinkerpop.apache.org/",
  "bugs": {
    "url": "https://issues.apache.org/jira/browse/TINKERPOP"
  },
  "scripts": {
<<<<<<< HEAD
    "test": "mocha test/unit test/integration -t 5000",
    "features": "cucumber-js --require test/cucumber ../../../../../gremlin-test/features/",
    "unit-test": "mocha test/unit",
=======
    "test": "npm run unit-test && npm run integration-test",
    "unit-test": "./node_modules/mocha/bin/mocha test/unit/*",
    "integration-test": "npm run integration-test-graphson30 && npm run integration-test-graphbinary",
    "integration-test-graphson30": "env CLIENT_MIMETYPE='application/vnd.gremlin-v3.0+json' ./node_modules/mocha/bin/mocha test/integration -t 5000",
    "integration-test-graphbinary": "env CLIENT_MIMETYPE='application/vnd.graphbinary-v1.0' ./node_modules/mocha/bin/mocha test/integration -t 5000",
    "TODO": "# test other mime types like graphbinary stringd",
    "features": "npm run features-graphson30 && npm run features-graphbinary",
    "features-graphson30": "env CLIENT_MIMETYPE='application/vnd.gremlin-v3.0+json' ./node_modules/.bin/cucumber-js --require test/cucumber ../../../../../gremlin-test/features/",
    "features-graphbinary": "env CLIENT_MIMETYPE='application/vnd.graphbinary-v1.0' ./node_modules/.bin/cucumber-js --require test/cucumber ../../../../../gremlin-test/features/",
>>>>>>> 38a3bd76
    "lint": "eslint --ext .js ."
  },
  "engines": {
    "node": ">=10"
  }
}<|MERGE_RESOLUTION|>--- conflicted
+++ resolved
@@ -38,11 +38,6 @@
     "url": "https://issues.apache.org/jira/browse/TINKERPOP"
   },
   "scripts": {
-<<<<<<< HEAD
-    "test": "mocha test/unit test/integration -t 5000",
-    "features": "cucumber-js --require test/cucumber ../../../../../gremlin-test/features/",
-    "unit-test": "mocha test/unit",
-=======
     "test": "npm run unit-test && npm run integration-test",
     "unit-test": "./node_modules/mocha/bin/mocha test/unit/*",
     "integration-test": "npm run integration-test-graphson30 && npm run integration-test-graphbinary",
@@ -52,7 +47,6 @@
     "features": "npm run features-graphson30 && npm run features-graphbinary",
     "features-graphson30": "env CLIENT_MIMETYPE='application/vnd.gremlin-v3.0+json' ./node_modules/.bin/cucumber-js --require test/cucumber ../../../../../gremlin-test/features/",
     "features-graphbinary": "env CLIENT_MIMETYPE='application/vnd.graphbinary-v1.0' ./node_modules/.bin/cucumber-js --require test/cucumber ../../../../../gremlin-test/features/",
->>>>>>> 38a3bd76
     "lint": "eslint --ext .js ."
   },
   "engines": {
