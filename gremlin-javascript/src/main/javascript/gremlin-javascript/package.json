{
<<<<<<< HEAD
  "name": "@jupiterone/gremlin",
  "version": "3.7.1",
=======
  "name": "gremlin",
  "version": "3.7.1-alpha1",
>>>>>>> fed1ca18
  "description": "JavaScript Gremlin Language Variant",
  "author": "Apache TinkerPop team",
  "keywords": [
    "graph",
    "gremlin",
    "tinkerpop",
    "connection",
    "glv",
    "driver",
    "graphdb"
  ],
  "license": "Apache-2.0",
  "dependencies": {
    "ws": "^8.11.0"
  },
  "devDependencies": {
    "chai": "~4.3.6",
    "chai-string": "~1.5.0",
    "colors": "1.4.0",
    "cross-env": "^7.0.3",
    "cucumber": "~6.0.7",
    "eslint": "^8.42.0",
    "eslint-config-prettier": "^9.0.0",
    "eslint-plugin-prettier": "^5.0.0",
    "grunt": "^1.5.3",
    "grunt-cli": "~1.4.3",
    "grunt-jsdoc": "~2.4.1",
    "mocha": "^10.2.0",
    "prettier": "^3.0.0"
  },
  "repository": {
    "type": "git",
    "url": "https://github.com/apache/tinkerpop.git"
  },
  "homepage": "https://tinkerpop.apache.org/",
  "bugs": {
    "url": "https://issues.apache.org/jira/browse/TINKERPOP"
  },
  "scripts": {
    "test": "npm run unit-test && npm run integration-test",
    "unit-test": "mocha test/unit/*",
    "integration-test": "npm run integration-test-graphson30 && npm run integration-test-graphbinary",
    "integration-test-graphson30": "cross-env CLIENT_MIMETYPE='application/vnd.gremlin-v3.0+json' ./node_modules/mocha/bin/mocha.js test/integration -t 5000",
    "integration-test-graphbinary": "cross-env CLIENT_MIMETYPE='application/vnd.graphbinary-v1.0' ./node_modules/mocha/bin/mocha.js test/integration -t 5000",
    "TODO": "# test other mime types like graphbinary stringd",
    "features": "npm run features-graphson30 && npm run features-graphbinary",
    "features-graphson30": "cross-env CLIENT_MIMETYPE='application/vnd.gremlin-v3.0+json' cucumber-js --require test/cucumber ../../../../../gremlin-test/src/main/resources/org/apache/tinkerpop/gremlin/test/features/",
    "features-graphbinary": "cross-env CLIENT_MIMETYPE='application/vnd.graphbinary-v1.0' cucumber-js --require test/cucumber ../../../../../gremlin-test/src/main/resources/org/apache/tinkerpop/gremlin/test/features/",
    "features-docker": "npm run features-graphson30-docker && npm run features-graphbinary-docker",
    "features-graphson30-docker": "cross-env CLIENT_MIMETYPE='application/vnd.gremlin-v3.0+json' cucumber-js --require test/cucumber ../gremlin-test/",
    "features-graphbinary-docker": "cross-env CLIENT_MIMETYPE='application/vnd.graphbinary-v1.0' cucumber-js --require test/cucumber ../gremlin-test/",
    "lint": "eslint --ext .js ."
  },
  "engines": {
    "node": ">=18"
  }
}<|MERGE_RESOLUTION|>--- conflicted
+++ resolved
@@ -1,11 +1,6 @@
 {
-<<<<<<< HEAD
   "name": "@jupiterone/gremlin",
   "version": "3.7.1",
-=======
-  "name": "gremlin",
-  "version": "3.7.1-alpha1",
->>>>>>> fed1ca18
   "description": "JavaScript Gremlin Language Variant",
   "author": "Apache TinkerPop team",
   "keywords": [
