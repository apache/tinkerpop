/*
 * Licensed to the Apache Software Foundation (ASF) under one
 * or more contributor license agreements.  See the NOTICE file
 * distributed with this work for additional information
 * regarding copyright ownership.  The ASF licenses this file
 * to you under the Apache License, Version 2.0 (the
 * "License"); you may not use this file except in compliance
 * with the License.  You may obtain a copy of the License at
 *
 * http://www.apache.org/licenses/LICENSE-2.0
 *
 * Unless required by applicable law or agreed to in writing,
 * software distributed under the License is distributed on an
 * "AS IS" BASIS, WITHOUT WARRANTIES OR CONDITIONS OF ANY
 * KIND, either express or implied.  See the License for the
 * specific language governing permissions and limitations
 * under the License.
 */
package org.apache.tinkerpop.gremlin.server.handler;

import com.codahale.metrics.Timer;
import io.netty.buffer.ByteBuf;
import io.netty.channel.ChannelHandler;
import io.netty.channel.ChannelHandlerContext;
import io.netty.channel.ChannelInboundHandlerAdapter;
import io.netty.handler.codec.TooLongFrameException;
import io.netty.handler.codec.http.DefaultFullHttpResponse;
import io.netty.handler.codec.http.DefaultHttpContent;
import io.netty.handler.codec.http.DefaultHttpResponse;
import io.netty.handler.codec.http.FullHttpRequest;
import io.netty.handler.codec.http.HttpHeaderNames;
import io.netty.handler.codec.http.HttpResponse;
import io.netty.handler.codec.http.HttpUtil;
import io.netty.util.ReferenceCountUtil;
import org.apache.commons.lang3.exception.ExceptionUtils;
import org.apache.tinkerpop.gremlin.groovy.engine.GremlinExecutor;
import org.apache.tinkerpop.gremlin.groovy.jsr223.TimedInterruptTimeoutException;
import org.apache.tinkerpop.gremlin.jsr223.GremlinScriptEngine;
import org.apache.tinkerpop.gremlin.jsr223.JavaTranslator;
import org.apache.tinkerpop.gremlin.process.traversal.Bytecode;
import org.apache.tinkerpop.gremlin.process.traversal.Failure;
import org.apache.tinkerpop.gremlin.process.traversal.Operator;
import org.apache.tinkerpop.gremlin.process.traversal.Order;
import org.apache.tinkerpop.gremlin.process.traversal.Pop;
import org.apache.tinkerpop.gremlin.process.traversal.Scope;
import org.apache.tinkerpop.gremlin.process.traversal.Traversal;
import org.apache.tinkerpop.gremlin.process.traversal.TraversalSource;
import org.apache.tinkerpop.gremlin.process.traversal.util.BytecodeHelper;
import org.apache.tinkerpop.gremlin.process.traversal.util.TraversalInterruptedException;
import org.apache.tinkerpop.gremlin.server.Context;
import org.apache.tinkerpop.gremlin.server.GraphManager;
import org.apache.tinkerpop.gremlin.server.GremlinServer;
import org.apache.tinkerpop.gremlin.server.Settings;
import org.apache.tinkerpop.gremlin.server.auth.AuthenticatedUser;
import org.apache.tinkerpop.gremlin.server.ProcessingException;
import org.apache.tinkerpop.gremlin.server.util.MetricManager;
import org.apache.tinkerpop.gremlin.server.util.TextPlainMessageSerializer;
import org.apache.tinkerpop.gremlin.server.util.TraverserIterator;
import org.apache.tinkerpop.gremlin.structure.Column;
import org.apache.tinkerpop.gremlin.structure.Graph;
import org.apache.tinkerpop.gremlin.structure.T;
import org.apache.tinkerpop.gremlin.structure.util.TemporaryException;
import org.apache.tinkerpop.gremlin.util.ExceptionHelper;
import org.apache.tinkerpop.gremlin.util.MessageSerializer;
import org.apache.tinkerpop.gremlin.util.Tokens;
import org.apache.tinkerpop.gremlin.util.iterator.IteratorUtils;
import org.apache.tinkerpop.gremlin.util.message.RequestMessage;
import org.apache.tinkerpop.gremlin.util.message.ResponseMessage;
import org.apache.tinkerpop.gremlin.util.message.ResponseStatusCode;
import org.apache.tinkerpop.gremlin.util.ser.MessageChunkSerializer;
import org.apache.tinkerpop.gremlin.util.ser.SerializationException;
import org.codehaus.groovy.control.MultipleCompilationErrorsException;
import org.javatuples.Pair;
import org.slf4j.Logger;
import org.slf4j.LoggerFactory;

import javax.script.Bindings;
import javax.script.ScriptException;
import javax.script.SimpleBindings;
import java.lang.reflect.UndeclaredThrowableException;
import java.util.ArrayList;
import java.util.Arrays;
import java.util.Collections;
import java.util.HashMap;
import java.util.HashSet;
import java.util.Iterator;
import java.util.List;
import java.util.Map;
import java.util.Optional;
import java.util.Set;
import java.util.UUID;
import java.util.concurrent.Future;
import java.util.concurrent.FutureTask;
import java.util.concurrent.RejectedExecutionException;
import java.util.concurrent.ScheduledFuture;
import java.util.concurrent.TimeUnit;
import java.util.concurrent.TimeoutException;
import java.util.regex.Matcher;
import java.util.regex.Pattern;
import java.util.stream.Collectors;
import java.util.stream.Stream;

import static com.codahale.metrics.MetricRegistry.name;
import static io.netty.handler.codec.http.HttpHeaderNames.TRANSFER_ENCODING;
import static io.netty.handler.codec.http.HttpHeaderValues.CHUNKED;
import static io.netty.handler.codec.http.HttpMethod.POST;
import static io.netty.handler.codec.http.HttpResponseStatus.BAD_REQUEST;
import static io.netty.handler.codec.http.HttpResponseStatus.CONTINUE;
import static io.netty.handler.codec.http.HttpResponseStatus.INTERNAL_SERVER_ERROR;
import static io.netty.handler.codec.http.HttpResponseStatus.METHOD_NOT_ALLOWED;
import static io.netty.handler.codec.http.HttpResponseStatus.OK;
import static io.netty.handler.codec.http.HttpVersion.HTTP_1_1;
import static org.apache.tinkerpop.gremlin.server.handler.HttpGremlinEndpointHandler.RequestState.CHUNKING_NOT_SUPPORTED;
import static org.apache.tinkerpop.gremlin.server.handler.HttpGremlinEndpointHandler.RequestState.FINISHED;
import static org.apache.tinkerpop.gremlin.server.handler.HttpGremlinEndpointHandler.RequestState.FINISHING;
import static org.apache.tinkerpop.gremlin.server.handler.HttpGremlinEndpointHandler.RequestState.STREAMING;
import static org.apache.tinkerpop.gremlin.server.handler.HttpHandlerUtil.sendTrailingHeaders;
import static org.apache.tinkerpop.gremlin.server.handler.HttpHandlerUtil.writeError;

/**
 * Handler that processes HTTP requests to the HTTP Gremlin endpoint.
 *
 * @author Stephen Mallette (http://stephen.genoprime.com)
 */
@ChannelHandler.Sharable
public class HttpGremlinEndpointHandler extends ChannelInboundHandlerAdapter {
    private static final Logger logger = LoggerFactory.getLogger(HttpGremlinEndpointHandler.class);
    private static final Logger auditLogger = LoggerFactory.getLogger(GremlinServer.AUDIT_LOGGER_NAME);

    private static final Timer evalOpTimer = MetricManager.INSTANCE.getTimer(name(GremlinServer.class, "op", "eval"));

    private static final Bindings EMPTY_BINDINGS = new SimpleBindings();

    protected static final Set<String> INVALID_BINDINGS_KEYS = new HashSet<>();

    static {
        INVALID_BINDINGS_KEYS.addAll(Arrays.asList(
                T.id.name(), T.key.name(),
                T.label.name(), T.value.name(),
                T.id.getAccessor(), T.key.getAccessor(),
                T.label.getAccessor(), T.value.getAccessor(),
                T.id.getAccessor().toUpperCase(), T.key.getAccessor().toUpperCase(),
                T.label.getAccessor().toUpperCase(), T.value.getAccessor().toUpperCase()));

        for (Column enumItem : Column.values()) {
            INVALID_BINDINGS_KEYS.add(enumItem.name());
        }

        for (Order enumItem : Order.values()) {
            INVALID_BINDINGS_KEYS.add(enumItem.name());
        }

        for (Operator enumItem : Operator.values()) {
            INVALID_BINDINGS_KEYS.add(enumItem.name());
        }

        for (Scope enumItem : Scope.values()) {
            INVALID_BINDINGS_KEYS.add(enumItem.name());
        }

        for (Pop enumItem : Pop.values()) {
            INVALID_BINDINGS_KEYS.add(enumItem.name());
        }
    }

    /**
     * Serializers for the response.
     */
    private final Map<String, MessageSerializer<?>> serializers;

    /**
     * Serializer for {@code text/plain} which is a serializer exclusive to HTTP.
     */
    private static final TextPlainMessageSerializer textPlainSerializer = new TextPlainMessageSerializer();

    private final GremlinExecutor gremlinExecutor;
    private final GraphManager graphManager;
    private final Settings settings;

    private static final Pattern pattern = Pattern.compile("(.*);q=(.*)");

    public HttpGremlinEndpointHandler(final Map<String, MessageSerializer<?>> serializers,
                                      final GremlinExecutor gremlinExecutor,
                                      final GraphManager graphManager,
                                      final Settings settings) {
        this.serializers = serializers;
        this.gremlinExecutor = gremlinExecutor;
        this.graphManager = graphManager;
        this.settings = settings;
    }

    @Override
    public void channelRead(final ChannelHandlerContext ctx, final Object msg) {
        if (msg instanceof FullHttpRequest) {
            final FullHttpRequest req = (FullHttpRequest) msg;
            final boolean keepAlive = HttpUtil.isKeepAlive(req);

            if (HttpUtil.is100ContinueExpected(req)) {
                ctx.write(new DefaultFullHttpResponse(HTTP_1_1, CONTINUE));
            }

            if (req.method() != POST) {
                HttpHandlerUtil.sendError(ctx, METHOD_NOT_ALLOWED, METHOD_NOT_ALLOWED.toString(), keepAlive);
                ReferenceCountUtil.release(msg);
                return;
            }

            final RequestMessage requestMessage;
            try {
                requestMessage = HttpHandlerUtil.getRequestMessageFromHttpRequest(req, serializers);
            } catch (IllegalArgumentException | SerializationException | NullPointerException ex) {
                HttpHandlerUtil.sendError(ctx, BAD_REQUEST, ex.getMessage(), keepAlive);
                ReferenceCountUtil.release(msg);
                return;
            }

            final UUID requestId = requestMessage.getRequestId();
            final String acceptMime = Optional.ofNullable(req.headers().get(HttpHeaderNames.ACCEPT)).orElse("application/json");
            final Pair<String, MessageSerializer<?>> serializer = chooseSerializer(acceptMime);
            if (null == serializer) {
                HttpHandlerUtil.sendError(ctx, BAD_REQUEST, requestId, String.format("no serializer for requested Accept header: %s", acceptMime),
                        keepAlive);
                ReferenceCountUtil.release(msg);
                return;
            }

            final String origin = req.headers().get(HttpHeaderNames.ORIGIN);

            // not using the req anywhere below here - assume it is safe to release at this point.
            ReferenceCountUtil.release(msg);

            final RequestState requestState = serializer.getValue1() instanceof MessageChunkSerializer
                    ? RequestState.NOT_STARTED
                    : CHUNKING_NOT_SUPPORTED;

            final Context requestCtx = new Context(requestMessage, ctx, settings, graphManager, gremlinExecutor,
                    gremlinExecutor.getScheduledExecutorService(), requestState);

            final Timer.Context timerContext = evalOpTimer.time();
            // timeout override - handle both deprecated and newly named configuration. earlier logic should prevent
            // both configurations from being submitted at the same time
            final Map<String, Object> args = requestMessage.getArgs();
            final long seto = args.containsKey(Tokens.ARGS_EVAL_TIMEOUT) ?
                    ((Number) args.get(Tokens.ARGS_EVAL_TIMEOUT)).longValue() : requestCtx.getSettings().getEvaluationTimeout();

            final FutureTask<Void> evalFuture = new FutureTask<>(() -> {
                requestCtx.setStartedResponse();

                try {
                    logger.debug("Processing request containing script [{}] and bindings of [{}] on {}",
                            requestMessage.getArgOrDefault(Tokens.ARGS_GREMLIN, ""),
                            requestMessage.getArgOrDefault(Tokens.ARGS_BINDINGS, Collections.emptyMap()),
                            Thread.currentThread().getName());
                    if (settings.enableAuditLog) {
                        AuthenticatedUser user = ctx.channel().attr(StateKey.AUTHENTICATED_USER).get();
                        if (null == user) {    // This is expected when using the AllowAllAuthenticator
                            user = AuthenticatedUser.ANONYMOUS_USER;
                        }
                        String address = ctx.channel().remoteAddress().toString();
                        if (address.startsWith("/") && address.length() > 1) address = address.substring(1);
                        auditLogger.info("User {} with address {} requested: {}", user.getName(), address,
                                requestMessage.getArgOrDefault(Tokens.ARGS_GREMLIN, ""));
                    }

                    // Send back the 200 OK response header here since the response is always chunk transfer encoded. Any
                    // failures that follow this will show up in the response body instead.
                    final HttpResponse responseHeader = new DefaultHttpResponse(HTTP_1_1, OK);
                    responseHeader.headers().set(TRANSFER_ENCODING, CHUNKED);
                    responseHeader.headers().set(HttpHeaderNames.CONTENT_TYPE, serializer.getValue0());
                    HttpUtil.setKeepAlive(responseHeader, keepAlive);
                    if (origin != null) {
                        responseHeader.headers().set(HttpHeaderNames.ACCESS_CONTROL_ALLOW_ORIGIN, origin);
                    }
                    ctx.writeAndFlush(responseHeader);

                    try {
                        switch (requestMessage.getOp()) {
                            case "":
                            case Tokens.OPS_EVAL:
                                iterateScriptEvalResult(requestCtx, serializer.getValue1(), requestMessage);
                                break;
                            case Tokens.OPS_BYTECODE:
                                iterateTraversal(requestCtx, serializer.getValue1(), translateBytecodeToTraversal(requestCtx));
                                break;
                            case Tokens.OPS_INVALID:
                                final String msgInvalid =
                                        String.format("Message could not be parsed. Check the format of the request. [%s]", requestMessage);
                                throw new ProcessingException(msgInvalid,
                                        ResponseMessage.build(requestMessage)
                                                .code(ResponseStatusCode.REQUEST_ERROR_MALFORMED_REQUEST)
                                                .statusMessage(msgInvalid)
                                                .create());
                            default:
                                final String msgDefault =
                                        String.format("Message with op code [%s] is not recognized.", requestMessage.getOp());
                                throw new ProcessingException(msgDefault,
                                        ResponseMessage.build(requestMessage)
                                                .code(ResponseStatusCode.REQUEST_ERROR_MALFORMED_REQUEST)
                                                .statusMessage(msgDefault)
                                                .create());
                        }
                    } catch (ProcessingException ope) {
                        logger.warn(ope.getMessage(), ope);
                        writeError(requestCtx, ope.getResponseMessage(), serializer.getValue1());
                    }
                } catch (Exception ex) {
                    // send the error response here and don't rely on exception caught because it might not have the
                    // context on whether to close the connection or not, based on keepalive.
                    final Throwable t = ExceptionHelper.getRootCause(ex);
                    if (t instanceof TooLongFrameException) {
                        writeError(requestCtx,
                                ResponseMessage.build(requestId)
                                        .code(ResponseStatusCode.SERVER_ERROR)
                                        .statusMessage(t.getMessage() + " - increase the maxContentLength")
                                        .create(),
                                serializer.getValue1());
                    } else {
                        writeError(requestCtx,
                                ResponseMessage.build(requestId)
                                        .code(ResponseStatusCode.SERVER_ERROR)
                                        .statusMessage((t != null) ? t.getMessage() : ex.getMessage())
                                        .create(),
                                serializer.getValue1());
                    }
                } finally {
                    timerContext.stop();

                    // There is a race condition that this query may have finished before the timeoutFuture was created,
                    // though this is very unlikely. This is handled in the settor, if this has already been grabbed.
                    // If we passed this point and the setter hasn't been called, it will cancel the timeoutFuture inside
                    // the setter to compensate.
                    final ScheduledFuture<?> timeoutFuture = requestCtx.getTimeoutExecutor();
                    if (null != timeoutFuture)
                        timeoutFuture.cancel(true);
                }

                return null;
            });

            try {
                final Future<?> executionFuture = requestCtx.getGremlinExecutor().getExecutorService().submit(evalFuture);
                if (seto > 0) {
                    // Schedule a timeout in the thread pool for future execution
                    requestCtx.setTimeoutExecutor(requestCtx.getScheduledExecutorService().schedule(() -> {
                        executionFuture.cancel(true);
                        if (!requestCtx.getStartedResponse()) {
                            final String errorMessage = String.format("A timeout occurred during traversal evaluation of [%s] - consider increasing the limit given to evaluationTimeout", requestMessage);
                            writeError(requestCtx,
                                    ResponseMessage.build(requestMessage)
                                            .code(ResponseStatusCode.SERVER_ERROR_TIMEOUT)
                                            .statusMessage(errorMessage)
                                            .create(),
                                    serializer.getValue1());
                        }
                    }, seto, TimeUnit.MILLISECONDS));
                }
            } catch (RejectedExecutionException ree) {
                writeError(requestCtx,
                        ResponseMessage.build(requestMessage).code(ResponseStatusCode.TOO_MANY_REQUESTS).statusMessage("Rate limiting").create(),
                        serializer.getValue1());
            }
        }
    }

    private void iterateScriptEvalResult(final Context context, MessageSerializer<?> serializer, final RequestMessage message)
            throws ProcessingException, InterruptedException, ScriptException {
        if (!message.optionalArgs(Tokens.ARGS_GREMLIN).isPresent()) {
            final String msg = String.format("A message with an [%s] op code requires a [%s] argument.", Tokens.OPS_EVAL, Tokens.ARGS_GREMLIN);
            throw new ProcessingException(msg, ResponseMessage.build(message).code(ResponseStatusCode.REQUEST_ERROR_INVALID_REQUEST_ARGUMENTS).statusMessage(msg).create());
        }

        if (message.optionalArgs(Tokens.ARGS_BINDINGS).isPresent()) {
            final Map bindings = (Map) message.getArgs().get(Tokens.ARGS_BINDINGS);
            if (IteratorUtils.anyMatch(bindings.keySet().iterator(), k -> null == k || !(k instanceof String))) {
                final String msg = String.format("The [%s] message is using one or more invalid binding keys - they must be of type String and cannot be null", Tokens.OPS_EVAL);
                throw new ProcessingException(msg, ResponseMessage.build(message).code(ResponseStatusCode.REQUEST_ERROR_INVALID_REQUEST_ARGUMENTS).statusMessage(msg).create());
            }

            final Set<String> badBindings = IteratorUtils.set(IteratorUtils.<String>filter(bindings.keySet().iterator(), INVALID_BINDINGS_KEYS::contains));
            if (!badBindings.isEmpty()) {
                final String msg = String.format("The [%s] message supplies one or more invalid parameters key of [%s] - these are reserved names.", Tokens.OPS_EVAL, badBindings);
                throw new ProcessingException(msg, ResponseMessage.build(message).code(ResponseStatusCode.REQUEST_ERROR_INVALID_REQUEST_ARGUMENTS).statusMessage(msg).create());
            }

            // ignore control bindings that get passed in with the "#jsr223" prefix - those aren't used in compilation
            if (IteratorUtils.count(IteratorUtils.filter(bindings.keySet().iterator(), k -> !k.toString().startsWith("#jsr223"))) > settings.maxParameters) {
                final String msg = String.format("The [%s] message contains %s bindings which is more than is allowed by the server %s configuration",
                        Tokens.OPS_EVAL, bindings.size(), settings.maxParameters);
                throw new ProcessingException(msg, ResponseMessage.build(message).code(ResponseStatusCode.REQUEST_ERROR_INVALID_REQUEST_ARGUMENTS).statusMessage(msg).create());
            }
        }

        final Map<String, Object> args = message.getArgs();
        final String language = args.containsKey(Tokens.ARGS_LANGUAGE) ? (String) args.get(Tokens.ARGS_LANGUAGE) : "gremlin-groovy";
        final GremlinScriptEngine scriptEngine = gremlinExecutor.getScriptEngineManager().getEngineByName(language);

        final Bindings bindings = mergeBindingsFromRequest(context, graphManager.getAsBindings());
        final Object result = scriptEngine.eval((String) message.getArg(Tokens.ARGS_GREMLIN), bindings);

        handleIterator(context, IteratorUtils.asIterator(result), serializer);
    }

<<<<<<< HEAD
    private static Traversal.Admin<?, ?> translateBytecodeToTraversal(Context ctx) throws OpProcessorException {
=======
    private static Traversal.Admin<?,?> translateBytecodeToTraversal(Context ctx) throws ProcessingException {
>>>>>>> de736222
        final RequestMessage requestMsg = ctx.getRequestMessage();

        if (!requestMsg.optionalArgs(Tokens.ARGS_GREMLIN).isPresent()) {
            final String msg = String.format("A message with [%s] op code requires a [%s] argument.", Tokens.OPS_BYTECODE, Tokens.ARGS_GREMLIN);
            throw new ProcessingException(msg, ResponseMessage.build(requestMsg).code(ResponseStatusCode.REQUEST_ERROR_INVALID_REQUEST_ARGUMENTS).statusMessage(msg).create());
        }

        if (!(requestMsg.optionalArgs(Tokens.ARGS_GREMLIN).get() instanceof Bytecode)) {
            final String msg = String.format("A message with [%s] op code requires a [%s] argument that is of type %s.",
                    Tokens.OPS_BYTECODE, Tokens.ARGS_GREMLIN, Bytecode.class.getSimpleName());
            throw new ProcessingException(msg, ResponseMessage.build(requestMsg).code(ResponseStatusCode.REQUEST_ERROR_INVALID_REQUEST_ARGUMENTS).statusMessage(msg).create());
        }

        final Optional<Map<String, String>> aliases = requestMsg.optionalArgs(Tokens.ARGS_ALIASES);
        if (!aliases.isPresent()) {
            final String msg = String.format("A message with [%s] op code requires a [%s] argument.", Tokens.OPS_BYTECODE, Tokens.ARGS_ALIASES);
            throw new ProcessingException(msg, ResponseMessage.build(requestMsg).code(ResponseStatusCode.REQUEST_ERROR_INVALID_REQUEST_ARGUMENTS).statusMessage(msg).create());
        }

        if (aliases.get().size() != 1 || !aliases.get().containsKey(Tokens.VAL_TRAVERSAL_SOURCE_ALIAS)) {
            final String msg = String.format("A message with [%s] op code requires the [%s] argument to be a Map containing one alias assignment named '%s'.",
                    Tokens.OPS_BYTECODE, Tokens.ARGS_ALIASES, Tokens.VAL_TRAVERSAL_SOURCE_ALIAS);
            throw new ProcessingException(msg, ResponseMessage.build(requestMsg).code(ResponseStatusCode.REQUEST_ERROR_INVALID_REQUEST_ARGUMENTS).statusMessage(msg).create());
        }

        final String traversalSourceBindingForAlias = aliases.get().values().iterator().next();
        if (!ctx.getGraphManager().getTraversalSourceNames().contains(traversalSourceBindingForAlias)) {
            final String msg = String.format("The traversal source [%s] for alias [%s] is not configured on the server.", traversalSourceBindingForAlias, Tokens.VAL_TRAVERSAL_SOURCE_ALIAS);
            throw new ProcessingException(msg, ResponseMessage.build(requestMsg).code(ResponseStatusCode.REQUEST_ERROR_INVALID_REQUEST_ARGUMENTS).statusMessage(msg).create());
        }

        final String traversalSourceName = aliases.get().entrySet().iterator().next().getValue();
        final TraversalSource g = ctx.getGraphManager().getTraversalSource(traversalSourceName);
        final Bytecode bytecode = (Bytecode) requestMsg.getArgs().get(Tokens.ARGS_GREMLIN); // type checked at start of method.
        try {
            final Optional<String> lambdaLanguage = BytecodeHelper.getLambdaLanguage(bytecode);
            if (!lambdaLanguage.isPresent())
                return JavaTranslator.of(g).translate(bytecode);
            else
                return ctx.getGremlinExecutor().eval(bytecode, EMPTY_BINDINGS, lambdaLanguage.get(), traversalSourceName);
        } catch (ScriptException ex) {
            logger.error("Traversal contains a lambda that cannot be compiled", ex);
            throw new ProcessingException("Traversal contains a lambda that cannot be compiled",
                    ResponseMessage.build(requestMsg).code(ResponseStatusCode.SERVER_ERROR_EVALUATION)
                            .statusMessage(ex.getMessage())
                            .statusAttributeException(ex).create());
        } catch (Exception ex) {
            logger.error("Could not deserialize the Traversal instance", ex);
            throw new ProcessingException("Could not deserialize the Traversal instance",
                    ResponseMessage.build(requestMsg).code(ResponseStatusCode.SERVER_ERROR_SERIALIZATION)
                            .statusMessage(ex.getMessage())
                            .statusAttributeException(ex).create());
        }
    }

    @Override
    public void exceptionCaught(final ChannelHandlerContext ctx, final Throwable cause) {
        logger.error("Error processing HTTP Request", cause);

        if (ctx.channel().isActive()) {
            HttpHandlerUtil.sendError(ctx, INTERNAL_SERVER_ERROR, cause.getMessage(), false);
        }
    }

    private Bindings mergeBindingsFromRequest(final Context ctx, final Bindings bindings) throws ProcessingException {
        // alias any global bindings to a different variable.
        final RequestMessage msg = ctx.getRequestMessage();
        if (msg.getArgs().containsKey(Tokens.ARGS_ALIASES)) {
            final Map<String, String> aliases = (Map<String, String>) msg.getArgs().get(Tokens.ARGS_ALIASES);
            for (Map.Entry<String, String> aliasKv : aliases.entrySet()) {
                boolean found = false;

                // first check if the alias refers to a Graph instance
                final Graph graph = ctx.getGraphManager().getGraph(aliasKv.getValue());
                if (null != graph) {
                    bindings.put(aliasKv.getKey(), graph);
                    found = true;
                }

                // if the alias wasn't found as a Graph then perhaps it is a TraversalSource - it needs to be
                // something
                if (!found) {
                    final TraversalSource ts = ctx.getGraphManager().getTraversalSource(aliasKv.getValue());
                    if (null != ts) {
                        bindings.put(aliasKv.getKey(), ts);
                        found = true;
                    }
                }

                // this validation is important to calls to GraphManager.commit() and rollback() as they both
                // expect that the aliases supplied are valid
                if (!found) {
                    final String error = String.format("Could not alias [%s] to [%s] as [%s] not in the Graph or TraversalSource global bindings",
                            aliasKv.getKey(), aliasKv.getValue(), aliasKv.getValue());
                    throw new ProcessingException(error, ResponseMessage.build(msg)
                            .code(ResponseStatusCode.REQUEST_ERROR_INVALID_REQUEST_ARGUMENTS).statusMessage(error).create());
                }
            }
        }

        // add any bindings to override any other supplied
        Optional.ofNullable((Map<String, Object>) msg.getArgs().get(Tokens.ARGS_BINDINGS)).ifPresent(bindings::putAll);
        return bindings;
    }

    private Pair<String, MessageSerializer<?>> chooseSerializer(final String mimeType) {
        final List<Pair<String, Double>> ordered = Stream.of(mimeType.split(",")).map(mediaType -> {
            // parse out each mediaType with its params - keeping it simple and just looking for "quality".  if
            // that value isn't there, default it to 1.0.  not really validating here so users better get their
            // accept headers straight
            final Matcher matcher = pattern.matcher(mediaType);
            return (matcher.matches()) ? Pair.with(matcher.group(1), Double.parseDouble(matcher.group(2))) : Pair.with(mediaType, 1.0);
        }).sorted((o1, o2) -> o2.getValue0().compareTo(o1.getValue0())).collect(Collectors.toList());

        for (Pair<String, Double> p : ordered) {
            // this isn't perfect as it doesn't really account for wildcards.  that level of complexity doesn't seem
            // super useful for gremlin server really.
            final String accept = p.getValue0().equals("*/*") ? "application/json" : p.getValue0();
            if (serializers.containsKey(accept))
                return Pair.with(accept, serializers.get(accept));
            else if (accept.equals("text/plain")) {
                return Pair.with(accept, textPlainSerializer);
            }
        }

        return null;
    }

    private void iterateTraversal(final Context context, MessageSerializer<?> serializer, Traversal.Admin<?, ?> traversal) {
        final RequestMessage msg = context.getRequestMessage();
        logger.debug("Traversal request {} for in thread {}", msg.getRequestId(), Thread.currentThread().getName());

        try {
            try {
                // compile the traversal - without it getEndStep() has nothing in it
                traversal.applyStrategies();
                handleIterator(context, new TraverserIterator(traversal), serializer);
            } catch (Exception ex) {
                Throwable t = ex;
                if (ex instanceof UndeclaredThrowableException)
                    t = t.getCause();

                // if any exception in the chain is TemporaryException or Failure then we should respond with the
                // right error code so that the client knows to retry
                final Optional<Throwable> possibleSpecialException = determineIfSpecialException(ex);
                if (possibleSpecialException.isPresent()) {
                    final Throwable special = possibleSpecialException.get();
                    final ResponseMessage.Builder specialResponseMsg = ResponseMessage.build(msg).
                            statusMessage(special.getMessage()).
                            statusAttributeException(special);
                    if (special instanceof TemporaryException) {
                        specialResponseMsg.code(ResponseStatusCode.SERVER_ERROR_TEMPORARY);
                    } else if (special instanceof Failure) {
                        final Failure failure = (Failure) special;
                        specialResponseMsg.code(ResponseStatusCode.SERVER_ERROR_FAIL_STEP).
                                statusAttribute(Tokens.STATUS_ATTRIBUTE_FAIL_STEP_MESSAGE, failure.format());
                    }
                    writeError(context, specialResponseMsg.create(), serializer);
                } else if (t instanceof InterruptedException || t instanceof TraversalInterruptedException) {
                    final String errorMessage = String.format("A timeout occurred during traversal evaluation of [%s] - consider increasing the limit given to evaluationTimeout", msg);
                    logger.warn(errorMessage);
                    writeError(context,
                            ResponseMessage.build(msg)
                                    .code(ResponseStatusCode.SERVER_ERROR_TIMEOUT)
                                    .statusMessage(errorMessage)
                                    .statusAttributeException(ex)
                                    .create(),
                            serializer);
                } else if (t instanceof TimedInterruptTimeoutException) {
                    // occurs when the TimedInterruptCustomizerProvider is in play
                    final String errorMessage = String.format("A timeout occurred within the script during evaluation of [%s] - consider increasing the limit given to TimedInterruptCustomizerProvider", msg);
                    logger.warn(errorMessage);
                    writeError(context,
                            ResponseMessage.build(msg).code(ResponseStatusCode.SERVER_ERROR_TIMEOUT)
                                    .statusMessage("Timeout during script evaluation triggered by TimedInterruptCustomizerProvider")
                                    .statusAttributeException(t).create(),
                            serializer);
                } else if (t instanceof TimeoutException) {
                    final String errorMessage = String.format("Script evaluation exceeded the configured threshold for request [%s]", msg);
                    logger.warn(errorMessage, t);
                    writeError(context,
                            ResponseMessage.build(msg).code(ResponseStatusCode.SERVER_ERROR_TIMEOUT)
                                    .statusMessage(t.getMessage())
                                    .statusAttributeException(t).create(),
                            serializer);
                } else if (t instanceof MultipleCompilationErrorsException && t.getMessage().contains("Method too large") &&
                        ((MultipleCompilationErrorsException) t).getErrorCollector().getErrorCount() == 1) {
                    final String errorMessage = String.format("The Gremlin statement that was submitted exceeds the maximum compilation size allowed by the JVM, please split it into multiple smaller statements - %s", trimMessage(msg));
                    logger.warn(errorMessage);
                    writeError(context,
                            ResponseMessage.build(msg).code(ResponseStatusCode.SERVER_ERROR_EVALUATION)
                                    .statusMessage(errorMessage)
                                    .statusAttributeException(t).create(),
                            serializer);
                } else {
                    logger.warn(String.format("Exception processing a Traversal on iteration for request [%s].", msg.getRequestId()), ex);
                    writeError(context,
                            ResponseMessage.build(msg)
                                    .code(ResponseStatusCode.SERVER_ERROR)
                                    .statusMessage(ex.getMessage())
                                    .statusAttributeException(ex)
                                    .create(),
                            serializer);
                }
            }
        } catch (Throwable t) {
            logger.warn(String.format("Exception processing a Traversal on request [%s].", msg.getRequestId()), t);
            writeError(context,
                    ResponseMessage.build(msg)
                            .code(ResponseStatusCode.SERVER_ERROR)
                            .statusMessage(t.getMessage())
                            .statusAttributeException(t)
                            .create(),
                    serializer);
            if (t instanceof Error) {
                //Re-throw any errors to be handled by and set as the result of evalFuture
                throw t;
            }
        }
    }

    private void handleIterator(final Context context, final Iterator itty, final MessageSerializer<?> serializer) throws InterruptedException {
        final ChannelHandlerContext nettyContext = context.getChannelHandlerContext();
        final RequestMessage msg = context.getRequestMessage();
        final Settings settings = context.getSettings();
        boolean warnOnce = false;

        // we have an empty iterator - happens on stuff like: g.V().iterate()
        if (!itty.hasNext()) {
            sendTrailingHeaders(nettyContext, ResponseStatusCode.NO_CONTENT, "NO_CONTENT");
            return;
        }

        // the batch size can be overridden by the request
        final int resultIterationBatchSize = (Integer) msg.optionalArgs(Tokens.ARGS_BATCH_SIZE)
                .orElse(settings.resultIterationBatchSize);
        List<Object> aggregate = new ArrayList<>(resultIterationBatchSize);

        // use an external control to manage the loop as opposed to just checking hasNext() in the while.  this
        // prevent situations where auto transactions create a new transaction after calls to commit() withing
        // the loop on calls to hasNext().
        boolean hasMore = itty.hasNext();

        while (hasMore) {
            if (Thread.interrupted()) throw new InterruptedException();

            // have to check the aggregate size because it is possible that the channel is not writeable (below)
            // so iterating next() if the message is not written and flushed would bump the aggregate size beyond
            // the expected resultIterationBatchSize.  Total serialization time for the response remains in
            // effect so if the client is "slow" it may simply timeout.
            //
            // there is a need to check hasNext() on the iterator because if the channel is not writeable the
            // previous pass through the while loop will have next()'d the iterator and if it is "done" then a
            // NoSuchElementException will raise its head. also need a check to ensure that this iteration doesn't
            // require a forced flush which can be forced by sub-classes.
            //
            // this could be placed inside the isWriteable() portion of the if-then below but it seems better to
            // allow iteration to continue into a batch if that is possible rather than just doing nothing at all
            // while waiting for the client to catch up
            if (aggregate.size() < resultIterationBatchSize && itty.hasNext()) aggregate.add(itty.next());

            // Don't keep executor busy if client has already given up; there is no way to catch up if the channel is
            // not active, and hence we should break the loop.
            if (!nettyContext.channel().isActive()) {
                break;
            }

            // send back a page of results if batch size is met or if it's the end of the results being iterated.
            // also check writeability of the channel to prevent OOME for slow clients.
            //
            // clients might decide to close the Netty channel to the server with a CloseWebsocketFrame after errors
            // like CorruptedFrameException. On the server, although the channel gets closed, there might be some
            // executor threads waiting for watermark to clear which will not clear in these cases since client has
            // already given up on these requests. This leads to these executors waiting for the client to consume
            // results till the timeout. checking for isActive() should help prevent that.
            if (nettyContext.channel().isActive() && nettyContext.channel().isWritable()) {
                if (aggregate.size() == resultIterationBatchSize || !itty.hasNext()) {
                    ByteBuf chunk = null;
                    try {
                        chunk = makeChunk(context, msg, serializer, aggregate, itty.hasNext());
                    } catch (Exception ex) {
                        // Bytebuf is a countable release - if it does not get written downstream
                        // it needs to be released here
                        if (chunk != null) chunk.release();

                        // exception is handled in makeFrame() - serialization error gets written back to driver
                        // at that point
                        break;
                    }

                    // track whether there is anything left in the iterator because it needs to be accessed after
                    // the transaction could be closed - in that case a call to hasNext() could open a new transaction
                    // unintentionally
                    hasMore = itty.hasNext();

                    try {
                        // only need to reset the aggregation list if there's more stuff to write
                        if (hasMore) {
                            aggregate = new ArrayList<>(resultIterationBatchSize);
                        }
                    } catch (Exception ex) {
                        // Bytebuf is a countable release - if it does not get written downstream
                        // it needs to be released here
                        if (chunk != null) chunk.release();
                        throw ex;
                    }

                    nettyContext.writeAndFlush(new DefaultHttpContent(chunk));

                    if (!hasMore) {
                        sendTrailingHeaders(nettyContext, ResponseStatusCode.SUCCESS, "OK");
                    }
                }
            } else {
                // don't keep triggering this warning over and over again for the same request
                if (!warnOnce) {
                    logger.warn("Pausing response writing as writeBufferHighWaterMark exceeded on {} - writing will continue once client has caught up", msg);
                    warnOnce = true;
                }

                // since the client is lagging we can hold here for a period of time for the client to catch up.
                // this isn't blocking the IO thread - just a worker.
                TimeUnit.MILLISECONDS.sleep(10);
            }
        }
    }

    /**
     * Check if any exception in the chain is {@link TemporaryException} or {@link Failure} then respond with the
     * right error code so that the client knows to retry.
     */
    private Optional<Throwable> determineIfSpecialException(final Throwable ex) {
        return Stream.of(ExceptionUtils.getThrowables(ex)).
                filter(i -> i instanceof TemporaryException || i instanceof Failure).findFirst();
    }

    /**
     * Generates response status meta-data to put on a {@link ResponseMessage}.
     *
     * @param itty a reference to the current {@link Iterator} of results - it is not meant to be forwarded in
     *             this method
     */
    private Map<String, Object> generateStatusAttributes(final ChannelHandlerContext ctx, final RequestMessage msg,
                                                         final ResponseStatusCode code, final Iterator itty,
                                                         final Settings settings) {
        // only return server metadata on the last message
        if (itty.hasNext()) return Collections.emptyMap();

        final Map<String, Object> metaData = new HashMap<>();
        metaData.put(Tokens.ARGS_HOST, String.valueOf(ctx.channel().remoteAddress()));

        return metaData;
    }

    private static ByteBuf makeChunk(final Context ctx, final RequestMessage msg,
                                     final MessageSerializer<?> serializer, final List<Object> aggregate,
                                     final boolean hasMore) throws Exception {
        try {
            final ChannelHandlerContext nettyContext = ctx.getChannelHandlerContext();

            ctx.handleDetachment(aggregate);

            if (!hasMore && ctx.getRequestState() == STREAMING) {
                ctx.setRequestState(FINISHING);
            }

            ResponseMessage responseMessage = null;

            // for this state no need to build full ResponseMessage
            if (ctx.getRequestState() != STREAMING) {
                final ResponseMessage.Builder builder = ResponseMessage.buildV4(msg.getRequestId()).result(aggregate);

                // need to put status in last message
                if (ctx.getRequestState() == FINISHING || ctx.getRequestState() == CHUNKING_NOT_SUPPORTED) {
                    builder.code(ResponseStatusCode.SUCCESS).statusMessage("OK");
                }

                responseMessage = builder.create();
            }

            if (ctx.getRequestState() == CHUNKING_NOT_SUPPORTED) {
                return serializer.serializeResponseAsBinary(responseMessage, nettyContext.alloc());
            }

            final MessageChunkSerializer<?> chunkSerializer = (MessageChunkSerializer) serializer;

            switch (ctx.getRequestState()) {
                case NOT_STARTED:
                    if (hasMore) {
                        ctx.setRequestState(STREAMING);
                        return chunkSerializer.writeHeader(responseMessage, nettyContext.alloc());
                    }
                    ctx.setRequestState(FINISHED);

                    return serializer.serializeResponseAsBinary(ResponseMessage.buildV4(msg.getRequestId())
                            .result(aggregate)
                            .code(ResponseStatusCode.SUCCESS)
                            .statusMessage("OK")
                            .create(), nettyContext.alloc());

                case STREAMING:
                    return chunkSerializer.writeChunk(aggregate, nettyContext.alloc());
                case FINISHING:
                    ctx.setRequestState(FINISHED);
                    return chunkSerializer.writeFooter(responseMessage, nettyContext.alloc());
            }

            // todo: just throw?
            return serializer.serializeResponseAsBinary(responseMessage, nettyContext.alloc());

        } catch (Exception ex) {
            logger.warn("The result [{}] in the request {} could not be serialized and returned.", aggregate, msg.getRequestId(), ex);
            final String errorMessage = String.format("Error during serialization: %s", ExceptionHelper.getMessageFromExceptionOrCause(ex));
            writeError(ctx,
                    ResponseMessage.build(msg.getRequestId())
                            .statusMessage(errorMessage)
                            .statusAttributeException(ex)
                            .code(ResponseStatusCode.SERVER_ERROR_SERIALIZATION).create(),
                    serializer);
            throw ex;
        }
    }

    /**
     * Used to decrease the size of a Gremlin script that triggered a "method too large" exception so that it
     * doesn't log a massive text string nor return a large error message.
     */
    private RequestMessage trimMessage(final RequestMessage msg) {
        final RequestMessage trimmedMsg = RequestMessage.from(msg).create();
        if (trimmedMsg.getArgs().containsKey(Tokens.ARGS_GREMLIN))
            trimmedMsg.getArgs().put(Tokens.ARGS_GREMLIN, trimmedMsg.getArgs().get(Tokens.ARGS_GREMLIN).toString().substring(0, 1021) + "...");

        return trimmedMsg;
    }

    public enum RequestState {
        CHUNKING_NOT_SUPPORTED,
        NOT_STARTED,
        STREAMING,
        // last portion of data
        FINISHING,
        FINISHED,
        ERROR
    }
}<|MERGE_RESOLUTION|>--- conflicted
+++ resolved
@@ -400,11 +400,7 @@
         handleIterator(context, IteratorUtils.asIterator(result), serializer);
     }
 
-<<<<<<< HEAD
-    private static Traversal.Admin<?, ?> translateBytecodeToTraversal(Context ctx) throws OpProcessorException {
-=======
     private static Traversal.Admin<?,?> translateBytecodeToTraversal(Context ctx) throws ProcessingException {
->>>>>>> de736222
         final RequestMessage requestMsg = ctx.getRequestMessage();
 
         if (!requestMsg.optionalArgs(Tokens.ARGS_GREMLIN).isPresent()) {
