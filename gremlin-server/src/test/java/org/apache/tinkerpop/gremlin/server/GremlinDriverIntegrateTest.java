--- conflicted
+++ resolved
@@ -41,16 +41,12 @@
 import org.apache.tinkerpop.gremlin.util.TimeUtil;
 import org.apache.tinkerpop.gremlin.util.function.FunctionUtils;
 import org.apache.tinkerpop.gremlin.util.iterator.IteratorUtils;
-<<<<<<< HEAD
-import org.apache.tinkerpop.gremlin.util.ser.GraphBinaryMessageSerializerV1;
-import org.apache.tinkerpop.gremlin.util.ser.Serializers;
-=======
 import org.apache.tinkerpop.gremlin.util.ser.SerializersV4;
->>>>>>> e01da969
 import org.junit.After;
 import org.junit.AfterClass;
 import org.junit.Before;
 import org.junit.BeforeClass;
+import org.junit.Ignore;
 import org.junit.Test;
 import org.slf4j.LoggerFactory;
 
@@ -983,6 +979,7 @@
         cluster.close();
     }
 
+    @Ignore("used sessions")
     @Test
     public void shouldExecuteScriptInSessionWithBindingsSavedOnServerBetweenRequests() throws Exception {
         final Cluster cluster = TestClientFactory.open();
@@ -1114,6 +1111,7 @@
         cluster.close();
     }
 
+    @Ignore("used tx")
     @Test
     public void shouldRequireAliasedGraphVariablesInStrictTransactionMode() throws Exception {
         final Cluster cluster = TestClientFactory.open();
@@ -1249,6 +1247,7 @@
         cluster.close();
     }
 
+    @Ignore("used sessions")
     @Test
     public void shouldCloseAllClientsOnCloseOfCluster() throws Exception {
         final Cluster cluster = TestClientFactory.open();
