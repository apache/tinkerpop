--- conflicted
+++ resolved
@@ -89,11 +89,8 @@
                 assertThat(re.getCause() instanceof CorruptedFrameException, is(true));
             }
 
-<<<<<<< HEAD
             // without this wait this test is failing randomly on docker/travis with ConcurrentModificationException
             // see TINKERPOP-2504
-=======
->>>>>>> ea2bf7e2
             Thread.sleep(3000);
 
             // Assert that the host has not been marked unavailable
