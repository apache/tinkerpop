--- conflicted
+++ resolved
@@ -296,11 +296,10 @@
         assertTrue(authEvent.getLevel() == INFO &&
                 authMsg.matches(String.format("User %s with address .*? authenticated by %s", "stephen", simpleAuthenticatorName)));
         assertTrue(log.stream().anyMatch(item -> item.getLevel() == INFO &&
-                item.getMessage().toString().matches("User with address .*? requested: 1-1")));
-    }
-
-    @Test
-<<<<<<< HEAD
+                item.getMessage().toString().matches("User with address .*? requested: 2-1")));
+    }
+
+    @Test
     public void shouldAuditLogWithTraversalOp() throws Exception {
         final String username = "stephen";
         final String password = "password";
@@ -315,19 +314,6 @@
             assertEquals(6, g.V().count().next().intValue());
         } finally {
             cluster.close();
-=======
-    public void shouldAuditLogWithHttpTransport() throws Exception {
-        final CloseableHttpClient httpclient = HttpClients.createDefault();
-        final HttpGet httpget = new HttpGet(TestClientFactory.createURLString("?gremlin=2-1"));
-        httpget.addHeader("Authorization", "Basic " + encoder.encodeToString("stephen:password".getBytes()));
-
-        try (final CloseableHttpResponse response = httpclient.execute(httpget)) {
-            assertEquals(200, response.getStatusLine().getStatusCode());
-            assertEquals("application/json", response.getEntity().getContentType().getValue());
-            final String json = EntityUtils.toString(response.getEntity());
-            final JsonNode node = mapper.readTree(json);
-            assertEquals(1, node.get("result").get("data").get(GraphSONTokens.VALUEPROP).get(0).get(GraphSONTokens.VALUEPROP).intValue());
->>>>>>> 580e03a5
         }
 
         // wait for logger to flush - (don't think there is a way to detect this)
@@ -344,11 +330,7 @@
         assertTrue(authEvent.getLevel() == INFO &&
                 authMsg.matches(String.format("User %s with address .*? authenticated by %s", username, simpleAuthenticatorName)));
         assertTrue(log.stream().anyMatch(item -> item.getLevel() == INFO &&
-<<<<<<< HEAD
                 item.getMessage().toString().matches("User with address .*? requested: \\[\\[], \\[V\\(\\), count\\(\\)]]")));
-=======
-                item.getMessage().toString().matches("User with address .*? requested: 2-1")));
->>>>>>> 580e03a5
     }
 
     @Test
