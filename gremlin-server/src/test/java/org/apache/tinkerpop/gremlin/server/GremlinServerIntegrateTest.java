/*
 * Licensed to the Apache Software Foundation (ASF) under one
 * or more contributor license agreements.  See the NOTICE file
 * distributed with this work for additional information
 * regarding copyright ownership.  The ASF licenses this file
 * to you under the Apache License, Version 2.0 (the
 * "License"); you may not use this file except in compliance
 * with the License.  You may obtain a copy of the License at
 *
 * http://www.apache.org/licenses/LICENSE-2.0
 *
 * Unless required by applicable law or agreed to in writing,
 * software distributed under the License is distributed on an
 * "AS IS" BASIS, WITHOUT WARRANTIES OR CONDITIONS OF ANY
 * KIND, either express or implied.  See the License for the
 * specific language governing permissions and limitations
 * under the License.
 */
package org.apache.tinkerpop.gremlin.server;

import ch.qos.logback.classic.Level;
import io.netty.channel.ChannelHandlerContext;
import io.netty.util.AttributeKey;
import nl.altindag.log.LogCaptor;
import org.apache.commons.configuration2.BaseConfiguration;
import org.apache.commons.configuration2.Configuration;
import org.apache.tinkerpop.gremlin.server.channel.HttpTestChannelizer;
import org.apache.tinkerpop.gremlin.server.channel.TestChannelizer;
import org.apache.tinkerpop.gremlin.util.ExceptionHelper;
import org.apache.tinkerpop.gremlin.TestHelper;
import org.apache.tinkerpop.gremlin.driver.Client;
import org.apache.tinkerpop.gremlin.driver.Cluster;
import org.apache.tinkerpop.gremlin.driver.Result;
import org.apache.tinkerpop.gremlin.driver.exception.ResponseException;
import org.apache.tinkerpop.gremlin.util.message.RequestMessageV4;
import org.apache.tinkerpop.gremlin.util.message.ResponseMessage;
import org.apache.tinkerpop.gremlin.util.message.ResponseStatusCode;
import org.apache.tinkerpop.gremlin.driver.remote.DriverRemoteConnection;
import org.apache.tinkerpop.gremlin.util.ser.Serializers;
import org.apache.tinkerpop.gremlin.driver.simple.SimpleClient;
import org.apache.tinkerpop.gremlin.driver.UserAgent;
import org.apache.tinkerpop.gremlin.groovy.jsr223.GremlinGroovyScriptEngine;
import org.apache.tinkerpop.gremlin.groovy.jsr223.GroovyCompilerGremlinPlugin;
import org.apache.tinkerpop.gremlin.groovy.jsr223.customizer.SimpleSandboxExtension;
import org.apache.tinkerpop.gremlin.jsr223.ScriptFileGremlinPlugin;
import org.apache.tinkerpop.gremlin.structure.RemoteGraph;
import org.apache.tinkerpop.gremlin.process.traversal.Traversal;
import org.apache.tinkerpop.gremlin.process.traversal.dsl.graph.GraphTraversalSource;
import org.apache.tinkerpop.gremlin.process.traversal.dsl.graph.__;
import org.apache.tinkerpop.gremlin.structure.Graph;
import org.apache.tinkerpop.gremlin.structure.T;
import org.apache.tinkerpop.gremlin.structure.Vertex;
import org.apache.tinkerpop.gremlin.util.function.Lambda;
import org.hamcrest.CoreMatchers;
import org.hamcrest.Matchers;
import org.junit.After;
import org.junit.AfterClass;
import org.junit.Before;
import org.junit.BeforeClass;
import org.junit.Test;

import org.slf4j.LoggerFactory;

import java.util.HashMap;
import java.util.List;
import java.util.Map;
import java.util.concurrent.CompletableFuture;
import java.util.concurrent.CountDownLatch;
import java.util.concurrent.TimeUnit;
import java.util.concurrent.TimeoutException;
import java.util.concurrent.atomic.AtomicBoolean;
import java.util.function.Supplier;
import java.util.stream.Collectors;
import java.util.stream.IntStream;

import static org.apache.tinkerpop.gremlin.groovy.jsr223.GroovyCompilerGremlinPlugin.Compilation.COMPILE_STATIC;
import static org.apache.tinkerpop.gremlin.process.remote.RemoteConnection.GREMLIN_REMOTE;
import static org.apache.tinkerpop.gremlin.process.remote.RemoteConnection.GREMLIN_REMOTE_CONNECTION_CLASS;
import static org.apache.tinkerpop.gremlin.process.traversal.AnonymousTraversalSource.traversal;
import static org.hamcrest.CoreMatchers.containsString;
import static org.hamcrest.CoreMatchers.is;
import static org.hamcrest.MatcherAssert.assertThat;
import static org.hamcrest.core.IsInstanceOf.instanceOf;
import static org.hamcrest.core.StringStartsWith.startsWith;
import static org.junit.Assert.assertEquals;
import static org.junit.Assert.assertNull;
import static org.junit.Assert.assertTrue;
import static org.junit.Assert.fail;

/**
 * Integration tests for server-side settings and processing.
 *
 * @author Stephen Mallette (http://stephen.genoprime.com)
 */
public class GremlinServerIntegrateTest extends AbstractGremlinServerIntegrationTest {

    private Level previousLogLevel;
    private static final org.slf4j.Logger logger = LoggerFactory.getLogger(GremlinServerIntegrateTest.class);

    private final Supplier<Graph> graphGetter = () -> server.getServerGremlinExecutor().getGraphManager().getGraph("graph");
    private final Configuration conf = new BaseConfiguration() {{
        setProperty(Graph.GRAPH, RemoteGraph.class.getName());
        setProperty(GREMLIN_REMOTE_CONNECTION_CLASS, DriverRemoteConnection.class.getName());
        setProperty(DriverRemoteConnection.GREMLIN_REMOTE_DRIVER_SOURCENAME, "g");
        setProperty(GREMLIN_REMOTE + "attachment", graphGetter);
        setProperty("clusterConfiguration.port", TestClientFactory.PORT);
        setProperty("clusterConfiguration.hosts", "localhost");
    }};
    private static final int POOL_SIZE_FOR_TIMEOUT_TESTS = 1;

    private static LogCaptor logCaptor;

    @BeforeClass
    public static void setupLogCaptor() {
        logCaptor = LogCaptor.forRoot();
    }

    @AfterClass
    public static void tearDownAfterClass() {
        logCaptor.close();
    }

    @Before
    public void setupForEachTest() {
        logCaptor.clearLogs();
    }

    @After
    public void teardownForEachTest() {
    }

    /**
     * Configure specific Gremlin Server settings for specific tests.
     */
    @Override
    public Settings overrideSettings(final Settings settings) {
        final String nameOfTest = name.getMethodName();
        switch (nameOfTest) {
            case "shouldProvideBetterExceptionForMethodCodeTooLarge":
                settings.maxContentLength = 4096000;
                settings.maxParameters = Integer.MAX_VALUE;
                break;
            case "shouldRespectHighWaterMarkSettingAndSucceed":
                settings.writeBufferHighWaterMark = 64;
                settings.writeBufferLowWaterMark = 32;
                break;
            case "shouldReceiveFailureTimeOutOnScriptEval":
                settings.evaluationTimeout = 1000;
                break;
            case "shouldBlockRequestWhenTooBig":
                settings.maxContentLength = 1024;
                break;
            case "shouldBatchResultsByTwos":
            case "shouldBatchResultsByTwosToDriver":
                settings.resultIterationBatchSize = 2;
                break;
            case "shouldUseSimpleSandbox":
                settings.scriptEngines.get("gremlin-groovy").plugins.put(GroovyCompilerGremlinPlugin.class.getName(), getScriptEngineConfForSimpleSandbox());
                // remove the script because it isn't used in the test but also because it's not CompileStatic ready
                settings.scriptEngines.get("gremlin-groovy").plugins.remove(ScriptFileGremlinPlugin.class.getName());
                break;
            case "shouldUseInterpreterMode":
                settings.scriptEngines.get("gremlin-groovy").plugins.put(GroovyCompilerGremlinPlugin.class.getName(), getScriptEngineConfForInterpreterMode());
                break;
            case "shouldReceiveFailureTimeOutOnScriptEvalOfOutOfControlLoop":
                settings.scriptEngines.get("gremlin-groovy").plugins.put(GroovyCompilerGremlinPlugin.class.getName(), getScriptEngineConfForTimedInterrupt());
                break;
            case "shouldUseBaseScript":
                settings.scriptEngines.get("gremlin-groovy").plugins.put(GroovyCompilerGremlinPlugin.class.getName(), getScriptEngineConfForBaseScript());
                settings.scriptEngines.get("gremlin-groovy").config = getScriptEngineConfForBaseScript();
                break;
            case "shouldReturnInvalidRequestArgsWhenBindingCountExceedsAllowable":
                settings.maxParameters = 1;
                break;
//                TODO: evalTimeout needs be part of script now
//            case "shouldTimeOutRemoteTraversal":
//                settings.evaluationTimeout = 500;
//                break;
            case "shouldBlowTheWorkQueueSize":
                settings.gremlinPool = 1;
                settings.maxWorkQueueSize = 1;
                break;
            case "shouldStoreUserAgentInContextHttp":
                settings.channelizer = HttpTestChannelizer.class.getName();
                break;
            default:
                break;
        }

        return settings;
    }

    private static Map<String, Object> getScriptEngineConfForSimpleSandbox() {
        final Map<String,Object> scriptEngineConf = new HashMap<>();
        scriptEngineConf.put("compilation", COMPILE_STATIC.name());
        scriptEngineConf.put("extensions", SimpleSandboxExtension.class.getName());
        return scriptEngineConf;
    }

    private static Map<String, Object> getScriptEngineConfForTimedInterrupt() {
        final Map<String,Object> scriptEngineConf = new HashMap<>();
        scriptEngineConf.put("timedInterrupt", 1000);
        return scriptEngineConf;
    }

    private static Map<String, Object> getScriptEngineConfForInterpreterMode() {
        final Map<String,Object> scriptEngineConf = new HashMap<>();
        scriptEngineConf.put("enableInterpreterMode", true);
        return scriptEngineConf;
    }

    private static Map<String, Object> getScriptEngineConfForBaseScript() {
        final Map<String,Object> scriptEngineConf = new HashMap<>();
        final Map<String,Object> properties = new HashMap<>();
        properties.put("ScriptBaseClass", BaseScriptForTesting.class.getName());
        scriptEngineConf.put("compilerConfigurationOptions", properties);
        return scriptEngineConf;
    }

    @Test
    public void shouldStoreUserAgentInContextHttp() throws InterruptedException {
        shouldStoreUserAgentInHttpContext();
    }

    private void shouldStoreUserAgentInHttpContext() throws InterruptedException {
        if(server.getChannelizer() instanceof TestChannelizer) {
            TestChannelizer channelizer = (TestChannelizer) server.getChannelizer();
            channelizer.resetChannelHandlerContext();
            assertNull(getUserAgentIfAvailable());
            final Cluster cluster = TestClientFactory.build()
                    .channelizer(org.apache.tinkerpop.gremlin.driver.Channelizer.HttpChannelizer.class)
                    .enableUserAgentOnConnect(true)
                    .create();
            final Client client = cluster.connect();

            client.submit("g.V()");
            waitForUserAgentAvailability();
            assertEquals(UserAgent.USER_AGENT, getUserAgentIfAvailable());
            client.submit("g.V()");
            waitForUserAgentAvailability();
            assertEquals(UserAgent.USER_AGENT, getUserAgentIfAvailable());
            client.close();
            cluster.close();
        }
    }

    private String getUserAgentIfAvailable() {
        final AttributeKey<String> userAgentAttrKey = AttributeKey.valueOf(UserAgent.USER_AGENT_HEADER_NAME);
        if(!(server.getChannelizer() instanceof TestChannelizer)) {
            return null;
        }
        final TestChannelizer channelizer = (TestChannelizer) server.getChannelizer();
        final ChannelHandlerContext ctx = channelizer.getMostRecentChannelHandlerContext();
        if(ctx == null || !ctx.channel().hasAttr(userAgentAttrKey)) {
            return null;
        }
        return channelizer.getMostRecentChannelHandlerContext().channel().attr(userAgentAttrKey).get();
    }

    private void waitForUserAgentAvailability() throws InterruptedException {
        final int maxWait = 2000;
        final int waitInterval = 50;
        for(int i = 0; i < maxWait; i += waitInterval) {
            if (getUserAgentIfAvailable() != null) {
                return;
            }
            java.lang.Thread.sleep(waitInterval);
        }
    }

//    TODO: re-enable after pooling implemented in Java driver for HTTP/1.1.
//    @Test
//    public void shouldBlowTheWorkQueueSize() throws Exception {
//        final Cluster cluster = TestClientFactory.open();
//        final Client client = cluster.connect();
//
//        // maxWorkQueueSize=1 && gremlinPool=1
//        // we should be able to do one request at a time serially
//        assertEquals("test1", client.submit("'test1'").all().get().get(0).getString());
//        assertEquals("test2", client.submit("'test2'").all().get().get(0).getString());
//        assertEquals("test3", client.submit("'test3'").all().get().get(0).getString());
//
//        final AtomicBoolean errorTriggered = new AtomicBoolean();
//        final ResultSet r1 = client.submitAsync("Thread.sleep(1000);'test4'").get();
//
//        final List<CompletableFuture<List<Result>>> blockers = new ArrayList<>();
//        for (int ix = 0; ix < 512 && !errorTriggered.get(); ix++) {
//            blockers.add(client.submit("'test'").all().exceptionally(t -> {
//                final ResponseException re = (ResponseException) t.getCause();
//                errorTriggered.compareAndSet(false, ResponseStatusCode.TOO_MANY_REQUESTS == re.getResponseStatusCode());
//                return null;
//            }));
//        }
//
//        assertThat(errorTriggered.get(), is(true));
//
//        // wait for the blockage to clear for sure
//        assertEquals("test4", r1.all().get().get(0).getString());
//        blockers.forEach(CompletableFuture::join);
//
//        // should be accepting test6 now
//        assertEquals("test6", client.submit("'test6'").all().get().get(0).getString());
//
//        cluster.close();
//    }

    @Test
    public void shouldScriptEvaluationErrorForRemoteTraversal() throws Exception {
        final GraphTraversalSource g = traversal().withRemote(conf);

        try {
            // tests bad lambda
            g.inject(1).sideEffect(Lambda.consumer("(")).iterate();
            fail("This traversal should not have executed since lambda can't be compiled");
        } catch (Exception ex) {
            final Throwable t = ex.getCause();
            assertThat(t, instanceOf(ResponseException.class));
            assertEquals(ResponseStatusCode.SERVER_ERROR_EVALUATION, ((ResponseException) t).getResponseStatusCode());
        }

        // make a graph with a cycle in it to force a long run traversal
        graphGetter.get().traversal().addV("person").as("p").addE("self").to("p").iterate();

        try {
            // tests an "unending" traversal
            g.V().repeat(__.out()).until(__.outE().count().is(0)).iterate();
            fail("This traversal should have timed out");
        } catch (Exception ex) {
            final Throwable t = ex.getCause();
            assertThat(t, instanceOf(ResponseException.class));
            assertEquals(ResponseStatusCode.SERVER_ERROR_TIMEOUT, ((ResponseException) t).getResponseStatusCode());
        }

        g.close();
    }

//    TODO: evalTimeout needs be part of script now
//    @Test
//    public void shouldTimeOutRemoteTraversal() throws Exception {
//        final GraphTraversalSource g = traversal().withRemote(conf);
//
//        try {
//            // tests sleeping thread
//            g.inject(1).sideEffect(Lambda.consumer("Thread.sleep(20000)")).iterate();
//            fail("This traversal should have timed out");
//        } catch (Exception ex) {
//            final Throwable t = ex.getCause();
//            assertThat(t, instanceOf(ResponseException.class));
//            assertEquals(ResponseStatusCode.SERVER_ERROR_TIMEOUT, ((ResponseException) t).getResponseStatusCode());
//        }
//
//        // make a graph with a cycle in it to force a long run traversal
//        graphGetter.get().traversal().addV("person").as("p").addE("self").to("p").iterate();
//
//        try {
//            // tests an "unending" traversal
//            g.V().repeat(__.out()).until(__.outE().count().is(0)).iterate();
//            fail("This traversal should have timed out");
//        } catch (Exception ex) {
//            final Throwable t = ex.getCause();
//            assertThat(t, instanceOf(ResponseException.class));
//            assertEquals(ResponseStatusCode.SERVER_ERROR_TIMEOUT, ((ResponseException) t).getResponseStatusCode());
//        }
//
//        g.close();
//    }

//    TODO: driver can't set EvalTimeout anymore in RequestMessage so this won't work.
//    @Test
//    public void shouldTimeOutRemoteTraversalWithPerRequestOption() throws Exception {
//        final GraphTraversalSource g = traversal().withRemote(conf);
//
//        try {
//            // tests sleeping thread
//            g.with(ARGS_EVAL_TIMEOUT, 500L).inject(1).sideEffect(Lambda.consumer("Thread.sleep(10000)")).iterate();
//            fail("This traversal should have timed out");
//        } catch (Exception ex) {
//            final Throwable t = ex.getCause();
//            assertThat(t, instanceOf(ResponseException.class));
//            assertEquals(ResponseStatusCode.SERVER_ERROR_TIMEOUT, ((ResponseException) t).getResponseStatusCode());
//        }
//
//        // make a graph with a cycle in it to force a long run traversal
//        graphGetter.get().traversal().addV("person").as("p").addE("self").to("p").iterate();
//
//        try {
//            // tests an "unending" traversal
//            g.with(ARGS_EVAL_TIMEOUT, 500L).V().repeat(__.out()).until(__.outE().count().is(0)).iterate();
//            fail("This traversal should have timed out");
//        } catch (Exception ex) {
//            final Throwable t = ex.getCause();
//            assertThat(t, instanceOf(ResponseException.class));
//            assertEquals(ResponseStatusCode.SERVER_ERROR_TIMEOUT, ((ResponseException) t).getResponseStatusCode());
//        }
//
//        g.close();
//    }

//    TODO: can't set evalTimeout anymore
//    @Test
//    public void shouldProduceProperExceptionOnTimeout() throws Exception {
//        final Cluster cluster = TestClientFactory.open();
//        final Client client = cluster.connect(name.getMethodName());
//
//        boolean success = false;
//        // Run a short test script a few times with progressively longer timeouts.
//        // Each submissions should either succeed or fail with a timeout.
//        // Note: the range of timeouts is intended to cover the case when the script finishes at about the
//        // same time when the timeout occurs. In this situation either a timeout response or a successful
//        // response is acceptable, however no other processing errors should occur.
//        // Note: the timeout of 30 ms is generally sufficient for running a simple groovy script, so using longer
//        // timeouts are not likely to results in a success/timeout response collision, which is the purpose
//        // of this test.
//        // Note: this test may have a false negative result, but a failure  would indicate a real problem.
//        for(int i = 0; i < 30; i++) {
//            int timeout = 1 + i;
//            overrideEvaluationTimeout(timeout);
//
//            try {
//                client.submit("x = 1 + 1").all().get().get(0).getInt();
//                success = true;
//            } catch (Exception ex) {
//                final Throwable t = ex.getCause();
//                assertThat("Unexpected exception with script evaluation timeout: " + timeout, t, instanceOf(ResponseException.class));
//                assertEquals(ResponseStatusCode.SERVER_ERROR_TIMEOUT, ((ResponseException) t).getResponseStatusCode());
//            }
//        }
//
//        assertTrue("Some script submissions should succeed", success);
//
//        cluster.close();
//    }

    @Test
    public void shouldUseBaseScript() throws Exception {
        final Cluster cluster = TestClientFactory.open();
        final Client client = cluster.connect();

        assertEquals("hello, stephen", client.submit("hello('stephen')").all().get().get(0).getString());

        cluster.close();
    }

//    TODO: no more sessions so disable until new Transactions implemented
//    @Test
//    public void shouldUseInterpreterMode() throws Exception {
//        final Cluster cluster = TestClientFactory.open();
//        final Client client = cluster.connect();
//
//        client.submit("def subtractAway(x,y){x-y};[]").all().get();
//        client.submit("multiplyIt = { x,y -> x * y};[]").all().get();
//
//        assertEquals(2, client.submit("x = 1 + 1").all().get().get(0).getInt());
//        assertEquals(3, client.submit("int y = x + 1").all().get().get(0).getInt());
//        assertEquals(5, client.submit("def z = x + y").all().get().get(0).getInt());
//
//        final Map<String,Object> m = new HashMap<>();
//        m.put("x", 10);
//        assertEquals(-5, client.submit("z - x", m).all().get().get(0).getInt());
//        assertEquals(15, client.submit("addItUp(x,z)", m).all().get().get(0).getInt());
//        assertEquals(5, client.submit("subtractAway(x,z)", m).all().get().get(0).getInt());
//        assertEquals(50, client.submit("multiplyIt(x,z)", m).all().get().get(0).getInt());
//
//        cluster.close();
//    }

//    TODO: no more sessions so disable until new Transactions implemented
//    @Test
//    public void shouldNotUseInterpreterMode() throws Exception {
//        final Cluster cluster = TestClientFactory.open();
//        final Client client = cluster.connect();
//
//        client.submit("def subtractAway(x,y){x-y};[]").all().get();
//        client.submit("multiplyIt = { x,y -> x * y};[]").all().get();
//
//        assertEquals(2, client.submit("x = 1 + 1").all().get().get(0).getInt());
//        assertEquals(3, client.submit("y = x + 1").all().get().get(0).getInt());
//        assertEquals(5, client.submit("z = x + y").all().get().get(0).getInt());
//
//        final Map<String,Object> m = new HashMap<>();
//        m.put("x", 10);
//        assertEquals(-5, client.submit("z - x", m).all().get().get(0).getInt());
//        assertEquals(15, client.submit("addItUp(x,z)", m).all().get().get(0).getInt());
//        assertEquals(5, client.submit("subtractAway(x,z)", m).all().get().get(0).getInt());
//        assertEquals(50, client.submit("multiplyIt(x,z)", m).all().get().get(0).getInt());
//
//        cluster.close();
//    }

    @Test
    public void shouldUseSimpleSandbox() throws Exception {
        final Cluster cluster = TestClientFactory.open();
        final Client client = cluster.connect();

        assertEquals(2, client.submit("1+1").all().get().get(0).getInt());

        try {
            // this should return "nothing" - there should be no exception
            client.submit("java.lang.System.exit(0)").all().get();
            fail("The above should not have executed in any successful way as sandboxing is enabled");
        } catch (Exception ex) {
            assertThat(ex.getCause().getMessage(), containsString("[Static type checking] - Not authorized to call this method: java.lang.System#exit(int)"));
        } finally {
            cluster.close();
        }
    }

    @Test
    public void shouldRespectHighWaterMarkSettingAndSucceed() throws Exception {
        // the highwatermark should get exceeded on the server and thus pause the writes, but have no problem catching
        // itself up - this is a tricky tests to get passing on all environments so this assumption will deny the
        // test for most cases
        TestHelper.assumeNonDeterministic();

        final Cluster cluster = TestClientFactory.open();
        final Client client = cluster.connect();

        try {
            final int resultCountToGenerate = 1000;
            final int batchSize = 3;
            final String fatty = IntStream.range(0, 175).mapToObj(String::valueOf).collect(Collectors.joining());
            final String fattyX = "['" + fatty + "'] * " + resultCountToGenerate;

            // don't allow the thread to proceed until all results are accounted for
            final CountDownLatch latch = new CountDownLatch(resultCountToGenerate);
            final AtomicBoolean expected = new AtomicBoolean(false);
            final AtomicBoolean faulty = new AtomicBoolean(false);
            final RequestMessageV4 request = RequestMessageV4.build(fattyX)
                    .addChunkSize(batchSize).create();

            client.submitAsync(request).thenAcceptAsync(r -> {
                r.stream().forEach(item -> {
                    try {
                        final String aFattyResult = item.getString();
                        expected.set(aFattyResult.equals(fatty));
                    } catch (Exception ex) {
                        ex.printStackTrace();
                        faulty.set(true);
                    } finally {
                        latch.countDown();
                    }
                });
            });

            assertThat(latch.await(30000, TimeUnit.MILLISECONDS), is(true));
            assertEquals(0, latch.getCount());
            assertThat(faulty.get(), is(false));
            assertThat(expected.get(), is(true));

            assertThat(logCaptor.getLogs().stream().anyMatch(m -> m.contains(
                    "Pausing response writing as writeBufferHighWaterMark exceeded on")), is(true));
        } catch (Exception ex) {
            fail("Shouldn't have tossed an exception");
        } finally {
            cluster.close();
        }
    }

    @Test
    public void shouldReturnInvalidRequestArgsWhenInvalidReservedBindingKeyIsUsed() throws Exception {
        try (SimpleClient client = TestClientFactory.createSimpleHttpClient()) {
            final Map<String, Object> bindings = new HashMap<>();
            bindings.put(T.id.getAccessor(), "123");
            final RequestMessageV4 request = RequestMessageV4.build("[1,2,3,4,5,6,7,8,9,0]")
                    .addBindings(bindings).create();
            final CountDownLatch latch = new CountDownLatch(1);
            final AtomicBoolean pass = new AtomicBoolean(false);
            client.submit(request, result -> {
                if (result.getStatus().getCode() != ResponseStatusCode.PARTIAL_CONTENT) {
                    pass.set(ResponseStatusCode.REQUEST_ERROR_INVALID_REQUEST_ARGUMENTS == result.getStatus().getCode());
                    latch.countDown();
                }
            });

            if (!latch.await(3000, TimeUnit.MILLISECONDS))
                fail("Request should have returned error, but instead timed out");
            assertThat(pass.get(), is(true));
        }

        try (SimpleClient client = TestClientFactory.createSimpleHttpClient()) {
            final Map<String, Object> bindings = new HashMap<>();
            bindings.put("id", "123");
            final RequestMessageV4 request = RequestMessageV4.build("[1,2,3,4,5,6,7,8,9,0]")
                    .addBindings(bindings).create();
            final CountDownLatch latch = new CountDownLatch(1);
            final AtomicBoolean pass = new AtomicBoolean(false);
            client.submit(request, result -> {
                if (result.getStatus().getCode() != ResponseStatusCode.PARTIAL_CONTENT) {
                    pass.set(ResponseStatusCode.REQUEST_ERROR_INVALID_REQUEST_ARGUMENTS == result.getStatus().getCode());
                    latch.countDown();
                }
            });

            if (!latch.await(3000, TimeUnit.MILLISECONDS))
                fail("Request should have returned error, but instead timed out");
            assertTrue(pass.get());
        }
    }

    @Test
    public void shouldReturnInvalidRequestArgsWhenBindingCountExceedsAllowable() throws Exception {
        try (SimpleClient client = TestClientFactory.createSimpleHttpClient()) {
            final Map<String, Object> bindings = new HashMap<>();
            bindings.put("x", 123);
            bindings.put("y", 123);
            final RequestMessageV4 request = RequestMessageV4.build("x+y")
                    .addBindings(bindings).create();
            final CountDownLatch latch = new CountDownLatch(1);
            final AtomicBoolean pass = new AtomicBoolean(false);
            client.submit(request, result -> {
                if (result.getStatus().getCode() != ResponseStatusCode.PARTIAL_CONTENT) {
                    pass.set(ResponseStatusCode.REQUEST_ERROR_INVALID_REQUEST_ARGUMENTS == result.getStatus().getCode());
                    latch.countDown();
                }
            });

            if (!latch.await(3000, TimeUnit.MILLISECONDS))
                fail("Request should have returned error, but instead timed out");
            assertThat(pass.get(), is(true));
        }

        try (SimpleClient client = TestClientFactory.createSimpleHttpClient()) {
            final Map<String, Object> bindings = new HashMap<>();
            bindings.put("x", 123);
            final RequestMessageV4 request = RequestMessageV4.build("x+123")
                    .addBindings(bindings).create();
            final CountDownLatch latch = new CountDownLatch(1);
            final AtomicBoolean pass = new AtomicBoolean(false);
            client.submit(request, result -> {
                if (result.getStatus().getCode() != ResponseStatusCode.PARTIAL_CONTENT) {
                    pass.set(ResponseStatusCode.SUCCESS == result.getStatus().getCode() && (((int) ((List) result.getResult().getData()).get(0) == 246)));
                    latch.countDown();
                }
            });

            if (!latch.await(3000, TimeUnit.MILLISECONDS))
                fail("Request should have returned error, but instead timed out");
            assertThat(pass.get(), is(true));
        }
    }

    @Test
    public void shouldReturnInvalidRequestArgsWhenInvalidNullBindingKeyIsUsed() throws Exception {
        try (SimpleClient client = TestClientFactory.createSimpleHttpClient()) {
            final Map<String, Object> bindings = new HashMap<>();
            bindings.put(null, "123");
            final RequestMessageV4 request = RequestMessageV4.build("[1,2,3,4,5,6,7,8,9,0]")
                    .addBindings(bindings).create();
            final CountDownLatch latch = new CountDownLatch(1);
            final AtomicBoolean pass = new AtomicBoolean(false);
            client.submit(request, result -> {
                if (result.getStatus().getCode() != ResponseStatusCode.PARTIAL_CONTENT) {
                    pass.set(ResponseStatusCode.REQUEST_ERROR_INVALID_REQUEST_ARGUMENTS == result.getStatus().getCode());
                    latch.countDown();
                }
            });

            if (!latch.await(3000, TimeUnit.MILLISECONDS))
                fail("Request should have returned error, but instead timed out");
            assertThat(pass.get(), is(true));
        }
    }

//    TODO: re-enable once there is an easier way to check for this. batchSize replaced with chunkSize so need GLV updated to test.
//    @Test
//    @SuppressWarnings("unchecked")
//    public void shouldBatchResultsByTwos() throws Exception {
//        try (SimpleClient client = TestClientFactory.createSimpleHttpClient()) {
//            final RequestMessageV4 request = RequestMessageV4.build("[0,1,2,3,4,5,6,7,8,9]").create();
//
//            final List<ResponseMessage> msgs = client.submit(request);
//            assertEquals(5, client.submit(request).size());
//            assertEquals(0, ((List<Integer>) msgs.get(0).getResult().getData()).get(0).intValue());
//            assertEquals(1, ((List<Integer>) msgs.get(0).getResult().getData()).get(1).intValue());
//            assertEquals(2, ((List<Integer>) msgs.get(1).getResult().getData()).get(0).intValue());
//            assertEquals(3, ((List<Integer>) msgs.get(1).getResult().getData()).get(1).intValue());
//            assertEquals(4, ((List<Integer>) msgs.get(2).getResult().getData()).get(0).intValue());
//            assertEquals(5, ((List<Integer>) msgs.get(2).getResult().getData()).get(1).intValue());
//            assertEquals(6, ((List<Integer>) msgs.get(3).getResult().getData()).get(0).intValue());
//            assertEquals(7, ((List<Integer>) msgs.get(3).getResult().getData()).get(1).intValue());
//            assertEquals(8, ((List<Integer>) msgs.get(4).getResult().getData()).get(0).intValue());
//            assertEquals(9, ((List<Integer>) msgs.get(4).getResult().getData()).get(1).intValue());
//        }
//    }

//    @Test
//    public void shouldBatchResultsByTwosWithDriver() throws Exception {
//        final Cluster cluster = TestClientFactory.build().create();
//        final Client client = cluster.connect();
//
//        try {
//            final List<Result> results = client.submit("[0,1,2,3,4,5,6,7,8,9]").all().join();
//            for (int ix = 0; ix < results.size(); ix++) {
//                assertEquals(ix, results.get(ix).getInt());
//            }
//        } finally {
//            cluster.close();
//        }
//    }

    @Test
    public void shouldNotThrowNoSuchElementException() throws Exception {
        try (SimpleClient client = TestClientFactory.createSimpleHttpClient()){
            // this should return "nothing" - there should be no exception
            final List<ResponseMessage> responses = client.submit("g.V().has('name','kadfjaldjfla')");
            assertTrue(((List) responses.get(0).getResult().getData()).isEmpty());
        }
    }

    @Test
    @SuppressWarnings("unchecked")
    public void shouldReceiveFailureTimeOutOnScriptEval() throws Exception {
        try (SimpleClient client = TestClientFactory.createSimpleHttpClient()){
            final List<ResponseMessage> responses = client.submit("Thread.sleep(3000);'some-stuff-that-should not return'");
            assertTrue(responses.get(0).getStatus().getMessage().contains("timeout occurred"));

            // validate that we can still send messages to the server
            assertEquals(2, ((List<Integer>) client.submit("1+1").get(0).getResult().getData()).get(0).intValue());
        }
    }

    // TODO: evalTimeout no longer set in RequestMessage
//    @Test
//    @SuppressWarnings("unchecked")
//    public void shouldReceiveFailureTimeOutOnEvalUsingOverride() throws Exception {
//        try (SimpleClient client = TestClientFactory.createWebSocketClient()) {
//            final RequestMessageV4 msg = RequestMessageV4.build("eval")
//                    .addArg(Tokens.ARGS_EVAL_TIMEOUT, 100L)
//                    .addArg(Tokens.ARGS_GREMLIN, "Thread.sleep(3000);'some-stuff-that-should not return'")
//                    .create();
//            final List<ResponseMessage> responses = client.submit(msg);
//            assertThat(responses.get(0).getStatus().getMessage(), allOf(startsWith("Evaluation exceeded"), containsString("100 ms")));
//
//            // validate that we can still send messages to the server
//            assertEquals(2, ((List<Integer>) client.submit("1+1").get(0).getResult().getData()).get(0).intValue());
//        }
//    }

    @Test
    public void shouldReceiveFailureTimeOutOnScriptEvalOfOutOfControlLoop() throws Exception {
        try (SimpleClient client = TestClientFactory.createSimpleHttpClient()){
            // timeout configured for 1 second so the timed interrupt should trigger prior to the
            // evaluationTimeout which is at 30 seconds by default
            final List<ResponseMessage> responses = client.submit("while(true){}");
            assertThat(responses.get(0).getStatus().getMessage(), startsWith("Timeout during script evaluation triggered by TimedInterruptCustomizerProvider"));

            // validate that we can still send messages to the server
            assertEquals(2, ((List<Integer>) client.submit("1+1").get(0).getResult().getData()).get(0).intValue());
        }
    }

    @Test
    @SuppressWarnings("unchecked")
    public void shouldLoadInitScript() throws Exception {
        try (SimpleClient client = TestClientFactory.createSimpleHttpClient()){
            assertEquals(2, ((List<Integer>) client.submit("addItUp(1,1)").get(0).getResult().getData()).get(0).intValue());
        }
    }

    @Test
    public void shouldGarbageCollectPhantomButNotHard() throws Exception {
        final Cluster cluster = TestClientFactory.open();
        final Client client = cluster.connect();

        assertEquals(2, client.submit("addItUp(1,1)").all().join().get(0).getInt());
        assertEquals(0, client.submit("def subtract(x,y){x-y};subtract(1,1)").all().join().get(0).getInt());
        assertEquals(0, client.submit("subtract(1,1)").all().join().get(0).getInt());

        final Map<String, Object> bindings = new HashMap<>();
        bindings.put(GremlinGroovyScriptEngine.KEY_REFERENCE_TYPE, GremlinGroovyScriptEngine.REFERENCE_TYPE_PHANTOM);
        assertEquals(4, client.submit("def multiply(x,y){x*y};multiply(2,2)", bindings).all().join().get(0).getInt());

        try {
            client.submit("multiply(2,2)").all().join().get(0).getInt();
            fail("Should throw an exception since reference is phantom.");
        } catch (RuntimeException ignored) {

        } finally {
            cluster.close();
        }
    }

    @Test
    public void shouldReceiveFailureOnBadGraphSONSerialization() throws Exception {
        final Cluster cluster = TestClientFactory.build().serializer(Serializers.GRAPHSON_V4).create();
        final Client client = cluster.connect();

        try {
            client.submit("class C { def C getC(){return this}}; new C()").all().join();
            fail("Should throw an exception.");
        } catch (RuntimeException re) {
            final Throwable root = ExceptionHelper.getRootCause(re);
            assertThat(root.getMessage(), CoreMatchers.startsWith("Error during serialization: Direct self-reference leading to cycle (through reference chain:"));

            // validate that we can still send messages to the server
            assertEquals(2, client.submit("1+1").all().join().get(0).getInt());
        } finally {
            cluster.close();
        }
    }

//    TODO: this test isn't valid right now since this error is thrown by netty so doesn't map properly to RequestId
//          sent by the driver. Re-enable once this changes.
//    @SuppressWarnings("ThrowableResultOfMethodCallIgnored")
//    @Test
//    public void shouldBlockRequestWhenTooBig() throws Exception {
//        final Cluster cluster = TestClientFactory.open();
//        final Client client = cluster.connect();
//
//        try {
//            final String fatty = IntStream.range(0, 1024).mapToObj(String::valueOf).collect(Collectors.joining());
//            final CompletableFuture<ResultSet> result = client.submitAsync("'" + fatty + "';'test'");
//            final ResultSet resultSet = result.get(10000, TimeUnit.MILLISECONDS);
//            resultSet.all().get(10000, TimeUnit.MILLISECONDS);
//            fail("Should throw an exception.");
//        } catch (TimeoutException te) {
//            // the request should not have timed-out - the connection should have been reset, but it seems that
//            // timeout seems to occur as well on some systems (it's not clear why).  however, the nature of this
//            // test is to ensure that the script isn't processed if it exceeds a certain size, so in this sense
//            // it seems ok to pass in this case.
//        } catch (Exception re) {
//            final Throwable root = ExceptionHelper.getRootCause(re);
//
//            // went with two possible error messages here as i think that there is some either non-deterministic
//            // behavior around the error message or it's environmentally dependent (e.g. different jdk, versions, etc)
//            assertThat(root.getMessage(), Matchers.anyOf(is("Connection to server is no longer active"), is("Connection reset by peer")));
//
//            // validate that we can still send messages to the server
//            assertEquals(2, client.submit("1+1").all().join().get(0).getInt());
//        } finally {
//            cluster.close();
//        }
//    }

    @Test
    public void shouldFailOnDeadHost() throws Exception {
        final Cluster cluster = TestClientFactory.build().reconnectInterval(1000).create();
        final Client client = cluster.connect();

        // ensure that connection to server is good
        assertEquals(2, client.submit("1+1").all().join().get(0).getInt());

        // kill the server which will make the client mark the host as unavailable
        this.stopServer();

        try {
            // try to re-issue a request now that the server is down
            client.submit("g").all().join();
            fail("Should throw an exception.");
        } catch (RuntimeException re) {
            // Client would have no active connections to the host, hence it would encounter a timeout
            // trying to find an alive connection to the host.
            assertThat(re.getCause(), instanceOf(TimeoutException.class));

            //
            // should recover when the server comes back
            //

            // restart server
            this.startServer();

            // try a bunch of times to reconnect. on slower systems this may simply take longer...looking at you travis
            for (int ix = 1; ix < 11; ix++) {
                // the retry interval is 1 second, wait a bit longer
                TimeUnit.SECONDS.sleep(5);

                logger.warn("Waiting for reconnect on restarted host: {}", ix);

                try {
                    // just need to succeed at reconnect one time
                    final List<Result> results = client.submit("1+1").all().join();
                    assertEquals(1, results.size());
                    assertEquals(2, results.get(0).getInt());
                    break;
                } catch (Exception ex) {
                    if (ix == 10)
                        fail("Should have eventually succeeded");
                }
            }
        } finally {
            cluster.close();
        }
    }

    @Test
    public void shouldNotHavePartialContentWithOneResult() throws Exception {
        try (SimpleClient client = TestClientFactory.createSimpleHttpClient()) {
            final RequestMessageV4 request = RequestMessageV4.build("10").create();
            final List<ResponseMessage> responses = client.submit(request);
            assertEquals(1, responses.size());
            assertEquals(ResponseStatusCode.SUCCESS, responses.get(0).getStatus().getCode());
        }
    }

<<<<<<< HEAD
    @Test
    public void shouldHavePartialContentWithLongResultsCollection() throws Exception {
        try (SimpleClient client = TestClientFactory.createSimpleHttpClient()) {
            final RequestMessageV4 request = RequestMessageV4.build("new String[100]").create();
            final List<ResponseMessage> responses = client.submit(request);
            assertThat(responses.size(), Matchers.greaterThan(1));

            // first message have no status
            assertNull(responses.get(0).getStatus());
            // second one contains last piece of data
            assertEquals(ResponseStatusCode.SUCCESS, responses.get(1).getStatus().getCode());
            // last message with no data, but with trailing headers
            assertEquals(ResponseStatusCode.NO_CONTENT, responses.get(2).getStatus().getCode());
        }
    }
=======
//    TODO: figure this failure out next.
//    @Test
//    public void shouldHavePartialContentWithLongResultsCollection() throws Exception {
//        try (SimpleClient client = TestClientFactory.createSimpleHttpClient()) {
//            final RequestMessageV4 request = RequestMessageV4.build("new String[100]").create();
//            final List<ResponseMessage> responses = client.submit(request);
//            assertThat(responses.size(), Matchers.greaterThan(1));
//            for (Iterator<ResponseMessage> it = responses.iterator(); it.hasNext(); ) {
//                final ResponseMessage msg = it.next();
//                final ResponseStatusCode expected = it.hasNext() ? ResponseStatusCode.PARTIAL_CONTENT : ResponseStatusCode.SUCCESS;
//                assertEquals(expected, msg.getStatus().getCode());
//            }
//        }
//    }
>>>>>>> 2f2657ca

    @Test
    public void shouldFailWithBadScriptEval() throws Exception {
        try (SimpleClient client = TestClientFactory.createSimpleHttpClient()) {
            final RequestMessageV4 request = RequestMessageV4.build("new String().doNothingAtAllBecauseThis is a syntax error").create();
            final List<ResponseMessage> responses = client.submit(request);
            assertEquals(ResponseStatusCode.SERVER_ERROR_EVALUATION, responses.get(0).getStatus().getCode());
            assertEquals(1, responses.size());
        }
    }

    @Test
    public void shouldSupportLambdasUsingWithRemote() throws Exception {
        final GraphTraversalSource g = traversal().withRemote(conf);
        g.addV("person").property("age", 20).iterate();
        g.addV("person").property("age", 10).iterate();
        assertEquals(50L, g.V().hasLabel("person").map(Lambda.function("it.get().value('age') + 10")).sum().next());
        g.close();
    }

    @Test
    public void shouldDoNonBlockingPromiseWithRemote() throws Exception {
        final GraphTraversalSource g = traversal().withRemote(conf);
        g.addV("person").property("age", 20).promise(Traversal::iterate).join();
        g.addV("person").property("age", 10).promise(Traversal::iterate).join();
        assertEquals(50L, g.V().hasLabel("person").map(Lambda.function("it.get().value('age') + 10")).sum().promise(t -> t.next()).join());
        g.addV("person").property("age", 20).promise(Traversal::iterate).join();

        final Traversal<Vertex,Integer> traversal = g.V().hasLabel("person").has("age", 20).values("age");
        final int age = traversal.promise(t -> t.next(1).get(0)).join();
        assertEquals(20, age);
        assertEquals(20, (int)traversal.next());
        assertThat(traversal.hasNext(), is(false));

        final Traversal traversalCloned = g.V().hasLabel("person").has("age", 20).values("age");
        assertEquals(20, traversalCloned.next());
        assertEquals(20, traversalCloned.promise(t -> ((Traversal) t).next(1).get(0)).join());
        assertThat(traversalCloned.promise(t -> ((Traversal) t).hasNext()).join(), is(false));

        assertEquals(3, g.V().promise(Traversal::toList).join().size());

        g.close();
    }

    @Test
    public void shouldProvideBetterExceptionForMethodCodeTooLarge() {
        final int numberOfParameters = 6000;
        final Map<String,Object> b = new HashMap<>();

        // generate a script with a ton of bindings usage to generate a "code too large" exception
        String script = "x = 0";
        for (int ix = 0; ix < numberOfParameters; ix++) {
            if (ix > 0 && ix % 100 == 0) {
                script = script + ";" + System.lineSeparator() + "x = x";
            }
            script = script + " + x" + ix;
            b.put("x" + ix, ix);
        }

        final Cluster cluster = TestClientFactory.build().maxContentLength(4096000).create();
        final Client client = cluster.connect();

        try {
            client.submit(script, b).all().get();
            fail("Should have tanked out because of number of parameters used and size of the compile script");
        } catch (Exception ex) {
            assertThat(ex.getMessage(), containsString("The Gremlin statement that was submitted exceeds the maximum compilation size allowed by the JVM"));
        } finally {
            cluster.close();
        }
    }

    @Test
    public void shouldGenerateTemporaryErrorResponseStatusCode() throws Exception {
        final Cluster cluster = TestClientFactory.build().create();
        final Client client = cluster.connect();

        try {
            client.submit("g.addV('person').sideEffect{throw new org.apache.tinkerpop.gremlin.server.util.DefaultTemporaryException('try again!')}").all().get();
            fail("Should have tanked since we threw an exception out manually");
        } catch (Exception ex) {
            final Throwable t = ex.getCause();
            assertThat(t, instanceOf(ResponseException.class));
            assertEquals("try again!", t.getMessage());
            assertEquals(ResponseStatusCode.SERVER_ERROR_TEMPORARY, ((ResponseException) t).getResponseStatusCode());
        } finally {
            cluster.close();
        }
    }

    /**
     * Reproducer for TINKERPOP-2765.
     */
    @Test
    public void shouldHandleMultipleLambdaTranslationsInParallel() throws Exception {
        final GraphTraversalSource g = traversal().withRemote(conf);

        final CompletableFuture<Traversal<Object, Object>> firstRes = g.with("evaluationTimeout", 90000L).inject(1).sideEffect(Lambda.consumer("Thread.sleep(100)")).promise(Traversal::iterate);
        final CompletableFuture<Traversal<Object, Object>> secondRes = g.with("evaluationTimeout", 90000L).inject(1).sideEffect(Lambda.consumer("Thread.sleep(100)")).promise(Traversal::iterate);
        final CompletableFuture<Traversal<Object, Object>> thirdRes = g.with("evaluationTimeout", 90000L).inject(1).sideEffect(Lambda.consumer("Thread.sleep(100)")).promise(Traversal::iterate);

        try {
            firstRes.get();
            secondRes.get();
            thirdRes.get();
        } catch (Exception ce) {
            fail("An exception was not expected because the traversals are all valid.");
        } finally {
            g.close();
        }
    }

    @Test
    public void shouldGenerateFailureErrorResponseStatusCode() throws Exception {
        final Cluster cluster = TestClientFactory.build().create();
        final Client client = cluster.connect();

        try {
            client.submit("g.inject(0).fail('make it stop')").all().get();
            fail("Should have tanked since we used fail() step");
        } catch (Exception ex) {
            final Throwable t = ex.getCause();
            assertThat(t, instanceOf(ResponseException.class));
            assertEquals("make it stop", t.getMessage());
            assertEquals(ResponseStatusCode.SERVER_ERROR_FAIL_STEP, ((ResponseException) t).getResponseStatusCode());
        }
    }
}<|MERGE_RESOLUTION|>--- conflicted
+++ resolved
@@ -892,7 +892,6 @@
         }
     }
 
-<<<<<<< HEAD
     @Test
     public void shouldHavePartialContentWithLongResultsCollection() throws Exception {
         try (SimpleClient client = TestClientFactory.createSimpleHttpClient()) {
@@ -908,22 +907,6 @@
             assertEquals(ResponseStatusCode.NO_CONTENT, responses.get(2).getStatus().getCode());
         }
     }
-=======
-//    TODO: figure this failure out next.
-//    @Test
-//    public void shouldHavePartialContentWithLongResultsCollection() throws Exception {
-//        try (SimpleClient client = TestClientFactory.createSimpleHttpClient()) {
-//            final RequestMessageV4 request = RequestMessageV4.build("new String[100]").create();
-//            final List<ResponseMessage> responses = client.submit(request);
-//            assertThat(responses.size(), Matchers.greaterThan(1));
-//            for (Iterator<ResponseMessage> it = responses.iterator(); it.hasNext(); ) {
-//                final ResponseMessage msg = it.next();
-//                final ResponseStatusCode expected = it.hasNext() ? ResponseStatusCode.PARTIAL_CONTENT : ResponseStatusCode.SUCCESS;
-//                assertEquals(expected, msg.getStatus().getCode());
-//            }
-//        }
-//    }
->>>>>>> 2f2657ca
 
     @Test
     public void shouldFailWithBadScriptEval() throws Exception {
