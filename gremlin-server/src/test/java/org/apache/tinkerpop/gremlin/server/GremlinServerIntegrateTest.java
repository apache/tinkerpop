/*
 * Licensed to the Apache Software Foundation (ASF) under one
 * or more contributor license agreements.  See the NOTICE file
 * distributed with this work for additional information
 * regarding copyright ownership.  The ASF licenses this file
 * to you under the Apache License, Version 2.0 (the
 * "License"); you may not use this file except in compliance
 * with the License.  You may obtain a copy of the License at
 *
 * http://www.apache.org/licenses/LICENSE-2.0
 *
 * Unless required by applicable law or agreed to in writing,
 * software distributed under the License is distributed on an
 * "AS IS" BASIS, WITHOUT WARRANTIES OR CONDITIONS OF ANY
 * KIND, either express or implied.  See the License for the
 * specific language governing permissions and limitations
 * under the License.
 */
package org.apache.tinkerpop.gremlin.server;

import ch.qos.logback.classic.Level;
import ch.qos.logback.classic.Logger;
import nl.altindag.log.LogCaptor;
import org.apache.commons.configuration2.BaseConfiguration;
import org.apache.commons.configuration2.Configuration;
import org.apache.tinkerpop.gremlin.server.channel.UnifiedChannelizer;
import org.apache.tinkerpop.gremlin.server.channel.WebSocketChannelizer;
import org.apache.tinkerpop.gremlin.util.ExceptionHelper;
import org.apache.tinkerpop.gremlin.TestHelper;
import org.apache.tinkerpop.gremlin.driver.Client;
import org.apache.tinkerpop.gremlin.driver.Cluster;
import org.apache.tinkerpop.gremlin.driver.Result;
import org.apache.tinkerpop.gremlin.driver.ResultSet;
import org.apache.tinkerpop.gremlin.driver.Tokens;
import org.apache.tinkerpop.gremlin.driver.exception.ResponseException;
import org.apache.tinkerpop.gremlin.driver.message.RequestMessage;
import org.apache.tinkerpop.gremlin.driver.message.ResponseMessage;
import org.apache.tinkerpop.gremlin.driver.message.ResponseStatusCode;
import org.apache.tinkerpop.gremlin.driver.remote.DriverRemoteConnection;
import org.apache.tinkerpop.gremlin.driver.ser.Serializers;
import org.apache.tinkerpop.gremlin.driver.simple.SimpleClient;
import org.apache.tinkerpop.gremlin.groovy.jsr223.GremlinGroovyScriptEngine;
import org.apache.tinkerpop.gremlin.groovy.jsr223.GroovyCompilerGremlinPlugin;
import org.apache.tinkerpop.gremlin.groovy.jsr223.customizer.SimpleSandboxExtension;
import org.apache.tinkerpop.gremlin.jsr223.ScriptFileGremlinPlugin;
import org.apache.tinkerpop.gremlin.server.handler.OpSelectorHandler;
import org.apache.tinkerpop.gremlin.server.handler.UnifiedHandler;
import org.apache.tinkerpop.gremlin.structure.RemoteGraph;
import org.apache.tinkerpop.gremlin.process.traversal.Traversal;
import org.apache.tinkerpop.gremlin.process.traversal.dsl.graph.GraphTraversalSource;
import org.apache.tinkerpop.gremlin.process.traversal.dsl.graph.__;
import org.apache.tinkerpop.gremlin.server.op.AbstractEvalOpProcessor;
import org.apache.tinkerpop.gremlin.server.op.standard.StandardOpProcessor;
import org.apache.tinkerpop.gremlin.structure.Graph;
import org.apache.tinkerpop.gremlin.structure.T;
import org.apache.tinkerpop.gremlin.structure.Vertex;
import org.apache.tinkerpop.gremlin.util.function.Lambda;
import org.hamcrest.CoreMatchers;
import org.hamcrest.Matchers;
import org.junit.After;
import org.junit.AfterClass;
import org.junit.Before;
import org.junit.BeforeClass;
import org.junit.Test;

import org.slf4j.LoggerFactory;

import java.util.ArrayList;
import java.util.HashMap;
import java.util.Iterator;
import java.util.List;
import java.util.Map;
import java.util.concurrent.CompletableFuture;
import java.util.concurrent.CountDownLatch;
import java.util.concurrent.ExecutorService;
import java.util.concurrent.Executors;
import java.util.concurrent.Future;
import java.util.concurrent.ScheduledExecutorService;
import java.util.concurrent.TimeUnit;
import java.util.concurrent.TimeoutException;
import java.util.concurrent.atomic.AtomicBoolean;
import java.util.function.Supplier;
import java.util.stream.Collectors;
import java.util.stream.IntStream;

import static org.apache.tinkerpop.gremlin.driver.Tokens.ARGS_EVAL_TIMEOUT;
import static org.apache.tinkerpop.gremlin.groovy.jsr223.GroovyCompilerGremlinPlugin.Compilation.COMPILE_STATIC;
import static org.apache.tinkerpop.gremlin.process.remote.RemoteConnection.GREMLIN_REMOTE;
import static org.apache.tinkerpop.gremlin.process.remote.RemoteConnection.GREMLIN_REMOTE_CONNECTION_CLASS;
import static org.apache.tinkerpop.gremlin.process.traversal.AnonymousTraversalSource.traversal;
import static org.hamcrest.CoreMatchers.containsString;
import static org.hamcrest.CoreMatchers.is;
import static org.hamcrest.MatcherAssert.assertThat;
import static org.hamcrest.core.AllOf.allOf;
import static org.hamcrest.core.IsInstanceOf.instanceOf;
import static org.hamcrest.core.IsNot.not;
import static org.hamcrest.core.StringStartsWith.startsWith;
import static org.junit.Assert.assertEquals;
import static org.junit.Assert.assertNull;
import static org.junit.Assert.assertTrue;
import static org.junit.Assert.fail;
import static org.junit.Assume.assumeThat;

/**
 * Integration tests for server-side settings and processing.
 *
 * @author Stephen Mallette (http://stephen.genoprime.com)
 */
public class GremlinServerIntegrateTest extends AbstractGremlinServerIntegrationTest {

    private Level previousLogLevel;
    private static final org.slf4j.Logger logger = LoggerFactory.getLogger(GremlinServerIntegrateTest.class);

    private final Supplier<Graph> graphGetter = () -> server.getServerGremlinExecutor().getGraphManager().getGraph("graph");
    private final Configuration conf = new BaseConfiguration() {{
        setProperty(Graph.GRAPH, RemoteGraph.class.getName());
        setProperty(GREMLIN_REMOTE_CONNECTION_CLASS, DriverRemoteConnection.class.getName());
        setProperty(DriverRemoteConnection.GREMLIN_REMOTE_DRIVER_SOURCENAME, "g");
        setProperty(GREMLIN_REMOTE + "attachment", graphGetter);
        setProperty("clusterConfiguration.port", TestClientFactory.PORT);
        setProperty("clusterConfiguration.hosts", "localhost");
    }};
    private static final int POOL_SIZE_FOR_TIMEOUT_TESTS = 1;

    private static LogCaptor logCaptor;

    @BeforeClass
    public static void setupLogCaptor() {
        logCaptor = LogCaptor.forRoot();
    }

    @AfterClass
    public static void tearDownAfterClass() {
        logCaptor.close();
    }

    @Before
    public void setupForEachTest() {

        if (name.getMethodName().equals("shouldPingChannelIfClientDies") ||
                name.getMethodName().equals("shouldCloseChannelIfClientDoesntRespond")) {
            final Logger opSelectorHandlerLogger = (Logger) LoggerFactory.getLogger(OpSelectorHandler.class);
            final Logger unifiedHandlerLogger = (Logger) LoggerFactory.getLogger(UnifiedHandler.class);
            previousLogLevel = opSelectorHandlerLogger.getLevel();
            opSelectorHandlerLogger.setLevel(Level.INFO);
            unifiedHandlerLogger.setLevel(Level.INFO);
        }

        logCaptor.clearLogs();
    }

    @After
    public void teardownForEachTest() {
        if (name.getMethodName().equals("shouldPingChannelIfClientDies")||
                name.getMethodName().equals("shouldCloseChannelIfClientDoesntRespond")) {
            final Logger opSelectorHandlerLogger = (Logger) LoggerFactory.getLogger(OpSelectorHandler.class);
            opSelectorHandlerLogger.setLevel(previousLogLevel);
            final Logger unifiedHandlerLogger = (Logger) LoggerFactory.getLogger(UnifiedHandler.class);
            unifiedHandlerLogger.setLevel(previousLogLevel);
        }
    }

    /**
     * Configure specific Gremlin Server settings for specific tests.
     */
    @Override
    public Settings overrideSettings(final Settings settings) {
        final String nameOfTest = name.getMethodName();
        switch (nameOfTest) {
            case "shouldProvideBetterExceptionForMethodCodeTooLarge":
                settings.maxContentLength = 4096000;

                // OpProcessor setting
                final Settings.ProcessorSettings processorSettingsBig = new Settings.ProcessorSettings();
                processorSettingsBig.className = StandardOpProcessor.class.getName();
                processorSettingsBig.config = new HashMap<String,Object>() {{
                    put(AbstractEvalOpProcessor.CONFIG_MAX_PARAMETERS, Integer.MAX_VALUE);
                }};
                settings.processors.clear();
                settings.processors.add(processorSettingsBig);

                // Unified setting
                settings.maxParameters = Integer.MAX_VALUE;
                break;
            case "shouldRespectHighWaterMarkSettingAndSucceed":
                settings.writeBufferHighWaterMark = 64;
                settings.writeBufferLowWaterMark = 32;
                break;
            case "shouldReceiveFailureTimeOutOnScriptEval":
                settings.evaluationTimeout = 1000;
                break;
            case "shouldBlockRequestWhenTooBig":
                settings.maxContentLength = 1024;
                break;
            case "shouldBatchResultsByTwos":
            case "shouldBatchResultsByTwosToDriver":
                settings.resultIterationBatchSize = 2;
                break;
            case "shouldUseSimpleSandbox":
                settings.scriptEngines.get("gremlin-groovy").plugins.put(GroovyCompilerGremlinPlugin.class.getName(), getScriptEngineConfForSimpleSandbox());
                // remove the script because it isn't used in the test but also because it's not CompileStatic ready
                settings.scriptEngines.get("gremlin-groovy").plugins.remove(ScriptFileGremlinPlugin.class.getName());
                break;
            case "shouldUseInterpreterMode":
                settings.scriptEngines.get("gremlin-groovy").plugins.put(GroovyCompilerGremlinPlugin.class.getName(), getScriptEngineConfForInterpreterMode());
                break;
            case "shouldReceiveFailureTimeOutOnScriptEvalOfOutOfControlLoop":
                settings.scriptEngines.get("gremlin-groovy").plugins.put(GroovyCompilerGremlinPlugin.class.getName(), getScriptEngineConfForTimedInterrupt());
                break;
            case "shouldUseBaseScript":
                settings.scriptEngines.get("gremlin-groovy").plugins.put(GroovyCompilerGremlinPlugin.class.getName(), getScriptEngineConfForBaseScript());
                settings.scriptEngines.get("gremlin-groovy").config = getScriptEngineConfForBaseScript();
                break;
            case "shouldReturnInvalidRequestArgsWhenBindingCountExceedsAllowable":
                // OpProcessor settings
                final Settings.ProcessorSettings processorSettingsSmall = new Settings.ProcessorSettings();
                processorSettingsSmall.className = StandardOpProcessor.class.getName();
                processorSettingsSmall.config = new HashMap<String,Object>() {{
                    put(AbstractEvalOpProcessor.CONFIG_MAX_PARAMETERS, 1);
                }};
                settings.processors.clear();
                settings.processors.add(processorSettingsSmall);

                // Unified settings
                settings.maxParameters = 1;
                break;
            case "shouldTimeOutRemoteTraversal":
                settings.evaluationTimeout = 500;
                break;
            case "shouldPingChannelIfClientDies":
                settings.keepAliveInterval = 1000;
                break;
            case "shouldCloseChannelIfClientDoesntRespond":
                settings.idleConnectionTimeout = 1000;
                break;
            case "shouldBlowTheWorkQueueSize":
                settings.gremlinPool = 1;
                settings.maxWorkQueueSize = 1;
                break;
            case "shouldRespondToTimeoutCancelledWsRequest":
            case "shouldRespondToTimeoutCancelledSessionRequest":
                tryIncludeNeo4jGraph(settings);
                settings.evaluationTimeout = 5000;
                settings.gremlinPool = POOL_SIZE_FOR_TIMEOUT_TESTS;
                settings.channelizer = WebSocketChannelizer.class.getName();
                break;
            case "shouldRespondToTimeoutCancelledSingleTaskUnifiedRequest":
                settings.evaluationTimeout = 5000;
                settings.gremlinPool = POOL_SIZE_FOR_TIMEOUT_TESTS;
                settings.channelizer = UnifiedChannelizer.class.getName();
                break;
            case "shouldRespondToTimeoutCancelledMultiTaskUnifiedRequest":
                tryIncludeNeo4jGraph(settings);
                settings.evaluationTimeout = 30000;
                settings.sessionLifetimeTimeout = 5000; // This needs to be shorter because of the delay in scheduling session task.
                settings.gremlinPool = POOL_SIZE_FOR_TIMEOUT_TESTS;
                settings.channelizer = UnifiedChannelizer.class.getName();
                break;
            default:
                break;
        }

        return settings;
    }

    private static Map<String, Object> getScriptEngineConfForSimpleSandbox() {
        final Map<String,Object> scriptEngineConf = new HashMap<>();
        scriptEngineConf.put("compilation", COMPILE_STATIC.name());
        scriptEngineConf.put("extensions", SimpleSandboxExtension.class.getName());
        return scriptEngineConf;
    }

    private static Map<String, Object> getScriptEngineConfForTimedInterrupt() {
        final Map<String,Object> scriptEngineConf = new HashMap<>();
        scriptEngineConf.put("timedInterrupt", 1000);
        return scriptEngineConf;
    }

    private static Map<String, Object> getScriptEngineConfForInterpreterMode() {
        final Map<String,Object> scriptEngineConf = new HashMap<>();
        scriptEngineConf.put("enableInterpreterMode", true);
        return scriptEngineConf;
    }

    private static Map<String, Object> getScriptEngineConfForBaseScript() {
        final Map<String,Object> scriptEngineConf = new HashMap<>();
        final Map<String,Object> properties = new HashMap<>();
        properties.put("ScriptBaseClass", BaseScriptForTesting.class.getName());
        scriptEngineConf.put("compilerConfigurationOptions", properties);
        return scriptEngineConf;
    }

    @Test
    public void shouldBlowTheWorkQueueSize() throws Exception {
        final Cluster cluster = TestClientFactory.open();
        final Client client = cluster.connect();

        // maxWorkQueueSize=1 && gremlinPool=1
        // we should be able to do one request at a time serially
        assertEquals("test1", client.submit("'test1'").all().get().get(0).getString());
        assertEquals("test2", client.submit("'test2'").all().get().get(0).getString());
        assertEquals("test3", client.submit("'test3'").all().get().get(0).getString());

        final AtomicBoolean errorTriggered = new AtomicBoolean();
        final ResultSet r1 = client.submitAsync("Thread.sleep(1000);'test4'").get();

        final List<CompletableFuture<List<Result>>> blockers = new ArrayList<>();
        for (int ix = 0; ix < 512 && !errorTriggered.get(); ix++) {
            blockers.add(client.submit("'test'").all().exceptionally(t -> {
                final ResponseException re = (ResponseException) t.getCause();
                errorTriggered.compareAndSet(false, ResponseStatusCode.TOO_MANY_REQUESTS == re.getResponseStatusCode());
                return null;
            }));
        }

        assertThat(errorTriggered.get(), is(true));

        // wait for the blockage to clear for sure
        assertEquals("test4", r1.all().get().get(0).getString());
        blockers.forEach(CompletableFuture::join);

        // should be accepting test6 now
        assertEquals("test6", client.submit("'test6'").all().get().get(0).getString());

        cluster.close();
    }

    @Test
    public void shouldScriptEvaluationErrorForRemoteTraversal() throws Exception {
        final GraphTraversalSource g = traversal().withRemote(conf);

        try {
            // tests bad lambda
            g.inject(1).sideEffect(Lambda.consumer("(")).iterate();
            fail("This traversal should not have executed since lambda can't be compiled");
        } catch (Exception ex) {
            final Throwable t = ex.getCause();
            assertThat(t, instanceOf(ResponseException.class));
            assertEquals(ResponseStatusCode.SERVER_ERROR_EVALUATION, ((ResponseException) t).getResponseStatusCode());
        }

        // make a graph with a cycle in it to force a long run traversal
        graphGetter.get().traversal().addV("person").as("p").addE("self").to("p").iterate();

        try {
            // tests an "unending" traversal
            g.V().repeat(__.out()).until(__.outE().count().is(0)).iterate();
            fail("This traversal should have timed out");
        } catch (Exception ex) {
            final Throwable t = ex.getCause();
            assertThat(t, instanceOf(ResponseException.class));
            assertEquals(ResponseStatusCode.SERVER_ERROR_TIMEOUT, ((ResponseException) t).getResponseStatusCode());
        }

        g.close();
    }

    @Test
    public void shouldCloseChannelIfClientDoesntRespond() throws Exception {
        final SimpleClient client = TestClientFactory.createWebSocketClient();
        client.submit("1+1");

        // since we do nothing for 2 seconds and the time limit for timeout on the server is 1 second, the server
        // will autoclose the channel
        Thread.sleep(2000);

        assertThat(logCaptor.getLogs().stream().anyMatch(m -> m.matches(
                ".*Closing channel - client is disconnected after idle period of .*$")), is(true));

        client.close();
    }

    @Test
    public void shouldPingChannelIfClientDies() throws Exception {
        final Cluster cluster = TestClientFactory.build().maxConnectionPoolSize(1).minConnectionPoolSize(1).keepAliveInterval(0).create();
        final Client client = cluster.connect();
        client.submit("1+1").all().get();

        // since we do nothing for 3 seconds and the time limit for ping is 1 second we should get *about* 3 pings -
        // i don't think the assertion needs to be too accurate. just need to make sure there's a ping message out
        // there record
        Thread.sleep(3000);

        cluster.close();

        // stop the server to be sure that logs flush
        stopServer();

        assertThat(logCaptor.getLogs().stream().anyMatch(m -> m.matches(
                ".*Checking channel - sending ping to client after idle period of .*$")), is(true));
    }

    @Test
    public void shouldTimeOutRemoteTraversal() throws Exception {
        final GraphTraversalSource g = traversal().withRemote(conf);

        try {
            // tests sleeping thread
            g.inject(1).sideEffect(Lambda.consumer("Thread.sleep(10000)")).iterate();
            fail("This traversal should have timed out");
        } catch (Exception ex) {
            final Throwable t = ex.getCause();
            assertThat(t, instanceOf(ResponseException.class));
            assertEquals(ResponseStatusCode.SERVER_ERROR_TIMEOUT, ((ResponseException) t).getResponseStatusCode());
        }

        // make a graph with a cycle in it to force a long run traversal
        graphGetter.get().traversal().addV("person").as("p").addE("self").to("p").iterate();

        try {
            // tests an "unending" traversal
            g.V().repeat(__.out()).until(__.outE().count().is(0)).iterate();
            fail("This traversal should have timed out");
        } catch (Exception ex) {
            final Throwable t = ex.getCause();
            assertThat(t, instanceOf(ResponseException.class));
            assertEquals(ResponseStatusCode.SERVER_ERROR_TIMEOUT, ((ResponseException) t).getResponseStatusCode());
        }

        g.close();
    }

    @Test
    public void shouldTimeOutRemoteTraversalWithPerRequestOption() throws Exception {
        final GraphTraversalSource g = traversal().withRemote(conf);

        try {
            // tests sleeping thread
            g.with(ARGS_EVAL_TIMEOUT, 500L).inject(1).sideEffect(Lambda.consumer("Thread.sleep(10000)")).iterate();
            fail("This traversal should have timed out");
        } catch (Exception ex) {
            final Throwable t = ex.getCause();
            assertThat(t, instanceOf(ResponseException.class));
            assertEquals(ResponseStatusCode.SERVER_ERROR_TIMEOUT, ((ResponseException) t).getResponseStatusCode());
        }

        // make a graph with a cycle in it to force a long run traversal
        graphGetter.get().traversal().addV("person").as("p").addE("self").to("p").iterate();

        try {
            // tests an "unending" traversal
            g.with(ARGS_EVAL_TIMEOUT, 500L).V().repeat(__.out()).until(__.outE().count().is(0)).iterate();
            fail("This traversal should have timed out");
        } catch (Exception ex) {
            final Throwable t = ex.getCause();
            assertThat(t, instanceOf(ResponseException.class));
            assertEquals(ResponseStatusCode.SERVER_ERROR_TIMEOUT, ((ResponseException) t).getResponseStatusCode());
        }

        g.close();
    }

    @Test
    public void shouldProduceProperExceptionOnTimeout() throws Exception {
        // this test will not work quite right on UnifiedChannelizer
        assumeThat("Must use OpProcessor", isUsingUnifiedChannelizer(), is(false));

        final Cluster cluster = TestClientFactory.open();
        final Client client = cluster.connect(name.getMethodName());

        boolean success = false;
        // Run a short test script a few times with progressively longer timeouts.
        // Each submissions should either succeed or fail with a timeout.
        // Note: the range of timeouts is intended to cover the case when the script finishes at about the
        // same time when the timeout occurs. In this situation either a timeout response or a successful
        // response is acceptable, however no other processing errors should occur.
        // Note: the timeout of 30 ms is generally sufficient for running a simple groovy script, so using longer
        // timeouts are not likely to results in a success/timeout response collision, which is the purpose
        // of this test.
        // Note: this test may have a false negative result, but a failure  would indicate a real problem.
        for(int i = 0; i < 30; i++) {
            int timeout = 1 + i;
            overrideEvaluationTimeout(timeout);

            try {
                client.submit("x = 1 + 1").all().get().get(0).getInt();
                success = true;
            } catch (Exception ex) {
                final Throwable t = ex.getCause();
                assertThat("Unexpected exception with script evaluation timeout: " + timeout, t, instanceOf(ResponseException.class));
                assertEquals(ResponseStatusCode.SERVER_ERROR_TIMEOUT, ((ResponseException) t).getResponseStatusCode());
            }
        }

        assertTrue("Some script submissions should succeed", success);

        cluster.close();
    }

    @Test
    public void shouldUseBaseScript() throws Exception {
        final Cluster cluster = TestClientFactory.open();
        final Client client = cluster.connect(name.getMethodName());

        assertEquals("hello, stephen", client.submit("hello('stephen')").all().get().get(0).getString());

        cluster.close();
    }

    @Test
    public void shouldUseInterpreterMode() throws Exception {
        final Cluster cluster = TestClientFactory.open();
        final Client client = cluster.connect(name.getMethodName());

        client.submit("def subtractAway(x,y){x-y};[]").all().get();
        client.submit("multiplyIt = { x,y -> x * y};[]").all().get();

        assertEquals(2, client.submit("x = 1 + 1").all().get().get(0).getInt());
        assertEquals(3, client.submit("int y = x + 1").all().get().get(0).getInt());
        assertEquals(5, client.submit("def z = x + y").all().get().get(0).getInt());

        final Map<String,Object> m = new HashMap<>();
        m.put("x", 10);
        assertEquals(-5, client.submit("z - x", m).all().get().get(0).getInt());
        assertEquals(15, client.submit("addItUp(x,z)", m).all().get().get(0).getInt());
        assertEquals(5, client.submit("subtractAway(x,z)", m).all().get().get(0).getInt());
        assertEquals(50, client.submit("multiplyIt(x,z)", m).all().get().get(0).getInt());

        cluster.close();
    }

    @Test
    public void shouldNotUseInterpreterMode() throws Exception {
        final Cluster cluster = TestClientFactory.open();
        final Client client = cluster.connect(name.getMethodName());

        client.submit("def subtractAway(x,y){x-y};[]").all().get();
        client.submit("multiplyIt = { x,y -> x * y};[]").all().get();

        assertEquals(2, client.submit("x = 1 + 1").all().get().get(0).getInt());
        assertEquals(3, client.submit("y = x + 1").all().get().get(0).getInt());
        assertEquals(5, client.submit("z = x + y").all().get().get(0).getInt());

        final Map<String,Object> m = new HashMap<>();
        m.put("x", 10);
        assertEquals(-5, client.submit("z - x", m).all().get().get(0).getInt());
        assertEquals(15, client.submit("addItUp(x,z)", m).all().get().get(0).getInt());
        assertEquals(5, client.submit("subtractAway(x,z)", m).all().get().get(0).getInt());
        assertEquals(50, client.submit("multiplyIt(x,z)", m).all().get().get(0).getInt());

        cluster.close();
    }

    @Test
    public void shouldUseSimpleSandbox() throws Exception {
        final Cluster cluster = TestClientFactory.open();
        final Client client = cluster.connect();

        assertEquals(2, client.submit("1+1").all().get().get(0).getInt());

        try {
            // this should return "nothing" - there should be no exception
            client.submit("java.lang.System.exit(0)").all().get();
            fail("The above should not have executed in any successful way as sandboxing is enabled");
        } catch (Exception ex) {
            assertThat(ex.getCause().getMessage(), containsString("[Static type checking] - Not authorized to call this method: java.lang.System#exit(int)"));
        } finally {
            cluster.close();
        }
    }

    @Test
    public void shouldRespectHighWaterMarkSettingAndSucceed() throws Exception {
        // the highwatermark should get exceeded on the server and thus pause the writes, but have no problem catching
        // itself up - this is a tricky tests to get passing on all environments so this assumption will deny the
        // test for most cases
        TestHelper.assumeNonDeterministic();

        final Cluster cluster = TestClientFactory.open();
        final Client client = cluster.connect();

        try {
            final int resultCountToGenerate = 1000;
            final int batchSize = 3;
            final String fatty = IntStream.range(0, 175).mapToObj(String::valueOf).collect(Collectors.joining());
            final String fattyX = "['" + fatty + "'] * " + resultCountToGenerate;

            // don't allow the thread to proceed until all results are accounted for
            final CountDownLatch latch = new CountDownLatch(resultCountToGenerate);
            final AtomicBoolean expected = new AtomicBoolean(false);
            final AtomicBoolean faulty = new AtomicBoolean(false);
            final RequestMessage request = RequestMessage.build(Tokens.OPS_EVAL)
                    .addArg(Tokens.ARGS_BATCH_SIZE, batchSize)
                    .addArg(Tokens.ARGS_GREMLIN, fattyX).create();

            client.submitAsync(request).thenAcceptAsync(r -> {
                r.stream().forEach(item -> {
                    try {
                        final String aFattyResult = item.getString();
                        expected.set(aFattyResult.equals(fatty));
                    } catch (Exception ex) {
                        ex.printStackTrace();
                        faulty.set(true);
                    } finally {
                        latch.countDown();
                    }
                });
            });

            assertThat(latch.await(30000, TimeUnit.MILLISECONDS), is(true));
            assertEquals(0, latch.getCount());
            assertThat(faulty.get(), is(false));
            assertThat(expected.get(), is(true));

            assertThat(logCaptor.getLogs().stream().anyMatch(m -> m.contains(
                    "Pausing response writing as writeBufferHighWaterMark exceeded on")), is(true));
        } catch (Exception ex) {
            fail("Shouldn't have tossed an exception");
        } finally {
            cluster.close();
        }
    }

    @Test
    public void shouldReturnInvalidRequestArgsWhenGremlinArgIsNotSupplied() throws Exception {
        try (SimpleClient client = TestClientFactory.createWebSocketClient()) {
            final RequestMessage request = RequestMessage.build(Tokens.OPS_EVAL).create();
            final ResponseMessage result = client.submit(request).get(0);
            assertThat(result.getStatus().getCode(), is(not(ResponseStatusCode.PARTIAL_CONTENT)));
            assertEquals(result.getStatus().getCode(), ResponseStatusCode.REQUEST_ERROR_INVALID_REQUEST_ARGUMENTS);
        }
    }

    @Test
    public void shouldReturnInvalidRequestArgsWhenInvalidReservedBindingKeyIsUsed() throws Exception {
        try (SimpleClient client = TestClientFactory.createWebSocketClient()) {
            final Map<String, Object> bindings = new HashMap<>();
            bindings.put(T.id.getAccessor(), "123");
            final RequestMessage request = RequestMessage.build(Tokens.OPS_EVAL)
                    .addArg(Tokens.ARGS_GREMLIN, "[1,2,3,4,5,6,7,8,9,0]")
                    .addArg(Tokens.ARGS_BINDINGS, bindings).create();
            final CountDownLatch latch = new CountDownLatch(1);
            final AtomicBoolean pass = new AtomicBoolean(false);
            client.submit(request, result -> {
                if (result.getStatus().getCode() != ResponseStatusCode.PARTIAL_CONTENT) {
                    pass.set(ResponseStatusCode.REQUEST_ERROR_INVALID_REQUEST_ARGUMENTS == result.getStatus().getCode());
                    latch.countDown();
                }
            });

            if (!latch.await(3000, TimeUnit.MILLISECONDS))
                fail("Request should have returned error, but instead timed out");
            assertThat(pass.get(), is(true));
        }

        try (SimpleClient client = TestClientFactory.createWebSocketClient()) {
            final Map<String, Object> bindings = new HashMap<>();
            bindings.put("id", "123");
            final RequestMessage request = RequestMessage.build(Tokens.OPS_EVAL)
                    .addArg(Tokens.ARGS_GREMLIN, "[1,2,3,4,5,6,7,8,9,0]")
                    .addArg(Tokens.ARGS_BINDINGS, bindings).create();
            final CountDownLatch latch = new CountDownLatch(1);
            final AtomicBoolean pass = new AtomicBoolean(false);
            client.submit(request, result -> {
                if (result.getStatus().getCode() != ResponseStatusCode.PARTIAL_CONTENT) {
                    pass.set(ResponseStatusCode.REQUEST_ERROR_INVALID_REQUEST_ARGUMENTS == result.getStatus().getCode());
                    latch.countDown();
                }
            });

            if (!latch.await(3000, TimeUnit.MILLISECONDS))
                fail("Request should have returned error, but instead timed out");
            assertTrue(pass.get());
        }
    }

    @Test
    public void shouldReturnInvalidRequestArgsWhenInvalidTypeBindingKeyIsUsed() throws Exception {
        try (SimpleClient client = TestClientFactory.createWebSocketClient()) {
            final Map<Object, Object> bindings = new HashMap<>();
            bindings.put(1, "123");
            final RequestMessage request = RequestMessage.build(Tokens.OPS_EVAL)
                    .addArg(Tokens.ARGS_GREMLIN, "[1,2,3,4,5,6,7,8,9,0]")
                    .addArg(Tokens.ARGS_BINDINGS, bindings).create();
            final CountDownLatch latch = new CountDownLatch(1);
            final AtomicBoolean pass = new AtomicBoolean(false);
            client.submit(request, result -> {
                if (result.getStatus().getCode() != ResponseStatusCode.PARTIAL_CONTENT) {
                    pass.set(ResponseStatusCode.REQUEST_ERROR_INVALID_REQUEST_ARGUMENTS == result.getStatus().getCode());
                    latch.countDown();
                }
            });

            if (!latch.await(3000, TimeUnit.MILLISECONDS))
                fail("Request should have returned error, but instead timed out");
            assertThat(pass.get(), is(true));
        }
    }

    @Test
    public void shouldReturnInvalidRequestArgsWhenBindingCountExceedsAllowable() throws Exception {
        try (SimpleClient client = TestClientFactory.createWebSocketClient()) {
            final Map<Object, Object> bindings = new HashMap<>();
            bindings.put("x", 123);
            bindings.put("y", 123);
            final RequestMessage request = RequestMessage.build(Tokens.OPS_EVAL)
                    .addArg(Tokens.ARGS_GREMLIN, "x+y")
                    .addArg(Tokens.ARGS_BINDINGS, bindings).create();
            final CountDownLatch latch = new CountDownLatch(1);
            final AtomicBoolean pass = new AtomicBoolean(false);
            client.submit(request, result -> {
                if (result.getStatus().getCode() != ResponseStatusCode.PARTIAL_CONTENT) {
                    pass.set(ResponseStatusCode.REQUEST_ERROR_INVALID_REQUEST_ARGUMENTS == result.getStatus().getCode());
                    latch.countDown();
                }
            });

            if (!latch.await(3000, TimeUnit.MILLISECONDS))
                fail("Request should have returned error, but instead timed out");
            assertThat(pass.get(), is(true));
        }

        try (SimpleClient client = TestClientFactory.createWebSocketClient()) {
            final Map<Object, Object> bindings = new HashMap<>();
            bindings.put("x", 123);
            final RequestMessage request = RequestMessage.build(Tokens.OPS_EVAL)
                    .addArg(Tokens.ARGS_GREMLIN, "x+123")
                    .addArg(Tokens.ARGS_BINDINGS, bindings).create();
            final CountDownLatch latch = new CountDownLatch(1);
            final AtomicBoolean pass = new AtomicBoolean(false);
            client.submit(request, result -> {
                if (result.getStatus().getCode() != ResponseStatusCode.PARTIAL_CONTENT) {
                    pass.set(ResponseStatusCode.SUCCESS == result.getStatus().getCode() && (((int) ((List) result.getResult().getData()).get(0) == 246)));
                    latch.countDown();
                }
            });

            if (!latch.await(3000, TimeUnit.MILLISECONDS))
                fail("Request should have returned error, but instead timed out");
            assertThat(pass.get(), is(true));
        }
    }

    @Test
    public void shouldReturnInvalidRequestArgsWhenInvalidNullBindingKeyIsUsed() throws Exception {
        try (SimpleClient client = TestClientFactory.createWebSocketClient()) {
            final Map<String, Object> bindings = new HashMap<>();
            bindings.put(null, "123");
            final RequestMessage request = RequestMessage.build(Tokens.OPS_EVAL)
                    .addArg(Tokens.ARGS_GREMLIN, "[1,2,3,4,5,6,7,8,9,0]")
                    .addArg(Tokens.ARGS_BINDINGS, bindings).create();
            final CountDownLatch latch = new CountDownLatch(1);
            final AtomicBoolean pass = new AtomicBoolean(false);
            client.submit(request, result -> {
                if (result.getStatus().getCode() != ResponseStatusCode.PARTIAL_CONTENT) {
                    pass.set(ResponseStatusCode.REQUEST_ERROR_INVALID_REQUEST_ARGUMENTS == result.getStatus().getCode());
                    latch.countDown();
                }
            });

            if (!latch.await(3000, TimeUnit.MILLISECONDS))
                fail("Request should have returned error, but instead timed out");
            assertThat(pass.get(), is(true));
        }
    }

    @Test
    @SuppressWarnings("unchecked")
    public void shouldBatchResultsByTwos() throws Exception {
        // this test will not work quite right on UnifiedChannelizer, but seems to only be a problem in Travis
        assumeThat("Must use OpProcessor", isUsingUnifiedChannelizer(), is(false));

        try (SimpleClient client = TestClientFactory.createWebSocketClient()) {
            final RequestMessage request = RequestMessage.build(Tokens.OPS_EVAL)
                    .addArg(Tokens.ARGS_GREMLIN, "[0,1,2,3,4,5,6,7,8,9]").create();

            final List<ResponseMessage> msgs = client.submit(request);
            assertEquals(5, client.submit(request).size());
            assertEquals(0, ((List<Integer>) msgs.get(0).getResult().getData()).get(0).intValue());
            assertEquals(1, ((List<Integer>) msgs.get(0).getResult().getData()).get(1).intValue());
            assertEquals(2, ((List<Integer>) msgs.get(1).getResult().getData()).get(0).intValue());
            assertEquals(3, ((List<Integer>) msgs.get(1).getResult().getData()).get(1).intValue());
            assertEquals(4, ((List<Integer>) msgs.get(2).getResult().getData()).get(0).intValue());
            assertEquals(5, ((List<Integer>) msgs.get(2).getResult().getData()).get(1).intValue());
            assertEquals(6, ((List<Integer>) msgs.get(3).getResult().getData()).get(0).intValue());
            assertEquals(7, ((List<Integer>) msgs.get(3).getResult().getData()).get(1).intValue());
            assertEquals(8, ((List<Integer>) msgs.get(4).getResult().getData()).get(0).intValue());
            assertEquals(9, ((List<Integer>) msgs.get(4).getResult().getData()).get(1).intValue());
        }
    }

//    @Test
//    public void shouldBatchResultsByTwosWithDriver() throws Exception {
//        final Cluster cluster = TestClientFactory.build().create();
//        final Client client = cluster.connect();
//
//        try {
//            final List<Result> results = client.submit("[0,1,2,3,4,5,6,7,8,9]").all().join();
//            for (int ix = 0; ix < results.size(); ix++) {
//                assertEquals(ix, results.get(ix).getInt());
//            }
//        } finally {
//            cluster.close();
//        }
//    }

    @Test
    @SuppressWarnings("unchecked")
    public void shouldBatchResultsByOnesByOverridingFromClientSide() throws Exception {
        try (SimpleClient client = TestClientFactory.createWebSocketClient()) {
            final RequestMessage request = RequestMessage.build(Tokens.OPS_EVAL)
                    .addArg(Tokens.ARGS_GREMLIN, "[0,1,2,3,4,5,6,7,8,9]")
                    .addArg(Tokens.ARGS_BATCH_SIZE, 1).create();

            final List<ResponseMessage> msgs = client.submit(request);
            assertEquals(10, msgs.size());
            IntStream.rangeClosed(0, 9).forEach(i -> assertEquals(i, ((List<Integer>) msgs.get(i).getResult().getData()).get(0).intValue()));
        }
    }

    @Test
    public void shouldNotThrowNoSuchElementException() throws Exception {
        try (SimpleClient client = TestClientFactory.createWebSocketClient()){
            // this should return "nothing" - there should be no exception
            final List<ResponseMessage> responses = client.submit("g.V().has('name','kadfjaldjfla')");
            assertNull(responses.get(0).getResult().getData());
        }
    }

    @Test
    @SuppressWarnings("unchecked")
    public void shouldReceiveFailureTimeOutOnScriptEval() throws Exception {
        try (SimpleClient client = TestClientFactory.createWebSocketClient()){
            final List<ResponseMessage> responses = client.submit("Thread.sleep(3000);'some-stuff-that-should not return'");
            assertThat(responses.get(0).getStatus().getMessage(), allOf(startsWith("Evaluation exceeded"), containsString("1000 ms")));

            // validate that we can still send messages to the server
            assertEquals(2, ((List<Integer>) client.submit("1+1").get(0).getResult().getData()).get(0).intValue());
        }
    }

    @Test
    @SuppressWarnings("unchecked")
    public void shouldReceiveFailureTimeOutOnEvalUsingOverride() throws Exception {
        try (SimpleClient client = TestClientFactory.createWebSocketClient()) {
            final RequestMessage msg = RequestMessage.build("eval")
                    .addArg(Tokens.ARGS_EVAL_TIMEOUT, 100L)
                    .addArg(Tokens.ARGS_GREMLIN, "Thread.sleep(3000);'some-stuff-that-should not return'")
                    .create();
            final List<ResponseMessage> responses = client.submit(msg);
            assertThat(responses.get(0).getStatus().getMessage(), allOf(startsWith("Evaluation exceeded"), containsString("100 ms")));

            // validate that we can still send messages to the server
            assertEquals(2, ((List<Integer>) client.submit("1+1").get(0).getResult().getData()).get(0).intValue());
        }
    }

    @Test
    public void shouldReceiveFailureTimeOutOnScriptEvalOfOutOfControlLoop() throws Exception {
        try (SimpleClient client = TestClientFactory.createWebSocketClient()){
            // timeout configured for 1 second so the timed interrupt should trigger prior to the
            // evaluationTimeout which is at 30 seconds by default
            final List<ResponseMessage> responses = client.submit("while(true){}");
            assertThat(responses.get(0).getStatus().getMessage(), startsWith("Timeout during script evaluation triggered by TimedInterruptCustomizerProvider"));

            // validate that we can still send messages to the server
            assertEquals(2, ((List<Integer>) client.submit("1+1").get(0).getResult().getData()).get(0).intValue());
        }
    }

    @Test
    @SuppressWarnings("unchecked")
    public void shouldLoadInitScript() throws Exception {
        try (SimpleClient client = TestClientFactory.createWebSocketClient()){
            assertEquals(2, ((List<Integer>) client.submit("addItUp(1,1)").get(0).getResult().getData()).get(0).intValue());
        }
    }

    @Test
    public void shouldGarbageCollectPhantomButNotHard() throws Exception {
        final Cluster cluster = TestClientFactory.open();
        final Client client = cluster.connect();

        assertEquals(2, client.submit("addItUp(1,1)").all().join().get(0).getInt());
        assertEquals(0, client.submit("def subtract(x,y){x-y};subtract(1,1)").all().join().get(0).getInt());
        assertEquals(0, client.submit("subtract(1,1)").all().join().get(0).getInt());

        final Map<String, Object> bindings = new HashMap<>();
        bindings.put(GremlinGroovyScriptEngine.KEY_REFERENCE_TYPE, GremlinGroovyScriptEngine.REFERENCE_TYPE_PHANTOM);
        assertEquals(4, client.submit("def multiply(x,y){x*y};multiply(2,2)", bindings).all().join().get(0).getInt());

        try {
            client.submit("multiply(2,2)").all().join().get(0).getInt();
            fail("Should throw an exception since reference is phantom.");
        } catch (RuntimeException ignored) {

        } finally {
            cluster.close();
        }
    }

    @Test
    public void shouldReceiveFailureOnBadGraphSONSerialization() throws Exception {
        final Cluster cluster = TestClientFactory.build().serializer(Serializers.GRAPHSON_V3D0).create();
        final Client client = cluster.connect();

        try {
            client.submit("def class C { def C getC(){return this}}; new C()").all().join();
            fail("Should throw an exception.");
        } catch (RuntimeException re) {
            final Throwable root = ExceptionHelper.getRootCause(re);
            assertThat(root.getMessage(), CoreMatchers.startsWith("Error during serialization: Direct self-reference leading to cycle (through reference chain:"));

            // validate that we can still send messages to the server
            assertEquals(2, client.submit("1+1").all().join().get(0).getInt());
        } finally {
            cluster.close();
        }
    }

    @SuppressWarnings("ThrowableResultOfMethodCallIgnored")
    @Test
    public void shouldBlockRequestWhenTooBig() throws Exception {
        final Cluster cluster = TestClientFactory.open();
        final Client client = cluster.connect();

        try {
            final String fatty = IntStream.range(0, 1024).mapToObj(String::valueOf).collect(Collectors.joining());
            final CompletableFuture<ResultSet> result = client.submitAsync("'" + fatty + "';'test'");
            final ResultSet resultSet = result.get(10000, TimeUnit.MILLISECONDS);
            resultSet.all().get(10000, TimeUnit.MILLISECONDS);
            fail("Should throw an exception.");
        } catch (TimeoutException te) {
            // the request should not have timed-out - the connection should have been reset, but it seems that
            // timeout seems to occur as well on some systems (it's not clear why).  however, the nature of this
            // test is to ensure that the script isn't processed if it exceeds a certain size, so in this sense
            // it seems ok to pass in this case.
        } catch (Exception re) {
            final Throwable root = ExceptionHelper.getRootCause(re);

            // went with two possible error messages here as i think that there is some either non-deterministic
            // behavior around the error message or it's environmentally dependent (e.g. different jdk, versions, etc)
            assertThat(root.getMessage(), Matchers.anyOf(is("Connection to server is no longer active"), is("Connection reset by peer")));

            // validate that we can still send messages to the server
            assertEquals(2, client.submit("1+1").all().join().get(0).getInt());
        } finally {
            cluster.close();
        }
    }

    @Test
    public void shouldFailOnDeadHost() throws Exception {
        final Cluster cluster = TestClientFactory.build().reconnectInterval(1000).create();
        final Client client = cluster.connect();

        // ensure that connection to server is good
        assertEquals(2, client.submit("1+1").all().join().get(0).getInt());

        // kill the server which will make the client mark the host as unavailable
        this.stopServer();

        try {
            // try to re-issue a request now that the server is down
            client.submit("g").all().join();
            fail("Should throw an exception.");
        } catch (RuntimeException re) {
            // Client would have no active connections to the host, hence it would encounter a timeout
            // trying to find an alive connection to the host.
            assertThat(re.getCause(), instanceOf(TimeoutException.class));

            //
            // should recover when the server comes back
            //

            // restart server
            this.startServer();

            // try a bunch of times to reconnect. on slower systems this may simply take longer...looking at you travis
            for (int ix = 1; ix < 11; ix++) {
                // the retry interval is 1 second, wait a bit longer
                TimeUnit.SECONDS.sleep(5);

                logger.warn("Waiting for reconnect on restarted host: {}", ix);

                try {
                    // just need to succeed at reconnect one time
                    final List<Result> results = client.submit("1+1").all().join();
                    assertEquals(1, results.size());
                    assertEquals(2, results.get(0).getInt());
                    break;
                } catch (Exception ex) {
                    if (ix == 10)
                        fail("Should have eventually succeeded");
                }
            }
        } finally {
            cluster.close();
        }
    }

    @Test
    public void shouldNotHavePartialContentWithOneResult() throws Exception {
        try (SimpleClient client = TestClientFactory.createWebSocketClient()) {
            final RequestMessage request = RequestMessage.build(Tokens.OPS_EVAL)
                    .addArg(Tokens.ARGS_GREMLIN, "10").create();
            final List<ResponseMessage> responses = client.submit(request);
            assertEquals(1, responses.size());
            assertEquals(ResponseStatusCode.SUCCESS, responses.get(0).getStatus().getCode());
        }
    }

    @Test
    public void shouldHavePartialContentWithLongResultsCollection() throws Exception {
        try (SimpleClient client = TestClientFactory.createWebSocketClient()) {
            final RequestMessage request = RequestMessage.build(Tokens.OPS_EVAL)
                    .addArg(Tokens.ARGS_GREMLIN, "new String[100]").create();
            final List<ResponseMessage> responses = client.submit(request);
            assertThat(responses.size(), Matchers.greaterThan(1));
            for (Iterator<ResponseMessage> it = responses.iterator(); it.hasNext(); ) {
                final ResponseMessage msg = it.next();
                final ResponseStatusCode expected = it.hasNext() ? ResponseStatusCode.PARTIAL_CONTENT : ResponseStatusCode.SUCCESS;
                assertEquals(expected, msg.getStatus().getCode());
            }
        }
    }

    @Test
    public void shouldFailWithBadScriptEval() throws Exception {
        try (SimpleClient client = TestClientFactory.createWebSocketClient()) {
            final RequestMessage request = RequestMessage.build(Tokens.OPS_EVAL)
                    .addArg(Tokens.ARGS_GREMLIN, "new String().doNothingAtAllBecauseThis is a syntax error").create();
            final List<ResponseMessage> responses = client.submit(request);
            assertEquals(ResponseStatusCode.SERVER_ERROR_EVALUATION, responses.get(0).getStatus().getCode());
            assertEquals(1, responses.size());
        }
    }

    @Test
    public void shouldSupportLambdasUsingWithRemote() throws Exception {
        final GraphTraversalSource g = traversal().withRemote(conf);
        g.addV("person").property("age", 20).iterate();
        g.addV("person").property("age", 10).iterate();
        assertEquals(50L, g.V().hasLabel("person").map(Lambda.function("it.get().value('age') + 10")).sum().next());
        g.close();
    }

    @Test
    public void shouldDoNonBlockingPromiseWithRemote() throws Exception {
        final GraphTraversalSource g = traversal().withRemote(conf);
        g.addV("person").property("age", 20).promise(Traversal::iterate).join();
        g.addV("person").property("age", 10).promise(Traversal::iterate).join();
        assertEquals(50L, g.V().hasLabel("person").map(Lambda.function("it.get().value('age') + 10")).sum().promise(t -> t.next()).join());
        g.addV("person").property("age", 20).promise(Traversal::iterate).join();

        final Traversal<Vertex,Integer> traversal = g.V().hasLabel("person").has("age", 20).values("age");
        final int age = traversal.promise(t -> t.next(1).get(0)).join();
        assertEquals(20, age);
        assertEquals(20, (int)traversal.next());
        assertThat(traversal.hasNext(), is(false));

        final Traversal traversalCloned = g.V().hasLabel("person").has("age", 20).values("age");
        assertEquals(20, traversalCloned.next());
        assertEquals(20, traversalCloned.promise(t -> ((Traversal) t).next(1).get(0)).join());
        assertThat(traversalCloned.promise(t -> ((Traversal) t).hasNext()).join(), is(false));

        assertEquals(3, g.V().promise(Traversal::toList).join().size());

        g.close();
    }

    @Test
    public void shouldProvideBetterExceptionForMethodCodeTooLarge() {
        final int numberOfParameters = 4000;
        final Map<String,Object> b = new HashMap<>();

        // generate a script with a ton of bindings usage to generate a "code too large" exception
        String script = "x = 0";
        for (int ix = 0; ix < numberOfParameters; ix++) {
            if (ix > 0 && ix % 100 == 0) {
                script = script + ";" + System.lineSeparator() + "x = x";
            }
            script = script + " + x" + ix;
            b.put("x" + ix, ix);
        }

        final Cluster cluster = TestClientFactory.build().maxContentLength(4096000).create();
        final Client client = cluster.connect();

        try {
            client.submit(script, b).all().get();
            fail("Should have tanked out because of number of parameters used and size of the compile script");
        } catch (Exception ex) {
            assertThat(ex.getMessage(), containsString("The Gremlin statement that was submitted exceeds the maximum compilation size allowed by the JVM"));
        } finally {
            cluster.close();
        }
    }

    @Test
    public void shouldGenerateTemporaryErrorResponseStatusCode() throws Exception {
        final Cluster cluster = TestClientFactory.build().create();
        final Client client = cluster.connect();

        try {
            client.submit("g.addV('person').sideEffect{throw new org.apache.tinkerpop.gremlin.server.util.DefaultTemporaryException('try again!')}").all().get();
            fail("Should have tanked since we threw an exception out manually");
        } catch (Exception ex) {
            final Throwable t = ex.getCause();
            assertThat(t, instanceOf(ResponseException.class));
            assertEquals("try again!", t.getMessage());
            assertEquals(ResponseStatusCode.SERVER_ERROR_TEMPORARY, ((ResponseException) t).getResponseStatusCode());
        } finally {
            cluster.close();
        }
    }

<<<<<<< HEAD
=======
    /**
     * Reproducer for TINKERPOP-2769 with request sent to WebSocketChannelizer.
     */
    @Test(timeout = 180000) // Add timeout in case the test hangs.
    public void shouldRespondToTimeoutCancelledWsRequest() throws Exception {
        final GraphTraversalSource g = traversal().withRemote(conf);
        runTimeoutTest(g);
        g.close();
    }

    /**
     * Reproducer for TINKERPOP-2769 with request having a Session ID sent to WebSocketChannelizer.
     */
    @Test(timeout = 180000) // Add timeout in case the test hangs.
    public void shouldRespondToTimeoutCancelledSessionRequest() throws Exception {
        // Don't test with UnifiedChannelizer since we only want to test the case where a task is cancelled before
        // running which is handled by shouldRespondToTimeoutCancelledMultiTaskUnifiedRequest.
        assumeThat("Must use OpProcessor", isUsingUnifiedChannelizer(), is(false));
        assumeNeo4jIsPresent();

        final Cluster cluster = TestClientFactory.build().create();
        final GraphTraversalSource g = traversal().withRemote(DriverRemoteConnection.using(cluster));
        final GraphTraversalSource gtx = g.tx().begin();

        runTimeoutTest(gtx);

        gtx.tx().commit();
        cluster.close();
    }

    /**
     * Reproducer for TINKERPOP-2769 with request sent to UnifiedChannelizer.
     */
    @Test(timeout = 180000) // Add timeout in case the test hangs.
    public void shouldRespondToTimeoutCancelledSingleTaskUnifiedRequest() throws Exception {
        final GraphTraversalSource g = traversal().withRemote(conf);
        runTimeoutTest(g);
        g.close();
    }

    /**
     * Reproducer for TINKERPOP-2769 with request having a Session ID sent to UnifiedChannelizer.
     */
    @Test(timeout = 180000) // Add timeout in case the test hangs.
    public void shouldRespondToTimeoutCancelledMultiTaskUnifiedRequest() throws Exception {
        assumeNeo4jIsPresent();
        final Cluster cluster = TestClientFactory.build().create();
        final GraphTraversalSource g = traversal().withRemote(DriverRemoteConnection.using(cluster));
        final GraphTraversalSource gtx = g.tx().begin();

        g.addV("person").as("p").addE("self").to("p").iterate();

        // Number of threads/tasks must be larger than the size of the gremlinPool set in overrideSettings().
        final ScheduledExecutorService threadPool = Executors.newScheduledThreadPool(2);
        // Use a request without session to fill the queue since we want to test cancel on first session request.
        final Future<?> firstResult = threadPool.submit(() -> g.V().repeat(__.out()).until(__.outE().count().is(0)).iterate());
        // Delay this request slightly as we want to test that the MultiTaskSession is properly returning an error when it is cancelled.
        final Future<?> secondResult = threadPool.schedule(() -> gtx.V().repeat(__.out()).until(__.outE().count().is(0)).iterate(), 5000, TimeUnit.MILLISECONDS);

        try {
            firstResult.get();
            fail("This traversal should have timed out");
        } catch (Exception ex) {
            final Throwable t = ex.getCause().getCause(); // Get the nested ResponseException.
            assertThat(t, instanceOf(ResponseException.class));
            assertEquals(ResponseStatusCode.SERVER_ERROR_TIMEOUT, ((ResponseException) t).getResponseStatusCode());
        }

        try {
            secondResult.get();
            fail("This traversal should have timed out");
        } catch (Exception ex) {
            final Throwable t = ex.getCause().getCause(); // Get the nested ResponseException.
            assertThat(t, instanceOf(ResponseException.class));
            assertEquals(ResponseStatusCode.SERVER_ERROR_TIMEOUT, ((ResponseException) t).getResponseStatusCode());
        }

        threadPool.shutdown();
        gtx.tx().rollback();
        cluster.close();
    }

    private void runTimeoutTest(GraphTraversalSource g) throws Exception {
        // make a graph with a cycle in it to force a long run traversal
        g.addV("person").as("p").addE("self").to("p").iterate();

        // Number of threads/tasks must be larger than the size of the gremlinPool set in overrideSettings().
        final int numTasksNeededToOverloadPool = POOL_SIZE_FOR_TIMEOUT_TESTS + 2;
        final ExecutorService threadPool = Executors.newFixedThreadPool(numTasksNeededToOverloadPool);
        // test "unending" traversals
        final List<Future<?>> results = new ArrayList<>();
        for (int i = 0; i < numTasksNeededToOverloadPool; i++) {
            results.add(threadPool.submit(() -> g.V().repeat(__.out()).until(__.outE().count().is(0)).iterate()));
        }

        for (final Future<?> result : results) {
            try {
                result.get();
                fail("This traversal should have timed out");
            } catch (Exception ex) {
                final Throwable t = ex.getCause().getCause(); // Get the nested ResponseException.
                assertThat(t, instanceOf(ResponseException.class));
                assertEquals(ResponseStatusCode.SERVER_ERROR_TIMEOUT, ((ResponseException) t).getResponseStatusCode());
            }
        }

        threadPool.shutdown();
    }

    /**
     * Reproducer for TINKERPOP-2765 when run using the UnifiedChannelizer.
     */
>>>>>>> 5ca0447e
    @Test
    public void shouldGenerateFailureErrorResponseStatusCode() throws Exception {
        final Cluster cluster = TestClientFactory.build().create();
        final Client client = cluster.connect();

        try {
            client.submit("g.inject(0).fail('make it stop')").all().get();
            fail("Should have tanked since we used fail() step");
        } catch (Exception ex) {
            final Throwable t = ex.getCause();
            assertThat(t, instanceOf(ResponseException.class));
            assertEquals("make it stop", t.getMessage());
            assertEquals(ResponseStatusCode.SERVER_ERROR_FAIL_STEP, ((ResponseException) t).getResponseStatusCode());
        }
    }
}<|MERGE_RESOLUTION|>--- conflicted
+++ resolved
@@ -1105,8 +1105,6 @@
         }
     }
 
-<<<<<<< HEAD
-=======
     /**
      * Reproducer for TINKERPOP-2769 with request sent to WebSocketChannelizer.
      */
@@ -1216,10 +1214,6 @@
         threadPool.shutdown();
     }
 
-    /**
-     * Reproducer for TINKERPOP-2765 when run using the UnifiedChannelizer.
-     */
->>>>>>> 5ca0447e
     @Test
     public void shouldGenerateFailureErrorResponseStatusCode() throws Exception {
         final Cluster cluster = TestClientFactory.build().create();
