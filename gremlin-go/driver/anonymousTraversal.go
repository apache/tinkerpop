/*
Licensed to the Apache Software Foundation (ASF) under one
or more contributor license agreements.  See the NOTICE file
distributed with this work for additional information
regarding copyright ownership.  The ASF licenses this file
to you under the Apache License, Version 2.0 (the
"License"); you may not use this file except in compliance
with the License.  You may obtain a copy of the License at

http://www.apache.org/licenses/LICENSE-2.0

Unless required by applicable law or agreed to in writing,
software distributed under the License is distributed on an
"AS IS" BASIS, WITHOUT WARRANTIES OR CONDITIONS OF ANY
KIND, either express or implied.  See the License for the
specific language governing permissions and limitations
under the License.
*/

package gremlingo

// AnonymousTraversalSource interface for generating anonymous traversals.
type AnonymousTraversalSource interface {
	// WithRemote used to set the DriverRemoteConnection within the AnonymousTraversalSource
	WithRemote(drc *DriverRemoteConnection) *GraphTraversalSource
}

// anonymousTraversalSource struct used to generate anonymous traversals.
type anonymousTraversalSource struct {
}

var traversalSource = &anonymousTraversalSource{}

// WithRemote used to set the DriverRemoteConnection within the AnonymousTraversalSource.
func (ats *anonymousTraversalSource) WithRemote(drc *DriverRemoteConnection) *GraphTraversalSource {
	return NewDefaultGraphTraversalSource().WithRemote(drc)
}

// Traversal_ gets an AnonymousTraversalSource.
func Traversal_() AnonymousTraversalSource {
	return traversalSource
}

// AnonymousTraversal interface for anonymous traversals.
type AnonymousTraversal interface {
	// T__ creates an empty GraphTraversal.
	T__(args ...interface{}) *GraphTraversal
	// E adds the e step to the GraphTraversal.
	E(args ...interface{}) *GraphTraversal
	// V adds the v step to the GraphTraversal.
	V(args ...interface{}) *GraphTraversal
	// AddE adds the addE step to the GraphTraversal.
	AddE(args ...interface{}) *GraphTraversal
	// AddV adds the addV step to the GraphTraversal.
	AddV(args ...interface{}) *GraphTraversal
	// Aggregate adds the aggregate step to the GraphTraversal.
	Aggregate(args ...interface{}) *GraphTraversal
	// And adds the and step to the GraphTraversal.
	And(args ...interface{}) *GraphTraversal
	// As adds the as step to the GraphTraversal.
	As(args ...interface{}) *GraphTraversal
	// AsString adds the asString step to the GraphTraversal.
	AsString(args ...interface{}) *GraphTraversal
	// Barrier adds the barrier step to the GraphTraversal.
	Barrier(args ...interface{}) *GraphTraversal
	// Both adds the both step to the GraphTraversal.
	Both(args ...interface{}) *GraphTraversal
	// BothE adds the bothE step to the GraphTraversal.
	BothE(args ...interface{}) *GraphTraversal
	// BothV adds the bothV step to the GraphTraversal.
	BothV(args ...interface{}) *GraphTraversal
	// Branch adds the branch step to the GraphTraversal.
	Branch(args ...interface{}) *GraphTraversal
	// By adds the by step to the GraphTraversal.
	By(args ...interface{}) *GraphTraversal
	// Call adds the call step to the GraphTraversal.
	Call(args ...interface{}) *GraphTraversal
	// Cap adds the cap step to the GraphTraversal.
	Cap(args ...interface{}) *GraphTraversal
	// Choose adds the choose step to the GraphTraversal.
	Choose(args ...interface{}) *GraphTraversal
	// Coalesce adds the coalesce step to the GraphTraversal.
	Coalesce(args ...interface{}) *GraphTraversal
	// Coin adds the coin step to the GraphTraversal.
	Coin(args ...interface{}) *GraphTraversal
	// Concat adds the Concat step to the GraphTraversal.
	Concat(args ...interface{}) *GraphTraversal
	// ConnectedComponent adds the connectedComponent step to the GraphTraversal.
	ConnectedComponent(args ...interface{}) *GraphTraversal
	// Constant adds the constant step to the GraphTraversal.
	Constant(args ...interface{}) *GraphTraversal
	// Count adds the count step to the GraphTraversal.
	Count(args ...interface{}) *GraphTraversal
	// CyclicPath adds the cyclicPath step to the GraphTraversal.
	CyclicPath(args ...interface{}) *GraphTraversal
	// Dedup adds the dedup step to the GraphTraversal.
	Dedup(args ...interface{}) *GraphTraversal
	// Drop adds the drop step to the GraphTraversal.
	Drop(args ...interface{}) *GraphTraversal
	// Element adds the element step to the GraphTraversal.
	Element(args ...interface{}) *GraphTraversal
	// ElementMap adds the elementMap step to the GraphTraversal.
	ElementMap(args ...interface{}) *GraphTraversal
	// Emit adds the emit step to the GraphTraversal.
	Emit(args ...interface{}) *GraphTraversal
	// Fail adds the fail step to the GraphTraversal.
	Fail(args ...interface{}) *GraphTraversal
	// Filter adds the filter step to the GraphTraversal.
	Filter(args ...interface{}) *GraphTraversal
	// FlatMap adds the flatMap step to the GraphTraversal.
	FlatMap(args ...interface{}) *GraphTraversal
	// Fold adds the fold step to the GraphTraversal.
	Fold(args ...interface{}) *GraphTraversal
	// From adds the from step to the GraphTraversal.
	From(args ...interface{}) *GraphTraversal
	// Group adds the group step to the GraphTraversal.
	Group(args ...interface{}) *GraphTraversal
	// GroupCount adds the groupCount step to the GraphTraversal.
	GroupCount(args ...interface{}) *GraphTraversal
	// Has adds the has step to the GraphTraversal.
	Has(args ...interface{}) *GraphTraversal
	// HasId adds the hasId step to the GraphTraversal.
	HasId(args ...interface{}) *GraphTraversal
	// HasKey adds the hasKey step to the GraphTraversal.
	HasKey(args ...interface{}) *GraphTraversal
	// HasLabel adds the hasLabel step to the GraphTraversal.
	HasLabel(args ...interface{}) *GraphTraversal
	// HasNot adds the hasNot step to the GraphTraversal.
	HasNot(args ...interface{}) *GraphTraversal
	// HasValue adds the hasValue step to the GraphTraversal.
	HasValue(args ...interface{}) *GraphTraversal
	// Id adds the id step to the GraphTraversal.
	Id(args ...interface{}) *GraphTraversal
	// Identity adds the identity step to the GraphTraversal.
	Identity(args ...interface{}) *GraphTraversal
	// InE adds the inE step to the GraphTraversal.
	InE(args ...interface{}) *GraphTraversal
	// InV adds the inV step to the GraphTraversal.
	InV(args ...interface{}) *GraphTraversal
	// In adds the in step to the GraphTraversal.
	In(args ...interface{}) *GraphTraversal
	// Index adds the index step to the GraphTraversal.
	Index(args ...interface{}) *GraphTraversal
	// Inject adds the inject step to the GraphTraversal.
	Inject(args ...interface{}) *GraphTraversal
	// Is adds the is step to the GraphTraversal.
	Is(args ...interface{}) *GraphTraversal
	// Key adds the key step to the GraphTraversal.
	Key(args ...interface{}) *GraphTraversal
	// Label adds the label step to the GraphTraversal.
	Label(args ...interface{}) *GraphTraversal
	// Length adds the length step to the GraphTraversal.
	Length(args ...interface{}) *GraphTraversal
	// Limit adds the limit step to the GraphTraversal.
	Limit(args ...interface{}) *GraphTraversal
	// Local adds the local step to the GraphTraversal.
	Local(args ...interface{}) *GraphTraversal
	// Loops adds the loops step to the GraphTraversal.
	Loops(args ...interface{}) *GraphTraversal
	// LTrim adds the lTrim step to the GraphTraversal.
	LTrim(args ...interface{}) *GraphTraversal
	// Map adds the map step to the GraphTraversal.
	Map(args ...interface{}) *GraphTraversal
	// Match adds the match step to the GraphTraversal.
	Match(args ...interface{}) *GraphTraversal
	// Math adds the math step to the GraphTraversal.
	Math(args ...interface{}) *GraphTraversal
	// Max adds the max step to the GraphTraversal.
	Max(args ...interface{}) *GraphTraversal
	// Mean adds the mean step to the GraphTraversal.
	Mean(args ...interface{}) *GraphTraversal
	// MergeE adds the mergeE step to the GraphTraversal.
	MergeE(args ...interface{}) *GraphTraversal
	// MergeV adds the mergeV step to the GraphTraversal.
	MergeV(args ...interface{}) *GraphTraversal
	// Min adds the min step to the GraphTraversal.
	Min(args ...interface{}) *GraphTraversal
	// None adds the none step to the GraphTraversal.
	None(args ...interface{}) *GraphTraversal
	// Not adds the not step to the GraphTraversal.
	Not(args ...interface{}) *GraphTraversal
	// Option adds the option step to the GraphTraversal.
	Option(args ...interface{}) *GraphTraversal
	// Optional adds the optional step to the GraphTraversal.
	Optional(args ...interface{}) *GraphTraversal
	// Or adds the or step to the GraphTraversal.
	Or(args ...interface{}) *GraphTraversal
	// Order adds the order step to the GraphTraversal.
	Order(args ...interface{}) *GraphTraversal
	// OtherV adds the otherV step to the GraphTraversal.
	OtherV(args ...interface{}) *GraphTraversal
	// Out adds the out step to the GraphTraversal.
	Out(args ...interface{}) *GraphTraversal
	// OutE adds the outE step to the GraphTraversal.
	OutE(args ...interface{}) *GraphTraversal
	// OutV adds the outV step to the GraphTraversal.
	OutV(args ...interface{}) *GraphTraversal
	// PageRank adds the pageRank step to the GraphTraversal.
	PageRank(args ...interface{}) *GraphTraversal
	// Path adds the path step to the GraphTraversal.
	Path(args ...interface{}) *GraphTraversal
	// PeerPressure adds the peerPressure step to the GraphTraversal.
	PeerPressure(args ...interface{}) *GraphTraversal
	// Profile adds the profile step to the GraphTraversal.
	Profile(args ...interface{}) *GraphTraversal
	// Program adds the program step to the GraphTraversal.
	Program(args ...interface{}) *GraphTraversal
	// Project adds the project step to the GraphTraversal.
	Project(args ...interface{}) *GraphTraversal
	// Properties adds the properties step to the GraphTraversal.
	Properties(args ...interface{}) *GraphTraversal
	// Property adds the property step to the GraphTraversal.
	Property(args ...interface{}) *GraphTraversal
	// PropertyMap adds the propertyMap step to the GraphTraversal.
	PropertyMap(args ...interface{}) *GraphTraversal
	// Range adds the range step to the GraphTraversal.
	Range(args ...interface{}) *GraphTraversal
	// Read adds the read step to the GraphTraversal.
	Read(args ...interface{}) *GraphTraversal
	// Repeat adds the repeat step to the GraphTraversal.
	Repeat(args ...interface{}) *GraphTraversal
	// Replace adds the replace step to the GraphTraversal.
	Replace(args ...interface{}) *GraphTraversal
	// Reverse adds the reverse step to the GraphTraversal.
	Reverse(args ...interface{}) *GraphTraversal
	// RTrim adds the rTrim step to the GraphTraversal.
	RTrim(args ...interface{}) *GraphTraversal
	// Sack adds the sack step to the GraphTraversal.
	Sack(args ...interface{}) *GraphTraversal
	// Sample adds the sample step to the GraphTraversal.
	Sample(args ...interface{}) *GraphTraversal
	// Select adds the select step to the GraphTraversal.
	Select(args ...interface{}) *GraphTraversal
	// ShortestPath adds the shortestPath step to the GraphTraversal.
	ShortestPath(args ...interface{}) *GraphTraversal
	// SideEffect adds the sideEffect step to the GraphTraversal.
	SideEffect(args ...interface{}) *GraphTraversal
	// SimplePath adds the simplePath step to the GraphTraversal.
	SimplePath(args ...interface{}) *GraphTraversal
	// Skip adds the skip step to the GraphTraversal.
	Skip(args ...interface{}) *GraphTraversal
	// Split adds the split step to the GraphTraversal.
	Split(args ...interface{}) *GraphTraversal
	// Store adds the store step to the GraphTraversal.
	Store(args ...interface{}) *GraphTraversal
	// Subgraph adds the subgraph step to the GraphTraversal.
	Subgraph(args ...interface{}) *GraphTraversal
	// Substring adds the substring step to the GraphTraversal.
	Substring(args ...interface{}) *GraphTraversal
	// Sum adds the sum step to the GraphTraversal.
	Sum(args ...interface{}) *GraphTraversal
	// Tail adds the tail step to the GraphTraversal.
	Tail(args ...interface{}) *GraphTraversal
	// TimeLimit adds the timeLimit step to the GraphTraversal.
	TimeLimit(args ...interface{}) *GraphTraversal
	// Times adds the times step to the GraphTraversal.
	Times(args ...interface{}) *GraphTraversal
	// To adds the to step to the GraphTraversal.
	To(args ...interface{}) *GraphTraversal
	// ToE adds the toE step to the GraphTraversal.
	ToE(args ...interface{}) *GraphTraversal
	// ToLower adds the toLower step to the GraphTraversal.
	ToLower(args ...interface{}) *GraphTraversal
	// ToUpper adds the toUpper step to the GraphTraversal.
	ToUpper(args ...interface{}) *GraphTraversal
	// ToV adds the toV step to the GraphTraversal.
	ToV(args ...interface{}) *GraphTraversal
	// Tree adds the tree step to the GraphTraversal.
	Tree(args ...interface{}) *GraphTraversal
	// Trim adds the trim step to the GraphTraversal.
	Trim(args ...interface{}) *GraphTraversal
	// Unfold adds the unfold step to the GraphTraversal.
	Unfold(args ...interface{}) *GraphTraversal
	// Union adds the union step to the GraphTraversal.
	Union(args ...interface{}) *GraphTraversal
	// Until adds the until step to the GraphTraversal.
	Until(args ...interface{}) *GraphTraversal
	// Value adds the value step to the GraphTraversal.
	Value(args ...interface{}) *GraphTraversal
	// ValueMap adds the valueMap step to the GraphTraversal.
	ValueMap(args ...interface{}) *GraphTraversal
	// Values adds the values step to the GraphTraversal.
	Values(args ...interface{}) *GraphTraversal
	// Where adds the where step to the GraphTraversal.
	Where(args ...interface{}) *GraphTraversal
	// With adds the with step to the GraphTraversal.
	With(args ...interface{}) *GraphTraversal
	// Write adds the write step to the GraphTraversal.
	Write(args ...interface{}) *GraphTraversal
}

type anonymousTraversal struct {
	graphTraversal func() *GraphTraversal
}

var T__ AnonymousTraversal = &anonymousTraversal{
	func() *GraphTraversal {
		return NewGraphTraversal(nil, NewBytecode(nil), nil)
	},
}

// T__ creates an empty GraphTraversal.
func (anonymousTraversal *anonymousTraversal) T__(args ...interface{}) *GraphTraversal {
	return anonymousTraversal.Inject(args...)
}

// E adds the e step to the GraphTraversal.
func (anonymousTraversal *anonymousTraversal) E(args ...interface{}) *GraphTraversal {
	return anonymousTraversal.graphTraversal().E(args...)
}

// V adds the v step to the GraphTraversal.
func (anonymousTraversal *anonymousTraversal) V(args ...interface{}) *GraphTraversal {
	return anonymousTraversal.graphTraversal().V(args...)
}

// AddE adds the addE step to the GraphTraversal.
func (anonymousTraversal *anonymousTraversal) AddE(args ...interface{}) *GraphTraversal {
	return anonymousTraversal.graphTraversal().AddE(args...)
}

// AddV adds the addV step to the GraphTraversal.
func (anonymousTraversal *anonymousTraversal) AddV(args ...interface{}) *GraphTraversal {
	return anonymousTraversal.graphTraversal().AddV(args...)
}

// Aggregate adds the aggregate step to the GraphTraversal.
func (anonymousTraversal *anonymousTraversal) Aggregate(args ...interface{}) *GraphTraversal {
	return anonymousTraversal.graphTraversal().Aggregate(args...)
}

// And adds the and step to the GraphTraversal.
func (anonymousTraversal *anonymousTraversal) And(args ...interface{}) *GraphTraversal {
	return anonymousTraversal.graphTraversal().And(args...)
}

// As adds the as step to the GraphTraversal.
func (anonymousTraversal *anonymousTraversal) As(args ...interface{}) *GraphTraversal {
	return anonymousTraversal.graphTraversal().As(args...)
}

<<<<<<< HEAD
// AsDate adds the AsDate step to the GraphTraversal.
func (anonymousTraversal *anonymousTraversal) AsDate(args ...interface{}) *GraphTraversal {
	return anonymousTraversal.graphTraversal().AsDate(args...)
=======
// AsString adds the asString step to the GraphTraversal.
func (anonymousTraversal *anonymousTraversal) AsString(args ...interface{}) *GraphTraversal {
	return anonymousTraversal.graphTraversal().AsString(args...)
>>>>>>> e444e771
}

// Barrier adds the barrier step to the GraphTraversal.
func (anonymousTraversal *anonymousTraversal) Barrier(args ...interface{}) *GraphTraversal {
	return anonymousTraversal.graphTraversal().Barrier(args...)
}

// Both adds the both step to the GraphTraversal.
func (anonymousTraversal *anonymousTraversal) Both(args ...interface{}) *GraphTraversal {
	return anonymousTraversal.graphTraversal().Both(args...)
}

// BothE adds the bothE step to the GraphTraversal.
func (anonymousTraversal *anonymousTraversal) BothE(args ...interface{}) *GraphTraversal {
	return anonymousTraversal.graphTraversal().BothE(args...)
}

// BothV adds the bothV step to the GraphTraversal.
func (anonymousTraversal *anonymousTraversal) BothV(args ...interface{}) *GraphTraversal {
	return anonymousTraversal.graphTraversal().BothV(args...)
}

// Branch adds the branch step to the GraphTraversal.
func (anonymousTraversal *anonymousTraversal) Branch(args ...interface{}) *GraphTraversal {
	return anonymousTraversal.graphTraversal().Branch(args...)
}

// By adds the by step to the GraphTraversal.
func (anonymousTraversal *anonymousTraversal) By(args ...interface{}) *GraphTraversal {
	return anonymousTraversal.graphTraversal().By(args...)
}

// Call adds the call step to the GraphTraversal.
func (anonymousTraversal *anonymousTraversal) Call(args ...interface{}) *GraphTraversal {
	return anonymousTraversal.graphTraversal().Call(args...)
}

// Cap adds the cap step to the GraphTraversal.
func (anonymousTraversal *anonymousTraversal) Cap(args ...interface{}) *GraphTraversal {
	return anonymousTraversal.graphTraversal().Cap(args...)
}

// Choose adds the choose step to the GraphTraversal.
func (anonymousTraversal *anonymousTraversal) Choose(args ...interface{}) *GraphTraversal {
	return anonymousTraversal.graphTraversal().Choose(args...)
}

// Coalesce adds the coalesce step to the GraphTraversal.
func (anonymousTraversal *anonymousTraversal) Coalesce(args ...interface{}) *GraphTraversal {
	return anonymousTraversal.graphTraversal().Coalesce(args...)
}

// Coin adds the coin step to the GraphTraversal.
func (anonymousTraversal *anonymousTraversal) Coin(args ...interface{}) *GraphTraversal {
	return anonymousTraversal.graphTraversal().Coin(args...)
}

// Concat adds the Concat step to the GraphTraversal.
func (anonymousTraversal *anonymousTraversal) Concat(args ...interface{}) *GraphTraversal {
	return anonymousTraversal.graphTraversal().Concat(args...)
}

// ConnectedComponent adds the connectedComponent step to the GraphTraversal.
func (anonymousTraversal *anonymousTraversal) ConnectedComponent(args ...interface{}) *GraphTraversal {
	return anonymousTraversal.graphTraversal().ConnectedComponent(args...)
}

// Constant adds the constant step to the GraphTraversal.
func (anonymousTraversal *anonymousTraversal) Constant(args ...interface{}) *GraphTraversal {
	return anonymousTraversal.graphTraversal().Constant(args...)
}

// Count adds the count step to the GraphTraversal.
func (anonymousTraversal *anonymousTraversal) Count(args ...interface{}) *GraphTraversal {
	return anonymousTraversal.graphTraversal().Count(args...)
}

// CyclicPath adds the cyclicPath step to the GraphTraversal.
func (anonymousTraversal *anonymousTraversal) CyclicPath(args ...interface{}) *GraphTraversal {
	return anonymousTraversal.graphTraversal().CyclicPath(args...)
}

// DateAdd adds the DateAdd step to the GraphTraversal.
func (anonymousTraversal *anonymousTraversal) DateAdd(args ...interface{}) *GraphTraversal {
	return anonymousTraversal.graphTraversal().DateAdd(args...)
}

// DateDiff adds the DateDiff step to the GraphTraversal.
func (anonymousTraversal *anonymousTraversal) DateDiff(args ...interface{}) *GraphTraversal {
	return anonymousTraversal.graphTraversal().DateDiff(args...)
}

// Dedup adds the dedup step to the GraphTraversal.
func (anonymousTraversal *anonymousTraversal) Dedup(args ...interface{}) *GraphTraversal {
	return anonymousTraversal.graphTraversal().Dedup(args...)
}

// Drop adds the drop step to the GraphTraversal.
func (anonymousTraversal *anonymousTraversal) Drop(args ...interface{}) *GraphTraversal {
	return anonymousTraversal.graphTraversal().Drop(args...)
}

// Element adds the element step to the GraphTraversal.
func (anonymousTraversal *anonymousTraversal) Element(args ...interface{}) *GraphTraversal {
	return anonymousTraversal.graphTraversal().Element(args...)
}

// ElementMap adds the elementMap step to the GraphTraversal.
func (anonymousTraversal *anonymousTraversal) ElementMap(args ...interface{}) *GraphTraversal {
	return anonymousTraversal.graphTraversal().ElementMap(args...)
}

// Emit adds the emit step to the GraphTraversal.
func (anonymousTraversal *anonymousTraversal) Emit(args ...interface{}) *GraphTraversal {
	return anonymousTraversal.graphTraversal().Emit(args...)
}

// Fail adds the fail step to the GraphTraversal.
func (anonymousTraversal *anonymousTraversal) Fail(args ...interface{}) *GraphTraversal {
	return anonymousTraversal.graphTraversal().Fail(args...)
}

// Filter adds the filter step to the GraphTraversal.
func (anonymousTraversal *anonymousTraversal) Filter(args ...interface{}) *GraphTraversal {
	return anonymousTraversal.graphTraversal().Filter(args...)
}

// FlatMap adds the flatMap step to the GraphTraversal.
func (anonymousTraversal *anonymousTraversal) FlatMap(args ...interface{}) *GraphTraversal {
	return anonymousTraversal.graphTraversal().FlatMap(args...)
}

// Fold adds the fold step to the GraphTraversal.
func (anonymousTraversal *anonymousTraversal) Fold(args ...interface{}) *GraphTraversal {
	return anonymousTraversal.graphTraversal().Fold(args...)
}

// From adds the from step to the GraphTraversal.
func (anonymousTraversal *anonymousTraversal) From(args ...interface{}) *GraphTraversal {
	return anonymousTraversal.graphTraversal().From(args...)
}

// Group adds the group step to the GraphTraversal.
func (anonymousTraversal *anonymousTraversal) Group(args ...interface{}) *GraphTraversal {
	return anonymousTraversal.graphTraversal().Group(args...)
}

// GroupCount adds the groupCount step to the GraphTraversal.
func (anonymousTraversal *anonymousTraversal) GroupCount(args ...interface{}) *GraphTraversal {
	return anonymousTraversal.graphTraversal().GroupCount(args...)
}

// Has adds the has step to the GraphTraversal.
func (anonymousTraversal *anonymousTraversal) Has(args ...interface{}) *GraphTraversal {
	return anonymousTraversal.graphTraversal().Has(args...)
}

// HasId adds the hasId step to the GraphTraversal.
func (anonymousTraversal *anonymousTraversal) HasId(args ...interface{}) *GraphTraversal {
	return anonymousTraversal.graphTraversal().HasId(args...)
}

// HasKey adds the hasKey step to the GraphTraversal.
func (anonymousTraversal *anonymousTraversal) HasKey(args ...interface{}) *GraphTraversal {
	return anonymousTraversal.graphTraversal().HasKey(args...)
}

// HasLabel adds the hasLabel step to the GraphTraversal.
func (anonymousTraversal *anonymousTraversal) HasLabel(args ...interface{}) *GraphTraversal {
	return anonymousTraversal.graphTraversal().HasLabel(args...)
}

// HasNot adds the hasNot step to the GraphTraversal.
func (anonymousTraversal *anonymousTraversal) HasNot(args ...interface{}) *GraphTraversal {
	return anonymousTraversal.graphTraversal().HasNot(args...)
}

// HasValue adds the hasValue step to the GraphTraversal.
func (anonymousTraversal *anonymousTraversal) HasValue(args ...interface{}) *GraphTraversal {
	return anonymousTraversal.graphTraversal().HasValue(args...)
}

// Id adds the id step to the GraphTraversal.
func (anonymousTraversal *anonymousTraversal) Id(args ...interface{}) *GraphTraversal {
	return anonymousTraversal.graphTraversal().Id(args...)
}

// Identity adds the identity step to the GraphTraversal.
func (anonymousTraversal *anonymousTraversal) Identity(args ...interface{}) *GraphTraversal {
	return anonymousTraversal.graphTraversal().Identity(args...)
}

// InE adds the inE step to the GraphTraversal.
func (anonymousTraversal *anonymousTraversal) InE(args ...interface{}) *GraphTraversal {
	return anonymousTraversal.graphTraversal().InE(args...)
}

// InV adds the inV step to the GraphTraversal.
func (anonymousTraversal *anonymousTraversal) InV(args ...interface{}) *GraphTraversal {
	return anonymousTraversal.graphTraversal().InV(args...)
}

// In adds the in step to the GraphTraversal.
func (anonymousTraversal *anonymousTraversal) In(args ...interface{}) *GraphTraversal {
	return anonymousTraversal.graphTraversal().In(args...)
}

// Index adds the index step to the GraphTraversal.
func (anonymousTraversal *anonymousTraversal) Index(args ...interface{}) *GraphTraversal {
	return anonymousTraversal.graphTraversal().Index(args...)
}

// Inject adds the inject step to the GraphTraversal.
func (anonymousTraversal *anonymousTraversal) Inject(args ...interface{}) *GraphTraversal {
	return anonymousTraversal.graphTraversal().Inject(args...)
}

// Is adds the is step to the GraphTraversal.
func (anonymousTraversal *anonymousTraversal) Is(args ...interface{}) *GraphTraversal {
	return anonymousTraversal.graphTraversal().Is(args...)
}

// Key adds the key step to the GraphTraversal.
func (anonymousTraversal *anonymousTraversal) Key(args ...interface{}) *GraphTraversal {
	return anonymousTraversal.graphTraversal().Key(args...)
}

// Label adds the label step to the GraphTraversal.
func (anonymousTraversal *anonymousTraversal) Label(args ...interface{}) *GraphTraversal {
	return anonymousTraversal.graphTraversal().Label(args...)
}

// Length adds the length step to the GraphTraversal.
func (anonymousTraversal *anonymousTraversal) Length(args ...interface{}) *GraphTraversal {
	return anonymousTraversal.graphTraversal().Length(args...)
}

// Limit adds the limit step to the GraphTraversal.
func (anonymousTraversal *anonymousTraversal) Limit(args ...interface{}) *GraphTraversal {
	return anonymousTraversal.graphTraversal().Limit(args...)
}

// Local adds the local step to the GraphTraversal.
func (anonymousTraversal *anonymousTraversal) Local(args ...interface{}) *GraphTraversal {
	return anonymousTraversal.graphTraversal().Local(args...)
}

// Loops adds the loops step to the GraphTraversal.
func (anonymousTraversal *anonymousTraversal) Loops(args ...interface{}) *GraphTraversal {
	return anonymousTraversal.graphTraversal().Loops(args...)
}

// LTrim adds the lTrim step to the GraphTraversal.
func (anonymousTraversal *anonymousTraversal) LTrim(args ...interface{}) *GraphTraversal {
	return anonymousTraversal.graphTraversal().LTrim(args...)
}

// Map adds the map step to the GraphTraversal.
func (anonymousTraversal *anonymousTraversal) Map(args ...interface{}) *GraphTraversal {
	return anonymousTraversal.graphTraversal().Map(args...)
}

// Match adds the match step to the GraphTraversal.
func (anonymousTraversal *anonymousTraversal) Match(args ...interface{}) *GraphTraversal {
	return anonymousTraversal.graphTraversal().Match(args...)
}

// Math adds the math step to the GraphTraversal.
func (anonymousTraversal *anonymousTraversal) Math(args ...interface{}) *GraphTraversal {
	return anonymousTraversal.graphTraversal().Math(args...)
}

// Max adds the max step to the GraphTraversal.
func (anonymousTraversal *anonymousTraversal) Max(args ...interface{}) *GraphTraversal {
	return anonymousTraversal.graphTraversal().Max(args...)
}

// Mean adds the mean step to the GraphTraversal.
func (anonymousTraversal *anonymousTraversal) Mean(args ...interface{}) *GraphTraversal {
	return anonymousTraversal.graphTraversal().Mean(args...)
}

// MergeE adds the mergeE step to the GraphTraversal.
func (anonymousTraversal *anonymousTraversal) MergeE(args ...interface{}) *GraphTraversal {
	return anonymousTraversal.graphTraversal().MergeE(args...)
}

// MergeV adds the mergeV step to the GraphTraversal.
func (anonymousTraversal *anonymousTraversal) MergeV(args ...interface{}) *GraphTraversal {
	return anonymousTraversal.graphTraversal().MergeV(args...)
}

// Min adds the min step to the GraphTraversal.
func (anonymousTraversal *anonymousTraversal) Min(args ...interface{}) *GraphTraversal {
	return anonymousTraversal.graphTraversal().Min(args...)
}

// None adds the none step to the GraphTraversal.
func (anonymousTraversal *anonymousTraversal) None(args ...interface{}) *GraphTraversal {
	return anonymousTraversal.graphTraversal().None(args...)
}

// Not adds the not step to the GraphTraversal.
func (anonymousTraversal *anonymousTraversal) Not(args ...interface{}) *GraphTraversal {
	return anonymousTraversal.graphTraversal().Not(args...)
}

// Option adds the option step to the GraphTraversal.
func (anonymousTraversal *anonymousTraversal) Option(args ...interface{}) *GraphTraversal {
	return anonymousTraversal.graphTraversal().Option(args...)
}

// Optional adds the optional step to the GraphTraversal.
func (anonymousTraversal *anonymousTraversal) Optional(args ...interface{}) *GraphTraversal {
	return anonymousTraversal.graphTraversal().Optional(args...)
}

// Or adds the or step to the GraphTraversal.
func (anonymousTraversal *anonymousTraversal) Or(args ...interface{}) *GraphTraversal {
	return anonymousTraversal.graphTraversal().Or(args...)
}

// Order adds the order step to the GraphTraversal.
func (anonymousTraversal *anonymousTraversal) Order(args ...interface{}) *GraphTraversal {
	return anonymousTraversal.graphTraversal().Order(args...)
}

// OtherV adds the otherV step to the GraphTraversal.
func (anonymousTraversal *anonymousTraversal) OtherV(args ...interface{}) *GraphTraversal {
	return anonymousTraversal.graphTraversal().OtherV(args...)
}

// Out adds the out step to the GraphTraversal.
func (anonymousTraversal *anonymousTraversal) Out(args ...interface{}) *GraphTraversal {
	return anonymousTraversal.graphTraversal().Out(args...)
}

// OutE adds the outE step to the GraphTraversal.
func (anonymousTraversal *anonymousTraversal) OutE(args ...interface{}) *GraphTraversal {
	return anonymousTraversal.graphTraversal().OutE(args...)
}

// OutV adds the outV step to the GraphTraversal.
func (anonymousTraversal *anonymousTraversal) OutV(args ...interface{}) *GraphTraversal {
	return anonymousTraversal.graphTraversal().OutV(args...)
}

// PageRank adds the pageRank step to the GraphTraversal.
func (anonymousTraversal *anonymousTraversal) PageRank(args ...interface{}) *GraphTraversal {
	return anonymousTraversal.graphTraversal().PageRank(args...)
}

// Path adds the path step to the GraphTraversal.
func (anonymousTraversal *anonymousTraversal) Path(args ...interface{}) *GraphTraversal {
	return anonymousTraversal.graphTraversal().Path(args...)
}

// PeerPressure adds the peerPressure step to the GraphTraversal.
func (anonymousTraversal *anonymousTraversal) PeerPressure(args ...interface{}) *GraphTraversal {
	return anonymousTraversal.graphTraversal().PeerPressure(args...)
}

// Profile adds the profile step to the GraphTraversal.
func (anonymousTraversal *anonymousTraversal) Profile(args ...interface{}) *GraphTraversal {
	return anonymousTraversal.graphTraversal().Profile(args...)
}

// Program adds the program step to the GraphTraversal.
func (anonymousTraversal *anonymousTraversal) Program(args ...interface{}) *GraphTraversal {
	return anonymousTraversal.graphTraversal().Program(args...)
}

// Project adds the project step to the GraphTraversal.
func (anonymousTraversal *anonymousTraversal) Project(args ...interface{}) *GraphTraversal {
	return anonymousTraversal.graphTraversal().Project(args...)
}

// Properties adds the properties step to the GraphTraversal.
func (anonymousTraversal *anonymousTraversal) Properties(args ...interface{}) *GraphTraversal {
	return anonymousTraversal.graphTraversal().Properties(args...)
}

// Property adds the property step to the GraphTraversal.
func (anonymousTraversal *anonymousTraversal) Property(args ...interface{}) *GraphTraversal {
	return anonymousTraversal.graphTraversal().Property(args...)
}

// PropertyMap adds the propertyMap step to the GraphTraversal.
func (anonymousTraversal *anonymousTraversal) PropertyMap(args ...interface{}) *GraphTraversal {
	return anonymousTraversal.graphTraversal().PropertyMap(args...)
}

// Range adds the range step to the GraphTraversal.
func (anonymousTraversal *anonymousTraversal) Range(args ...interface{}) *GraphTraversal {
	return anonymousTraversal.graphTraversal().Range(args...)
}

// Read adds the read step to the GraphTraversal.
func (anonymousTraversal *anonymousTraversal) Read(args ...interface{}) *GraphTraversal {
	return anonymousTraversal.graphTraversal().Read(args...)
}

// Repeat adds the repeat step to the GraphTraversal.
func (anonymousTraversal *anonymousTraversal) Repeat(args ...interface{}) *GraphTraversal {
	return anonymousTraversal.graphTraversal().Repeat(args...)
}

// Replace adds the replace step to the GraphTraversal.
func (anonymousTraversal *anonymousTraversal) Replace(args ...interface{}) *GraphTraversal {
	return anonymousTraversal.graphTraversal().Replace(args...)
}

// Reverse adds the reverse step to the GraphTraversal.
func (anonymousTraversal *anonymousTraversal) Reverse(args ...interface{}) *GraphTraversal {
	return anonymousTraversal.graphTraversal().Reverse(args...)
}

// RTrim adds the rTrim step to the GraphTraversal.
func (anonymousTraversal *anonymousTraversal) RTrim(args ...interface{}) *GraphTraversal {
	return anonymousTraversal.graphTraversal().RTrim(args...)
}

// Sack adds the sack step to the GraphTraversal.
func (anonymousTraversal *anonymousTraversal) Sack(args ...interface{}) *GraphTraversal {
	return anonymousTraversal.graphTraversal().Sack(args...)
}

// Sample adds the sample step to the GraphTraversal.
func (anonymousTraversal *anonymousTraversal) Sample(args ...interface{}) *GraphTraversal {
	return anonymousTraversal.graphTraversal().Sample(args...)
}

// Select adds the select step to the GraphTraversal.
func (anonymousTraversal *anonymousTraversal) Select(args ...interface{}) *GraphTraversal {
	return anonymousTraversal.graphTraversal().Select(args...)
}

// ShortestPath adds the shortestPath step to the GraphTraversal.
func (anonymousTraversal *anonymousTraversal) ShortestPath(args ...interface{}) *GraphTraversal {
	return anonymousTraversal.graphTraversal().ShortestPath(args...)
}

// SideEffect adds the sideEffect step to the GraphTraversal.
func (anonymousTraversal *anonymousTraversal) SideEffect(args ...interface{}) *GraphTraversal {
	return anonymousTraversal.graphTraversal().SideEffect(args...)
}

// SimplePath adds the simplePath step to the GraphTraversal.
func (anonymousTraversal *anonymousTraversal) SimplePath(args ...interface{}) *GraphTraversal {
	return anonymousTraversal.graphTraversal().SimplePath(args...)
}

// Skip adds the skip step to the GraphTraversal.
func (anonymousTraversal *anonymousTraversal) Skip(args ...interface{}) *GraphTraversal {
	return anonymousTraversal.graphTraversal().Skip(args...)
}

// Split adds the split step to the GraphTraversal.
func (anonymousTraversal *anonymousTraversal) Split(args ...interface{}) *GraphTraversal {
	return anonymousTraversal.graphTraversal().Split(args...)
}

// Store adds the store step to the GraphTraversal.
func (anonymousTraversal *anonymousTraversal) Store(args ...interface{}) *GraphTraversal {
	return anonymousTraversal.graphTraversal().Store(args...)
}

// Subgraph adds the subgraph step to the GraphTraversal.
func (anonymousTraversal *anonymousTraversal) Subgraph(args ...interface{}) *GraphTraversal {
	return anonymousTraversal.graphTraversal().Subgraph(args...)
}

// Substring adds the subgraph step to the GraphTraversal.
func (anonymousTraversal *anonymousTraversal) Substring(args ...interface{}) *GraphTraversal {
	return anonymousTraversal.graphTraversal().Substring(args...)
}

// Sum adds the sum step to the GraphTraversal.
func (anonymousTraversal *anonymousTraversal) Sum(args ...interface{}) *GraphTraversal {
	return anonymousTraversal.graphTraversal().Sum(args...)
}

// Tail adds the tail step to the GraphTraversal.
func (anonymousTraversal *anonymousTraversal) Tail(args ...interface{}) *GraphTraversal {
	return anonymousTraversal.graphTraversal().Tail(args...)
}

// TimeLimit adds the timeLimit step to the GraphTraversal.
func (anonymousTraversal *anonymousTraversal) TimeLimit(args ...interface{}) *GraphTraversal {
	return anonymousTraversal.graphTraversal().TimeLimit(args...)
}

// Times adds the times step to the GraphTraversal.
func (anonymousTraversal *anonymousTraversal) Times(args ...interface{}) *GraphTraversal {
	return anonymousTraversal.graphTraversal().Times(args...)
}

// To adds the to step to the GraphTraversal.
func (anonymousTraversal *anonymousTraversal) To(args ...interface{}) *GraphTraversal {
	return anonymousTraversal.graphTraversal().To(args...)
}

// ToE adds the toE step to the GraphTraversal.
func (anonymousTraversal *anonymousTraversal) ToE(args ...interface{}) *GraphTraversal {
	return anonymousTraversal.graphTraversal().ToE(args...)
}

// ToLower adds the toLower step to the GraphTraversal.
func (anonymousTraversal *anonymousTraversal) ToLower(args ...interface{}) *GraphTraversal {
	return anonymousTraversal.graphTraversal().ToLower(args...)
}

// ToUpper adds the toUpper step to the GraphTraversal.
func (anonymousTraversal *anonymousTraversal) ToUpper(args ...interface{}) *GraphTraversal {
	return anonymousTraversal.graphTraversal().ToUpper(args...)
}

// ToV adds the toV step to the GraphTraversal.
func (anonymousTraversal *anonymousTraversal) ToV(args ...interface{}) *GraphTraversal {
	return anonymousTraversal.graphTraversal().ToV(args...)
}

// Tree adds the tree step to the GraphTraversal.
func (anonymousTraversal *anonymousTraversal) Tree(args ...interface{}) *GraphTraversal {
	return anonymousTraversal.graphTraversal().Tree(args...)
}

// Trim adds the tree step to the GraphTraversal.
func (anonymousTraversal *anonymousTraversal) Trim(args ...interface{}) *GraphTraversal {
	return anonymousTraversal.graphTraversal().Trim(args...)
}

// Unfold adds the unfold step to the GraphTraversal.
func (anonymousTraversal *anonymousTraversal) Unfold(args ...interface{}) *GraphTraversal {
	return anonymousTraversal.graphTraversal().Unfold(args...)
}

// Union adds the union step to the GraphTraversal.
func (anonymousTraversal *anonymousTraversal) Union(args ...interface{}) *GraphTraversal {
	return anonymousTraversal.graphTraversal().Union(args...)
}

// Until adds the until step to the GraphTraversal.
func (anonymousTraversal *anonymousTraversal) Until(args ...interface{}) *GraphTraversal {
	return anonymousTraversal.graphTraversal().Until(args...)
}

// Value adds the value step to the GraphTraversal.
func (anonymousTraversal *anonymousTraversal) Value(args ...interface{}) *GraphTraversal {
	return anonymousTraversal.graphTraversal().Value(args...)
}

// ValueMap adds the valueMap step to the GraphTraversal.
func (anonymousTraversal *anonymousTraversal) ValueMap(args ...interface{}) *GraphTraversal {
	return anonymousTraversal.graphTraversal().ValueMap(args...)
}

// Values adds the values step to the GraphTraversal.
func (anonymousTraversal *anonymousTraversal) Values(args ...interface{}) *GraphTraversal {
	return anonymousTraversal.graphTraversal().Values(args...)
}

// Where adds the where step to the GraphTraversal.
func (anonymousTraversal *anonymousTraversal) Where(args ...interface{}) *GraphTraversal {
	return anonymousTraversal.graphTraversal().Where(args...)
}

// With adds the with step to the GraphTraversal.
func (anonymousTraversal *anonymousTraversal) With(args ...interface{}) *GraphTraversal {
	return anonymousTraversal.graphTraversal().With(args...)
}

// Write adds the write step to the GraphTraversal.
func (anonymousTraversal *anonymousTraversal) Write(args ...interface{}) *GraphTraversal {
	return anonymousTraversal.graphTraversal().Write(args...)
}<|MERGE_RESOLUTION|>--- conflicted
+++ resolved
@@ -339,15 +339,14 @@
 	return anonymousTraversal.graphTraversal().As(args...)
 }
 
-<<<<<<< HEAD
 // AsDate adds the AsDate step to the GraphTraversal.
 func (anonymousTraversal *anonymousTraversal) AsDate(args ...interface{}) *GraphTraversal {
 	return anonymousTraversal.graphTraversal().AsDate(args...)
-=======
+}
+
 // AsString adds the asString step to the GraphTraversal.
 func (anonymousTraversal *anonymousTraversal) AsString(args ...interface{}) *GraphTraversal {
 	return anonymousTraversal.graphTraversal().AsString(args...)
->>>>>>> e444e771
 }
 
 // Barrier adds the barrier step to the GraphTraversal.
