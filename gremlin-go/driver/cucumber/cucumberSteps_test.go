--- conflicted
+++ resolved
@@ -46,11 +46,8 @@
 
 func init() {
 	parsers = map[*regexp.Regexp]func(string, string) interface{}{
-<<<<<<< HEAD
+		regexp.MustCompile(`^str\[(.*)]$`): func(stringVal, graphName string) interface{} { return stringVal }, //returns the string value as is
 		regexp.MustCompile(`^dt\[(.*)]$`):           toDateTime,
-=======
-		regexp.MustCompile(`^str\[(.*)]$`): func(stringVal, graphName string) interface{} { return stringVal }, //returns the string value as is
->>>>>>> e444e771
 		regexp.MustCompile(`^d\[(.*)]\.[bslfdmn]$`): toNumeric,
 		regexp.MustCompile(`^d\[(.*)]\.[i]$`):       toInt32,
 		regexp.MustCompile(`^vp\[(.+)]$`):           toVertexProperty,
