/*
Licensed to the Apache Software Foundation (ASF) under one
or more contributor license agreements.  See the NOTICE file
distributed with this work for additional information
regarding copyright ownership.  The ASF licenses this file
to you under the Apache License, Version 2.0 (the
"License"); you may not use this file except in compliance
with the License.  You may obtain a copy of the License at

http://www.apache.org/licenses/LICENSE-2.0

Unless required by applicable law or agreed to in writing,
software distributed under the License is distributed on an
"AS IS" BASIS, WITHOUT WARRANTIES OR CONDITIONS OF ANY
KIND, either express or implied.  See the License for the
specific language governing permissions and limitations
under the License.
*/

package gremlingo

import (
	"crypto/tls"
	"runtime"
	"time"

	"golang.org/x/text/language"
)

// DriverRemoteConnectionSettings are used to configure the DriverRemoteConnection.
type DriverRemoteConnectionSettings struct {
	TraversalSource          string
	LogVerbosity             LogVerbosity
	Logger                   Logger
	Language                 language.Tag
	AuthInfo                 AuthInfoProvider
	TlsConfig                *tls.Config
	KeepAliveInterval        time.Duration
	WriteDeadline            time.Duration
	ConnectionTimeout        time.Duration
	EnableCompression        bool
	EnableUserAgentOnConnect bool
	ReadBufferSize           int
	WriteBufferSize          int

	// Minimum amount of concurrent active traversals on a connection to trigger creation of a new connection
	NewConnectionThreshold int
	// Maximum number of concurrent connections. Default: number of runtime processors
	MaximumConcurrentConnections int
	// Initial amount of instantiated connections. Default: 1
	InitialConcurrentConnections int
}

// DriverRemoteConnection is a remote connection.
type DriverRemoteConnection struct {
	client   *Client
	isClosed bool
	settings *DriverRemoteConnectionSettings
}

// NewDriverRemoteConnection creates a new DriverRemoteConnection.
// If no custom connection settings are passed in, a connection will be created with "g" as the default TraversalSource,
// Info as the default LogVerbosity, a default logger struct, and English and as the
// default language
func NewDriverRemoteConnection(
	url string,
	configurations ...func(settings *DriverRemoteConnectionSettings)) (*DriverRemoteConnection, error) {
	settings := &DriverRemoteConnectionSettings{
		TraversalSource:          "g",
		LogVerbosity:             Info,
		Logger:                   &defaultLogger{},
		Language:                 language.English,
		AuthInfo:                 &AuthInfo{},
		TlsConfig:                &tls.Config{},
		KeepAliveInterval:        keepAliveIntervalDefault,
		WriteDeadline:            writeDeadlineDefault,
		ConnectionTimeout:        connectionTimeoutDefault,
		EnableCompression:        false,
		EnableUserAgentOnConnect: true,
<<<<<<< HEAD
		// ReadBufferSize and WriteBufferSize specify I/O buffer sizes in bytes. The default is 1048576.
		// If a buffer size is set zero, then the default size is used. The I/O buffer
		// sizes do not limit the size of the messages that can be sent or received.
		ReadBufferSize:  1048576,
		WriteBufferSize: 1048576,
=======
		ReadBufferSize:           readBufferSizeDefault,
		WriteBufferSize:          writeBufferSizeDefault,
>>>>>>> 9ab570d2

		MaximumConcurrentConnections: runtime.NumCPU(),
	}
	for _, configuration := range configurations {
		configuration(settings)
	}

	connSettings := &connectionSettings{
		authInfo:                 settings.AuthInfo,
		tlsConfig:                settings.TlsConfig,
		keepAliveInterval:        settings.KeepAliveInterval,
		writeDeadline:            settings.WriteDeadline,
		connectionTimeout:        settings.ConnectionTimeout,
		enableCompression:        settings.EnableCompression,
		readBufferSize:           settings.ReadBufferSize,
		writeBufferSize:          settings.WriteBufferSize,
		enableUserAgentOnConnect: settings.EnableUserAgentOnConnect,
	}

	logHandler := newLogHandler(settings.Logger, settings.LogVerbosity, settings.Language)

	httpProt := newGremlinClient(logHandler, url, connSettings)

	client := &Client{
		url:                url,
		traversalSource:    settings.TraversalSource,
		logHandler:         logHandler,
		connectionSettings: connSettings,
		gremlinClient:      httpProt,
	}

	return &DriverRemoteConnection{client: client, isClosed: false, settings: settings}, nil
}

// Close closes the DriverRemoteConnection.
// Errors if any will be logged
func (driver *DriverRemoteConnection) Close() {
	driver.client.logHandler.logf(Info, closeDriverRemoteConnection, driver.client.url)
	driver.client.Close()
	driver.isClosed = true
}

// SubmitWithOptions sends a string traversal to the server along with specified RequestOptions.
func (driver *DriverRemoteConnection) SubmitWithOptions(traversalString string, requestOptions RequestOptions) (ResultSet, error) {
	result, err := driver.client.SubmitWithOptions(traversalString, requestOptions)
	if err != nil {
		driver.client.logHandler.logf(Error, logErrorGeneric, "Driver.Submit()", err.Error())
	}
	return result, err
}

// Submit sends a string traversal to the server.
func (driver *DriverRemoteConnection) Submit(traversalString string) (ResultSet, error) {
	return driver.SubmitWithOptions(traversalString, *new(RequestOptions))
}

// submitBytecode sends a Bytecode traversal to the server.
func (driver *DriverRemoteConnection) submitBytecode(bytecode *Bytecode) (ResultSet, error) {
	if driver.isClosed {
		return nil, newError(err0203SubmitBytecodeToClosedConnectionError)
	}
	return driver.client.submitBytecode(bytecode)
}

func (driver *DriverRemoteConnection) commit() (ResultSet, error) {
	bc := &Bytecode{}
	bc.AddSource("tx", "commit")
	return driver.submitBytecode(bc)
}

func (driver *DriverRemoteConnection) rollback() (ResultSet, error) {
	bc := &Bytecode{}
	bc.AddSource("tx", "rollback")
	return driver.submitBytecode(bc)
}<|MERGE_RESOLUTION|>--- conflicted
+++ resolved
@@ -77,16 +77,8 @@
 		ConnectionTimeout:        connectionTimeoutDefault,
 		EnableCompression:        false,
 		EnableUserAgentOnConnect: true,
-<<<<<<< HEAD
-		// ReadBufferSize and WriteBufferSize specify I/O buffer sizes in bytes. The default is 1048576.
-		// If a buffer size is set zero, then the default size is used. The I/O buffer
-		// sizes do not limit the size of the messages that can be sent or received.
-		ReadBufferSize:  1048576,
-		WriteBufferSize: 1048576,
-=======
 		ReadBufferSize:           readBufferSizeDefault,
 		WriteBufferSize:          writeBufferSizeDefault,
->>>>>>> 9ab570d2
 
 		MaximumConcurrentConnections: runtime.NumCPU(),
 	}
