NOTE that versions suffixed with "-rc" are considered release candidates (i.e. pre-alpha, alpha, beta, etc.) and thus
for early testing purposes only.

<!--

 Licensed to the Apache Software Foundation (ASF) under one
 or more contributor license agreements.  See the NOTICE file
 distributed with this work for additional information
 regarding copyright ownership.  The ASF licenses this file
 to you under the Apache License, Version 2.0 (the
 "License"); you may not use this file except in compliance
 with the License.  You may obtain a copy of the License at

 http://www.apache.org/licenses/LICENSE-2.0

 Unless required by applicable law or agreed to in writing,
 software distributed under the License is distributed on an
 "AS IS" BASIS, WITHOUT WARRANTIES OR CONDITIONS OF ANY
 KIND, either express or implied.  See the License for the
 specific language governing permissions and limitations
 under the License.

-->

[![codecov](https://codecov.io/gh/apache/tinkerpop/branch/master/graph/badge.svg?token=TojD2nR5Qd)](https://codecov.io/gh/apache/tinkerpop)

# Getting Started

## Prerequisites

* `gremlin-go` requires Golang 1.17 or later, please see [Go Download][go] for more details on installing Golang.
* A basic understanding of [Go Modules][gomods]
* A project set up which uses Go Modules

## Installing the Gremlin-Go as a dependency

To install the Gremlin-Go as a dependency for your project, run the following in the root directory of your project that contains your `go.mod` file:

`go get github.com/apache/tinkerpop/gremlin-go/v3[optionally append @<version>, such as @v3.5.3 - note this requires GO111MODULE=on]`

Available versions can be found at [pkg.go.dev](https://pkg.go.dev/github.com/apache/tinkerpop/gremlin-go/v3/driver?tab=versions).

After running the `go get` command, your `go.mod` file should contain something similar to the following:

```
module gremlin-go-example

go 1.17

require github.com/apache/tinkerpop/gremlin-go/v3 v<version>
```

If it does, then this means Gremlin-Go was successfully installed as a dependency of your project.

You will need to run `go mod tidy` to import the remaining dependencies of the `gremlin-go` driver (if your IDE does not do so automatically), after which you should see an updated `go.mod` file:

```
module gremlin-go-example

go 1.17

require github.com/apache/tinkerpop/gremlin-go v0.0.0-20220131225152-54920637bf94

require (
	github.com/google/uuid v1.3.0 // indirect
	github.com/gorilla/websocket v1.4.2 // indirect
	github.com/nicksnyder/go-i18n/v2 v2.1.2 // indirect
	golang.org/x/text v0.3.7 // indirect
)
```
As well as a populated `go.sum` file.

*if there are no usages for gremlingo found, it will remove the require from go.mod and not import dependencies.*

## Simple usage

Here is a simple example of using Gremlin-Go as an import in a sample project's `main.go` file. 
```go
package main

import (
	"github.com/apache/tinkerpop/gremlin-go/driver"
)

func main() {
	// Simple stub to use the import. See subsequent section for actual usage. 
	_, _ = gremlingo.NewDriverRemoteConnection(fmt.Sprintf("ws://%s:%d/gremlin", "localhost", 8182))
}
```

*Pay attention to the suffix `/gremlin` in connection string*

This following example should run, provided that it is configured to point to a compatible `gremlin-server`. In this example, a simple local server is running on port 8182, and this will print `[0]` as an output. If no server is available, this code can still be executed to print an error as output.

```go
package main

import (
	"fmt"
	"github.com/apache/tinkerpop/gremlin-go/v3/driver"
)

func main() {
	// Creating the connection to the server.
	driverRemoteConnection, err := gremlingo.NewDriverRemoteConnection("ws://localhost:8182/gremlin")
	// Handle error
	if err != nil {
		fmt.Println(err)
		return
	}
	// Cleanup
	defer driverRemoteConnection.Close()

	// Creating graph traversal
	g := gremlingo.Traversal_().WithRemote(driverRemoteConnection)

	// Perform traversal
	result, err := g.V().Count().ToList()
	if err != nil {
		fmt.Println(err)
		return
	}
	fmt.Println(result[0].GetString())
}
```

Note: The exact import name as well as the module prefix for `NewDriverRemoteConnection` may change in the future.

## Customizing connection
`gremlingo.NewDriverRemoteConnection` accepts a config function as a parameter. (See code documentation for additional parameters and their usage)
```go
	driverRemoteConnection, err := gremlingo.NewDriverRemoteConnection("wss://localhost:8182/gremlin",
		func(settings *gremlingo.DriverRemoteConnectionSettings) {
			settings.TlsConfig = &tls.Config{InsecureSkipVerify: true}         // skip certificate validation, only for development
			settings.AuthInfo = gremlingo.BasicAuthInfo("stephen", "password") // use auth
		})
```

## Aliases
To make the code more readable and close to the Gremlin query language), you can use aliases. These aliases can be named with capital letters to be consistent with non-aliased steps but will result in exported variables which could be problematic if not being used in a top-level program (i.e. not a redistributable package).
```go
	var __ = gremlingo.T__
	var gt = gremlingo.P.Gt
	var order = gremlingo.Order

	results, err := g.V().HasLabel("person").Has("age", __.Is(gt(30))).Order().By("age", order.Desc).ToList()
```

### List of useful aliases
```go
	// common
	var __ = gremlingo.T__
	var TextP = gremlingo.TextP

	// predicates
	var between = gremlingo.P.Between
	var eq = gremlingo.P.Eq
	var gt = gremlingo.P.Gt
	var gte = gremlingo.P.Gte
	var inside = gremlingo.P.Inside
	var lt = gremlingo.P.Lt
	var lte = gremlingo.P.Lte
	var neq = gremlingo.P.Neq
	var not = gremlingo.P.Not
	var outside = gremlingo.P.Outside
	var test = gremlingo.P.Test
	var within = gremlingo.P.Within
	var without = gremlingo.P.Without
	var and = gremlingo.P.And
	var or = gremlingo.P.Or

	// sorting
	var order = gremlingo.Order
```

## Troubleshooting

### Can't establish connection and get any result
* Verify you are using valid server protocol and path. Note that for secure connection `wss` should be used.
* Verify firewall settings.

### Local server doesn't have valid certificate
* Set connection option &tls.Config{InsecureSkipVerify: true}

### Client hangs on requests with large amount of data
* Increase read buffer size by settings connection option `readBufferSize`.

# Gremlin-Go Development

## Design Architecture

See [Gremlin-Go Design Overview](design.MD)

## Building Directly

To build the driver you must install `go`. The following command can be used to build the driver:
`go build <path to source code>`

## Code Styling and Linting
Before generating a pull request, you should manually run the following to ensure correct code styling and fix any issues indicated by the linters.

## Formatting files with Gofmt
To ensure clean and readable code [Gofmt][gofmt] is used. 

Navigate to file path in a terminal window and run:

`go fmt` 

Gofmt will recursively check for and format `.go` files.

Note: If your IDE of choice is [GoLand][goland], code can be automatically formatted with Gofmt on file save. Instructions on how to enable this feature can be found [here][fmtsave].

## Using the Linter and staticcheck
Run [go vet][gvet] and [staticcheck][scheck] and correct any errors.

[go vet][gvet] is installed when you install go, and can be run with:

 `go vet <path to source code>`

Please review the [staticcheck documentation][scheck docs] for more details on installing [staticcheck][scheck]. It can be run with:

`staticcheck <path to source code>`

## Testing with Docker

Docker allows you to test the driver without installing any dependencies. Please make sure Docker is installed and running on your system. 
You will need to install both [Docker Engine][dengine] and [Docker Compose][dcompose], which are included in [Docker Desktop][ddesktop].

<<<<<<< HEAD
The docker compose environment variable `GREMLIN_SERVER` specifies the Gremlin server docker image to use, i.e. an image with the tag 
`tinkerpop/gremlin-server:$GREMLIN_SERVER`, and is a required environment variable. This also requires the specified docker image to exist, 
either locally or in [Docker Hub][dhub].

If your OS Platform cannot build a local SNAPSHOT Gremlin server through `maven`, it is recommended to use the latest released server version 
from [Docker Hub][dhub] (do not use `GREMLIN_SERVER=latest`, use actual version number, e.g. `GREMLIN_SERVER=3.5.x` or `GREMLIN_SERVER=3.6.x`).

There are 4 ways to launch the test suite and set the `GREMLIN_SERVER` environment variable depending on your Platform:
- Execute tests via the `run.sh` script, which sets `GREMLIN_SERVER` by default. Run `./run.sh -h` for usage information (Unix/Linux - recommended).
- Add `GREMLIN_SERVER=<server-image-version>` to an `.env` file inside `gremlin-go` and run `docker-compose up --exit-code-from gremlin-go-integration-tests` (Platform-agnostic).
- Run `GREMLIN_SERVER=<server-image-version> docker-compose up --exit-code-from gremlin-go-integration-tests` in Unix/Linux.
- Run `$env:GREMLIN_SERVER="<server-image-version>";docker-compose up --exit-code-from gremlin-go-integration-tests` in Windows PowerShell.

You should see exit code 0 upon successful completion of the test suites. Run `docker-compose down` to remove the service containers (not needed
if you executed `run.sh`), or `docker-compose down --rmi all` to remove the service containers while deleting all used images.
=======
`docker-compose up --exit-code-from gremlin-go-integration-tests`
>>>>>>> aa2820bc

# Go Gremlin Language Variant

[Apache TinkerPop™][tk] is a graph computing framework for both graph databases (OLTP) and graph analytic systems
(OLAP). [Gremlin][gremlin] is the graph traversal language of TinkerPop. It can be described as a functional,
data-flow language that enables users to succinctly express complex traversals on (or queries of) their application's
property graph.

Gremlin-Go implements Gremlin within the Go language and can be used on any Go runtime greater than v1.17. One
important difference between Go and Java is that the functions are capitalized, as is required to export functions is Go. 

Gremlin-Go is designed to connect to a "server" that is hosting a TinkerPop-enabled graph system. That "server"
could be [Gremlin Server][gs] or a [remote Gremlin provider][rgp] that exposes protocols by which Gremlin-Go
can connect.

Once "g" has been created using a connection, it is then possible to start writing Gremlin traversals to query the
remote graph:
```go
package main

import (
	"fmt"
	"github.com/apache/tinkerpop/gremlin-go/v3/driver"
)

func main() {
	// Creating the connection to the server with default settings.
	driverRemoteConnection, err := gremlingo.NewDriverRemoteConnection("ws://localhost:8182/gremlin")
	// Handle error
	if err != nil {
		fmt.Println(err)
		return
	}
	// Cleanup
	defer driverRemoteConnection.Close()

	// Create an anonymous traversal source with remote
	g := gremlingo.Traversal_().WithRemote(driverRemoteConnection)

	// Add a vertex with properties to the graph with the terminal step Iterate()
	promise := g.AddV("gremlin").Property("language", "go").Iterate()

	// The returned promised is a go channel to wait for all submitted steps to finish execution and return error.
	err = <-promise
	if err != nil {
		fmt.Println(err)
		return
	}

	// Get the value of the property
	result, err := g.V().HasLabel("gremlin").Values("language").ToList()
	if err != nil {
		fmt.Println(err)
		return
	}
	// Print the result
	for _, r := range result {
		fmt.Println(r.GetString())
	}
}
```

## Sample Traversals
The Gremlin language allows users to write highly expressive graph traversals and has a broad list of functions that
cover a wide body of features. Traversal in `Go` is very similar to other GLV, with the exception that all step functions are capitalized.

Anonymous traversal `__` replaced with `T__` due to `Go` limitations.

Anything in the package when referenced needs the prefix `gremlingo` like `gremlingo.Desc`.

<!--
The [Reference Documentation][steps] describes these functions and other aspects of the
TinkerPop ecosystem including some specifics on [Gremlin in Go][docs] itself. Most of the examples found in the
documentation use Groovy language syntax in the [Gremlin Console][console]. For the most part, these examples
should generally translate to Go with [little modification][differences]. Given the strong correspondence
between canonical Gremlin in Java and its variants like Go, there is a limited amount of Go-specific
documentation and examples. This strong correspondence among variants ensures that the general Gremlin reference
documentation is applicable to all variants and that users moving between development languages can easily adopt the
Gremlin variant for that language.
-->

### Create Vertex
Adding a vertex with properties.
```go
promise := g.AddV("gremlin").Property("language", "go").Iterate()
// Wait for all steps to finish execution and check for error.
err := <-promise
if err != nil {
    fmt.Println(err)
    return
}
```
### Find Vertices
Getting the property value associated with the added vertex. We currently only support `ToList()` for submitting the remote traversal. Support for `Next()` will be implemented in the subsequent milestones. 
```go
result, err := g.V().HasLabel("gremlin").Values("language").ToList()
// Handle error
if err != nil {
    fmt.Println(err)
    return
}
// Print result
for _, r := range result {
    fmt.Println(r.GetString())
}
```

### Update Vertex
Updating vertex by adding another property to it. 
```go
promise := g.AddV("gremlin").Property("language", "go").Iterate()
// Wait for all steps to finish execution and check for error.
err := <-promise
if err != nil {
    fmt.Println(err)
    return
}
```

### Filtering and sorting
```go
	results, err := g.V().HasLabel("person").Has("age", gremlingo.T__.Is(gremlingo.P.Gt(30))).Order().By("age", gremlingo.Order.Desc).ToList()
```

Or with aliases
```go
	results, err := g.V().HasLabel("person").Has("age", __.Is(gt(30))).Order().By("age", order.Desc).ToList()
```

*List of all exports can be found at [pkg.go.dev](https://pkg.go.dev/github.com/apache/tinkerpop/gremlin-go/v3/driver)*

### Supported Data Types
The `Go` driver supports all of the core GraphBinary data types.

[tk]: https://tinkerpop.apache.org
[gremlin]: https://tinkerpop.apache.org/gremlin.html
[docs]: https://tinkerpop.apache.org/docs/current/reference/#gremlin-go
[gs]: https://tinkerpop.apache.org/docs/current/reference/#gremlin-server
[rgp]: https://tinkerpop.apache.org/docs/current/reference/#connecting-rgp
[console]: https://tinkerpop.apache.org/docs/current/tutorials/the-gremlin-console/
[steps]: https://tinkerpop.apache.org/docs/current/reference/#graph-traversal-steps
[differences]: https://tinkerpop.apache.org/docs/current/reference/#gremlin-go-differences
[go]: https://go.dev/dl/
[gomods]: https://go.dev/blog/using-go-modules
[gvet]: https://pkg.go.dev/cmd/vet
[scheck]: https://staticcheck.io
[scheck docs]: https://staticcheck.io/docs/getting-started
[gofmt]: https://pkg.go.dev/cmd/gofmt
[goland]: https://www.jetbrains.com/go/
[fmtsave]: https://www.jetbrains.com/help/go/reformat-and-rearrange-code.html#reformat-on-save
[ddesktop]:https://docs.docker.com/desktop/
[dengine]:https://docs.docker.com/engine/install/
[dcompose]:https://docs.docker.com/compose/install/
[dhub]:https://hub.docker.com/r/tinkerpop/gremlin-server<|MERGE_RESOLUTION|>--- conflicted
+++ resolved
@@ -226,7 +226,6 @@
 Docker allows you to test the driver without installing any dependencies. Please make sure Docker is installed and running on your system. 
 You will need to install both [Docker Engine][dengine] and [Docker Compose][dcompose], which are included in [Docker Desktop][ddesktop].
 
-<<<<<<< HEAD
 The docker compose environment variable `GREMLIN_SERVER` specifies the Gremlin server docker image to use, i.e. an image with the tag 
 `tinkerpop/gremlin-server:$GREMLIN_SERVER`, and is a required environment variable. This also requires the specified docker image to exist, 
 either locally or in [Docker Hub][dhub].
@@ -242,9 +241,6 @@
 
 You should see exit code 0 upon successful completion of the test suites. Run `docker-compose down` to remove the service containers (not needed
 if you executed `run.sh`), or `docker-compose down --rmi all` to remove the service containers while deleting all used images.
-=======
-`docker-compose up --exit-code-from gremlin-go-integration-tests`
->>>>>>> aa2820bc
 
 # Go Gremlin Language Variant
 
