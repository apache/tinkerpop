--- conflicted
+++ resolved
@@ -1,12 +1,8 @@
 <!--
 Thanks for contributing! Reminders:
 + TARGET the earliest branch where you want the change
-<<<<<<< HEAD
-    3.7-dev -> 3.7.4 (non-breaking)
-=======
     3.7-dev -> 3.7.4 (non-breaking only)
     3.8-dev -> 3.8.0
->>>>>>> 8c6f908f
     master  -> 4.0.0
 + Committers will MERGE the PR forward to newer versions
 + ADD entry to the CHANGELOG.asciidoc for the targeted version
