--- conflicted
+++ resolved
@@ -310,7 +310,6 @@
         run: |
           mvn clean install -pl $EXCLUDE_MODULES -q -DskipTests -Dci
           mvn verify -pl :neo4j-gremlin -DincludeNeo4j
-<<<<<<< HEAD
 #  go:
 #    name: go
 #    timeout-minutes: 20
@@ -322,7 +321,7 @@
 #      - name: Setup Go
 #        uses: actions/setup-go@v5
 #        with:
-#          go-version: '1.22'
+#          go-version: '1.25'
 #      - name: Get Cached Server Base Image
 #        uses: actions/cache@v4
 #        id: gremlin-server-test-docker-image
@@ -347,43 +346,4 @@
 #          working-directory: ./gremlin-go
 #      - name: Go-Vet
 #        working-directory: ./gremlin-go
-#        run: go vet ./...
-=======
-  go:
-    name: go
-    timeout-minutes: 20
-    needs: cache-gremlin-server-docker-image
-    runs-on: ubuntu-latest
-    steps:
-      - name: Checkout
-        uses: actions/checkout@v5
-      - name: Setup Go
-        uses: actions/setup-go@v5
-        with:
-          go-version: '1.25'
-      - name: Get Cached Server Base Image
-        uses: actions/cache@v4
-        id: gremlin-server-test-docker-image
-        with:
-          path: |
-            ./gremlin-server/*
-            ~/.m2/repository/org/apache/tinkerpop/*
-          key: ${{ github.sha }}
-      - name: Load Docker Image
-        working-directory: ./gremlin-server
-        run: docker load --input gremlin-server.tar
-      - name: Build with Maven
-        working-directory: .
-        run: |
-          touch gremlin-go/.glv
-          EXCLUDE="${EXCLUDE_MODULES/-:gremlin-go,},$EXCLUDE_FOR_GLV"
-          mvn clean install -pl $EXCLUDE -q -DskipTests -Dci
-          mvn verify -pl :gremlin-go
-      - name: Upload to Codecov
-        uses: codecov/codecov-action@v5
-        with:
-          working-directory: ./gremlin-go
-      - name: Go-Vet
-        working-directory: ./gremlin-go
-        run: go vet ./...
->>>>>>> 01a1ca5b
+#        run: go vet ./...