name: build-test
on: [push, pull_request]
env:
  # modules commonly excluded from builds as they have their own independent non-JVM setups and can be run in parallel.
  # take care when modifying this list because GLVs use shell commands to remove themselves from this list and
  # modifications could break patterns of replacement they are searching for.
<<<<<<< HEAD
  EXCLUDE_MODULES: '-:gremlin-dotnet-source,-:gremlin-dotnet-tests,-:gremlin-go,-:gremlin-javascript,-:gremlint,-:gremlin-python'
  EXCLUDE_FOR_GLV: '-:gremlin-annotations,-:gremlin-console,-:hadoop-gremlin,-:neo4j-gremlin,-:spark-gremlin,-:sparql-gremlin'
=======
  EXCLUDE_MODULES: '-:gremlin-dotnet-source,-:gremlin-dotnet-tests,-:gremlin-go,-:gremlin-javascript,-:gremlint,-:gremlin-mcp,-:gremlin-python'
  EXCLUDE_FOR_GLV: '-:gremlin-annotations,-:gremlin-archetype,-:gremlin-console,-:hadoop-gremlin,-:neo4j-gremlin,-:spark-gremlin,-:sparql-gremlin'
>>>>>>> 3d94ba7d
jobs:
  smoke:
    name: smoke
    timeout-minutes: 10
    runs-on: ubuntu-latest
    steps:
      - uses: actions/checkout@v5
      - name: Set up JDK 11
        uses: actions/setup-java@v5
        with:
          java-version: '11'
          distribution: 'temurin'
      - name: Build with Maven
        run: mvn clean install -DskipTests -Dci --batch-mode -Dorg.slf4j.simpleLogger.log.org.apache.maven.cli.transfer.Slf4jMavenTransferListener=warn
  java-jdk17:
    name: mvn clean install - jdk17
    timeout-minutes: 45
    needs: smoke
    runs-on: ubuntu-latest
    steps:
      - uses: actions/checkout@v5
      - name: Set up JDK 17
        uses: actions/setup-java@v5
        with:
          java-version: '17'
          distribution: 'temurin'
      - name: Build with Maven
        run: mvn clean install -pl $EXCLUDE_MODULES -Dci --batch-mode -Dorg.slf4j.simpleLogger.log.org.apache.maven.cli.transfer.Slf4jMavenTransferListener=warn
  java-jdk11:
    name: mvn clean install - jdk11
    timeout-minutes: 45
    needs: smoke
    runs-on: ubuntu-latest
    steps:
      - uses: actions/checkout@v5
      - name: Set up JDK 11
        uses: actions/setup-java@v5
        with:
          java-version: '11'
          distribution: 'temurin'
      - name: Build with Maven
        run: mvn clean install -pl $EXCLUDE_MODULES -Dci --batch-mode -Dorg.slf4j.simpleLogger.log.org.apache.maven.cli.transfer.Slf4jMavenTransferListener=warn -Dcoverage
      - name: Upload to Codecov
        uses: codecov/codecov-action@v5
        with:
         directory: ./gremlin-tools/gremlin-coverage/target/site
  gremlin-server-default:
    name: gremlin-server default
    timeout-minutes: 45
    needs: smoke
    runs-on: ubuntu-latest
    steps:
      - uses: actions/checkout@v5
      - name: Set up JDK 11
        uses: actions/setup-java@v5
        with:
          java-version: '11'
          distribution: 'temurin'
      - name: Build with Maven
        run: |
          mvn clean install -pl $EXCLUDE_MODULES -q -DskipTests -Dci
          mvn verify -pl :gremlin-server -DskipTests -DskipIntegrationTests=false -DincludeNeo4j
  gremlin-server-unified:
    name: gremlin-server unified
    timeout-minutes: 45
    needs: smoke
    runs-on: ubuntu-latest
    steps:
      - uses: actions/checkout@v5
      - name: Set up JDK 11
        uses: actions/setup-java@v5
        with:
          java-version: '11'
          distribution: 'temurin'
      - name: Build with Maven
        run: |
          mvn clean install -pl $EXCLUDE_MODULES -q -DskipTests -Dci
          mvn verify -pl :gremlin-server -DskipTests -DskipIntegrationTests=false -DincludeNeo4j -DtestUnified=true
  cache-gremlin-server-docker-image:
      name: cache gremlin-server docker image
      timeout-minutes: 10
      needs: smoke
      runs-on: ubuntu-latest
      steps:
        - uses: actions/checkout@v5
        - name: Set up JDK 11
          uses: actions/setup-java@v5
          with:
            java-version: '11'
            distribution: 'temurin'
        - name: Generate Gremlin Server Base
          working-directory: .
          run: |
            mvn clean install -pl gremlin-server -DskipTests -DskipIntegrationTests=true -Dci -am
        - name: Save Docker image
          working-directory: ./gremlin-server
          run: docker save --output gremlin-server.tar tinkerpop/gremlin-server
        - uses: actions/cache@v4
          id: gremlin-server-test-docker-image
          with:
            path: |
              ./gremlin-server/*
              ~/.m2/repository/org/apache/tinkerpop/*
            key: ${{ github.sha }}
         # Disabled until Linux containers are supported on Windows runners: https://github.com/actions/virtual-environments/issues/252
#        - name: Upload Docker image for Windows
#          uses: actions/upload-artifact@v3
#          with:
#            name: ${{ github.sha }}
#            path: ./gremlin-server/gremlin-server.tar
#            retention-days: 1
  spark-core:
    name: spark core
    timeout-minutes: 45
    needs: smoke
    runs-on: ${{ matrix.os }}
    strategy:
      matrix:
        os: [ubuntu-latest, windows-latest]
    steps:
      - uses: actions/checkout@v5
      - name: Set up JDK 11
        uses: actions/setup-java@v5
        with:
          java-version: '11'
          distribution: 'temurin'
      - name: Build with Maven Windows
        if: runner.os == 'Windows'
        run: |
          mvn clean install -pl %EXCLUDE_MODULES% -q -DskipTests -DskipImageBuild -Dci
      - name: Build with Maven Ubuntu
        if: runner.os == 'Linux'
        run: |
          mvn clean install -pl $EXCLUDE_MODULES -q -DskipTests -Dci
          mvn verify -pl :spark-gremlin -DskipTests -DskipIntegrationTests=false '-Dit.test=*IntegrateTest,!SparkGryoSerializerGraphComputerProcessIntegrateTest'
  spark-gryo:
    name: spark gryo
    timeout-minutes: 45
    needs: smoke
    runs-on: ${{ matrix.os }}
    strategy:
      matrix:
        os: [ubuntu-latest, windows-latest]
    steps:
      - uses: actions/checkout@v5
      - name: Set up JDK 11
        uses: actions/setup-java@v5
        with:
          java-version: '11'
          distribution: 'temurin'
      - name: Build with Maven Windows
        if: runner.os == 'Windows'
        run: |
          mvn clean install -pl %EXCLUDE_MODULES% -q -DskipTests -DskipImageBuild -Dci
      - name: Build with Maven Ubuntu
        if: runner.os == 'Linux'
        run: |
          mvn clean install -pl $EXCLUDE_MODULES -q -DskipTests -Dci
          mvn verify -pl :spark-gremlin -DskipTests -DskipIntegrationTests=false -Dit.test=SparkGryoSerializerGraphComputerProcessIntegrateTest
  gremlin-console:
    name: gremlin-console
    timeout-minutes: 20
    needs: smoke
    runs-on: ubuntu-latest
    steps:
      - uses: actions/checkout@v5
      - name: Set up JDK 11
        uses: actions/setup-java@v5
        with:
          java-version: '11'
          distribution: 'temurin'
      - name: Build with Maven
        run: |
          touch gremlin-python/.glv
          mvn clean install -pl $EXCLUDE_MODULES -q -DskipTests -Dci
          mvn verify -pl :gremlin-console -DskipTests -DskipIntegrationTests=false
  gremlin-driver:
    name: gremlin-driver
    timeout-minutes: 20
    needs: cache-gremlin-server-docker-image
    runs-on: ubuntu-latest
    steps:
      - uses: actions/checkout@v5
      - name: Set up JDK 11
        uses: actions/setup-java@v5
        with:
          java-version: '11'
          distribution: 'temurin'
      - name: Build with Maven
        run: |
          mvn clean install -pl $EXCLUDE_MODULES -q -DskipTests -Dci
          mvn verify -pl gremlin-driver -DskipIntegrationTests=false
#  javascript:
#    name: javascript
#    timeout-minutes: 15
#    needs: cache-gremlin-server-docker-image
#    runs-on: ${{ matrix.os }}
#    strategy:
#      matrix:
#        # Windows Disabled until Linux containers are supported on Windows runners: https://github.com/actions/virtual-environments/issues/252
#        # os: [ubuntu-latest, windows-latest]
#        os: [ubuntu-latest]
#    steps:
#      - uses: actions/checkout@v5
#      - name: Set up JDK 11
#        uses: actions/setup-java@v5
#        with:
<<<<<<< HEAD
#          java-version: '11'
#          distribution: 'temurin'
#      - name: Get Cached Server Base Image
#        if: matrix.os == 'ubuntu-latest'
#        uses: actions/cache@v4
#        id: gremlin-server-test-docker-image
#        with:
#          path: |
#            ./gremlin-server/*
#            ~/.m2/repository/org/apache/tinkerpop/*
#          key: ${{ github.sha }}
##      - name: Download Server Base Image
##        if: matrix.os == 'windows-latest'
##        uses: actions/download-artifact@v3
##        with:
##          name: ${{ github.sha }}
##          path: ./gremlin-server
#      - name: Load Docker Image
#        working-directory: ./gremlin-server
#        run: docker load --input gremlin-server.tar
#      - name: Build with Maven
#        run: |
#          EXCLUDE="-:gremlin-dotnet-source,-:gremlin-dotnet-tests,-:gremlin-go,-:gremlin-python,$EXCLUDE_FOR_GLV"
#          mvn clean install -pl $EXCLUDE -q -DskipTests -Dci
#          mvn verify -pl :gremlin-javascript,:gremlint
=======
#          name: ${{ github.sha }}
#          path: ./gremlin-server
      - name: Load Docker Image
        working-directory: ./gremlin-server
        run: docker load --input gremlin-server.tar
      - name: Build with Maven
        run: |
          EXCLUDE="-:gremlin-dotnet-source,-:gremlin-dotnet-tests,-:gremlin-go,-:gremlin-python,$EXCLUDE_FOR_GLV"
          mvn clean install -pl $EXCLUDE -q -DskipTests -Dci
          mvn verify -pl :gremlin-javascript,:gremlint,:gremlin-mcp
>>>>>>> 3d94ba7d
  python:
    name: python
    timeout-minutes: 20
    needs: cache-gremlin-server-docker-image
    runs-on: ubuntu-latest
    steps:
      - uses: actions/checkout@v5
      - name: Set up JDK 11
        uses: actions/setup-java@v5
        with:
          java-version: '11'
          distribution: 'temurin'
      - name: Set up Python 3.x
        uses: actions/setup-python@v6
        with:
          python-version: '3.9'
      - name: Build with Maven
        run: |
          touch gremlin-python/.glv
          EXCLUDE="${EXCLUDE_MODULES/,-:gremlin-python},$EXCLUDE_FOR_GLV"
          mvn clean install -pl $EXCLUDE -q -DskipTests -Dci
          mvn verify -pl gremlin-python
#  dotnet:
#    name: .NET
#    timeout-minutes: 20
#    needs: cache-gremlin-server-docker-image
#    runs-on: ubuntu-latest
#    steps:
#      - uses: actions/checkout@v5
#      - name: Set up JDK11
#        uses: actions/setup-java@v5
#        with:
#          java-version: '11'
#          distribution: 'temurin'
#      - name: Set up .NET 8.0.x
#        uses: actions/setup-dotnet@v4
#        with:
#          dotnet-version: '8.0.x'
#      - name: Get Cached Server Base Image
#        uses: actions/cache@v4
#        id: gremlin-server-test-docker-image
#        with:
#          path: |
#            ./gremlin-server/*
#            ~/.m2/repository/org/apache/tinkerpop/*
#          key: ${{ github.sha }}
#      - name: Load Docker Image
#        working-directory: ./gremlin-server
#        run: docker load --input gremlin-server.tar
#      - name: Build with Maven
#        run: |
#          touch gremlin-dotnet/src/.glv
#          touch gremlin-dotnet/test/.glv
#          EXCLUDE="${EXCLUDE_MODULES/-:gremlin-dotnet-source,-:gremlin-dotnet-tests,},$EXCLUDE_FOR_GLV"
#          mvn clean install -pl $EXCLUDE -q -DskipTests -Dci
#          mvn verify -pl :gremlin-dotnet,:gremlin-dotnet-tests -P gremlin-dotnet
  neo4j-gremlin:
    name: neo4j-gremlin
    timeout-minutes: 20
    needs: smoke
    runs-on: ubuntu-latest
    steps:
      - uses: actions/checkout@v5
      - name: Set up JDK11
        uses: actions/setup-java@v5
        with:
          java-version: '11'
          distribution: 'temurin'
      - name: Build with Maven
        run: |
          mvn clean install -pl $EXCLUDE_MODULES -q -DskipTests -Dci
          mvn verify -pl :neo4j-gremlin -DincludeNeo4j
#  go:
#    name: go
#    timeout-minutes: 20
#    needs: cache-gremlin-server-docker-image
#    runs-on: ubuntu-latest
#    steps:
#      - name: Checkout
#        uses: actions/checkout@v5
#      - name: Setup Go
#        uses: actions/setup-go@v5
#        with:
#          go-version: '1.22'
#      - name: Get Cached Server Base Image
#        uses: actions/cache@v4
#        id: gremlin-server-test-docker-image
#        with:
#          path: |
#            ./gremlin-server/*
#            ~/.m2/repository/org/apache/tinkerpop/*
#          key: ${{ github.sha }}
#      - name: Load Docker Image
#        working-directory: ./gremlin-server
#        run: docker load --input gremlin-server.tar
#      - name: Build with Maven
#        working-directory: .
#        run: |
#          touch gremlin-go/.glv
#          EXCLUDE="${EXCLUDE_MODULES/,-:gremlin-python},$EXCLUDE_FOR_GLV"
#          mvn clean install -pl $EXCLUDE -q -DskipTests -Dci
#          mvn verify -pl :gremlin-go
#      - name: Upload to Codecov
#        uses: codecov/codecov-action@v5
#        with:
#          working-directory: ./gremlin-go
#      - name: Go-Vet
#        working-directory: ./gremlin-go
#        run: go vet ./...<|MERGE_RESOLUTION|>--- conflicted
+++ resolved
@@ -4,13 +4,8 @@
   # modules commonly excluded from builds as they have their own independent non-JVM setups and can be run in parallel.
   # take care when modifying this list because GLVs use shell commands to remove themselves from this list and
   # modifications could break patterns of replacement they are searching for.
-<<<<<<< HEAD
-  EXCLUDE_MODULES: '-:gremlin-dotnet-source,-:gremlin-dotnet-tests,-:gremlin-go,-:gremlin-javascript,-:gremlint,-:gremlin-python'
+  EXCLUDE_MODULES: '-:gremlin-dotnet-source,-:gremlin-dotnet-tests,-:gremlin-go,-:gremlin-javascript,-:gremlint,-:gremlin-mcp,-:gremlin-python'
   EXCLUDE_FOR_GLV: '-:gremlin-annotations,-:gremlin-console,-:hadoop-gremlin,-:neo4j-gremlin,-:spark-gremlin,-:sparql-gremlin'
-=======
-  EXCLUDE_MODULES: '-:gremlin-dotnet-source,-:gremlin-dotnet-tests,-:gremlin-go,-:gremlin-javascript,-:gremlint,-:gremlin-mcp,-:gremlin-python'
-  EXCLUDE_FOR_GLV: '-:gremlin-annotations,-:gremlin-archetype,-:gremlin-console,-:hadoop-gremlin,-:neo4j-gremlin,-:spark-gremlin,-:sparql-gremlin'
->>>>>>> 3d94ba7d
 jobs:
   smoke:
     name: smoke
@@ -218,7 +213,6 @@
 #      - name: Set up JDK 11
 #        uses: actions/setup-java@v5
 #        with:
-<<<<<<< HEAD
 #          java-version: '11'
 #          distribution: 'temurin'
 #      - name: Get Cached Server Base Image
@@ -243,19 +237,7 @@
 #        run: |
 #          EXCLUDE="-:gremlin-dotnet-source,-:gremlin-dotnet-tests,-:gremlin-go,-:gremlin-python,$EXCLUDE_FOR_GLV"
 #          mvn clean install -pl $EXCLUDE -q -DskipTests -Dci
-#          mvn verify -pl :gremlin-javascript,:gremlint
-=======
-#          name: ${{ github.sha }}
-#          path: ./gremlin-server
-      - name: Load Docker Image
-        working-directory: ./gremlin-server
-        run: docker load --input gremlin-server.tar
-      - name: Build with Maven
-        run: |
-          EXCLUDE="-:gremlin-dotnet-source,-:gremlin-dotnet-tests,-:gremlin-go,-:gremlin-python,$EXCLUDE_FOR_GLV"
-          mvn clean install -pl $EXCLUDE -q -DskipTests -Dci
-          mvn verify -pl :gremlin-javascript,:gremlint,:gremlin-mcp
->>>>>>> 3d94ba7d
+#          mvn verify -pl :gremlin-javascript,:gremlint,:gremlin-mcp
   python:
     name: python
     timeout-minutes: 20
