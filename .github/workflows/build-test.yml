--- conflicted
+++ resolved
@@ -213,7 +213,6 @@
 #      - name: Set up JDK 11
 #        uses: actions/setup-java@v5
 #        with:
-<<<<<<< HEAD
 #          java-version: '11'
 #          distribution: 'temurin'
 #      - name: Get Cached Server Base Image
@@ -236,20 +235,9 @@
 #        run: docker load --input gremlin-server.tar
 #      - name: Build with Maven
 #        run: |
-#          mvn clean install -pl -:gremlin-python,-gremlin-dotnet,-:gremlin-dotnet-source,-:gremlin-dotnet-tests -q -DskipTests -Dci
+#          EXCLUDE="-:gremlin-dotnet-source,-:gremlin-dotnet-tests,-:gremlin-go,-:gremlin-python,$EXCLUDE_FOR_GLV"
+#          mvn clean install -pl $EXCLUDE -q -DskipTests -Dci
 #          mvn verify -pl :gremlin-javascript,:gremlint
-=======
-#          name: ${{ github.sha }}
-#          path: ./gremlin-server
-      - name: Load Docker Image
-        working-directory: ./gremlin-server
-        run: docker load --input gremlin-server.tar
-      - name: Build with Maven
-        run: |
-          EXCLUDE="-:gremlin-dotnet-source,-:gremlin-dotnet-tests,-:gremlin-go,-:gremlin-python,$EXCLUDE_FOR_GLV"
-          mvn clean install -pl $EXCLUDE -q -DskipTests -Dci
-          mvn verify -pl :gremlin-javascript,:gremlint
->>>>>>> b688a069
   python:
     name: python
     timeout-minutes: 20
@@ -272,7 +260,6 @@
           EXCLUDE="${EXCLUDE_MODULES/,-:gremlin-python},$EXCLUDE_FOR_GLV"
           mvn clean install -pl $EXCLUDE -q -DskipTests -Dci
           mvn verify -pl gremlin-python
-<<<<<<< HEAD
 #  dotnet:
 #    name: .NET
 #    timeout-minutes: 20
@@ -304,44 +291,9 @@
 #        run: |
 #          touch gremlin-dotnet/src/.glv
 #          touch gremlin-dotnet/test/.glv
-#          mvn clean install -pl -:gremlin-javascript,-:gremlin-python,-:gremlint -q -DskipTests -Dci
+#          EXCLUDE="${EXCLUDE_MODULES/-:gremlin-dotnet-source,-:gremlin-dotnet-tests,},$EXCLUDE_FOR_GLV"
+#          mvn clean install -pl $EXCLUDE -q -DskipTests -Dci
 #          mvn verify -pl :gremlin-dotnet,:gremlin-dotnet-tests -P gremlin-dotnet
-=======
-  dotnet:
-    name: .NET
-    timeout-minutes: 20
-    needs: cache-gremlin-server-docker-image
-    runs-on: ubuntu-latest
-    steps:
-      - uses: actions/checkout@v5
-      - name: Set up JDK11
-        uses: actions/setup-java@v5
-        with:
-          java-version: '11'
-          distribution: 'temurin'
-      - name: Set up .NET 8.0.x
-        uses: actions/setup-dotnet@v5
-        with:
-          dotnet-version: '8.0.x'
-      - name: Get Cached Server Base Image
-        uses: actions/cache@v4
-        id: gremlin-server-test-docker-image
-        with:
-          path: |
-            ./gremlin-server/*
-            ~/.m2/repository/org/apache/tinkerpop/*
-          key: ${{ github.sha }}
-      - name: Load Docker Image
-        working-directory: ./gremlin-server
-        run: docker load --input gremlin-server.tar
-      - name: Build with Maven
-        run: |
-          touch gremlin-dotnet/src/.glv
-          touch gremlin-dotnet/test/.glv
-          EXCLUDE="${EXCLUDE_MODULES/-:gremlin-dotnet-source,-:gremlin-dotnet-tests,},$EXCLUDE_FOR_GLV"
-          mvn clean install -pl $EXCLUDE -q -DskipTests -Dci
-          mvn verify -pl :gremlin-dotnet,:gremlin-dotnet-tests -P gremlin-dotnet
->>>>>>> b688a069
   neo4j-gremlin:
     name: neo4j-gremlin
     timeout-minutes: 20
@@ -358,7 +310,6 @@
         run: |
           mvn clean install -pl $EXCLUDE_MODULES -q -DskipTests -Dci
           mvn verify -pl :neo4j-gremlin -DincludeNeo4j
-<<<<<<< HEAD
 #  go:
 #    name: go
 #    timeout-minutes: 20
@@ -386,7 +337,8 @@
 #        working-directory: .
 #        run: |
 #          touch gremlin-go/.glv
-#          mvn clean install -pl -:gremlin-python,-:gremlin-javascript,-:gremlin-dotnet,-:gremlin-dotnet-source,-:gremlin-dotnet-tests -q -DskipTests -Dci
+#          EXCLUDE="${EXCLUDE_MODULES/,-:gremlin-python},$EXCLUDE_FOR_GLV"
+#          mvn clean install -pl $EXCLUDE -q -DskipTests -Dci
 #          mvn verify -pl :gremlin-go
 #      - name: Upload to Codecov
 #        uses: codecov/codecov-action@v5
@@ -394,43 +346,4 @@
 #          working-directory: ./gremlin-go
 #      - name: Go-Vet
 #        working-directory: ./gremlin-go
-#        run: go vet ./...
-=======
-  go:
-    name: go
-    timeout-minutes: 20
-    needs: cache-gremlin-server-docker-image
-    runs-on: ubuntu-latest
-    steps:
-      - name: Checkout
-        uses: actions/checkout@v5
-      - name: Setup Go
-        uses: actions/setup-go@v5
-        with:
-          go-version: '1.22'
-      - name: Get Cached Server Base Image
-        uses: actions/cache@v4
-        id: gremlin-server-test-docker-image
-        with:
-          path: |
-            ./gremlin-server/*
-            ~/.m2/repository/org/apache/tinkerpop/*
-          key: ${{ github.sha }}
-      - name: Load Docker Image
-        working-directory: ./gremlin-server
-        run: docker load --input gremlin-server.tar
-      - name: Build with Maven
-        working-directory: .
-        run: |
-          touch gremlin-go/.glv
-          EXCLUDE="${EXCLUDE_MODULES/-:gremlin-go,},$EXCLUDE_FOR_GLV"
-          mvn clean install -pl $EXCLUDE -q -DskipTests -Dci
-          mvn verify -pl :gremlin-go
-      - name: Upload to Codecov
-        uses: codecov/codecov-action@v5
-        with:
-          working-directory: ./gremlin-go
-      - name: Go-Vet
-        working-directory: ./gremlin-go
-        run: go vet ./...
->>>>>>> b688a069
+#        run: go vet ./...