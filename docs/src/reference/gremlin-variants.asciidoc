////
Licensed to the Apache Software Foundation (ASF) under one or more
contributor license agreements.  See the NOTICE file distributed with
this work for additional information regarding copyright ownership.
The ASF licenses this file to You under the Apache License, Version 2.0
(the "License"); you may not use this file except in compliance with
the License.  You may obtain a copy of the License at

  http://www.apache.org/licenses/LICENSE-2.0

Unless required by applicable law or agreed to in writing, software
distributed under the License is distributed on an "AS IS" BASIS,
WITHOUT WARRANTIES OR CONDITIONS OF ANY KIND, either express or implied.
See the License for the specific language governing permissions and
limitations under the License.
////

anchor:gremlin-variants[]
[[gremlin-drivers-variants]]
= Gremlin Drivers and Variants

image::gremlin-house-of-mirrors.png[width=1024]

At this point, readers should be well familiar with the <<intro,Introduction>> to this Reference Documentation and
will likely be thinking about implementation details specific to the graph provider they have selected as well as
the programming language they intend to use. The choice of programming language could have implications to the
architecture and design of the application and the choice itself may have limits imposed upon it by the chosen graph
provider. For example, a <<connecting-rgp,Remote Gremlin Provider>> will require the selection of a driver to interact
with it. On the other hand, a graph system that is designed for embedded use, like TinkerGraph, needs the Java
Virtual Machine (JVM) environment which is easily accessed with a JVM programming language. If however the programming
language is not built for the JVM then it will require <<connecting-gremlin-server,Gremlin Server>> in the architecture
as well.

TinkerPop provides an array of drivers in different programming languages as a way to connect to a remote Gremlin
Server or Remote Gremlin Provider. Drivers allow the developer to make requests to that remote system and get back
results from the TinkerPop-enabled graphs hosted within. A driver can submit Gremlin strings and Gremlin bytecode
over this sub-protocol. Gremlin strings are written in the scripting language made available by the remote system that
the driver is connecting to (typically, Groovy-based). This connection approach is quite similar to what developers
are likely familiar with when using JDBC and SQL.

The preferred approach is to use bytecode-based requests, which essentially allows the ability to craft Gremlin
directly in the programming language of choice. As Gremlin makes use of two fundamental programming constructs:
link:https://en.wikipedia.org/wiki/Function_composition[function composition] and
link:https://en.wikipedia.org/wiki/Nested_function[function nesting], it is possible to embed the Gremlin language
in any modern programming language. It is a far more natural way to program, because it enables IDE interaction,
compile time checks, and language level checks that can help prevent errors prior to execution. The differences
between these two approaches were outlined in the <<connecting-via-drivers,Connecting Via Drivers>> Section, which
applies to Gremlin Server, but also to Remote Gremlin Providers.

In addition to the languages and drivers that TinkerPop supports, there are also third-party implementations, as well
as extensions to the Gremlin language that might be specific to a particular graph provider. That listing can be
found on the TinkerPop link:https://tinkerpop.apache.org/#graph-systems[home page]. Their description is beyond the
scope of this documentation.

TIP: When possible, it is typically best to align the version of TinkerPop used on the client with the version
supported on the server. While it is not impossible to have a different version between client and server, it may
require additional configuration and/or a deeper knowledge of that changes introduced between versions. It's simply
safer to avoid the conflict, when allowed to do so.

IMPORTANT: Gremlin-Java is the canonical representation of Gremlin and any (proper) Gremlin language variant will
emulate its structure as best as possible given the constructs of the host language. A strong correspondence between
variants ensures that the general Gremlin reference documentation is applicable to all variants and that users moving
between development languages can easily adopt the Gremlin variant for that language.

image::gremlin-variant-architecture.png[width=650]

The following sections describe each language variant and driver that is officially TinkerPop a part of the project,
providing more detailed information about usage, configuration and known limitations.

[[gremlin-go]]
== Gremlin-Go

image:gremlin-go.png[width=130,float=right] Apache TinkerPop's Gremlin-Go implements Gremlin within the link:https://go.dev/[Go] language and can therefore be used on different operating systems. Go's syntax has the similar constructs as Java including
"dot notation" for function chaining (`a.b.c`) and round bracket function arguments (`a(b,c)`). Something unlike Java is that Gremlin-Go requires a
`gremlingo` prefix when using the namespace (`a(b())` vs `gremlingo.a(gremlingo.T__.b())`). Anyone familiar with Gremlin-Java will be able to work
with Gremlin-Go with relative ease. Moreover, there are a few added constructs to Gremlin-Go that make traversals a bit more
succinct.

To install the Gremlin-Go as a dependency for your project, run the following in the root directory of your project that contains your `go.mod` file:

[source,bash]
----
go get github.com/apache/tinkerpop/gremlin-go/v3[optionally append @<version>, such as @v3.5.3]
----

[[gremlin-go-connecting]]
=== Connecting

The pattern for connecting is described in <<connecting-gremlin,Connecting Gremlin>> and it basically distills down to
creating a `GraphTraversalSource`. A `GraphTraversalSource` is created from the anonymous `Traversal_()`.

[source,go]
----
remote, err := gremlingo.NewDriverRemoteConnection("ws://localhost:8182/gremlin")
g := gremlingo.Traversal_().WithRemote(remote)
----

If you need to additional parameters to connection setup, you can pass in a configuration function.

[source,go]
----
remote, err := gremlingo.NewDriverRemoteConnection("ws://localhost:8182/gremlin",
  func(settings *DriverRemoteConnectionSettings) {
    settings.TraversalSource = "gmodern"
  })
----

Gremlin-go supports plain text authentication. It can be set in the connection function.

[source,go]
----
remote, err := gremlingo.NewDriverRemoteConnection("ws://localhost:8182/gremlin",
  func(settings *DriverRemoteConnectionSettings) {
    settings.TlsConfig = &tls.Config{InsecureSkipVerify: true}
    settings.AuthInfo = gremlingo.BasicAuthInfo("login", "password")
  })
----

If you authenticate to a remote <<connecting-gremlin-server,Gremlin Server>> or
<<connecting-rgp,Remote Gremlin Provider>>, this server normally has SSL activated and the websockets url will start
with 'wss://'.

Some connection options can also be set on individual requests made through the using `With()` step on the
`TraversalSource`. For instance to set request timeout to 500 milliseconds:

[source,go]
----
results, err := g.With("evaluationTimeout", 500).V().Out("knows").ToList()
----

The following options are allowed on a per-request basis in this fashion: `batchSize`, `requestId`, `userAgent` and
`evaluationTimeout`.

anchor:go-imports[]
[[gremlin-go-imports]]
=== Common Imports

There are a number of classes, functions and tokens that are typically used with Gremlin. The following import
provide most of the typical functionality required to use Gremlin:

[source,go]
----
import (
	"github.com/apache/tinkerpop/gremlin-go/driver"
)
----

These can be used analogously to how they are used in Gremlin-Java.

[source,go]
----
results, err := g.V().HasLabel("person").Has("age", gremlingo.T__.Is(gremlingo.P.Gt(30))).Order().By("age", gremlingo.Desc).ToList()
[v[6], v[4]]
----

anchor:go-configuration[]
[[gremlin-go-configuration]]
=== Configuration

The following table describes the various configuration options for the Gremlin-go Driver. They
can be passed to the `NewClient` or `NewDriverRemoteConnection` functions as configuration function arguments:

[width="100%",cols="3,10,^2",options="header"]
|=========================================================
|Key |Description |Default
|TraversalSource |Traversal source. |"g"
|TransporterType |Transporter type. |Gorilla
|LogVerbosity |Log verbosity.|gremlingo.INFO
|Logger |Instance of logger. |log
|Language |Language used for logging messages. |language.English
|AuthInfo |Authentification info, can be build with BasicAuthInfo() or HeaderAuthInfo(). |empty
|TlsConfig |TLS configuration. |empty
|KeepAliveInterval |Keep connection alive interval. |5 seconds
|WriteDeadline |Write deadline. |3 seconds
|ConnectionTimeout | Timeout for establishing connection. |45 seconds
|NewConnectionThreshold | Minimum amount of concurrent active traversals on a connection to trigger creation of a new connection. |4
|MaximumConcurrentConnections | Maximum number of concurrent connections. |number of runtime processors
|EnableCompression |Flag to enable compression. |false
|ReadBufferSize |Specify I/O buffer sizes in bytes. If a buffer size is zero, then a useful default size is used |0
|WriteBufferSize |Specify I/O buffer sizes in bytes. If a buffer size is zero, then a useful default size is used |0
|Session |Session ID. |""
|EnableUserAgentOnConnect |Enables sending a user agent to the server during connection requests.
More details can be found in provider docs
link:https://tinkerpop.apache.org/docs/x.y.z/dev/provider/#_graph_driver_provider_requirements[here].|true
|=========================================================

[[gremlin-go-strategies]]
=== Traversal Strategies

In order to add and remove <<traversalstrategy,traversal strategies>> from a traversal source, Gremlin-Go has a
`TraversalStrategy` interface along with a collection of functions that mirror the standard Gremlin-Java strategies.

[source,go]
----
promise := g.WithStrategies(gremlingo.ReadOnlyStrategy()).AddV("person").Property("name", "foo").Iterate()
----

NOTE: Many of the `TraversalStrategy` classes in Gremlin-Go are proxies to the respective strategy on
Apache TinkerPop's JVM-based Gremlin traversal machine. As such, their `apply(Traversal)` method does nothing. However,
the strategy is encoded in the Gremlin-Go bytecode and transmitted to the Gremlin traversal machine for
re-construction machine-side.

[[gremlin-go-transactions]]
=== Transactions

To get a full understanding of this section, it would be good to start by reading the <<transactions,Transactions>>
section of this documentation, which discusses transactions in the general context of TinkerPop itself. This section
builds on that content by demonstrating the transactional syntax for Go.

[source,go]
----
remote, err := NewDriverRemoteConnection("ws://localhost:8182/gremlin")
g := gremlingo.Traversal_().WithRemote(remote)

// Create a Transaction.
tx := g.Tx()

// Spawn a new GraphTraversalSource, binding all traversals established from it to tx.
gtx, _ := tx.Begin()

<<<<<<< HEAD
Remote systems like Gremlin Server and Remote Gremlin Providers respond to requests made in a particular serialization
format and respond by serializing results to some format to be interpreted by the client. For JVM-based languages,
there are two options for serialization: GraphSON and GraphBinary. It is important that the client and server
have the same serializers configured in the same way or else one or the other will experience serialization exceptions
and fail to always communicate. Discrepancy in serializer registration between client and server can happen fairly
easily as different graph systems may automatically include serializers on the server-side, thus leaving the client
to be configured manually. As an example:
=======
// Execute a traversal within the transaction.
promise := g.AddV("person").Property("name", "Lyndon").Iterate()
err := <-promise
>>>>>>> b8e6b282

if err != nil {
  // Rollback the transaction if an error occurs.
  tx.rollback()
} else {
  // Commit the transaction. The transaction can no longer be used and cannot be re-used.
  // A new transaction can be spawned through g.Tx().
  tx.Commit()
}
----

<<<<<<< HEAD
The `IoRegistry` tells the serializer what classes from the graph provider to auto-register during serialization.
Gremlin Server roughly uses this same approach when it configures its serializers, so using this same model will
ensure compatibility when making requests. Obviously, it is possible to switch to GraphSON or GraphBinary by using
the appropriate `MessageSerializer` (e.g. `GraphSONMessageSerializerV3d0` or `GraphBinaryMessageSerializerV1d0` respectively)
in the same way and building that into the `Cluster` object.

[[gremlin-java-lambda]]
=======
[[gremlin-go-lambda]]
>>>>>>> b8e6b282
=== The Lambda Solution

Supporting link:https://en.wikipedia.org/wiki/Anonymous_function[anonymous functions] across languages is difficult as
most languages do not support lambda introspection and thus, code analysis. In Gremlin-Go, a Gremlin lambda should
be represented as a zero-arg callable that returns a string representation of the lambda expected for use in the
traversal. The lambda should be written as a `Gremlin-Groovy` string. When the lambda is represented in `Bytecode` its
language is encoded such that the remote connection host can infer which translator and ultimate execution engine to
use.

[source,go]
----
r, err := g.V().Out().Map(&gremlingo.Lambda{Script: "it.get().value('name').length()", Language: ""}).Sum().ToList()
----

TIP: When running into situations where Groovy cannot properly discern a method signature based on the `Lambda`
instance created, it will help to fully define the closure in the lambda expression - so rather than
`Script: "it.get().value('name')", Language: "gremlin-groovy"`, prefer `Script: "x -> x.get().value('name')", Language: "gremlin-groovy"`.

Finally, Gremlin `Bytecode` that includes lambdas requires that the traversal be processed by the
`ScriptEngine`. To avoid continued recompilation costs, it supports the encoding of bindings, which allow a remote
engine to to cache traversals that will be reused over and over again save that some parameterization may change. Thus,
instead of translating, compiling, and then executing each submitted bytecode, it is possible to simply execute.

[source,go]
----
r, err := g.V((&gremlingo.Bindings{}).Of("x", 1)).Out("created").Map(&gremlingo.Lambda{Script: "it.get().value('name').length()", Language: ""}).Sum().ToList()
// 3
r, err := g.V((&gremlingo.Bindings{}).Of("x", 4)).Out("created").Map(&gremlingo.Lambda{Script: "it.get().value('name').length()", Language: ""}).Sum().ToList()
// 9
----

WARNING: As explained throughout the documentation, when possible <<a-note-on-lambdas,avoid>> lambdas.

[[gremlin-go-scripts]]
=== Submitting Scripts

The `Client` class implementation/interface is based on the Java Driver, with some restrictions. Most notably,
Gremlin-go does not yet implement the `Cluster` class. Instead, `Client` is instantiated directly.
Usage is as follows:

[source,go]
----
import "github.com/apache/tinkerpop/gremlin-go/v3/driver" <1>
client, err := gremlingo.NewClient("ws://localhost:8182/gremlin") <2>
----

<1> Import the Gremlin-Go module.
<2> Opens a reference to `localhost` - note that there are various configuration options that can be passed
to the `Client` object upon instantiation as keyword arguments.

Once a `Client` instance is ready, it is possible to issue some Gremlin:

[source,go]
----
resultSet, err := client.Submit("g.V().count()") <1>
result, err := resultSet.All() <2>
fmt.Println(result[0].GetString()) <3>
----

<1> Submit a script that simply returns a Count of vertexes.
<2> Get results from resultSet. Block until the the script is evaluated and results are sent back by the server.
<3> Use the result.

==== Per Request Settings

The `client.Submit()` functions accept a `bindings` which expects a map. The `bindings` provide a way to include options
that are specific to the request made with the call to `Submit()`. A good use-case for this feature is to set a per-request
override to the `evaluationTimeout` so that it only applies to the current request.

[source,go]
----
resultSet, err := client.Submit("g.V().repeat(both()).times(100)", map[string]interface{}{"evaluationTimeout": 5000})
----

The following options are allowed on a per-request basis in this fashion: `batchSize`, `requestId`, `userAgent` and
`evaluationTimeout`.

IMPORTANT: The preferred method for setting a per-request timeout for scripts is demonstrated above, but those familiar
with bytecode may try `g.with("evaluationTimeout", 500)` within a script. Scripts with multiple traversals and multiple
timeouts will be interpreted as a sum of all timeouts identified in the script for that request.

[source,go]
----
resultSet, err := client.Submit("g.with('evaluationTimeout', 500).addV().iterate();"+
  "g.addV().iterate();"+
  "g.with('evaluationTimeout', 500).addV();", map[string]interface{}{"evaluationTimeout": 500})
results, err := resultSet.All()
----

In the above example, defines a timeout of 500 milliseconds, but the script has three traversals with
two internal settings for the timeout using `with()`. The request timeout used by the server will therefore be 1000
milliseconds (overriding the 500 which itself was an override for whatever configuration was on the server).

[[gremlin-go-dsl]]
=== Domain Specific Languages

Writing a Gremlin <<dsl,Domain Specific Language>> (DSL) in Go requires embedding of several structs and interfaces:

* `GraphTraversal` - which exposes the various steps used in traversal writing
* `GraphTraversalSource` - which spawns `GraphTraversal` instances
* `AnonymousTraversal` - which spawns anonymous traversals from steps

The Social DSL based on the link:https://tinkerpop.apache.org/docs/x.y.z/images/tinkerpop-modern.png["modern" toy graph]
might look like this:

[source,go]
----
// Optional syntactic sugar.
var __ = gremlingo.T__
var P = gremlingo.P
var gt = gremlingo.P.Gt
// Optional alias for import convenience.
type GraphTraversal = gremlingo.GraphTraversal
type GraphTraversalSource = gremlingo.GraphTraversalSource
type AnonymousTraversal = gremlingo.AnonymousTraversal

// Embed Graph traversal inside custom traversal struct to add custom traversal functions.
// In go, capitalizing the first letter exports (makes public) the struct/method to outside of package, for this example
// we have defined everything package private. In actual usage, please see fit to your application.
type socialTraversal struct {
	*GraphTraversal
}

<<<<<<< HEAD
Creating a <<dsl,Domain Specific Language>> (DSL) in Java requires the `@GremlinDsl` Java annotation in the
`gremlin-annotations` module. This annotation should be applied to a "DSL interface" that extends
`GraphTraversal.Admin`:

[source,xml]
----
<dependency>
    <groupId>org.apache.tinkerpop</groupId>
    <artifactId>gremlin-annotations</artifactId>
    <version>x.y.z</version>
</dependency>
----
=======
func (s *socialTraversal) knows(personName string) *socialTraversal {
	return &socialTraversal{s.Out("knows").HasLabel("person").Has("name", personName)}
}
>>>>>>> b8e6b282

func (s *socialTraversal) youngestFriendsAge() *socialTraversal {
	return &socialTraversal{s.Out("knows").HasLabel("person").Values("age").Min()}
}

func (s *socialTraversal) createdAtLeast(number int) *socialTraversal {
	return &socialTraversal{s.OutE("created").Count().Is(gt(number))}
}

// Add custom social traversal source to spaw custom traversals.
type socialTraversalSource struct {
	*GraphTraversalSource
}

// Define the source step function by adding steps to the bytecode.
func (sts *socialTraversalSource) persons(personNames ...interface{}) *socialTraversal {
	t := sts.GetGraphTraversal()
	t.Bytecode.AddStep("V")
	t.Bytecode.AddStep("hasLabel", "person")
	if personNames != nil {
		t.Bytecode.AddStep("has", "name", P.Within(personNames...))
	}
	return &socialTraversal{t}
}


// Create the social anonymous traversal interface to embed and extend the anonymous traversal functions.
type iSocialAnonymousTraversal interface {
	AnonymousTraversal
	knows(personName string) *GraphTraversal
	youngestFriendsAge() *GraphTraversal
	createdAtLeast(number int) *GraphTraversal
}

// Add the struct to implement the iSocialAnonymousTraversal interface.
type socialAnonymousTraversal struct {
	AnonymousTraversal
	socialTraversal func() *socialTraversal
}

// Add the variable s__ to call anonymous traversal step functions in place of __.
var s__ iSocialAnonymousTraversal = &socialAnonymousTraversal{
	__,
	func() *socialTraversal {
		return &socialTraversal{gremlingo.NewGraphTraversal(nil, gremlingo.NewBytecode(nil), nil)}
	},
}

// Extended anonymous traversal functions need to return GraphTraversal for serialization purposes
func (sat *socialAnonymousTraversal) knows(personName string) *GraphTraversal {
	return sat.socialTraversal().knows(personName).GraphTraversal
}

func (sat *socialAnonymousTraversal) youngestFriendsAge() *GraphTraversal {
	return sat.socialTraversal().youngestFriendsAge().GraphTraversal
}

func (sat *socialAnonymousTraversal) createdAtLeast(number int) *GraphTraversal {
	return sat.socialTraversal().createdAtLeast(number).GraphTraversal
}
----

Using the DSL requires a social traversal source to be created from the default traversal source:

[source,go]
----
// Creating the driver remote connection as regular.
driverRemoteConnection, _ := gremlingo.NewDriverRemoteConnection("ws://localhost:8182/gremlin",
	func(settings *gremlingo.DriverRemoteConnectionSettings) {
		settings.TraversalSource = "gmodern"
	})
defer driverRemoteConnection.Close()

// Create social traversal source from graph traversal source.
social := &socialTraversalSource{gremlingo.Traversal_().WithRemote(driverRemoteConnection)}

// We can now use the social traversal source as well as traversal steps
resBool, _ := social.persons("marko", "stephen").knows("josh").HasNext()
fmt.Println(resBool)

// Using the createdAtLeast step.
resCreated, _ := social.persons().createdAtLeast(1).Next()
fmt.Println(resCreated.GetString())

// Using the social anonymous traversal.
resAnon, _ := social.persons().Filter(s__.createdAtLeast(1)).Count().Next()
fmt.Println(resAnon.GetString())

// Note that error handling has been omitted with _ from the above examples.
----

[[gremlin-go-differences]]
=== Differences

In situations where Go reserved words and global functions overlap with standard Gremlin steps and tokens, those
bits of conflicting Gremlin get an underscore appended as a suffix. In addition, all function names start with a
capital letter in order to be public:

*Steps* - <<and-step,And()>>, <<as-step,As()>>, <<filter-step,Filter()>>, <<from-step,From()>>, <<id-step,Id()>>,
<<is-step,Is()>>, <<in-step,In()>>, <<max-step,Max()>>, <<min-step,Min()>>, <<not-step,Not()>>, <<or-step,Or()>>,
<<range-step,Range()>>, <<sum-step,Sum()>>, <<with-step,With()>>

*Tokens* - <<a-note-on-scopes,Scope.Global>>, <<a-note-on-scopes,Scope.Local>>

[[gremlin-go-aliases]]
=== Aliases
To make the code more readable and close to the Gremlin query language), you can use aliases. These aliases can be named with capital letters to be consistent with non-aliased steps but will result in exported variables which could be problematic if not being used in a top-level program (i.e. not a redistributable package).
[source,go]
----
	var __ = gremlingo.T__
	var gt = gremlingo.P.Gt
	var order = gremlingo.Order

	results, err := g.V().HasLabel("person").Has("age", __.Is(gt(30))).Order().By("age", order.Desc).ToList()
----

==== List of useful aliases
[source,go]
----
	// common
	var __ = gremlingo.T__
	var TextP = gremlingo.TextP

	// predicates
	var between = gremlingo.P.Between
	var eq = gremlingo.P.Eq
	var gt = gremlingo.P.Gt
	var gte = gremlingo.P.Gte
	var inside = gremlingo.P.Inside
	var lt = gremlingo.P.Lt
	var lte = gremlingo.P.Lte
	var neq = gremlingo.P.Neq
	var not = gremlingo.P.Not
	var outside = gremlingo.P.Outside
	var test = gremlingo.P.Test
	var within = gremlingo.P.Within
	var without = gremlingo.P.Without
	var and = gremlingo.P.And
	var or = gremlingo.P.Or

	// sorting
	var order = gremlingo.Order
----

[[gremlin-go-limitations]]
=== Limitations

* There is no default `set` type in Go. Any set type code from server will be deserialized into slices with the list
type implementation. To input a set into Gremlin-Go, a custom struct which implements the `gremlingo.Set` interface
will be serialized as a set. `gremlingo.NewSimpleSet` is a basic implementation of a set that is provided by Gremlin-Go
that can be used to fulfill the `gremlingo.Set` interface if desired.

[[gremlin-go-examples]]
=== Application Examples

The TinkerPop source code contains a simple Go script that shows a basic example of how gremlin-go works. It
can be found in GitHub link:https://github.com/apache/tinkerpop/tree/x.y.z/gremlin-go/example/example.go[here]
and is designed to work best with a running <<gremlin-server,Gremlin Server>> configured with the default
`conf/gremlin-server.yaml` file as included with the standard release packaging.

[source,shell]
----
go run example.go
----

[[gremlin-groovy]]
== Gremlin-Groovy

image:gremlin-groovy-drawing.png[width=130,float=right] Apache TinkerPop's Gremlin-Groovy implements Gremlin within the
link:http://groovy.apache.org[Apache Groovy] language. As a JVM-based language variant, Gremlin-Groovy is backed by
<<gremlin-java,Gremlin-Java>> constructs. Moreover, given its scripting nature, Gremlin-Groovy serves as the language of
<<gremlin-console,Gremlin Console>> and <<gremlin-server,Gremlin Server>>.

[source,groovy]
----
compile group: 'org.apache.tinkerpop', name: 'gremlin-core', version: 'x.y.z'
compile group: 'org.apache.tinkerpop', name: 'gremlin-driver', version: 'x.y.z'
----

[[gremlin-groovy-differences]]
=== Differences

In Groovy, `as`, `in`, and `not` are reserved words. Gremlin-Groovy does not allow these steps to be called
statically from the anonymous traversal `+__+` and therefore, must always be prefixed with `+__.+` For instance:
`+g.V().as('a').in().as('b').where(__.not(__.as('a').out().as('b')))+`

Since Groovy has access to the full JVM as Java does, it is possible to construct `Date`-like objects directly, but
the Gremlin language does offer a `datetime()` function that is exposed in the Gremlin Console and as a function for
Gremlin scripts sent to Gremlin Server. The function accepts the following forms of dates and times using a default
time zone offset of UTC(+00:00):

* `2018-03-22`
* `2018-03-22T00:35:44`
* `2018-03-22T00:35:44Z`
* `2018-03-22T00:35:44.741`
* `2018-03-22T00:35:44.741Z`
* `2018-03-22T00:35:44.741+1600`

anchor:connecting-via-remotegraph[]
anchor:connecting-via-java[]
[[gremlin-java]]
== Gremlin-Java

image:gremlin-java-drawing.png[width=130,float=right] Apache TinkerPop's Gremlin-Java implements Gremlin within the
Java language and can be used by any Java Virtual Machine. Gremlin-Java is considered the canonical, reference
implementation of Gremlin and serves as the foundation by which all other Gremlin language variants should emulate.
As the Gremlin Traversal Machine that processes Gremlin queries is also written in Java, it can be used in all three
connection methods described in the <<connecting-gremlin,Connecting Gremlin>> Section.

[source,xml]
----
<dependency>
   <groupId>org.apache.tinkerpop</groupId>
   <artifactId>gremlin-core</artifactId>
   <version>x.y.z</version>
</dependency>

<!-- when using Gremlin Server or Remote Gremlin Provider a driver is required -->
<dependency>
   <groupId>org.apache.tinkerpop</groupId>
   <artifactId>gremlin-driver</artifactId>
   <version>x.y.z</version>
</dependency>

<!--
alternatively the driver is packaged as an uberjar with shaded non-optional dependencies including gremlin-core and
tinkergraph-gremlin which are not shaded.
-->
<dependency>
   <groupId>org.apache.tinkerpop</groupId>
   <artifactId>gremlin-driver</artifactId>
   <version>x.y.z</version>
   <classifier>shaded</classifier>
   <!-- The shaded JAR uses the original POM, therefore conflicts may still need resolution -->
   <exclusions>
      <exclusion>
         <groupId>io.netty</groupId>
         <artifactId>*</artifactId>
      </exclusion>
   </exclusions>
</dependency>
----

[[gremlin-java-connecting]]
=== Connecting

The pattern for connecting is described in <<connecting-gremlin,Connecting Gremlin>> and it basically distills down
to creating a `GraphTraversalSource`. For <<connecting-embedded,embedded>> mode, this involves first creating a
`Graph` and then spawning the `GraphTraversalSource`:

[source,java]
----
Graph graph = ...;
GraphTraversalSource g = traversal().withEmbedded(graph);
----

Using "g" it is then possible to start writing Gremlin. The "g" allows for the setting of many configuration options
which affect traversal execution. The <<traversal, Traversal>> Section describes some of these options and some are
only suitable with <<connecting-embedded,embedded>> style usage. For remote options however there are some added
configurations to consider and this section looks to address those.

When connecting to <<connecting-gremlin-server,Gremlin Server>> or <<connecting-rgp,Remote Gremlin Providers>>  it
is possible to configure the `DriverRemoteConnection` manually as shown in earlier examples where the host and port
are provided as follows:

[source,java]
----
GraphTraversalSource g = traversal().withRemote(DriverRemoteConnection.using("localhost",8182,"g"));
----

It is also possible to create it from a configuration. The most basic way to do so involves the following line of code:

[source,java]
----
GraphTraversalSource g = traversal().withRemote('conf/remote-graph.properties');
----

The `remote-graph.properties` file simply provides connection information to the `GraphTraversalSource` which is used
to configure a `RemoteConnection`. That file looks like this:

[source,text]
----
gremlin.remote.remoteConnectionClass=org.apache.tinkerpop.gremlin.driver.remote.DriverRemoteConnection
gremlin.remote.driver.clusterFile=conf/remote-objects.yaml
gremlin.remote.driver.sourceName=g
----

The `RemoteConnection` is an interface that provides the transport mechanism for "g" and makes it possible to for
that mechanism to be altered (typically by graph providers who have their own protocols). TinkerPop provides one such
implementation called the `DriverRemoteConnection` which enables transport over Gremlin Server protocols using the
TinkerPop driver. The driver is configured by the specified `gremlin.remote.driver.clusterFile` and the local "g" is
bound to the `GraphTraversalSource` on the remote end with `gremlin.remote.driver.sourceName` which in this case is
also "g".

There are other ways to configure the traversal using `withRemote()` as it has other overloads. It can take an
Apache Commons `Configuration` object which would have keys similar to those shown in the properties file and it
can also take a `RemoteConnection` instance directly. The latter is interesting in that it means it is possible to
programmatically construct all aspects of the `RemoteConnection`. For TinkerPop usage, that might mean directly
constructing the `DriverRemoteConnection` and the driver instance that supplies the transport mechanism. For example,
the command shown above could be re-written using programmatic construction as follows:

[source,java]
----
Cluster cluster = Cluster.open();
GraphTraversalSource g = traversal().withRemote(DriverRemoteConnection.using(cluster, "g"));
----

Please consider the following example:

[gremlin-groovy]
----
g = traversal().withRemote('conf/remote-graph.properties')
g.V().elementMap()
g.close()
----

[source,java]
----
GraphTraversalSource g = traversal().withRemote("conf/remote-graph.properties");
List<Map> list = g.V().elementMap();
g.close();
----

Note the call to `close()` above. The call to `withRemote()` internally instantiates a connection via the driver that
can only be released by "closing" the `GraphTraversalSource`. It is important to take that step to release network
resources associated with `g`.

If working with multiple remote `TraversalSource` instances it is more efficient to construct `Cluster` and `Client`
objects and then re-use them.

[gremlin-groovy]
----
cluster = Cluster.open('conf/remote-objects.yaml')
client = cluster.connect()
g = traversal().withRemote(DriverRemoteConnection.using(client, "g"))
g.V().elementMap()
g.close()
client.close()
cluster.close()
----

If the `Client` instance is supplied externally, as is shown above, then it is not closed implicitly by the close of
"g".  Closing "g" will have no effect on "client" or "cluster". When supplying them externally, the `Client` and
`Cluster` objects must also be closed explicitly. It's worth noting that the close of a `Cluster` will close all
`Client` instances spawned by the `Cluster`.

Some connection options can also be set on individual requests made through the Java driver using `with()` step
on the `TraversalSource`. For instance to set request timeout to 500 milliseconds:

[source,java]
----
GraphTraversalSource g = traversal().withRemote(conf);
List<Vertex> vertices = g.with(Tokens.ARGS_EVAL_TIMEOUT, 500L).V().out("knows").toList()
----

The following options are allowed on a per-request basis in this fashion: `batchSize`, `requestId`, `userAgent` and
`evaluationTimeout` (formerly `scriptEvaluationTimeout` which is also supported but now deprecated). Use of `Tokens`
to reference these options is preferred.

anchor:java-imports[]
[[gremlin-java-imports]]
=== Common Imports

There are a number of classes, functions and tokens that are typically used with Gremlin. The following imports
provide most of the common functionality required to use Gremlin:

[source,java]
----
import org.apache.tinkerpop.gremlin.process.traversal.dsl.graph.GraphTraversalSource;
import org.apache.tinkerpop.gremlin.process.traversal.IO;
import static org.apache.tinkerpop.gremlin.process.traversal.AnonymousTraversalSource.traversal;
import static org.apache.tinkerpop.gremlin.process.traversal.Operator.*;
import static org.apache.tinkerpop.gremlin.process.traversal.Order.*;
import static org.apache.tinkerpop.gremlin.process.traversal.P.*;
import static org.apache.tinkerpop.gremlin.process.traversal.Pop.*;
import static org.apache.tinkerpop.gremlin.process.traversal.SackFunctions.*;
import static org.apache.tinkerpop.gremlin.process.traversal.Scope.*;
import static org.apache.tinkerpop.gremlin.process.traversal.TextP.*;
import static org.apache.tinkerpop.gremlin.structure.Column.*;
import static org.apache.tinkerpop.gremlin.structure.Direction.*;
import static org.apache.tinkerpop.gremlin.structure.T.*;
import static org.apache.tinkerpop.gremlin.process.traversal.dsl.graph.__.*;
----

[[gremlin-java-configuration]]
=== Configuration

The following table describes the various configuration options for the Gremlin Driver:

[width="100%",cols="3,10,^2",options="header"]
|=========================================================
|Key |Description |Default
|connectionPool.channelizer |The fully qualified classname of the client `Channelizer` that defines how to connect to the server. |`Channelizer.WebSocketChannelizer`
|connectionPool.enableSsl |Determines if SSL should be enabled or not. If enabled on the server then it must be enabled on the client. |false
|connectionPool.keepAliveInterval |Length of time in milliseconds to wait on an idle connection before sending a keep-alive request. Set to zero to disable this feature. |180000
|connectionPool.keyStore |The private key in JKS or PKCS#12 format. |_none_
|connectionPool.keyStorePassword |The password of the `keyStore` if it is password-protected. |_none_
|connectionPool.keyStoreType |`JKS` (Java 8 default) or `PKCS12` (Java 9+ default)|_none_
|connectionPool.maxContentLength |The maximum length in bytes that a message can be sent to the server. This number can be no greater than the setting of the same name in the server configuration. |65536
|connectionPool.maxInProcessPerConnection |The maximum number of in-flight requests that can occur on a connection. |4
|connectionPool.maxSimultaneousUsagePerConnection |The maximum number of times that a connection can be borrowed from the pool simultaneously. |16
|connectionPool.maxSize |The maximum size of a connection pool for a host. |8
|connectionPool.maxWaitForConnection |The amount of time in milliseconds to wait for a new connection before timing out. |3000
|connectionPool.maxWaitForClose |The amount of time in milliseconds to wait for pending messages to be returned from the server before closing the connection. |3000
|connectionPool.minInProcessPerConnection |The minimum number of in-flight requests that can occur on a connection. |1
|connectionPool.minSimultaneousUsagePerConnection |The maximum number of times that a connection can be borrowed from the pool simultaneously. |8
|connectionPool.minSize |The minimum size of a connection pool for a host. |2
|connectionPool.reconnectInterval |The amount of time in milliseconds to wait before trying to reconnect to a dead host. |1000
|connectionPool.resultIterationBatchSize |The override value for the size of the result batches to be returned from the server. |64
|connectionPool.sslCipherSuites |The list of JSSE ciphers to support for SSL connections. If specified, only the ciphers that are listed and supported will be enabled. If not specified, the JVM default is used.  |_none_
|connectionPool.sslEnabledProtocols |The list of SSL protocols to support for SSL connections. If specified, only the protocols that are listed and supported will be enabled. If not specified, the JVM default is used.  |_none_
|connectionPool.sslSkipCertValidation |Configures the `TrustManager` to trust all certs without any validation. Should not be used in production.|false
|connectionPool.trustStore |File location for a SSL Certificate Chain to use when SSL is enabled. If this value is not provided and SSL is enabled, the default `TrustManager` will be used. |_none_
|connectionPool.trustStorePassword |The password of the `trustStore` if it is password-protected |_none_
|connectionPool.validationRequest |A script that is used to test server connectivity. A good script to use is one that evaluates quickly and returns no data. The default simply returns an empty string, but if a graph is required by a particular provider, a good traversal might be `g.inject()`. |_''_
|connectionPool.connectionSetupTimeoutMillis | Duration of time in milliseconds provided for connection setup to complete which includes WebSocket protocol handshake and SSL handshake. |15000
|hosts |The list of hosts that the driver will connect to. |localhost
|jaasEntry |Sets the `AuthProperties.Property.JAAS_ENTRY` properties for authentication to Gremlin Server. |_none_
|nioPoolSize |Size of the pool for handling request/response operations. |available processors
|password |The password to submit on requests that require authentication. |_none_
|path |The URL path to the Gremlin Server. |_/gremlin_
|port |The port of the Gremlin Server to connect to. The same port will be applied for all hosts. |8192
|protocol |Sets the `AuthProperties.Property.PROTOCOL` properties for authentication to Gremlin Server. |_none_
|serializer.className |The fully qualified class name of the `MessageSerializer` that will be used to communicate with the server. Note that the serializer configured on the client should be supported by the server configuration. |_none_
|serializer.config |A `Map` of configuration settings for the serializer. |_none_
|username |The username to submit on requests that require authentication. |_none_
|workerPoolSize |Size of the pool for handling background work. |available processors * 2
|enableUserAgentOnConnect |Enables sending a user agent to the server during connection requests. More details can be found in provider docs link:https://tinkerpop.apache.org/docs/x.y.z/dev/provider/#_graph_driver_provider_requirements[here].|true
|=========================================================

Please see the link:https://tinkerpop.apache.org/javadocs/x.y.z/core/org/apache/tinkerpop/gremlin/driver/Cluster.Builder.html[Cluster.Builder javadoc] to get more information on these settings.

[[gremlin-java-transactions]]
=== Transactions

Transactions with Java are best described in <<transactions,The Traversal - Transactions>> section of this
documentation as Java covers both embedded and remote use cases.

[[gremlin-java-serialization]]
=== Serialization

Remote systems like Gremlin Server and Remote Gremlin Providers respond to requests made in a particular serialization
format and respond by serializing results to some format to be interpreted by the client. For JVM-based languages,
there are three options for serialization: Gryo, GraphSON and GraphBinary. It is important that the client and server
have the same serializers configured in the same way or else one or the other will experience serialization exceptions
and fail to always communicate. Discrepancy in serializer registration between client and server can happen fairly
easily as different graph systems may automatically include serializers on the server-side, thus leaving the client
to be configured manually. As an example:

[source,java]
----
IoRegistry registry = ...; // an IoRegistry instance exposed by a specific graph provider
TypeSerializerRegistry typeSerializerRegistry = TypeSerializerRegistry.build().addRegistry(registry).create();
MessageSerializer serializer = new GraphBinaryMessageSerializerV1(typeSerializerRegistry);
Cluster cluster = Cluster.build().
                          serializer(serializer).
                          create();
Client client = cluster.connect();
GraphTraversalSource g = traversal().withRemote(DriverRemoteConnection.using(client, "g"));
----

The `IoRegistry` tells the serializer what classes from the graph provider to auto-register during serialization.
Gremlin Server roughly uses this same approach when it configures its serializers, so using this same model will
ensure compatibility when making requests. Obviously, it is possible to switch to GraphSON or Gryo by using
the appropriate `MessageSerializer` (e.g. `GraphSONMessageSerializerV3d0` or `GryoMessageSerializerV3d0` respectively)
in the same way and building that into the `Cluster` object.

NOTE: Gryo is no longer the preferred binary serialization format for Gremlin Server - please prefer GraphBinary.

[[gremlin-java-lambda]]
=== The Lambda Solution

Supporting link:https://en.wikipedia.org/wiki/Anonymous_function[anonymous functions] across languages is difficult as
most languages do not support lambda introspection and thus, code analysis. In Gremlin-Java and with
<<connecting-embedded,embedded>> usage, lambdas can be leveraged directly:

[source,java]
----
g.V().out("knows").map(t -> t.get().value("name") + " is the friend name") <1>
g.V().out("knows").sideEffect(System.out::println) <2>
g.V().as("a").out("knows").as("b").select("b").by((Function<Vertex, Integer>) v -> v.<String>value("name").length()) <3>
----

<1> A Java `Function` is used to map a `Traverser<S>` to an object `E`.
<2> Gremlin steps that take consumer arguments can be passed Java method references.
<3> Gremlin-Java may sometimes require explicit lambda typing when types can not be automatically inferred.

When sending traversals remotely to <<connecting-gremlin-server,Gremlin Server>> or
<<connecting-rgp,Remote Gremlin Providers>>, the static methods of `Lambda` should be used and should denote a
particular JSR-223 `ScriptEngine` that is available on the remote end (typically, this is Groovy). `Lambda` creates a
string-based lambda that is  then converted into a lambda/closure/anonymous-function/etc. by the respective lambda
language's JSR-223 `ScriptEngine` implementation.

[source,java]
----
g.V().out("knows").map(Lambda.function("it.get().value('name') + ' is the friend name'"))
g.V().out("knows").sideEffect(Lambda.consumer("println it"))
g.V().as("a").out("knows").as("b").select("b").by(Lambda.<Vertex,Integer>function("it.value('name').length()"))
----

Finally, Gremlin `Bytecode` that includes lambdas requires that the traversal be processed by the
`ScriptEngine`. To avoid continued recompilation costs, it supports the encoding of bindings, which allow Gremlin
Server to cache traversals that will be reused over and over again save that some parameterization may change. Thus,
instead of translating, compiling, and then executing each submitted bytecode request, it is possible to simply
execute. To express bindings in Java, use `Bindings`.

[source,java]
----
b = Bindings.instance()
g.V(b.of('id',1)).out('created').values('name').map{t -> "name: " + t.get() }
g.V(b.of('id',4)).out('created').values('name').map{t -> "name: " + t.get() }
g.V(b.of('id',4)).out('created').values('name').getBytecode()
g.V(b.of('id',4)).out('created').values('name').getBytecode().getBindings()
cluster.close()
----

Both traversals are abstractly defined as `g.V(id).out('created').values('name').map{t -> "name: " + t.get() }` and
thus, the first submission can be cached for faster evaluation on the next submission.

WARNING: It is generally advised to avoid lambda usage. Please consider <<a-note-on-lambdas,A Note On Lambdas>> for
more information.

[[gremlin-java-scripts]]
=== Submitting Scripts

image:gremlin-java.png[width=175,float=left] TinkerPop comes equipped with a reference client for Java-based
applications.  It is referred to as `gremlin-driver`, which enables applications to send requests to Gremlin Server
and get back results.

Gremlin scripts are sent to the server from a `Client` instance.  A `Client` is created as follows:

[source,java]
----
Cluster cluster = Cluster.open();  <1>
Client client = cluster.connect(); <2>
----

<1> Opens a reference to `localhost` - note that there are many configuration options available in defining a `Cluster` object.
<2> Creates a `Client` given the configuration options of the `Cluster`.

Once a `Client` instance is ready, it is possible to issue some Gremlin Groovy scripts:

[source,java]
----
ResultSet results = client.submit("[1,2,3,4]");  <1>
results.stream().map(i -> i.get(Integer.class) * 2);       <2>

CompletableFuture<List<Result>> results = client.submit("[1,2,3,4]").all();  <3>

CompletableFuture<ResultSet> future = client.submitAsync("[1,2,3,4]"); <4>

Map<String,Object> params = new HashMap<>();
params.put("x",4);
client.submit("[1,2,3,x]", params); <5>
----

<1> Submits a script that simply returns a `List` of integers.  This method blocks until the request is written to
the server and a `ResultSet` is constructed.
<2> Even though the `ResultSet` is constructed, it does not mean that the server has sent back the results (or even
evaluated the script potentially).  The `ResultSet` is just a holder that is awaiting the results from the server.
In this case, they are streamed from the server as they arrive.
<3> Submit a script, get a `ResultSet`, then return a `CompletableFuture` that will be called when all results have been returned.
<4> Submit a script asynchronously without waiting for the request to be written to the server.
<5> Parameterized request are considered the most efficient way to send Gremlin to the server as they can be cached,
which will boost performance and reduce resources required on the server.

==== Per Request Settings

There are a number of overloads to `Client.submit()` that accept a `RequestOptions` object. The `RequestOptions`
provide a way to include options that are specific to the request made with the call to `submit()`. A good use-case for
this feature is to set a per-request override to the `evaluationTimeout` so that it only applies to the current
request.

[source,java]
----
<<<<<<< HEAD
const gremlin = require('gremlin');
const traversal = gremlin.process.AnonymousTraversalSource.traversal;
const __ = gremlin.process.statics;
const DriverRemoteConnection = gremlin.driver.DriverRemoteConnection;
const column = gremlin.process.column
const direction = gremlin.process.direction
Direction: {
  BOTH: traversalModule.direction.both,
  IN: traversalModule.direction.in,
  OUT: traversalModule.direction.out,
  from_: traversalModule.direction.in,
  to: traversalModule.direction.out,
}
const p = gremlin.process.P
const textp = gremlin.process.TextP
const pick = gremlin.process.pick
const pop = gremlin.process.pop
const order = gremlin.process.order
const scope = gremlin.process.scope
const t = gremlin.process.t
=======
Cluster cluster = Cluster.open();
Client client = cluster.connect();
RequestOptions options = RequestOptions.build().timeout(500).create();
List<Result> result = client.submit("g.V().repeat(both()).times(100)", options).all().get();
>>>>>>> b8e6b282
----

The preferred method for setting a per-request timeout for scripts is demonstrated above, but those familiar with
bytecode may try `g.with(EVALUATION_TIMEOUT, 500)` within a script. Gremlin Server will respect timeouts set this way
in scripts as well. With scripts of course, it is possible to send multiple traversals at once in the same script.
In such events, the timeout for the request is interpreted as a sum of all timeouts identified in the script.

[source,java]
----
RequestOptions options = RequestOptions.build().timeout(500).create();
List<Result> result = client.submit("g.with(EVALUATION_TIMEOUT, 500).addV().iterate();" +
                                    "g.addV().iterate();" + 
                                    "g.with(EVALUATION_TIMEOUT, 500).addV();", options).all().get();
----

In the above example, `RequestOptions` defines a timeout of 500 milliseconds, but the script has three traversals with
two internal settings for the timeout using `with()`. The request timeout used by the server will therefore be 1000
milliseconds (overriding the 500 which itself was an override for whatever configuration was on the server).

==== Aliases

Scripts submitted to Gremlin Server automatically have the globally configured `Graph` and `TraversalSource` instances
made available to them.  Therefore, if Gremlin Server configures two `TraversalSource` instances called "g1" and "g2"
a script can simply reference them directly as:

[source,java]
----
client.submit("g1.V()")
client.submit("g2.V()")
----

While this is an acceptable way to submit scripts, it has the downside of forcing the client to encode the server-side
variable name directly into the script being sent.  If the server configuration ever changed such that "g1" became
"g100", the client-side code might have to see a significant amount of change.  Decoupling the script code from the
server configuration can be managed by the `alias` method on `Client` as follows:

[source,java]
----
Client g1Client = client.alias("g1")
Client g2Client = client.alias("g2")
g1Client.submit("g.V()")
g2Client.submit("g.V()")
----

The above code demonstrates how the `alias` method can be used such that the script need only contain a reference
to "g" and "g1" and "g2" are automatically rebound into "g" on the server-side.

[[gremlin-java-dsl]]
=== Domain Specific Languages

Creating a <<dsl,Domain Specific Language>> (DSL) in Java requires the `@GremlinDsl` Java annotation in `gremlin-core`.
This annotation should be applied to a "DSL interface" that extends `GraphTraversal.Admin`:

[source,java]
----
@GremlinDsl
public interface SocialTraversalDsl<S, E> extends GraphTraversal.Admin<S, E> {
}
----

IMPORTANT: The name of the DSL interface should be suffixed with "TraversalDSL". All characters in the interface name
before that become the "name" of the DSL.

In this interface, define the methods that the DSL will be composed of:

[source,java]
----
@GremlinDsl
public interface SocialTraversalDsl<S, E> extends GraphTraversal.Admin<S, E> {
    public default GraphTraversal<S, Vertex> knows(String personName) {
        return out("knows").hasLabel("person").has("name", personName);
    }

    public default <E2 extends Number> GraphTraversal<S, E2> youngestFriendsAge() {
        return out("knows").hasLabel("person").values("age").min();
    }

    public default GraphTraversal<S, Long> createdAtLeast(int number) {
        return outE("created").count().is(P.gte(number));
    }
}
----

IMPORTANT: Follow the TinkerPop convention of using `<S,E>` in naming generics as those conventions are taken into
account when generating the anonymous traversal class. The processor attempts to infer the appropriate type parameters
when generating the anonymous traversal class. If it cannot do it correctly, it is possible to avoid the inference by
using the `GremlinDsl.AnonymousMethod` annotation on the DSL method. It allows explicit specification of the types to
use.

The `@GremlinDsl` annotation is used by the link:https://docs.oracle.com/javase/8/docs/api/index.html?javax/annotation/processing/Processor.html[Java Annotation Processor]
to generate the boilerplate class structure required to properly use the DSL within the TinkerPop framework. These
classes can be generated and maintained by hand, but it would be time consuming, monotonous and error-prone to do so.
Typically, the Java compilation process is automatically configured to detect annotation processors on the classpath
and will automatically use them when found. If that does not happen, it may be necessary to make configuration changes
to the build to allow for the compilation process to be aware of the following `javax.annotation.processing.Processor`
implementation:

[source,java]
----
org.apache.tinkerpop.gremlin.process.traversal.dsl.GremlinDslProcessor
----

The annotation processor will generate several classes for the DSL:

* `SocialTraversal` - A `Traversal` interface that extends the `SocialTraversalDsl` proxying methods to its underlying
interfaces (such as `GraphTraversal`) to instead return a `SocialTraversal`
* `DefaultSocialTraversal` - A default implementation of `SocialTraversal` (typically not used directly by the user)
* `SocialTraversalSource` - Spawns `DefaultSocialTraversal` instances.
* `__` - Spawns anonymous `DefaultSocialTraversal` instances.

Using the DSL then just involves telling the `Graph` to use it:

[source,java]
----
SocialTraversalSource social = traversal(SocialTraversalSource.class).withEmbedded(graph);
social.V().has("name","marko").knows("josh");
----

The `SocialTraversalSource` can also be customized with DSL functions. As an additional step, include a class that
extends from `GraphTraversalSource` and with a name that is suffixed with "TraversalSourceDsl". Include in this class,
any custom methods required by the DSL:

[source,java]
----
public class SocialTraversalSourceDsl extends GraphTraversalSource {

    public SocialTraversalSourceDsl(Graph graph, TraversalStrategies traversalStrategies) {
        super(graph, traversalStrategies);
    }

    public SocialTraversalSourceDsl(Graph graph) {
        super(graph);
    }

    public SocialTraversalSourceDsl(RemoteConnection connection) {
        super(connection);
    }

<<<<<<< HEAD
==== Processing results as they are returned from the Gremlin server

The Gremlin JavaScript driver maintains a WebSocket connection to the Gremlin server and receives messages according to the `batchSize` parameter on the per request settings or the `resultIterationBatchSize` value configured for the Gremlin server. When submitting scripts the default behavior is to wait for the entire result set to be returned from a query before allowing any processing on the result set.
=======
    public GraphTraversal<Vertex, Vertex> persons(String... names) {
        GraphTraversalSource clone = this.clone();

        // Manually add a "start" step for the traversal in this case the equivalent of V(). GraphStep is marked
        // as a "start" step by passing "true" in the constructor.
        clone.getBytecode().addStep(GraphTraversal.Symbols.V);
        GraphTraversal<Vertex, Vertex> traversal = new DefaultGraphTraversal<>(clone);
        traversal.asAdmin().addStep(new GraphStep<>(traversal.asAdmin(), Vertex.class, true));

        traversal = traversal.hasLabel("person");
        if (names.length > 0) traversal = traversal.has("name", P.within(names));

        return traversal;
    }
}
----
>>>>>>> b8e6b282

Then, back in the `SocialTraversal` interface, update the `GremlinDsl` annotation with the `traversalSource` argument
to point to the fully qualified class name of the `SocialTraversalSourceDsl`:

[source,java]
----
@GremlinDsl(traversalSource = "com.company.SocialTraversalSourceDsl")
public interface SocialTraversalDsl<S, E> extends GraphTraversal.Admin<S, E> {
    ...
}
----

It is then possible to use the `persons()` method to start traversals:

[source,java]
----
SocialTraversalSource social = traversal(SocialTraversalSource.class).withEmbedded(graph);
social.persons("marko").knows("josh");
----

NOTE: Using Maven, as shown in the `gremlin-archetype-dsl` module, makes developing DSLs with the annotation processor
straightforward in that it sets up appropriate paths to the generated code automatically.

[[gremlin-java-troubleshooting]]
=== Troubleshooting

*Max frame length of 65536 has been exceeded*

This error occurs when the driver attempts to process a request/response that exceeds the configured maximum size.
The most direct way to fix this problem is to increase the `maxContentLength` setting in the driver. Ideally, the
`maxContentLength` set for the driver should match the setting defined on the server.

*TimeoutException*

A `TimeoutException` is thrown by the driver when the time limit assigned by the `maxWaitForConnection` is exceeded
when trying to borrow a connection from the connection pool for a particular host. There are generally two scenarios
where this occurs:

1. The server has actually reached its maximum capacity or the driver has just learned that the server is unreachable.
2. The client is throttling requests when the pool is exhausted.

The latter of the two can be addressed from the driver side in the following ways:

<<<<<<< HEAD
[[gremlin-javascript-dsl]]
=== Domain Specific Languages
=======
* Increase the `maxWaitForConnection` allowing the client to wait a bit longer for a connection to become available.
* Increase the number of requests allowed per connection by increasing the `maxSimultaneousUsagePerConnection` and
`maxInProcessPerConnection` settings.
* Increase the number of connections available in the connection pool by increasing the `maxConnectionPoolSize`.

The exception and logs (assuming they are enabled) should contain information about the state of the connection pool
along with its connections which can help shed more light on which of these scenarios caused the problem. Some examples
of these messages and their meaning are shown below:
>>>>>>> b8e6b282

_The server is unavailable_

[source,text]
----
Timed-out (500 MILLISECONDS) waiting for connection on Host{address=localhost/127.0.0.1:45940, hostUri=ws://localhost:45940/gremlin}. Potential Cause: Connection refused: no further information
> ConnectionPool (Host{address=localhost/127.0.0.1:45940, hostUri=ws://localhost:45940/gremlin})- no connections in pool
----

_Client is likely issuing more requests than the pool size can handle_

[source,text]
----
Timed-out (150 MILLISECONDS) waiting for connection on Host{address=localhost/127.0.0.1:45940, hostUri=ws://localhost:45940/gremlin}. Potential Cause: Number of active requests exceeds pool size. Consider increasing the value for maxConnectionPoolSize.
ConnectionPool (Host{address=localhost/127.0.0.1:45940, hostUri=ws://localhost:45940/gremlin})
Connection Pool Status (size=1 max=1 min=1 toCreate=0 bin=0)
> Connection{channel=5a859d62 isDead=false borrowed=1 pending=1 markedReplaced=false closing=false created=2022-12-19T21:08:21.569613100Z thread=gremlin-driver-conn-scheduler-1}
-- bin --
----

_Network traffic is slow and the websocket handshake does not complete in time_

[source,text]
----
Timed-out (250 MILLISECONDS) waiting for connection on Host{address=localhost/127.0.0.1:45940, hostUri=ws://localhost:45940/gremlin}. Potential Cause: WebSocket handshake not completed in stipulated time=[100]ms
ConnectionPool (Host{address=localhost/127.0.0.1:45940, hostUri=ws://localhost:45940/gremlin})
Connection Pool Status (size=1 max=5 min=1 toCreate=0 bin=0)
> Connection{channel=205fc8d2 isDead=false borrowed=1 pending=1 markedReplaced=false closing=false created=2022-12-19T21:10:04.692921600Z thread=gremlin-driver-conn-scheduler-1}
-- bin --
----

anchor:java-application-examples[]
anchor:gremlin-archetypes[]
[[gremlin-java-examples]]
=== Application Examples

The available link:https://maven.apache.org/guides/introduction/introduction-to-archetypes.html[Maven archetypes] are
as follows:

* `gremlin-archetype-dsl` - An example project that demonstrates how to build Domain Specific Languages with Gremlin
in Java.
* `gremlin-archetype-server` - An example project that demonstrates the basic structure of a
<<gremlin-server,Gremlin Server>> project, how to connect with the Gremlin Driver, and how to embed Gremlin Server in
a testing framework.
* `gremlin-archetype-tinkergraph` - A basic example of how to structure a TinkerPop project with Maven.

Use Maven to generate these example projects with a command like:

[source,shell]
$ mvn archetype:generate -DarchetypeGroupId=org.apache.tinkerpop -DarchetypeArtifactId=gremlin-archetype-server \
      -DarchetypeVersion=x.y.z -DgroupId=com.my -DartifactId=app -Dversion=0.1 -DinteractiveMode=false

This command will generate a new Maven project in a directory called "app" with a `pom.xml` specifying a `groupId` of
`com.my`. Please see the `README.asciidoc` in the root of each generated project for information on how to build and
execute it.

[[gremlin-javascript]]
== Gremlin-JavaScript

<<<<<<< HEAD
*Steps* - <<from-step,from_()>>, <<in-step,in_()>>, <<with-step,with_()>>
*Tokens* - `Direction.from_`
=======
image:gremlin-js.png[width=130,float=right] Apache TinkerPop's Gremlin-JavaScript implements Gremlin within the
JavaScript language. It targets Node.js runtime and can be used on different operating systems on any Node.js 6 or
above. Since the JavaScript naming conventions are very similar to that of Java, it should be very easy to switch
between Gremlin-Java and Gremlin-JavaScript.
>>>>>>> b8e6b282

[source,bash]
npm install gremlin

[[gremlin-javascript-connecting]]
=== Connecting

The pattern for connecting is described in <<connecting-gremlin,Connecting Gremlin>> and it basically distills down to
creating a `GraphTraversalSource`. A `GraphTraversalSource` is created from the `AnonymousTraversalSource.traversal()`
method where the "g" provided to the `DriverRemoteConnection` corresponds to the name of a `GraphTraversalSource` on
the remote end.

[source,javascript]
----
const g = traversal().withRemote(new DriverRemoteConnection('ws://localhost:8182/gremlin'));
----

Gremlin-JavaScript supports plain text SASL authentication, you can set it on the connection options.

[source,javascript]
----
const authenticator = new gremlin.driver.auth.PlainTextSaslAuthenticator('myuser', 'mypassword');
const g = traversal().withRemote(new DriverRemoteConnection('ws://localhost:8182/gremlin', { authenticator });
----

<<<<<<< HEAD
Either of the above two options accomplishes the desired goal as both prevent `groupCount()` from having to process
the possibility of `null`.
[[gremlin-javascript-limitations]]
=== Limitations

* The `subgraph()`-step is not supported by any variant that is not running on the Java Virtual Machine as there is
no `Graph` instance to deserialize a result into on the client-side. A workaround is to replace the step with
`aggregate(local)` and then convert those results to something the client can use locally.

anchor:gremlin-DotNet[]
[[gremlin-dotnet]]
== Gremlin.Net
=======
Given that I/O operations in Node.js are asynchronous by default, <<terminal-steps,Terminal Steps>> return a `Promise`:
>>>>>>> b8e6b282

* `Traversal.toList()`: Returns a `Promise` with an `Array` as result value.
* `Traversal.next()`: Returns a `Promise` with a `{ value, done }` tuple as result value, according to the
link:https://github.com/tc39/proposal-async-iteration[async iterator proposal].
* `Traversal.iterate()`: Returns a `Promise` without a value.

For example:

[source,javascript]
----
g.V().hasLabel('person').values('name').toList()
  .then(names => console.log(names));
----

When using `async` functions it is possible to `await` the promises:

[source,javascript]
----
const names = await g.V().hasLabel('person').values('name').toList();
console.log(names);
----

Some connection options can also be set on individual requests made through the using `with()` step on the
`TraversalSource`. For instance to set request timeout to 500 milliseconds:

[source,javascript]
----
const vertices = await g.with_('evaluationTimeout', 500).V().out('knows').toList()
----

The following options are allowed on a per-request basis in this fashion: `batchSize`, `requestId`, `userAgent` and
`evaluationTimeout` (formerly `scriptEvaluationTimeout` which is also supported but now deprecated).

[[gremlin-javascript-imports]]
=== Common Imports

There are a number of classes, functions and tokens that are typically used with Gremlin. The following imports
provide most of the typical functionality required to use Gremlin:

[source,javascript]
----
const gremlin = require('gremlin');
const traversal = gremlin.process.AnonymousTraversalSource.traversal;
const __ = gremlin.process.statics;
const DriverRemoteConnection = gremlin.driver.DriverRemoteConnection;
const column = gremlin.process.column
const direction = gremlin.process.direction
const p = gremlin.process.P
const textp = gremlin.process.TextP
const pick = gremlin.process.pick
const pop = gremlin.process.pop
const order = gremlin.process.order
const scope = gremlin.process.scope
const t = gremlin.process.t
----

By defining these imports it becomes possible to write Gremlin in the more shorthand, canonical style that is
demonstrated in most examples found here in the documentation:

[source,javascript]
----
const { P: { gt } } = gremlin.process;
const { order: { desc } } = gremlin.process;
g.V().hasLabel('person').has('age',gt(30)).order().by('age',desc).toList()
----

[[gremlin-javascript-configuration]]
=== Configuration
The following table describes the various configuration options for the Gremlin-Javascript Driver. They
can be passed in the constructor of a new `Client` or `DriverRemoteConnection` :

[width="100%",cols="3,3,10,^2",options="header"]
|=========================================================
|Key |Type |Description |Default
|url |String |The resource uri. |None
|options |Object |The connection options. |{}
|options.ca |Array |Trusted certificates. |undefined
|options.cert |String/Array/Buffer |The certificate key. |undefined
|options.mimeType |String |The mime type to use. |'application/vnd.gremlin-v3.0+json'
|options.pfx |String/Buffer |The private key, certificate, and CA certs. |undefined
|options.reader |GraphSONReader/GraphBinaryReader |The reader to use. |select reader according to mimeType
|options.writer |GraphSONWriter |The writer to use. |select writer according to mimeType
|options.rejectUnauthorized |Boolean |Determines whether to verify or not the server certificate. |undefined
|options.traversalSource |String |The traversal source. |'g'
|options.authenticator |Authenticator |The authentication handler to use. |undefined
|options.processor |String |The name of the opProcessor to use, leave it undefined or set 'session' when session mode. |undefined
|options.session |String |The sessionId of Client in session mode. undefined means session-less Client. |undefined
|options.enableUserAgentOnConnect |Boolean |Determines if a user agent will be sent during connection handshake. |true
|options.headers |Object |An associative array containing the additional header key/values for the initial request. |undefined
|options.pingEnabled |Boolean |Setup ping interval. |true
|options.pingInterval |Number |Ping request interval in ms if ping enabled. |60000
|options.pongTimeout |Number |Timeout of pong response in ms after sending a ping. |30000
|=========================================================

[[gremlin-javascript-transactions]]
=== Transactions

To get a full understanding of this section, it would be good to start by reading the <<transactions,Transactions>>
section of this documentation, which discusses transactions in the general context of TinkerPop itself. This section
builds on that content by demonstrating the transactional syntax for Javascript.

[source,javascript]
----
const g = traversal().withRemote(new DriverRemoteConnection('ws://localhost:8182/gremlin'));
const tx = g.tx(); // create a Transaction

// spawn a new GraphTraversalSource binding all traversals established from it to tx
const gtx = tx.begin();

// execute traversals using gtx occur within the scope of the transaction held by tx. the
// tx is closed after calls to commit or rollback and cannot be re-used. simply spawn a
// new Transaction from g.tx() to create a new one as needed. the g context remains
// accessible through all this as a sessionless connection.
Promise.all([
  gtx.addV("person").property("name", "jorge").iterate(),
  gtx.addV("person").property("name", "josh").iterate()
]).then(() => {
  return tx.commit();
}).catch(() => {
  return tx.rollback();
});
----

[[gremlin-javascript-lambda]]
=== The Lambda Solution

Supporting link:https://en.wikipedia.org/wiki/Anonymous_function[anonymous functions] across languages is difficult as
most languages do not support lambda introspection and thus, code analysis. In Gremlin-Javascript, a Gremlin lambda
should be represented as a zero-arg callable that returns a string representation of the lambda expected for use in the
traversal. The returned lambda should be written as a Gremlin-Groovy string. When the lambda is represented in
`Bytecode` its language is encoded such that the remote connection host can infer which translator and ultimate
execution engine to use.

[source,javascript]
----
g.V().out().
  map(() => "it.get().value('name').length()").
  sum().
  toList().then(total => console.log(total))
----

TIP: When running into situations where Groovy cannot properly discern a method signature based on the `Lambda`
instance created, it will help to fully define the closure in the lambda expression - so rather than
`() => "it.get().value('name')"`, prefer `() => "x -> x.get().value('name')"`.

<<<<<<< HEAD
The Gremlin.Net driver uses by default GraphBinary but it is also possible to use another serialization format by passing a message serializer when creating the `GremlinClient`.

GraphSON 3.0 can be configured like this:

[source,csharp]
----
include::../../../gremlin-dotnet/test/Gremlin.Net.IntegrationTest/Docs/Reference/GremlinVariantsTests.cs[tags=serializationGraphSon3]
=======
WARNING: As explained throughout the documentation, when possible <<a-note-on-lambdas,avoid>> lambdas.

[[gremlin-javascript-scripts]]
=== Submitting Scripts

It is possible to submit parametrized Gremlin scripts to the server as strings, using the `Client` class:

[source,javascript]
>>>>>>> b8e6b282
----
const gremlin = require('gremlin');
const client = new gremlin.driver.Client('ws://localhost:8182/gremlin', { traversalSource: 'g' });

const result1 = await client.submit('g.V(vid)', { vid: 1 });
const vertex = result1.first();

const result2 = await client.submit('g.V().hasLabel(label).tail(n)', { label: 'person', n: 3 });

// ResultSet is an iterable
for (const vertex of result2) {
  console.log(vertex.id);
}
----

It is also possible to initialize the `Client` to use <<sessions,sessions>>:

[source,javascript]
----
const client = new gremlin.driver.Client('ws://localhost:8182/gremlin', { traversalSource: 'g', 'session': 'unique-string-id' });
----

With this configuration, the state of variables within scripts are preserved between requests.

==== Per Request Settings

The `client.submit()` functions accept a `requestOptions` which expects a dictionary. The `requestOptions`
provide a way to include options that are specific to the request made with the call to `submit()`. A good use-case for
this feature is to set a per-request override to the `evaluationTimeout` so that it only applies to the current
request.

[source,javascript]
----
const result = await client.submit("g.V().repeat(both()).times(100)", null, { evaluationTimeout: 5000 })
----

The following options are allowed on a per-request basis in this fashion: `batchSize`, `requestId`, `userAgent` and
`evaluationTimeout` (formerly `scriptEvaluationTimeout` which is also supported but now deprecated).

IMPORTANT: The preferred method for setting a per-request timeout for scripts is demonstrated above, but those familiar
with bytecode may try `g.with(EVALUATION_TIMEOUT, 500)` within a script. Scripts with multiple traversals and multiple
timeouts will be interpreted as a sum of all timeouts identified in the script for that request.

<<<<<<< HEAD
<1> `Lambda.Groovy()` can be used to create a Groovy lambda.
<2> `Lambda.Python()` can be used to create a Python lambda.
=======
>>>>>>> b8e6b282

==== Processing results as they are returned from the Gremlin server


The Gremlin JavaScript driver maintains a WebSocket connection to the Gremlin server and receives messages according to the `batchSize` parameter on the per request settings or the `resultIterationBatchSize` value configured for the Gremlin server. When submitting scripts the default behavior is to wait for the entire result set to be returned from a query before allowing any processing on the result set.

The following examples assume that you have 100 vertices in your graph.

[source,javascript]
----
const result = await client.submit("g.V()");
console.log(result.toArray()); // 100 - all the vertices in your graph
----

When working with larger result sets it may be beneficial for memory management to process each chunk of data as it is returned from the gremlin server. The Gremlin JavaScript driver can return a readable stream instead of waiting for the entire result set to be loaded.

[source,javascript]
----

const readable =  client.stream("g.V()", {}, { batchSize: 25 });

readable.on('data', (data) => {
  console.log(data.toArray()); // 25 vertices
})

readable.on('error', (error) => {
  console.log(error); // errors returned from gremlin server
})

readable.on('end', () => {
  console.log('query complete'); // when the end event is received then all the results have been processed
})
----

If you are using NodeJS >= 10.0, you can asynchronously iterate readable streams:


[source,javascript]
----

const readable = client.stream("g.V()", {}, { batchSize: 25 });

try {
  for await (const result of readable) {
    console.log('data', result.toArray()); // 25 vertices
  }
} catch (err) {
  console.log(err);
}

----


[[gremlin-javascript-dsl]]
=== Domain Specific Languages

Developing Gremlin DSLs in JavaScript largely requires extension of existing core classes with use of standalone
functions for anonymous traversal spawning. The pattern is demonstrated in the following example:

[source,javascript]
----
class SocialTraversal extends GraphTraversal {
  constructor(graph, traversalStrategies, bytecode) {
    super(graph, traversalStrategies, bytecode);
  }

  aged(age) {
    return this.has('person', 'age', age);
  }
}

class SocialTraversalSource extends GraphTraversalSource {
  constructor(graph, traversalStrategies, bytecode) {
    super(graph, traversalStrategies, bytecode, SocialTraversalSource, SocialTraversal);
  }

  person(name) {
    return this.V().has('person', 'name', name);
  }
}

function anonymous() {
  return new SocialTraversal(null, null, new Bytecode());
}

function aged(age) {
  return anonymous().aged(age);
}
----

`SocialTraversal` extends the core `GraphTraversal` class and has a three argument constructor which is immediately
proxied to the `GraphTraversal` constructor. New DSL steps are then added to this class using available steps to
construct the underlying traversal to execute as demonstrated in the `aged()` step.

The `SocialTraversal` is spawned from a `SocialTraversalSource` which is extended from `GraphTraversalSource`. Steps
added here are meant to be start steps. In the above case, the `person()` start step find a "person" vertex to begin
the traversal from.

Typically, steps that are made available on a `GraphTraversal` (i.e. SocialTraversal in this example) should also be
made available as spawns for anonymous traversals. The recommendation is that these steps be exposed in the module
as standalone functions. In the example above, the standalone `aged()` step creates an anonymous traversal through
an `anonymous()` utility function. The method for creating these standalone functions can be handled in other ways if
desired.

To use the DSL, simply initialize the `g` as follows:

[source,javascript]
----
const g = traversal(SocialTraversalSource).withRemote(connection);
g.person('marko').aged(29).values('name').toList().
  then(names => console.log(names));
----

[[javascript-differences]]
[[gremlin-javascript-differences]]
=== Differences

In situations where Javascript reserved words and global functions overlap with standard Gremlin steps and tokens, those
bits of conflicting Gremlin get an underscore appended as a suffix:

*Steps* - <<from-step,from_()>>, <<in-step,in_()>>, <<with-step,with_()>>

Gremlin allows for `Map` instances to include `null` keys, but `null` keys in Javascript have some interesting behavior
as in:

[source,text]
----
> var a = { null: 'something', 'b': 'else' };
> JSON.stringify(a)
'{"null":"something","b":"else"}'
> JSON.parse(JSON.stringify(a))
{ null: 'something', b: 'else' }
> a[null]
'something'
> a['null']
'something'
----

This behavior needs to be considered when using Gremlin to return such results. A typical situation where this might
happen is with `group()` or `groupCount()` as in:

[source,javascript]
----
g.V().groupCount().by('age')
----

where "age" is not a valid key for all vertices. In these cases, it will return `null` for that key and group on that.
It may bet better in Javascript to filter away those vertices to avoid the return of `null` in the returned `Map`:

[source,javascript]
----
g.V().has('age').groupCount().by('age')
g.V().hasLabel('person').groupCount().by('age')
----

Either of the above two options accomplishes the desired goal as both prevent `groupCount()` from having to process
the possibility of `null`.

[[gremlin-javascript-limitations]]
=== Limitations

* The `subgraph()`-step is not supported by any variant that is not running on the Java Virtual Machine as there is
no `Graph` instance to deserialize a result into on the client-side. A workaround is to replace the step with
`aggregate(local)` and then convert those results to something the client can use locally.

anchor:gremlin-DotNet[]
[[gremlin-dotnet]]
== Gremlin.Net

image:gremlin-dotnet-logo.png[width=371,float=right] Apache TinkerPop's Gremlin.Net implements Gremlin within the C#
language. It targets .NET Standard and can therefore be used on different operating systems and with different .NET
frameworks, such as .NET Framework and link:https://www.microsoft.com/net/core[.NET Core]. Since the C# syntax is very
similar to that of Java, it should be easy to switch between Gremlin-Java and Gremlin.Net. The only major syntactical
difference is that all method names in Gremlin.Net use PascalCase as opposed to camelCase in Gremlin-Java in order
to comply with .NET conventions.

[source,powershell]
nuget install Gremlin.Net

[[gremlin-dotnet-connecting]]
=== Connecting

The pattern for connecting is described in <<connecting-gremlin,Connecting Gremlin>> and it basically distills down to
creating a `GraphTraversalSource`. A `GraphTraversalSource` is created from the `AnonymousTraversalSource.traversal()`
method where the "g" provided to the `DriverRemoteConnection` corresponds to the name of a `GraphTraversalSource` on
the remote end.

[source,csharp]
----
include::../../../gremlin-dotnet/test/Gremlin.Net.IntegrationTest/Docs/Reference/GremlinVariantsTests.cs[tags=connecting]
----

Some connection options can also be set on individual requests using the `With()` step on the `TraversalSource`.
For instance to set request timeout to 500 milliseconds:

[source,csharp]
----
var l = g.With(Tokens.ArgsEvalTimeout, 500).V().Out("knows").Count().ToList();
----

The following options are allowed on a per-request basis in this fashion: `batchSize`, `requestId`, `userAgent` and
`evaluationTimeout` (formerly `scriptEvaluationTimeout` which is also supported but now deprecated). These options are
available as constants on the `Gremlin.Net.Driver.Tokens` class.

[[gremlin-dotnet-imports]]
=== Common Imports

There are a number of classes, functions and tokens that are typically used with Gremlin. The following imports
provide most of the typical functionality required to use Gremlin:

[source,csharp]
----
include::../../../gremlin-dotnet/test/Gremlin.Net.IntegrationTest/Docs/Reference/GremlinVariantsTests.cs[tags=commonImports]
----

[[gremlin-dotnet-configuration]]
=== Configuration

The connection properties for the Gremlin.Net driver can be passed to the `GremlinServer` instance as keyword arguments:

[width="100%",cols="3,10,^2",options="header"]
|=========================================================
|Key |Description |Default
|hostname |The hostname that the driver will connect to. |localhost
|port |The port on which Gremlin Server can be reached. |8182
|enableSsl |Determines if SSL should be enabled or not. If enabled on the server then it must be enabled on the client. |false
|username |The username to submit on requests that require authentication. |_none_
|password |The password to submit on requests that require authentication. |_none_
|=========================================================

==== Connection Pool

It is also possible to configure the `ConnectionPool` of the Gremlin.Net driver.
These configuration options can be set as properties
on the `ConnectionPoolSettings` instance that can be passed to the `GremlinClient`:

[width="100%",cols="3,10,^2",options="header"]
|=========================================================
|Key |Description |Default
|PoolSize |The size of the connection pool. |4
|MaxInProcessPerConnection |The maximum number of in-flight requests that can occur on a connection. |32
|ReconnectionAttempts |The number of attempts to get an open connection from the pool to submit a request. |4
|ReconnectionBaseDelay |The base delay used for the exponential backoff for the reconnection attempts. |1 s
|EnableUserAgentOnConnect |Enables sending a user agent to the server during connection requests.
More details can be found in provider docs
link:https://tinkerpop.apache.org/docs/x.y.z/dev/provider/#_graph_driver_provider_requirements[here].|true
|=========================================================

A `NoConnectionAvailableException` is thrown if all connections have reached the `MaxInProcessPerConnection` limit
when a new request comes in.
A `ServerUnavailableException` is thrown if no connection is available to the server to submit a request after
`ReconnectionAttempts` retries.

==== WebSocket Configuration

The WebSocket connections can also be configured, directly as parameters of the `GremlinClient` constructor. It takes
an optional delegate `webSocketConfiguration` that will be invoked for each connection. This makes it possible to
configure more advanced options like the `KeepAliveInterval` or client certificates.

Starting with .NET 6, it is also possible to use compression for WebSockets. This is enabled by default starting with
TinkerPop 3.5.3 (again, only on .NET 6 or higher). Note that compression might make an application susceptible to
attacks like CRIME/BREACH. Compression should therefore be turned off if the application sends sensitive data to the
server as well as data that could potentially be controlled by an untrusted user. Compression can be disabled via the
`disableCompression` parameter.

[[gremlin-dotnet-logging]]
=== Logging

It is possible to enable logging for the Gremlin.Net driver by providing an `ILoggerFactory` (from the
`Microsoft.Extensions.Logging.Abstractions` package) to the `GremlinClient` constructor:

[source,csharp]
----
include::../../../gremlin-dotnet/test/Gremlin.Net.IntegrationTest/Docs/Reference/GremlinVariantsTests.cs[tags=logging]
----

[[gremlin-dotnet-serialization]]
=== Serialization

The Gremlin.Net driver uses by default GraphSON 3.0 but it is also possible to use another serialization format by passing a message serializer when creating the `GremlinClient`.

GraphBinary can be configured like this:

[source,csharp]
----
include::../../../gremlin-dotnet/test/Gremlin.Net.IntegrationTest/Docs/Reference/GremlinVariantsTests.cs[tags=serializationBinary]
----

and GraphSON 2.0 like this:

[source,csharp]
----
include::../../../gremlin-dotnet/test/Gremlin.Net.IntegrationTest/Docs/Reference/GremlinVariantsTests.cs[tags=serializationGraphSon]
----

[[gremlin-dotnet-strategies]]
=== Traversal Strategies

In order to add and remove traversal strategies from a traversal source, Gremlin.Net has an `AbstractTraversalStrategy`
class along with a collection of subclasses that mirror the standard Gremlin-Java strategies.

[source,csharp]
----
include::../../../gremlin-dotnet/test/Gremlin.Net.IntegrationTest/Docs/Reference/GremlinVariantsTests.cs[tags=traversalStrategies]
----

NOTE: Many of the TraversalStrategy classes in Gremlin.Net are proxies to the respective strategy on Apache TinkerPop’s
JVM-based Gremlin traversal machine. As such, their `Apply(ITraversal)` method does nothing. However, the strategy is
encoded in the Gremlin.Net bytecode and transmitted to the Gremlin traversal machine for re-construction machine-side.

[[gremlin-dotnet-transactions]]
=== Transactions

To get a full understanding of this section, it would be good to start by reading the <<transactions,Transactions>>
section of this documentation, which discusses transactions in the general context of TinkerPop itself. This section
builds on that content by demonstrating the transactional syntax for C#.

[source,csharp]
----
include::../../../gremlin-dotnet/test/Gremlin.Net.IntegrationTest/Docs/Reference/GremlinVariantsTests.cs[tags=transactions]
----

[[gremlin-dotnet-lambda]]
=== The Lambda Solution

Supporting link:https://en.wikipedia.org/wiki/Anonymous_function[anonymous functions] across languages is difficult as
most languages do not support lambda introspection and thus, code analysis. While Gremlin.Net doesn't support C# lambdas, it
is still able to represent lambdas in other languages. When the lambda is represented in `Bytecode` its language is encoded
such that the remote connection host can infer which translator and ultimate execution engine to use.

[source,csharp]
----
g.V().Out().Map<int>(Lambda.Groovy("it.get().value('name').length()")).Sum<int>().ToList();      <1>
g.V().Out().Map<int>(Lambda.Python("lambda x: len(x.get().value('name'))")).Sum<int>().ToList(); <2>
----

<1> `Lambda.Groovy()` can be used to create a Groovy lambda. 
<2> `Lambda.Python()` can be used to create a Python lambda.

The `ILambda` interface returned by these two methods inherits interfaces like `IFunction` and `IPredicate` that mirror
their Java counterparts which makes it possible to use lambdas with Gremlin.Net for the same steps as in Gremlin-Java.

TIP: When running into situations where Groovy cannot properly discern a method signature based on the `Lambda`
instance created, it will help to fully define the closure in the lambda expression - so rather than
`Lambda.Groovy("it.get().value('name'))`, prefer `Lambda.Groovy("x -> x.get().value('name'))`.

[[gremlin-dotnet-scripts]]
=== Submitting Scripts

Gremlin scripts are sent to the server from a `IGremlinClient` instance.  A `IGremlinClient` is created as follows:

[source,csharp]
----
include::../../../gremlin-dotnet/test/Gremlin.Net.IntegrationTest/Docs/Reference/GremlinVariantsTests.cs[tags=submittingScripts]
----

If the remote system has authentication and SSL enabled, then the `GremlinServer` object can be configured as follows:

[source,csharp]
----
include::../../../gremlin-dotnet/test/Gremlin.Net.IntegrationTest/Docs/Reference/GremlinVariantsTests.cs[tags=submittingScriptsWithAuthentication]
----

It is also possible to initialize the `Client` to use <<sessions,sessions>>:

[source,csharp]
----
var gremlinServer = new GremlinServer("localhost", 8182);
var client = new GremlinClient(gremlinServer, sessionId: Guid.NewGuid().ToString()))
----

==== Per Request Settings

The `GremlinClient.Submit()` functions accept an option to build a raw `RequestMessage`. A good use-case for this
feature is to set a per-request override to the `evaluationTimeout` so that it only applies to the current request.

[source,csharp]
----
include::../../../gremlin-dotnet/test/Gremlin.Net.IntegrationTest/Docs/Reference/GremlinVariantsTests.cs[tags=submittingScriptsWithTimeout]
----

The following options are allowed on a per-request basis in this fashion: `batchSize`, `requestId`, `userAgent` and
`evaluationTimeout` (formerly `scriptEvaluationTimeout` which is also supported but now deprecated). These options are
available as constants on the `Gremlin.Net.Driver.Tokens` class.

IMPORTANT: The preferred method for setting a per-request timeout for scripts is demonstrated above, but those familiar
with bytecode may try `g.with(EVALUATION_TIMEOUT, 500)` within a script. Scripts with multiple traversals and multiple
timeouts will be interpreted as a sum of all timeouts identified in the script for that request.

anchor:gremlin-net-dsl[]
[[gremlin-dotnet-dsl]]
=== Domain Specific Languages

Developing a <<dsl,Domain Specific Language>> (DSL) for .Net is most easily implemented using
link:https://docs.microsoft.com/en-us/dotnet/csharp/programming-guide/classes-and-structs/extension-methods[Extension Methods]
as they don't require direct extension of classes in the TinkerPop hierarchy. Extension Method classes simply need to
be constructed for the `GraphTraversal` and the `GraphTraversalSource`. Unfortunately, anonymous traversals (spawned
from `+__+`) can't use the Extension Method approach as they do not work for static classes and static classes can't be
extended. The only option is to re-implement the methods of `+__+` as a wrapper in the anonymous traversal for the DSL
or to simply create a static class for the DSL and use the two anonymous traversals creators independently. The
following example uses the latter approach as it saves a lot of boilerplate code with the minor annoyance of having a
second static class to deal with when writing traversals rather than just calling `+__+` for everything.

[source,csharp]
----
include::../../../gremlin-dotnet/test/Gremlin.Net.IntegrationTest/Docs/Reference/GremlinVariantsDsl.cs[tags=dsl]
----

Note the creation of `__Social` as the Social DSL's "extension" to the available ways in which to spawn anonymous
traversals. The use of the double underscore prefix in the name is just a convention to consider using and is not a
requirement. To use the DSL, bring it into scope with the `using` directive:

[source,csharp]
----
include::../../../gremlin-dotnet/test/Gremlin.Net.IntegrationTest/Docs/Reference/GremlinVariantsDslTests.cs[tags=dslUsing]
----

and then it can be called from the application as follows:

[source,csharp]
----
include::../../../gremlin-dotnet/test/Gremlin.Net.IntegrationTest/Docs/Reference/GremlinVariantsDslTests.cs[tags=dslExamples]
----

anchor:gremlin-net-differences[]
[[gremlin-dotnet-differences]]
=== Differences

The biggest difference between Gremlin in .NET and the canonical version in Java is the casing of steps. Canonical
Gremlin utilizes `camelCase` as is typical in Java for function names, but C# utilizes `PascalCase` as it is more
typical in that language. Therefore, when viewing a typical Gremlin example written in Gremlin Console, the conversion
to C# usually just requires capitalization of the first letter in the step name, thus the following example in Groovy:

[source,groovy]
----
g.V().has('person','name','marko').
  out('knows').
  elementMap().toList()
----

would become the following in C#:

[source,csharp]
----
g.V().Has("Person","name","marko").
  Out("knows").
  ElementMap().ToList();
----

In addition to the uppercase change, also note the conversion of the single quotes to double quotes as is expected for
declaring string values in C# and the addition of the semi-colon at the end of the line. In short, don't forget to
apply the common syntax expectations for C# when trying to convert an example of Gremlin from a different language.

Another common conversion issues lies in having to explicitly define generics, which can make canonical Gremlin appear
much more complex in C# where type erasure is not a feature of the language. For example, the following example in
Groovy:

[source,groovy]
----
g.V().repeat(__.out()).times(2).values('name')
----

must be written as:

[source,csharp]
----
g.V().Repeat(__.Out()).Times(2).Values<string>("name");
----

Gremlin allows for `Map` instances to include `null` keys, but `null` keys in C# `Dictionary` instances are not allowed.
It is therefore necessary to rewrite a traversal such as:

[source,javascript]
----
g.V().groupCount().by('age')
----

where "age" is not a valid key for all vertices in a way that will remove the need for a `null` to be returned.

[source,javascript]
----
g.V().has('age').groupCount().by('age')
g.V().hasLabel('person').groupCount().by('age')
----

Either of the above two options accomplishes the desired goal as both prevent `groupCount()` from having to process
the possibility of `null`.

anchor:gremlin-net-limitations[]
[[gremlin-dotnet-limitations]]
=== Limitations

* The `subgraph()`-step is not supported by any variant that is not running on the Java Virtual Machine as there is
no `Graph` instance to deserialize a result into on the client-side. A workaround is to replace the step with
`aggregate(local)` and then convert those results to something the client can use locally.

anchor:gremlin-dotnet-template[]
anchor:dotnet-application-examples[]
anchor:gremlin-net-examples[]
[[gremlin-dotnet-examples]]
=== Application Examples

This link:https://docs.microsoft.com/dotnet/core/tools/custom-templates[dotnet template] helps getting started with
<<gremlin-dotnet,Gremlin.Net>>. It creates a new C# console project that shows how to connect to a
<<gremlin-server,Gremlin Server>> with Gremlin.Net.

You can install the template with the dotnet CLI tool:
[source,shell]
dotnet new -i Gremlin.Net.Template

After the template is installed, a new project based on this template can be installed:

[source,shell]
dotnet new gremlin

Specify the output directory for the new project which will then also be used as the name of the created project:

[source,shell]
dotnet new gremlin -o MyFirstGremlinProject

[[gremlin-python]]
== Gremlin-Python

image:gremlin-python-drawing.png[width=130,float=right] Apache TinkerPop's Gremlin-Python implements Gremlin within
the link:https://www.python.org/[Python] language and can be used on any Python virtual machine including the popular
link:https://en.wikipedia.org/wiki/CPython[CPython] machine. Python's syntax has the same constructs as Java including
"dot notation" for function chaining (`a.b.c`), round bracket function arguments (`a(b,c)`), and support for global
namespaces (`a(b())` vs `a(__.b())`). As such, anyone familiar with Gremlin-Java will immediately be able to work
with Gremlin-Python. Moreover, there are a few added constructs to Gremlin-Python that make traversals a bit more
succinct.

To install Gremlin-Python, use Python's link:https://en.wikipedia.org/wiki/Pip_(package_manager)[pip] package manager.

[source,bash]
----
pip install gremlinpython
pip install gremlinpython[kerberos]     # Optional, not available on Microsoft Windows
----

[[gremlin-python-connecting]]
=== Connecting

The pattern for connecting is described in <<connecting-gremlin,Connecting Gremlin>> and it basically distills down to
creating a `GraphTraversalSource`. A `GraphTraversalSource` is created from the anonymous `traversal()` method where
the "g" provided to the `DriverRemoteConnection` corresponds to the name of a `GraphTraversalSource` on the remote end.

[source,python]
----
g = traversal().with_remote(DriverRemoteConnection('ws://localhost:8182/gremlin','g'))
----

If you need to send additional headers in the websockets connection, you can pass an optional `headers` parameter
to the `DriverRemoteConnection` constructor.

[source,python]
----
g = traversal().with_remote(DriverRemoteConnection(
    'ws://localhost:8182/gremlin', 'g', headers={'Header':'Value'}))
----

Gremlin-Python supports plain text and Kerberos SASL authentication, you can set it on the connection options.

[source,python]
----
# Plain text authentication
g = traversal().with_remote(DriverRemoteConnection(
    'ws://localhost:8182/gremlin', 'g', username='stephen', password='password'))

# Kerberos authentication
g = traversal().with_remote(DriverRemoteConnection(
    'ws://localhost:8182/gremlin', 'g', kerberized_service='gremlin@hostname.your.org'))
----

The value specified for the kerberized_service should correspond to the first part of the principal name configured for
the gremlin service, but with the slash replaced by an _at_ sign. The Gremlin-Python client reads the kerberos
configurations from your system. It finds the KDC's hostname and port from the krb5.conf file at the
https://web.mit.edu/kerberos/krb5-devel/doc/mitK5defaults.html[default location] or as indicated in the KRB5_CONFIG
environment variable. It finds credentials from the credential cache or a keytab file at the
https://web.mit.edu/kerberos/krb5-devel/doc/mitK5defaults.html[default locations] or as indicated
in the KRB5CCNAME or KRB5_KTNAME environment variables.

If you authenticate to a remote <<connecting-gremlin-server,Gremlin Server>> or
<<connecting-rgp,Remote Gremlin Provider>>, this server normally has SSL activated and the websockets url will start
with 'wss://'. If Gremlin-Server uses a self-signed certificate for SSL, Gremlin-Python needs access to a local copy of
the CA certificate file (in openssl .pem format), to be specified in the SSL_CERT_FILE environment variable.

NOTE: If connecting from an inherently single-threaded Python process where blocking while waiting for Gremlin
traversals to complete is acceptable, it might be helpful to set `pool_size` and `max_workers` parameters to 1.
See the <<python-configuration,Configuration>> section just below.  Examples where this could apply are serverless cloud functions or WSGI
worker processes.

Some connection options can also be set on individual requests made through the using `with()` step on the
`TraversalSource`. For instance to set request timeout to 500 milliseconds:

[source,python]
----
vertices = g.with_('evaluationTimeout', 500).V().out('knows').to_list()
----

The following options are allowed on a per-request basis in this fashion: `batchSize`, `requestId`, `userAgent` and
`evaluationTimeout` (formerly `scriptEvaluationTimeout` which is also supported but now deprecated).

anchor:python-imports[]
[[gremlin-python-imports]]
=== Common Imports

There are a number of classes, functions and tokens that are typically used with Gremlin. The following imports
provide most of the typical functionality required to use Gremlin:

[source,python]
----
from gremlin_python import statics
from gremlin_python.process.anonymous_traversal import traversal
from gremlin_python.process.graph_traversal import __
from gremlin_python.process.strategies import *
from gremlin_python.driver.driver_remote_connection import DriverRemoteConnection
from gremlin_python.process.traversal import T
from gremlin_python.process.traversal import Order
from gremlin_python.process.traversal import Cardinality
from gremlin_python.process.traversal import Column
from gremlin_python.process.traversal import Direction
from gremlin_python.process.traversal import Operator
from gremlin_python.process.traversal import P
from gremlin_python.process.traversal import TextP
from gremlin_python.process.traversal import Pop
from gremlin_python.process.traversal import Scope
from gremlin_python.process.traversal import Barrier
from gremlin_python.process.traversal import Bindings
from gremlin_python.process.traversal import WithOptions
from_ = Direction.OUT
to = Direction.IN
----

These can be used analogously to how they are used in Gremlin-Java.

[source,python]
----
>>> g.V().has_label('person').has('age',P.gt(30)).order().by('age',Order.desc).to_list()
[v[6], v[4]]
----

Moreover, by importing the `statics` of Gremlin-Python, the class prefixes can be omitted.

[source,python]
----
>>> statics.load_statics(globals())
----

With statics loaded its possible to represent the above traversal as below.

[source,python]
----
>>> g.V().has_label('person').has('age',gt(30)).order().by('age',desc).to_list()
[v[6], v[4]]
----

Statics includes all the `+__+`-methods and thus, anonymous traversals like `+__.out()+` can be expressed as below.
That is, without the `+__+`-prefix.

[source,python]
----
>>> g.V().repeat(out()).times(2).name.fold().to_list()
[['ripple', 'lop']]
----

There may be situations where certain graphs may want a more exact data type than what Python will allow as a language.
To support these situations `gremlin-python` has a few special type classes that can be imported from `statics`. They
include:

[source,python]
----
from gremlin_python.statics import long         # Java long
from gremlin_python.statics import timestamp    # Java timestamp
from gremlin_python.statics import SingleByte   # Java byte type
from gremlin_python.statics import SingleChar   # Java char type
from gremlin_python.statics import GremlinType  # Java Class
----

anchor:python-configuration[]
[[gremlin-python-configuration]]
=== Configuration

The following table describes the various configuration options for the Gremlin-Python Driver. They
can be passed to the `Client` or `DriverRemoteConnection` instance as keyword arguments:

[width="100%",cols="3,10,^2",options="header"]
|=========================================================
|Key |Description |Default
|headers |Additional headers that will be added to each request message. |`None`
|max_workers |Maximum number of worker threads. |Number of CPUs * 5
|message_serializer |The message serializer implementation.|`gremlin_python.driver.serializer.GraphBinarySerializersV1`
|password |The password to submit on requests that require authentication. |""
|pool_size |The number of connections used by the pool. |4
|protocol_factory |A callable that returns an instance of `AbstractBaseProtocol`. |`gremlin_python.driver.protocol.GremlinServerWSProtocol`
|transport_factory |A callable that returns an instance of `AbstractBaseTransport`. |`gremlin_python.driver.aiohttp.transport.AiohttpTransport`
|username |The username to submit on requests that require authentication. |""
|kerberized_service |the first part of the principal name configured for the gremlin service|"""
|session | A unique string-based identifier (typically a UUID) to enable a <<sessions,session-based connection>>. This is not a valid configuration for `DriverRemoteConnection`. |None
|enable_user_agent_on_connect |Enables sending a user agent to the server during connection requests.
More details can be found in provider docs
link:https://tinkerpop.apache.org/docs/x.y.z/dev/provider/#_graph_driver_provider_requirements[here].|True
|=========================================================

Note that the `transport_factory` can allow for additional configuration of the `AiohttpTransport`, which allows
pass through of the named parameters available in
link:https://docs.aiohttp.org/en/stable/client_reference.html#aiohttp.ClientSession.ws_connect[AIOHTTP's ws_connect],
and the ability to call the api from an event loop:

[source,python]
----
import ssl
...
g = traversal().with_remote(
  DriverRemoteConnection('ws://localhost:8182/gremlin','g',
                         transport_factory=lambda: AiohttpTransport(read_timeout=60,
                                                                    write_timeout=20,
                                                                    heartbeat=10,
                                                                    call_from_event_loop=True,
                                                                    max_content_length=100*1024*1024,
                                                                    ssl_options=ssl.create_default_context(Purpose.CLIENT_AUTH))))
----

Note that the `heartbeat` enables keep-alive functionality within aiohttp and it is not enabled by default. It is
important that the heartbeat interval is not too short, as the wait for the server response to the heartbeat request
is half the amount of this value. Therefore, if the heartbeat is ten seconds then the wait for the response is just
five seconds. If the response is not received in that time period then the connection will be closed and any ongoing
requests on that connection will fail to retrieve results. Therefore, if the heartbeat is set to one second, it only
provides a half-second to get the response which raises the possibility considerably that the connection will be
inadvertently closed.

Compression configuration options are described in the
link:https://docs.python.org/3.6/library/zlib.html#zlib.compressobj[zlib documentation]. By default, compression
settings are configured as shown in the above example.

[[gremlin-python-strategies]]
=== Traversal Strategies

In order to add and remove <<traversalstrategy,traversal strategies>> from a traversal source, Gremlin-Python has a
`TraversalStrategy` class along with a collection of subclasses that mirror the standard Gremlin-Java strategies.

[source,python]
----
>>> g = g.with_strategies(SubgraphStrategy(vertices=has_label('person'),edges=has('weight',gt(0.5))))
>>> g.V().name.to_list()
['marko', 'vadas', 'josh', 'peter']
>>> g.V().out_e().element_map().to_list()
[{<T.id: 1>: 8, <T.label: 4>: 'knows', <Direction.IN: 2>: {<T.id: 1>: 4, <T.label: 4>: 'person'}, <Direction.OUT: 3>: {<T.id: 1>: 1, <T.label: 4>: 'person'}, 'weight': 1.0}]
>>> g = g.without_strategies(SubgraphStrategy)
>>> g.V().name.to_list()
['marko', 'vadas', 'lop', 'josh', 'ripple', 'peter']
>>> g.V().out_e().element_map().to_list()
[{<T.id: 1>: 9, <T.label: 4>: 'created', <Direction.IN: 2>: {<T.id: 1>: 3, <T.label: 4>: 'software'}, <Direction.OUT: 3>: {<T.id: 1>: 1, <T.label: 4>: 'person'}, 'weight': 0.4}, {<T.id: 1>: 7, <T.label: 4>: 'knows', <Direction.IN: 2>: {<T.id: 1>: 2, <T.label: 4>: 'person'}, <Direction.OUT: 3>: {<T.id: 1>: 1, <T.label: 4>: 'person'}, 'weight': 0.5}, {<T.id: 1>: 8, <T.label: 4>: 'knows', <Direction.IN: 2>: {<T.id: 1>: 4, <T.label: 4>: 'person'}, <Direction.OUT: 3>: {<T.id: 1>: 1, <T.label: 4>: 'person'}, 'weight': 1.0}, {<T.id: 1>: 10, <T.label: 4>: 'created', <Direction.IN: 2>: {<T.id: 1>: 5, <T.label: 4>: 'software'}, <Direction.OUT: 3>: {<T.id: 1>: 4, <T.label: 4>: 'person'}, 'weight': 1.0}, {<T.id: 1>: 11, <T.label: 4>: 'created', <Direction.IN: 2>: {<T.id: 1>: 3, <T.label: 4>: 'software'}, <Direction.OUT: 3>: {<T.id: 1>: 4, <T.label: 4>: 'person'}, 'weight': 0.4}, {<T.id: 1>: 12, <T.label: 4>: 'created', <Direction.IN: 2>: {<T.id: 1>: 3, <T.label: 4>: 'software'}, <Direction.OUT: 3>: {<T.id: 1>: 6, <T.label: 4>: 'person'}, 'weight': 0.2}]
>>> g = g.with_computer(workers=2,vertices=has('name','marko'))
>>> g.V().name.to_list()
['marko']
>>> g.V().out_e().value_map().with_(WithOptions.tokens).to_list()
[{<T.id: 1>: 9, <T.label: 4>: 'created', 'weight': 0.4}, {<T.id: 1>: 7, <T.label: 4>: 'knows', 'weight': 0.5}, {<T.id: 1>: 8, <T.label: 4>: 'knows', 'weight': 1.0}]
----

NOTE: Many of the `TraversalStrategy` classes in Gremlin-Python are proxies to the respective strategy on
Apache TinkerPop's JVM-based Gremlin traversal machine. As such, their `apply(Traversal)` method does nothing. However,
the strategy is encoded in the Gremlin-Python bytecode and transmitted to the Gremlin traversal machine for
re-construction machine-side.

[[gremlin-python-transactions]]
=== Transactions

To get a full understanding of this section, it would be good to start by reading the <<transactions,Transactions>>
section of this documentation, which discusses transactions in the general context of TinkerPop itself. This section
builds on that content by demonstrating the transactional syntax for Python.

[source,python]
----
g = traversal().with_remote(DriverRemoteConnection('ws://localhost:8182/gremlin'))

# Create a Transaction.
tx = g.tx()

# Spawn a new GraphTraversalSource, binding all traversals established from it to tx.
gtx = tx.begin()

try:
    # Execute a traversal within the transaction.
    gtx.add_v("person").property("name", "Lyndon").iterate(),

    # Commit the transaction. The transaction can no longer be used and cannot be re-used.
    # A new transaction can be spawned through g.tx().
    # The context of g remains sessionless throughout the process.
    tx.commit()
except Exception as e:
    # Rollback the transaction if an error occurs.
    tx.rollback()

----

[[gremlin-python-lambda]]
=== The Lambda Solution

Supporting link:https://en.wikipedia.org/wiki/Anonymous_function[anonymous functions] across languages is difficult as
most languages do not support lambda introspection and thus, code analysis. In Gremlin-Python, a Gremlin lambda should
be represented as a zero-arg callable that returns a string representation of the lambda expected for use in the
traversal. The lambda should be written as a `Gremlin-Groovy` string. When the lambda is represented in `Bytecode` its
language is encoded such that the remote connection host can infer which translator and ultimate execution engine to
use.

[source,python]
----
>>> g.V().out().map(lambda: "it.get().value('name').length()").sum().to_list()
[24]
----

TIP: When running into situations where Groovy cannot properly discern a method signature based on the `Lambda`
instance created, it will help to fully define the closure in the lambda expression - so rather than
`lambda: ('it.get().value('name')','gremlin-groovy')`, prefer `lambda: ('x -> x.get().value('name'),'gremlin-groovy')`.

Finally, Gremlin `Bytecode` that includes lambdas requires that the traversal be processed by the
`ScriptEngine`. To avoid continued recompilation costs, it supports the encoding of bindings, which allow a remote
engine to to cache traversals that will be reused over and over again save that some parameterization may change. Thus,
instead of translating, compiling, and then executing each submitted bytecode, it is possible to simply execute.

[source,python]
----
>>> g.V(Bindings.of('x',1)).out('created').map(lambda: "it.get().value('name').length()").sum_().to_list()
[3]
>>> g.V(Bindings.of('x',4)).out('created').map(lambda: "it.get().value('name').length()").sum_().to_list()
[9]
----

WARNING: As explained throughout the documentation, when possible <<a-note-on-lambdas,avoid>> lambdas.

[[gremlin-python-scripts]]
=== Submitting Scripts

The `Client` class implementation/interface is based on the Java Driver, with some restrictions. Most notably,
Gremlin-Python does not yet implement the `Cluster` class. Instead, `Client` is instantiated directly.
Usage is as follows:

[source,python]
----
from gremlin_python.driver import client <1>
client = client.Client('ws://localhost:8182/gremlin', 'g') <2>
----

<1> Import the Gremlin-Python `client` module.
<2> Opens a reference to `localhost` - note that there are various configuration options that can be passed
to the `Client` object upon instantiation as keyword arguments.

Once a `Client` instance is ready, it is possible to issue some Gremlin:

[source,python]
----
result_set = client.submit('[1,2,3,4]')  <1>
future_results = result_set.all()  <2>
results = future_results.result() <3>
assert results == [1, 2, 3, 4] <4>

future_result_set = client.submit_async('[1,2,3,4]') <5>
result_set = future_result_set.result() <6>
result = result_set.one() <7>
assert results == [1, 2, 3, 4] <8>
assert result_set.done.done() <9>

client.close() <10>
----

<1> Submit a script that simply returns a `List` of integers.  This method blocks until the request is written to
the server and a `ResultSet` is constructed.
<2> Even though the `ResultSet` is constructed, it does not mean that the server has sent back the results (or even
evaluated the script potentially).  The `ResultSet` is just a holder that is awaiting the results from the server. The `all` method
returns a `concurrent.futures.Future` that resolves to a list when it is complete.
<3> Block until the the script is evaluated and results are sent back by the server.
<4> Verify the result.
<5> Submit the same script to the server but don't block.
<6> Wait until request is written to the server and `ResultSet` is constructed.
<7> Read a single result off the result stream.
<8> Again, verify the result.
<9> Verify that the all results have been read and stream is closed.
<10> Close client and underlying pool connections.

==== Per Request Settings

The `client.submit()` functions accept a `request_options` which expects a dictionary. The `request_options`
provide a way to include options that are specific to the request made with the call to `submit()`. A good use-case for
this feature is to set a per-request override to the `evaluationTimeout` so that it only applies to the current
request.

[source,python]
----
result_set = client.submit('g.V().repeat(both()).times(100)', request_options={'evaluationTimeout': 5000})
----

The following options are allowed on a per-request basis in this fashion: `batchSize`, `requestId`, `userAgent` and
`evaluationTimeout` (formerly `scriptEvaluationTimeout` which is also supported but now deprecated).

IMPORTANT: The preferred method for setting a per-request timeout for scripts is demonstrated above, but those familiar
with bytecode may try `g.with(EVALUATION_TIMEOUT, 500)` within a script. Scripts with multiple traversals and multiple
timeouts will be interpreted as a sum of all timeouts identified in the script for that request.

[source,java]
----
RequestOptions options = RequestOptions.build().timeout(500).create();
List<Result> result = client.submit("g.with(EVALUATION_TIMEOUT, 500).addV().iterate();" +
                                    "g.addV().iterate();
                                    "g.with(EVALUATION_TIMEOUT, 500).addV();", options).all().get();
----

In the above example, `RequestOptions` defines a timeout of 500 milliseconds, but the script has three traversals with
two internal settings for the timeout using `with()`. The request timeout used by the server will therefore be 1000
milliseconds (overriding the 500 which itself was an override for whatever configuration was on the server).

[[gremlin-python-dsl]]
=== Domain Specific Languages

Writing a Gremlin <<dsl,Domain Specific Language>> (DSL) in Python simply requires direct extension of several classes:

* `GraphTraversal` - which exposes the various steps used in traversal writing
* `__` - which spawns anonymous traversals from steps
* `GraphTraversalSource` - which spawns `GraphTraversal` instances

The Social DSL based on the link:https://tinkerpop.apache.org/docs/x.y.z/images/tinkerpop-modern.png["modern" toy graph]
might look like this:

[source,python]
----
class SocialTraversal(GraphTraversal):

    def knows(self, person_name):
        return self.out('knows').has_label('person').has('name', person_name)

    def youngest_friends_age(self):
        return self.out('knows').has_label('person').values('age').min()

    def created_at_least(self, number):
        return self.out_e('created').count().is_(P.gte(number))

class __(AnonymousTraversal):

    graph_traversal = SocialTraversal

    @classmethod
    def knows(cls, *args):
        return cls.graph_traversal(None, None, Bytecode()).knows(*args)

    @classmethod
    def youngest_friends_age(cls, *args):
        return cls.graph_traversal(None, None, Bytecode()).youngest_friends_age(*args)

    @classmethod
    def created_at_least(cls, *args):
        return cls.graph_traversal(None, None, Bytecode()).created_at_least(*args)


class SocialTraversalSource(GraphTraversalSource):

    def __init__(self, *args, **kwargs):
        super(SocialTraversalSource, self).__init__(*args, **kwargs)
        self.graph_traversal = SocialTraversal

    def persons(self, *args):
        traversal = self.get_graph_traversal()
        traversal.bytecode.add_step('V')
        traversal.bytecode.add_step('hasLabel', 'person')

        if len(args) > 0:
            traversal.bytecode.add_step('has', 'name', P.within(args))

        return traversal
----

NOTE: The `AnonymousTraversal` class above is just an alias for `+__+` as in
`+from gremlin_python.process.graph_traversal import __ as AnonymousTraversal+`

Using the DSL is straightforward and just requires that the graph instance know the `SocialTraversalSource` should
be used:

[source,python]
----
social = traversal(SocialTraversalSource).with_remote(DriverRemoteConnection('ws://localhost:8182/gremlin','g'))
social.persons('marko').knows('josh')
social.persons('marko').youngest_friends_age()
social.persons().filter(__.created_at_least(2)).count()
----

[[gremlin-python-sugar]]
=== Syntactic Sugar

Python supports meta-programming and operator overloading. There are three uses of these techniques in Gremlin-Python
that makes traversals a bit more concise.

[source,python]
----
>>> g.V().both()[1:3].to_list()
[v[2], v[4]]
>>> g.V().both()[1].to_list()
[v[2]]
>>> g.V().both().name.to_list()
['lop', 'lop', 'lop', 'vadas', 'josh', 'josh', 'josh', 'marko', 'marko', 'marko', 'peter', 'ripple']
----

[[gremlin-python-differences]]
=== Differences

In situations where Python reserved words and global functions overlap with standard Gremlin steps and tokens, those
bits of conflicting Gremlin get an underscore appended as a suffix:

*Steps* - <<and-step,and_()>>, <<as-step,as_()>>, <<filter-step,filter_()>>, <<from-step,from_()>>,
<<has-step,has_key_>>, <<id-step,id_()>>, <<is-step,is_()>>, <<in-step,in_()>>, <<max-step,max_()>>,
<<min-step,min_()>>, <<not-step,not_()>>, <<or-step,or_()>>, <<range-step,range_()>>, <<sum-step,sum_()>>,
<<with-step,with_()>>

*Tokens* - <<a-note-on-scopes,Scope.global_>>, `Direction.from_`, `Operator.sum_`

[[gremlin-python-limitations]]
=== Limitations

* Traversals that return a `Set` *might* be coerced to a `List` in Python. In the case of Python, number equality
is different from JVM languages which produces different `Set` results when those types are in use. When this case
is detected during deserialization, the `Set` is coerced to a `List` so that traversals return consistent
results within a collection across different languages. If a `Set` is needed then convert `List` results
to `Set` manually.
* Gremlin is capable of returning `Dictionary` results that use non-hashable keys (e.g. Dictionary as a key) and Python
does not support that at a language level. Using GraphSON 3.0 or GraphBinary (after 3.5.0) makes it possible to return
such results. In all other cases, Gremlin that returns such results will need to be re-written to avoid that sort of
key.
* The `subgraph()`-step is not supported by any variant that is not running on the Java Virtual Machine as there is
no `Graph` instance to deserialize a result into on the client-side. A workaround is to replace the step with
`aggregate(local)` and then convert those results to something the client can use locally.
* Use of the aiohttp library in the default transport requires the use of asyncio's event loop to run the async functions.
This can be an issue in situations where the application calling Gremlin-Python is already using an event loop.
Certain types of event loops can be patched using nest-asyncio which allows Gremlin-Python to proceed without an error like
"Cannot run the event loop while another loop is running". This is the preferred approach to avoiding the issue and can be
enabled by passing `call_from_event_loop=True` to the `AiohttpTransport` class.

+
However, in situations where the loop cannot be patched (e.g. uvloop), then the current suggested workaround is to run
Gremlin-Python in a separate thread. This is not ideal for asynchronous web servers as the number of concurrent connections
will be limited by the number of threads the system can handle. The following snippet shows how Gremlin-Python can be called
from asynchronous code using a thread.

+
[source,python]
----
def print_vertices():
    g = traversal().withRemote(DriverRemoteConnection("ws://localhost:8182/gremlin"))
    # Do your traversal.

async def run_in_thread():
    running_loop = asyncio.get_running_loop()

    with ThreadPoolExecutor() as pool:
        await running_loop.run_in_executor(pool, print_vertices)
----

[[gremlin-python-examples]]
=== Application Examples

The TinkerPop source code contains a simple Python script that shows a basic example of how gremlinpython works. It
can be found in GitHub link:https://github.com/apache/tinkerpop/tree/x.y.z/gremlin-python/src/main/python/example.py[here]
and is designed to work best with a running <<gremlin-server,Gremlin Server>> configured with the default
`conf/gremlin-server.yaml` file as included with the standard release packaging.

[source,shell]
----
pip install gremlinpython
pip install aiohttp
python example.py
----<|MERGE_RESOLUTION|>--- conflicted
+++ resolved
@@ -218,19 +218,9 @@
 // Spawn a new GraphTraversalSource, binding all traversals established from it to tx.
 gtx, _ := tx.Begin()
 
-<<<<<<< HEAD
-Remote systems like Gremlin Server and Remote Gremlin Providers respond to requests made in a particular serialization
-format and respond by serializing results to some format to be interpreted by the client. For JVM-based languages,
-there are two options for serialization: GraphSON and GraphBinary. It is important that the client and server
-have the same serializers configured in the same way or else one or the other will experience serialization exceptions
-and fail to always communicate. Discrepancy in serializer registration between client and server can happen fairly
-easily as different graph systems may automatically include serializers on the server-side, thus leaving the client
-to be configured manually. As an example:
-=======
 // Execute a traversal within the transaction.
 promise := g.AddV("person").Property("name", "Lyndon").Iterate()
 err := <-promise
->>>>>>> b8e6b282
 
 if err != nil {
   // Rollback the transaction if an error occurs.
@@ -242,17 +232,7 @@
 }
 ----
 
-<<<<<<< HEAD
-The `IoRegistry` tells the serializer what classes from the graph provider to auto-register during serialization.
-Gremlin Server roughly uses this same approach when it configures its serializers, so using this same model will
-ensure compatibility when making requests. Obviously, it is possible to switch to GraphSON or GraphBinary by using
-the appropriate `MessageSerializer` (e.g. `GraphSONMessageSerializerV3d0` or `GraphBinaryMessageSerializerV1d0` respectively)
-in the same way and building that into the `Cluster` object.
-
-[[gremlin-java-lambda]]
-=======
 [[gremlin-go-lambda]]
->>>>>>> b8e6b282
 === The Lambda Solution
 
 Supporting link:https://en.wikipedia.org/wiki/Anonymous_function[anonymous functions] across languages is difficult as
@@ -376,24 +356,9 @@
 	*GraphTraversal
 }
 
-<<<<<<< HEAD
-Creating a <<dsl,Domain Specific Language>> (DSL) in Java requires the `@GremlinDsl` Java annotation in the
-`gremlin-annotations` module. This annotation should be applied to a "DSL interface" that extends
-`GraphTraversal.Admin`:
-
-[source,xml]
-----
-<dependency>
-    <groupId>org.apache.tinkerpop</groupId>
-    <artifactId>gremlin-annotations</artifactId>
-    <version>x.y.z</version>
-</dependency>
-----
-=======
 func (s *socialTraversal) knows(personName string) *socialTraversal {
 	return &socialTraversal{s.Out("knows").HasLabel("person").Has("name", personName)}
 }
->>>>>>> b8e6b282
 
 func (s *socialTraversal) youngestFriendsAge() *socialTraversal {
 	return &socialTraversal{s.Out("knows").HasLabel("person").Values("age").Min()}
@@ -837,7 +802,7 @@
 
 Remote systems like Gremlin Server and Remote Gremlin Providers respond to requests made in a particular serialization
 format and respond by serializing results to some format to be interpreted by the client. For JVM-based languages,
-there are three options for serialization: Gryo, GraphSON and GraphBinary. It is important that the client and server
+there are two options for serialization: GraphSON and GraphBinary. It is important that the client and server
 have the same serializers configured in the same way or else one or the other will experience serialization exceptions
 and fail to always communicate. Discrepancy in serializer registration between client and server can happen fairly
 easily as different graph systems may automatically include serializers on the server-side, thus leaving the client
@@ -857,11 +822,9 @@
 
 The `IoRegistry` tells the serializer what classes from the graph provider to auto-register during serialization.
 Gremlin Server roughly uses this same approach when it configures its serializers, so using this same model will
-ensure compatibility when making requests. Obviously, it is possible to switch to GraphSON or Gryo by using
-the appropriate `MessageSerializer` (e.g. `GraphSONMessageSerializerV3d0` or `GryoMessageSerializerV3d0` respectively)
+ensure compatibility when making requests. Obviously, it is possible to switch to GraphSON or GraphBinary by using
+the appropriate `MessageSerializer` (e.g. `GraphSONMessageSerializerV3d0` or `GraphBinaryMessageSerializerV1d0` respectively)
 in the same way and building that into the `Cluster` object.
-
-NOTE: Gryo is no longer the preferred binary serialization format for Gremlin Server - please prefer GraphBinary.
 
 [[gremlin-java-lambda]]
 === The Lambda Solution
@@ -969,7 +932,355 @@
 
 [source,java]
 ----
-<<<<<<< HEAD
+Cluster cluster = Cluster.open();
+Client client = cluster.connect();
+RequestOptions options = RequestOptions.build().timeout(500).create();
+List<Result> result = client.submit("g.V().repeat(both()).times(100)", options).all().get();
+----
+
+The preferred method for setting a per-request timeout for scripts is demonstrated above, but those familiar with
+bytecode may try `g.with(EVALUATION_TIMEOUT, 500)` within a script. Gremlin Server will respect timeouts set this way
+in scripts as well. With scripts of course, it is possible to send multiple traversals at once in the same script.
+In such events, the timeout for the request is interpreted as a sum of all timeouts identified in the script.
+
+[source,java]
+----
+RequestOptions options = RequestOptions.build().timeout(500).create();
+List<Result> result = client.submit("g.with(EVALUATION_TIMEOUT, 500).addV().iterate();" +
+                                    "g.addV().iterate();" + 
+                                    "g.with(EVALUATION_TIMEOUT, 500).addV();", options).all().get();
+----
+
+In the above example, `RequestOptions` defines a timeout of 500 milliseconds, but the script has three traversals with
+two internal settings for the timeout using `with()`. The request timeout used by the server will therefore be 1000
+milliseconds (overriding the 500 which itself was an override for whatever configuration was on the server).
+
+==== Aliases
+
+Scripts submitted to Gremlin Server automatically have the globally configured `Graph` and `TraversalSource` instances
+made available to them.  Therefore, if Gremlin Server configures two `TraversalSource` instances called "g1" and "g2"
+a script can simply reference them directly as:
+
+[source,java]
+----
+client.submit("g1.V()")
+client.submit("g2.V()")
+----
+
+While this is an acceptable way to submit scripts, it has the downside of forcing the client to encode the server-side
+variable name directly into the script being sent.  If the server configuration ever changed such that "g1" became
+"g100", the client-side code might have to see a significant amount of change.  Decoupling the script code from the
+server configuration can be managed by the `alias` method on `Client` as follows:
+
+[source,java]
+----
+Client g1Client = client.alias("g1")
+Client g2Client = client.alias("g2")
+g1Client.submit("g.V()")
+g2Client.submit("g.V()")
+----
+
+The above code demonstrates how the `alias` method can be used such that the script need only contain a reference
+to "g" and "g1" and "g2" are automatically rebound into "g" on the server-side.
+
+[[gremlin-java-dsl]]
+=== Domain Specific Languages
+
+Creating a <<dsl,Domain Specific Language>> (DSL) in Java requires the `@GremlinDsl` Java annotation in the
+`gremlin-annotations` module. This annotation should be applied to a "DSL interface" that extends
+`GraphTraversal.Admin`:
+
+[source,xml]
+----
+<dependency>
+    <groupId>org.apache.tinkerpop</groupId>
+    <artifactId>gremlin-annotations</artifactId>
+    <version>x.y.z</version>
+</dependency>
+----
+
+[source,java]
+----
+@GremlinDsl
+public interface SocialTraversalDsl<S, E> extends GraphTraversal.Admin<S, E> {
+}
+----
+
+IMPORTANT: The name of the DSL interface should be suffixed with "TraversalDSL". All characters in the interface name
+before that become the "name" of the DSL.
+
+In this interface, define the methods that the DSL will be composed of:
+
+[source,java]
+----
+@GremlinDsl
+public interface SocialTraversalDsl<S, E> extends GraphTraversal.Admin<S, E> {
+    public default GraphTraversal<S, Vertex> knows(String personName) {
+        return out("knows").hasLabel("person").has("name", personName);
+    }
+
+    public default <E2 extends Number> GraphTraversal<S, E2> youngestFriendsAge() {
+        return out("knows").hasLabel("person").values("age").min();
+    }
+
+    public default GraphTraversal<S, Long> createdAtLeast(int number) {
+        return outE("created").count().is(P.gte(number));
+    }
+}
+----
+
+IMPORTANT: Follow the TinkerPop convention of using `<S,E>` in naming generics as those conventions are taken into
+account when generating the anonymous traversal class. The processor attempts to infer the appropriate type parameters
+when generating the anonymous traversal class. If it cannot do it correctly, it is possible to avoid the inference by
+using the `GremlinDsl.AnonymousMethod` annotation on the DSL method. It allows explicit specification of the types to
+use.
+
+The `@GremlinDsl` annotation is used by the link:https://docs.oracle.com/javase/8/docs/api/index.html?javax/annotation/processing/Processor.html[Java Annotation Processor]
+to generate the boilerplate class structure required to properly use the DSL within the TinkerPop framework. These
+classes can be generated and maintained by hand, but it would be time consuming, monotonous and error-prone to do so.
+Typically, the Java compilation process is automatically configured to detect annotation processors on the classpath
+and will automatically use them when found. If that does not happen, it may be necessary to make configuration changes
+to the build to allow for the compilation process to be aware of the following `javax.annotation.processing.Processor`
+implementation:
+
+[source,java]
+----
+org.apache.tinkerpop.gremlin.process.traversal.dsl.GremlinDslProcessor
+----
+
+The annotation processor will generate several classes for the DSL:
+
+* `SocialTraversal` - A `Traversal` interface that extends the `SocialTraversalDsl` proxying methods to its underlying
+interfaces (such as `GraphTraversal`) to instead return a `SocialTraversal`
+* `DefaultSocialTraversal` - A default implementation of `SocialTraversal` (typically not used directly by the user)
+* `SocialTraversalSource` - Spawns `DefaultSocialTraversal` instances.
+* `__` - Spawns anonymous `DefaultSocialTraversal` instances.
+
+Using the DSL then just involves telling the `Graph` to use it:
+
+[source,java]
+----
+SocialTraversalSource social = traversal(SocialTraversalSource.class).withEmbedded(graph);
+social.V().has("name","marko").knows("josh");
+----
+
+The `SocialTraversalSource` can also be customized with DSL functions. As an additional step, include a class that
+extends from `GraphTraversalSource` and with a name that is suffixed with "TraversalSourceDsl". Include in this class,
+any custom methods required by the DSL:
+
+[source,java]
+----
+public class SocialTraversalSourceDsl extends GraphTraversalSource {
+
+    public SocialTraversalSourceDsl(Graph graph, TraversalStrategies traversalStrategies) {
+        super(graph, traversalStrategies);
+    }
+
+    public SocialTraversalSourceDsl(Graph graph) {
+        super(graph);
+    }
+
+    public SocialTraversalSourceDsl(RemoteConnection connection) {
+        super(connection);
+    }
+
+    public GraphTraversal<Vertex, Vertex> persons(String... names) {
+        GraphTraversalSource clone = this.clone();
+
+        // Manually add a "start" step for the traversal in this case the equivalent of V(). GraphStep is marked
+        // as a "start" step by passing "true" in the constructor.
+        clone.getBytecode().addStep(GraphTraversal.Symbols.V);
+        GraphTraversal<Vertex, Vertex> traversal = new DefaultGraphTraversal<>(clone);
+        traversal.asAdmin().addStep(new GraphStep<>(traversal.asAdmin(), Vertex.class, true));
+
+        traversal = traversal.hasLabel("person");
+        if (names.length > 0) traversal = traversal.has("name", P.within(names));
+
+        return traversal;
+    }
+}
+----
+
+Then, back in the `SocialTraversal` interface, update the `GremlinDsl` annotation with the `traversalSource` argument
+to point to the fully qualified class name of the `SocialTraversalSourceDsl`:
+
+[source,java]
+----
+@GremlinDsl(traversalSource = "com.company.SocialTraversalSourceDsl")
+public interface SocialTraversalDsl<S, E> extends GraphTraversal.Admin<S, E> {
+    ...
+}
+----
+
+It is then possible to use the `persons()` method to start traversals:
+
+[source,java]
+----
+SocialTraversalSource social = traversal(SocialTraversalSource.class).withEmbedded(graph);
+social.persons("marko").knows("josh");
+----
+
+NOTE: Using Maven, as shown in the `gremlin-archetype-dsl` module, makes developing DSLs with the annotation processor
+straightforward in that it sets up appropriate paths to the generated code automatically.
+
+[[gremlin-java-troubleshooting]]
+=== Troubleshooting
+
+*Max frame length of 65536 has been exceeded*
+
+This error occurs when the driver attempts to process a request/response that exceeds the configured maximum size.
+The most direct way to fix this problem is to increase the `maxContentLength` setting in the driver. Ideally, the
+`maxContentLength` set for the driver should match the setting defined on the server.
+
+*TimeoutException*
+
+A `TimeoutException` is thrown by the driver when the time limit assigned by the `maxWaitForConnection` is exceeded
+when trying to borrow a connection from the connection pool for a particular host. There are generally two scenarios
+where this occurs:
+
+1. The server has actually reached its maximum capacity or the driver has just learned that the server is unreachable.
+2. The client is throttling requests when the pool is exhausted.
+
+The latter of the two can be addressed from the driver side in the following ways:
+
+* Increase the `maxWaitForConnection` allowing the client to wait a bit longer for a connection to become available.
+* Increase the number of requests allowed per connection by increasing the `maxSimultaneousUsagePerConnection` and
+`maxInProcessPerConnection` settings.
+* Increase the number of connections available in the connection pool by increasing the `maxConnectionPoolSize`.
+
+The exception and logs (assuming they are enabled) should contain information about the state of the connection pool
+along with its connections which can help shed more light on which of these scenarios caused the problem. Some examples
+of these messages and their meaning are shown below:
+
+_The server is unavailable_
+
+[source,text]
+----
+Timed-out (500 MILLISECONDS) waiting for connection on Host{address=localhost/127.0.0.1:45940, hostUri=ws://localhost:45940/gremlin}. Potential Cause: Connection refused: no further information
+> ConnectionPool (Host{address=localhost/127.0.0.1:45940, hostUri=ws://localhost:45940/gremlin})- no connections in pool
+----
+
+_Client is likely issuing more requests than the pool size can handle_
+
+[source,text]
+----
+Timed-out (150 MILLISECONDS) waiting for connection on Host{address=localhost/127.0.0.1:45940, hostUri=ws://localhost:45940/gremlin}. Potential Cause: Number of active requests exceeds pool size. Consider increasing the value for maxConnectionPoolSize.
+ConnectionPool (Host{address=localhost/127.0.0.1:45940, hostUri=ws://localhost:45940/gremlin})
+Connection Pool Status (size=1 max=1 min=1 toCreate=0 bin=0)
+> Connection{channel=5a859d62 isDead=false borrowed=1 pending=1 markedReplaced=false closing=false created=2022-12-19T21:08:21.569613100Z thread=gremlin-driver-conn-scheduler-1}
+-- bin --
+----
+
+_Network traffic is slow and the websocket handshake does not complete in time_
+
+[source,text]
+----
+Timed-out (250 MILLISECONDS) waiting for connection on Host{address=localhost/127.0.0.1:45940, hostUri=ws://localhost:45940/gremlin}. Potential Cause: WebSocket handshake not completed in stipulated time=[100]ms
+ConnectionPool (Host{address=localhost/127.0.0.1:45940, hostUri=ws://localhost:45940/gremlin})
+Connection Pool Status (size=1 max=5 min=1 toCreate=0 bin=0)
+> Connection{channel=205fc8d2 isDead=false borrowed=1 pending=1 markedReplaced=false closing=false created=2022-12-19T21:10:04.692921600Z thread=gremlin-driver-conn-scheduler-1}
+-- bin --
+----
+
+anchor:java-application-examples[]
+anchor:gremlin-archetypes[]
+[[gremlin-java-examples]]
+=== Application Examples
+
+The available link:https://maven.apache.org/guides/introduction/introduction-to-archetypes.html[Maven archetypes] are
+as follows:
+
+* `gremlin-archetype-dsl` - An example project that demonstrates how to build Domain Specific Languages with Gremlin
+in Java.
+* `gremlin-archetype-server` - An example project that demonstrates the basic structure of a
+<<gremlin-server,Gremlin Server>> project, how to connect with the Gremlin Driver, and how to embed Gremlin Server in
+a testing framework.
+* `gremlin-archetype-tinkergraph` - A basic example of how to structure a TinkerPop project with Maven.
+
+Use Maven to generate these example projects with a command like:
+
+[source,shell]
+$ mvn archetype:generate -DarchetypeGroupId=org.apache.tinkerpop -DarchetypeArtifactId=gremlin-archetype-server \
+      -DarchetypeVersion=x.y.z -DgroupId=com.my -DartifactId=app -Dversion=0.1 -DinteractiveMode=false
+
+This command will generate a new Maven project in a directory called "app" with a `pom.xml` specifying a `groupId` of
+`com.my`. Please see the `README.asciidoc` in the root of each generated project for information on how to build and
+execute it.
+
+[[gremlin-javascript]]
+== Gremlin-JavaScript
+
+image:gremlin-js.png[width=130,float=right] Apache TinkerPop's Gremlin-JavaScript implements Gremlin within the
+JavaScript language. It targets Node.js runtime and can be used on different operating systems on any Node.js 6 or
+above. Since the JavaScript naming conventions are very similar to that of Java, it should be very easy to switch
+between Gremlin-Java and Gremlin-JavaScript.
+
+[source,bash]
+npm install gremlin
+
+[[gremlin-javascript-connecting]]
+=== Connecting
+
+The pattern for connecting is described in <<connecting-gremlin,Connecting Gremlin>> and it basically distills down to
+creating a `GraphTraversalSource`. A `GraphTraversalSource` is created from the `AnonymousTraversalSource.traversal()`
+method where the "g" provided to the `DriverRemoteConnection` corresponds to the name of a `GraphTraversalSource` on
+the remote end.
+
+[source,javascript]
+----
+const g = traversal().withRemote(new DriverRemoteConnection('ws://localhost:8182/gremlin'));
+----
+
+Gremlin-JavaScript supports plain text SASL authentication, you can set it on the connection options.
+
+[source,javascript]
+----
+const authenticator = new gremlin.driver.auth.PlainTextSaslAuthenticator('myuser', 'mypassword');
+const g = traversal().withRemote(new DriverRemoteConnection('ws://localhost:8182/gremlin', { authenticator });
+----
+
+Given that I/O operations in Node.js are asynchronous by default, <<terminal-steps,Terminal Steps>> return a `Promise`:
+
+* `Traversal.toList()`: Returns a `Promise` with an `Array` as result value.
+* `Traversal.next()`: Returns a `Promise` with a `{ value, done }` tuple as result value, according to the
+link:https://github.com/tc39/proposal-async-iteration[async iterator proposal].
+* `Traversal.iterate()`: Returns a `Promise` without a value.
+
+For example:
+
+[source,javascript]
+----
+g.V().hasLabel('person').values('name').toList()
+  .then(names => console.log(names));
+----
+
+When using `async` functions it is possible to `await` the promises:
+
+[source,javascript]
+----
+const names = await g.V().hasLabel('person').values('name').toList();
+console.log(names);
+----
+
+Some connection options can also be set on individual requests made through the using `with()` step on the
+`TraversalSource`. For instance to set request timeout to 500 milliseconds:
+
+[source,javascript]
+----
+const vertices = await g.with_('evaluationTimeout', 500).V().out('knows').toList()
+----
+
+The following options are allowed on a per-request basis in this fashion: `batchSize`, `requestId`, `userAgent` and
+`evaluationTimeout` (formerly `scriptEvaluationTimeout` which is also supported but now deprecated).
+
+[[gremlin-javascript-imports]]
+=== Common Imports
+
+There are a number of classes, functions and tokens that are typically used with Gremlin. The following imports
+provide most of the typical functionality required to use Gremlin:
+
+[source,javascript]
+----
 const gremlin = require('gremlin');
 const traversal = gremlin.process.AnonymousTraversalSource.traversal;
 const __ = gremlin.process.statics;
@@ -983,391 +1294,6 @@
   from_: traversalModule.direction.in,
   to: traversalModule.direction.out,
 }
-const p = gremlin.process.P
-const textp = gremlin.process.TextP
-const pick = gremlin.process.pick
-const pop = gremlin.process.pop
-const order = gremlin.process.order
-const scope = gremlin.process.scope
-const t = gremlin.process.t
-=======
-Cluster cluster = Cluster.open();
-Client client = cluster.connect();
-RequestOptions options = RequestOptions.build().timeout(500).create();
-List<Result> result = client.submit("g.V().repeat(both()).times(100)", options).all().get();
->>>>>>> b8e6b282
-----
-
-The preferred method for setting a per-request timeout for scripts is demonstrated above, but those familiar with
-bytecode may try `g.with(EVALUATION_TIMEOUT, 500)` within a script. Gremlin Server will respect timeouts set this way
-in scripts as well. With scripts of course, it is possible to send multiple traversals at once in the same script.
-In such events, the timeout for the request is interpreted as a sum of all timeouts identified in the script.
-
-[source,java]
-----
-RequestOptions options = RequestOptions.build().timeout(500).create();
-List<Result> result = client.submit("g.with(EVALUATION_TIMEOUT, 500).addV().iterate();" +
-                                    "g.addV().iterate();" + 
-                                    "g.with(EVALUATION_TIMEOUT, 500).addV();", options).all().get();
-----
-
-In the above example, `RequestOptions` defines a timeout of 500 milliseconds, but the script has three traversals with
-two internal settings for the timeout using `with()`. The request timeout used by the server will therefore be 1000
-milliseconds (overriding the 500 which itself was an override for whatever configuration was on the server).
-
-==== Aliases
-
-Scripts submitted to Gremlin Server automatically have the globally configured `Graph` and `TraversalSource` instances
-made available to them.  Therefore, if Gremlin Server configures two `TraversalSource` instances called "g1" and "g2"
-a script can simply reference them directly as:
-
-[source,java]
-----
-client.submit("g1.V()")
-client.submit("g2.V()")
-----
-
-While this is an acceptable way to submit scripts, it has the downside of forcing the client to encode the server-side
-variable name directly into the script being sent.  If the server configuration ever changed such that "g1" became
-"g100", the client-side code might have to see a significant amount of change.  Decoupling the script code from the
-server configuration can be managed by the `alias` method on `Client` as follows:
-
-[source,java]
-----
-Client g1Client = client.alias("g1")
-Client g2Client = client.alias("g2")
-g1Client.submit("g.V()")
-g2Client.submit("g.V()")
-----
-
-The above code demonstrates how the `alias` method can be used such that the script need only contain a reference
-to "g" and "g1" and "g2" are automatically rebound into "g" on the server-side.
-
-[[gremlin-java-dsl]]
-=== Domain Specific Languages
-
-Creating a <<dsl,Domain Specific Language>> (DSL) in Java requires the `@GremlinDsl` Java annotation in `gremlin-core`.
-This annotation should be applied to a "DSL interface" that extends `GraphTraversal.Admin`:
-
-[source,java]
-----
-@GremlinDsl
-public interface SocialTraversalDsl<S, E> extends GraphTraversal.Admin<S, E> {
-}
-----
-
-IMPORTANT: The name of the DSL interface should be suffixed with "TraversalDSL". All characters in the interface name
-before that become the "name" of the DSL.
-
-In this interface, define the methods that the DSL will be composed of:
-
-[source,java]
-----
-@GremlinDsl
-public interface SocialTraversalDsl<S, E> extends GraphTraversal.Admin<S, E> {
-    public default GraphTraversal<S, Vertex> knows(String personName) {
-        return out("knows").hasLabel("person").has("name", personName);
-    }
-
-    public default <E2 extends Number> GraphTraversal<S, E2> youngestFriendsAge() {
-        return out("knows").hasLabel("person").values("age").min();
-    }
-
-    public default GraphTraversal<S, Long> createdAtLeast(int number) {
-        return outE("created").count().is(P.gte(number));
-    }
-}
-----
-
-IMPORTANT: Follow the TinkerPop convention of using `<S,E>` in naming generics as those conventions are taken into
-account when generating the anonymous traversal class. The processor attempts to infer the appropriate type parameters
-when generating the anonymous traversal class. If it cannot do it correctly, it is possible to avoid the inference by
-using the `GremlinDsl.AnonymousMethod` annotation on the DSL method. It allows explicit specification of the types to
-use.
-
-The `@GremlinDsl` annotation is used by the link:https://docs.oracle.com/javase/8/docs/api/index.html?javax/annotation/processing/Processor.html[Java Annotation Processor]
-to generate the boilerplate class structure required to properly use the DSL within the TinkerPop framework. These
-classes can be generated and maintained by hand, but it would be time consuming, monotonous and error-prone to do so.
-Typically, the Java compilation process is automatically configured to detect annotation processors on the classpath
-and will automatically use them when found. If that does not happen, it may be necessary to make configuration changes
-to the build to allow for the compilation process to be aware of the following `javax.annotation.processing.Processor`
-implementation:
-
-[source,java]
-----
-org.apache.tinkerpop.gremlin.process.traversal.dsl.GremlinDslProcessor
-----
-
-The annotation processor will generate several classes for the DSL:
-
-* `SocialTraversal` - A `Traversal` interface that extends the `SocialTraversalDsl` proxying methods to its underlying
-interfaces (such as `GraphTraversal`) to instead return a `SocialTraversal`
-* `DefaultSocialTraversal` - A default implementation of `SocialTraversal` (typically not used directly by the user)
-* `SocialTraversalSource` - Spawns `DefaultSocialTraversal` instances.
-* `__` - Spawns anonymous `DefaultSocialTraversal` instances.
-
-Using the DSL then just involves telling the `Graph` to use it:
-
-[source,java]
-----
-SocialTraversalSource social = traversal(SocialTraversalSource.class).withEmbedded(graph);
-social.V().has("name","marko").knows("josh");
-----
-
-The `SocialTraversalSource` can also be customized with DSL functions. As an additional step, include a class that
-extends from `GraphTraversalSource` and with a name that is suffixed with "TraversalSourceDsl". Include in this class,
-any custom methods required by the DSL:
-
-[source,java]
-----
-public class SocialTraversalSourceDsl extends GraphTraversalSource {
-
-    public SocialTraversalSourceDsl(Graph graph, TraversalStrategies traversalStrategies) {
-        super(graph, traversalStrategies);
-    }
-
-    public SocialTraversalSourceDsl(Graph graph) {
-        super(graph);
-    }
-
-    public SocialTraversalSourceDsl(RemoteConnection connection) {
-        super(connection);
-    }
-
-<<<<<<< HEAD
-==== Processing results as they are returned from the Gremlin server
-
-The Gremlin JavaScript driver maintains a WebSocket connection to the Gremlin server and receives messages according to the `batchSize` parameter on the per request settings or the `resultIterationBatchSize` value configured for the Gremlin server. When submitting scripts the default behavior is to wait for the entire result set to be returned from a query before allowing any processing on the result set.
-=======
-    public GraphTraversal<Vertex, Vertex> persons(String... names) {
-        GraphTraversalSource clone = this.clone();
-
-        // Manually add a "start" step for the traversal in this case the equivalent of V(). GraphStep is marked
-        // as a "start" step by passing "true" in the constructor.
-        clone.getBytecode().addStep(GraphTraversal.Symbols.V);
-        GraphTraversal<Vertex, Vertex> traversal = new DefaultGraphTraversal<>(clone);
-        traversal.asAdmin().addStep(new GraphStep<>(traversal.asAdmin(), Vertex.class, true));
-
-        traversal = traversal.hasLabel("person");
-        if (names.length > 0) traversal = traversal.has("name", P.within(names));
-
-        return traversal;
-    }
-}
-----
->>>>>>> b8e6b282
-
-Then, back in the `SocialTraversal` interface, update the `GremlinDsl` annotation with the `traversalSource` argument
-to point to the fully qualified class name of the `SocialTraversalSourceDsl`:
-
-[source,java]
-----
-@GremlinDsl(traversalSource = "com.company.SocialTraversalSourceDsl")
-public interface SocialTraversalDsl<S, E> extends GraphTraversal.Admin<S, E> {
-    ...
-}
-----
-
-It is then possible to use the `persons()` method to start traversals:
-
-[source,java]
-----
-SocialTraversalSource social = traversal(SocialTraversalSource.class).withEmbedded(graph);
-social.persons("marko").knows("josh");
-----
-
-NOTE: Using Maven, as shown in the `gremlin-archetype-dsl` module, makes developing DSLs with the annotation processor
-straightforward in that it sets up appropriate paths to the generated code automatically.
-
-[[gremlin-java-troubleshooting]]
-=== Troubleshooting
-
-*Max frame length of 65536 has been exceeded*
-
-This error occurs when the driver attempts to process a request/response that exceeds the configured maximum size.
-The most direct way to fix this problem is to increase the `maxContentLength` setting in the driver. Ideally, the
-`maxContentLength` set for the driver should match the setting defined on the server.
-
-*TimeoutException*
-
-A `TimeoutException` is thrown by the driver when the time limit assigned by the `maxWaitForConnection` is exceeded
-when trying to borrow a connection from the connection pool for a particular host. There are generally two scenarios
-where this occurs:
-
-1. The server has actually reached its maximum capacity or the driver has just learned that the server is unreachable.
-2. The client is throttling requests when the pool is exhausted.
-
-The latter of the two can be addressed from the driver side in the following ways:
-
-<<<<<<< HEAD
-[[gremlin-javascript-dsl]]
-=== Domain Specific Languages
-=======
-* Increase the `maxWaitForConnection` allowing the client to wait a bit longer for a connection to become available.
-* Increase the number of requests allowed per connection by increasing the `maxSimultaneousUsagePerConnection` and
-`maxInProcessPerConnection` settings.
-* Increase the number of connections available in the connection pool by increasing the `maxConnectionPoolSize`.
-
-The exception and logs (assuming they are enabled) should contain information about the state of the connection pool
-along with its connections which can help shed more light on which of these scenarios caused the problem. Some examples
-of these messages and their meaning are shown below:
->>>>>>> b8e6b282
-
-_The server is unavailable_
-
-[source,text]
-----
-Timed-out (500 MILLISECONDS) waiting for connection on Host{address=localhost/127.0.0.1:45940, hostUri=ws://localhost:45940/gremlin}. Potential Cause: Connection refused: no further information
-> ConnectionPool (Host{address=localhost/127.0.0.1:45940, hostUri=ws://localhost:45940/gremlin})- no connections in pool
-----
-
-_Client is likely issuing more requests than the pool size can handle_
-
-[source,text]
-----
-Timed-out (150 MILLISECONDS) waiting for connection on Host{address=localhost/127.0.0.1:45940, hostUri=ws://localhost:45940/gremlin}. Potential Cause: Number of active requests exceeds pool size. Consider increasing the value for maxConnectionPoolSize.
-ConnectionPool (Host{address=localhost/127.0.0.1:45940, hostUri=ws://localhost:45940/gremlin})
-Connection Pool Status (size=1 max=1 min=1 toCreate=0 bin=0)
-> Connection{channel=5a859d62 isDead=false borrowed=1 pending=1 markedReplaced=false closing=false created=2022-12-19T21:08:21.569613100Z thread=gremlin-driver-conn-scheduler-1}
--- bin --
-----
-
-_Network traffic is slow and the websocket handshake does not complete in time_
-
-[source,text]
-----
-Timed-out (250 MILLISECONDS) waiting for connection on Host{address=localhost/127.0.0.1:45940, hostUri=ws://localhost:45940/gremlin}. Potential Cause: WebSocket handshake not completed in stipulated time=[100]ms
-ConnectionPool (Host{address=localhost/127.0.0.1:45940, hostUri=ws://localhost:45940/gremlin})
-Connection Pool Status (size=1 max=5 min=1 toCreate=0 bin=0)
-> Connection{channel=205fc8d2 isDead=false borrowed=1 pending=1 markedReplaced=false closing=false created=2022-12-19T21:10:04.692921600Z thread=gremlin-driver-conn-scheduler-1}
--- bin --
-----
-
-anchor:java-application-examples[]
-anchor:gremlin-archetypes[]
-[[gremlin-java-examples]]
-=== Application Examples
-
-The available link:https://maven.apache.org/guides/introduction/introduction-to-archetypes.html[Maven archetypes] are
-as follows:
-
-* `gremlin-archetype-dsl` - An example project that demonstrates how to build Domain Specific Languages with Gremlin
-in Java.
-* `gremlin-archetype-server` - An example project that demonstrates the basic structure of a
-<<gremlin-server,Gremlin Server>> project, how to connect with the Gremlin Driver, and how to embed Gremlin Server in
-a testing framework.
-* `gremlin-archetype-tinkergraph` - A basic example of how to structure a TinkerPop project with Maven.
-
-Use Maven to generate these example projects with a command like:
-
-[source,shell]
-$ mvn archetype:generate -DarchetypeGroupId=org.apache.tinkerpop -DarchetypeArtifactId=gremlin-archetype-server \
-      -DarchetypeVersion=x.y.z -DgroupId=com.my -DartifactId=app -Dversion=0.1 -DinteractiveMode=false
-
-This command will generate a new Maven project in a directory called "app" with a `pom.xml` specifying a `groupId` of
-`com.my`. Please see the `README.asciidoc` in the root of each generated project for information on how to build and
-execute it.
-
-[[gremlin-javascript]]
-== Gremlin-JavaScript
-
-<<<<<<< HEAD
-*Steps* - <<from-step,from_()>>, <<in-step,in_()>>, <<with-step,with_()>>
-*Tokens* - `Direction.from_`
-=======
-image:gremlin-js.png[width=130,float=right] Apache TinkerPop's Gremlin-JavaScript implements Gremlin within the
-JavaScript language. It targets Node.js runtime and can be used on different operating systems on any Node.js 6 or
-above. Since the JavaScript naming conventions are very similar to that of Java, it should be very easy to switch
-between Gremlin-Java and Gremlin-JavaScript.
->>>>>>> b8e6b282
-
-[source,bash]
-npm install gremlin
-
-[[gremlin-javascript-connecting]]
-=== Connecting
-
-The pattern for connecting is described in <<connecting-gremlin,Connecting Gremlin>> and it basically distills down to
-creating a `GraphTraversalSource`. A `GraphTraversalSource` is created from the `AnonymousTraversalSource.traversal()`
-method where the "g" provided to the `DriverRemoteConnection` corresponds to the name of a `GraphTraversalSource` on
-the remote end.
-
-[source,javascript]
-----
-const g = traversal().withRemote(new DriverRemoteConnection('ws://localhost:8182/gremlin'));
-----
-
-Gremlin-JavaScript supports plain text SASL authentication, you can set it on the connection options.
-
-[source,javascript]
-----
-const authenticator = new gremlin.driver.auth.PlainTextSaslAuthenticator('myuser', 'mypassword');
-const g = traversal().withRemote(new DriverRemoteConnection('ws://localhost:8182/gremlin', { authenticator });
-----
-
-<<<<<<< HEAD
-Either of the above two options accomplishes the desired goal as both prevent `groupCount()` from having to process
-the possibility of `null`.
-[[gremlin-javascript-limitations]]
-=== Limitations
-
-* The `subgraph()`-step is not supported by any variant that is not running on the Java Virtual Machine as there is
-no `Graph` instance to deserialize a result into on the client-side. A workaround is to replace the step with
-`aggregate(local)` and then convert those results to something the client can use locally.
-
-anchor:gremlin-DotNet[]
-[[gremlin-dotnet]]
-== Gremlin.Net
-=======
-Given that I/O operations in Node.js are asynchronous by default, <<terminal-steps,Terminal Steps>> return a `Promise`:
->>>>>>> b8e6b282
-
-* `Traversal.toList()`: Returns a `Promise` with an `Array` as result value.
-* `Traversal.next()`: Returns a `Promise` with a `{ value, done }` tuple as result value, according to the
-link:https://github.com/tc39/proposal-async-iteration[async iterator proposal].
-* `Traversal.iterate()`: Returns a `Promise` without a value.
-
-For example:
-
-[source,javascript]
-----
-g.V().hasLabel('person').values('name').toList()
-  .then(names => console.log(names));
-----
-
-When using `async` functions it is possible to `await` the promises:
-
-[source,javascript]
-----
-const names = await g.V().hasLabel('person').values('name').toList();
-console.log(names);
-----
-
-Some connection options can also be set on individual requests made through the using `with()` step on the
-`TraversalSource`. For instance to set request timeout to 500 milliseconds:
-
-[source,javascript]
-----
-const vertices = await g.with_('evaluationTimeout', 500).V().out('knows').toList()
-----
-
-The following options are allowed on a per-request basis in this fashion: `batchSize`, `requestId`, `userAgent` and
-`evaluationTimeout` (formerly `scriptEvaluationTimeout` which is also supported but now deprecated).
-
-[[gremlin-javascript-imports]]
-=== Common Imports
-
-There are a number of classes, functions and tokens that are typically used with Gremlin. The following imports
-provide most of the typical functionality required to use Gremlin:
-
-[source,javascript]
-----
-const gremlin = require('gremlin');
-const traversal = gremlin.process.AnonymousTraversalSource.traversal;
-const __ = gremlin.process.statics;
-const DriverRemoteConnection = gremlin.driver.DriverRemoteConnection;
-const column = gremlin.process.column
-const direction = gremlin.process.direction
 const p = gremlin.process.P
 const textp = gremlin.process.TextP
 const pick = gremlin.process.pick
@@ -1466,15 +1392,6 @@
 instance created, it will help to fully define the closure in the lambda expression - so rather than
 `() => "it.get().value('name')"`, prefer `() => "x -> x.get().value('name')"`.
 
-<<<<<<< HEAD
-The Gremlin.Net driver uses by default GraphBinary but it is also possible to use another serialization format by passing a message serializer when creating the `GremlinClient`.
-
-GraphSON 3.0 can be configured like this:
-
-[source,csharp]
-----
-include::../../../gremlin-dotnet/test/Gremlin.Net.IntegrationTest/Docs/Reference/GremlinVariantsTests.cs[tags=serializationGraphSon3]
-=======
 WARNING: As explained throughout the documentation, when possible <<a-note-on-lambdas,avoid>> lambdas.
 
 [[gremlin-javascript-scripts]]
@@ -1483,7 +1400,6 @@
 It is possible to submit parametrized Gremlin scripts to the server as strings, using the `Client` class:
 
 [source,javascript]
->>>>>>> b8e6b282
 ----
 const gremlin = require('gremlin');
 const client = new gremlin.driver.Client('ws://localhost:8182/gremlin', { traversalSource: 'g' });
@@ -1527,14 +1443,7 @@
 with bytecode may try `g.with(EVALUATION_TIMEOUT, 500)` within a script. Scripts with multiple traversals and multiple
 timeouts will be interpreted as a sum of all timeouts identified in the script for that request.
 
-<<<<<<< HEAD
-<1> `Lambda.Groovy()` can be used to create a Groovy lambda.
-<2> `Lambda.Python()` can be used to create a Python lambda.
-=======
->>>>>>> b8e6b282
-
 ==== Processing results as they are returned from the Gremlin server
-
 
 The Gremlin JavaScript driver maintains a WebSocket connection to the Gremlin server and receives messages according to the `batchSize` parameter on the per request settings or the `resultIterationBatchSize` value configured for the Gremlin server. When submitting scripts the default behavior is to wait for the entire result set to be returned from a query before allowing any processing on the result set.
 
@@ -1584,7 +1493,6 @@
 
 ----
 
-
 [[gremlin-javascript-dsl]]
 === Domain Specific Languages
 
@@ -1653,6 +1561,7 @@
 bits of conflicting Gremlin get an underscore appended as a suffix:
 
 *Steps* - <<from-step,from_()>>, <<in-step,in_()>>, <<with-step,with_()>>
+*Tokens* - `Direction.from_`
 
 Gremlin allows for `Map` instances to include `null` keys, but `null` keys in Javascript have some interesting behavior
 as in:
@@ -1689,7 +1598,6 @@
 
 Either of the above two options accomplishes the desired goal as both prevent `groupCount()` from having to process
 the possibility of `null`.
-
 [[gremlin-javascript-limitations]]
 === Limitations
 
@@ -1811,13 +1719,13 @@
 [[gremlin-dotnet-serialization]]
 === Serialization
 
-The Gremlin.Net driver uses by default GraphSON 3.0 but it is also possible to use another serialization format by passing a message serializer when creating the `GremlinClient`.
-
-GraphBinary can be configured like this:
+The Gremlin.Net driver uses by default GraphBinary but it is also possible to use another serialization format by passing a message serializer when creating the `GremlinClient`.
+
+GraphSON 3.0 can be configured like this:
 
 [source,csharp]
 ----
-include::../../../gremlin-dotnet/test/Gremlin.Net.IntegrationTest/Docs/Reference/GremlinVariantsTests.cs[tags=serializationBinary]
+include::../../../gremlin-dotnet/test/Gremlin.Net.IntegrationTest/Docs/Reference/GremlinVariantsTests.cs[tags=serializationGraphSon3]
 ----
 
 and GraphSON 2.0 like this:
@@ -1868,7 +1776,7 @@
 g.V().Out().Map<int>(Lambda.Python("lambda x: len(x.get().value('name'))")).Sum<int>().ToList(); <2>
 ----
 
-<1> `Lambda.Groovy()` can be used to create a Groovy lambda. 
+<1> `Lambda.Groovy()` can be used to create a Groovy lambda.
 <2> `Lambda.Python()` can be used to create a Python lambda.
 
 The `ILambda` interface returned by these two methods inherits interfaces like `IFunction` and `IPredicate` that mirror
