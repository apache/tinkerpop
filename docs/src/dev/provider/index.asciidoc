--- conflicted
+++ resolved
@@ -650,6 +650,9 @@
 
 ==== JVM Test Suite
 
+IMPORTANT: 4.0.0-beta.1 Release - The final form of the TinkerPop test suite for 4.0 is not wholly settled, but going
+forward providers should focus on implementing the <<gherkin-tests-suite>> as opposed to the JVM suite.
+
 The JVM test suite is useful to graph system implementers who want to validate that their `Graph` implementation is
 working properly and that Gremlin features specific to embedded use cases are behaving as expected. These tests do not
 validate that all the semantics of the Gremlin query language are properly operating. Providers should implement the
@@ -660,19 +663,8 @@
 hand, if you do implement the `Graph` API or `GraphComputer` API, it likely makes sense to implement both these tests
 and the Gherkin suite.
 
-<<<<<<< HEAD
-==== JVM Test Suite
-
-IMPORTANT: 4.0.0-beta.1 Release - The final form of the TinkerPop test suite for 4.0 is not wholly settled, but going
-forward providers should focus on implementing the <<gherkin-tests-suite>> as opposed to the JVM suite.
-
-The operational semantics of any OLTP or OLAP implementation are validated by `gremlin-test`. To implement these tests,
-provide test case implementations as shown below, where `XXX` below denotes the name of the graph implementation (e.g.
-TinkerGraph, Neo4jGraph, HadoopGraph, etc.).
-=======
 To implement the JVM tests, provide test case implementations as shown below, where `XXX` below denotes the name of the
 graph implementation (e.g. TinkerGraph, Neo4jGraph, HadoopGraph, etc.).
->>>>>>> 45bf1ba3
 
 [source,java]
 ----
@@ -991,7 +983,7 @@
 Gremlin Server accepts requests containing a Gremlin script, evaluates that script and then streams back the results in
 HTTP chunks.
 
-Let's use the incoming request to process the Gremlin script of `g.V()` as an example.  Gremlin Server evaluates that 
+Let's use the incoming request to process the Gremlin script of `g.V()` as an example.  Gremlin Server evaluates that
 script, getting an `Iterator` of vertices as a result, and steps through each `Vertex` within it.  The vertices are
 batched together into an HTTP chunk.  Each response is serialized given the requested serializer type (GraphBinary is
 recommended) and written back to the requesting client immediately.  Gremlin Server does not wait for the entire result
@@ -1221,12 +1213,12 @@
 
 By default, Gremlin Server only supports
 link:https://en.wikipedia.org/wiki/Basic_access_authentication[basic HTTP authentication].  This is handled by the
-`HttpBasicAuthenticationHandler` which is the only `AbstractAuthenticationHandler` provided with the Gremlin Server. 
+`HttpBasicAuthenticationHandler` which is the only `AbstractAuthenticationHandler` provided with the Gremlin Server.
 Other common HTTP authentication schemes that are sent via an HTTP header can be supported by implementing a custom
 `AbstractAuthenticationHandler`.  Because the communication protocol is HTTP/1.1, authentication should be header-based
 and should not include negotiation.
 
-When basic authentication is enabled, an incoming request is intercepted before it is evaluated by the `ScriptEngine`. 
+When basic authentication is enabled, an incoming request is intercepted before it is evaluated by the `ScriptEngine`.
 The request is examined for an `Authorization` header. If one doesn't exist then "401 Unauthorized" error response is
 returned.
 
