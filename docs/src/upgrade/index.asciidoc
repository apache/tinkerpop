--- conflicted
+++ resolved
@@ -28,11 +28,9 @@
 equally useful to TinkerPop providers, who build libraries and other systems on the core APIs and protocols that
 TinkerPop exposes.
 
-<<<<<<< HEAD
 include::release-4.x.x.asciidoc[]
-=======
+
 include::release-3.8.x.asciidoc[]
->>>>>>> 2bfd1d7c
 
 include::release-3.7.x.asciidoc[]
 
