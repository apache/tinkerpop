////
Licensed to the Apache Software Foundation (ASF) under one or more
contributor license agreements.  See the NOTICE file distributed with
this work for additional information regarding copyright ownership.
The ASF licenses this file to You under the Apache License, Version 2.0
(the "License"); you may not use this file except in compliance with
the License.  You may obtain a copy of the License at

  http://www.apache.org/licenses/LICENSE-2.0

Unless required by applicable law or agreed to in writing, software
distributed under the License is distributed on an "AS IS" BASIS,
WITHOUT WARRANTIES OR CONDITIONS OF ANY KIND, either express or implied.
See the License for the specific language governing permissions and
limitations under the License.
////

:docinfo: shared
:docinfodir: ../
:toc-position: left

image::apache-tinkerpop-logo.png[width=500,link="https://tinkerpop.apache.org"]

= TinkerPop Upgrade Information

This document helps users of Apache TinkerPop™ to understand the changes that come with each software release.  It
outlines new features, how to resolve breaking changes and other information specific to a release.  This document is
equally useful to TinkerPop providers, who build libraries and other systems on the core APIs and protocols that
TinkerPop exposes.

<<<<<<< HEAD
include::release-4.x.x.asciidoc[]

include::release-3.8.x.asciidoc[]
=======
= TinkerPop 3.8.0

image::gremlin-67.png[width=185]

*Grix Greven*

include::release-3.8.0.asciidoc[]
>>>>>>> 5f696a46

include::release-3.7.x.asciidoc[]

include::release-3.6.x.asciidoc[]

include::release-3.5.x.asciidoc[]

include::release-3.4.x.asciidoc[]

include::release-3.3.x.asciidoc[]

include::release-3.2.x-incubating.asciidoc[]

include::release-3.1.x-incubating.asciidoc[]

include::release-3.0.x-incubating.asciidoc[]

include::appendix.asciidoc[]<|MERGE_RESOLUTION|>--- conflicted
+++ resolved
@@ -28,11 +28,8 @@
 equally useful to TinkerPop providers, who build libraries and other systems on the core APIs and protocols that
 TinkerPop exposes.
 
-<<<<<<< HEAD
 include::release-4.x.x.asciidoc[]
 
-include::release-3.8.x.asciidoc[]
-=======
 = TinkerPop 3.8.0
 
 image::gremlin-67.png[width=185]
@@ -40,7 +37,6 @@
 *Grix Greven*
 
 include::release-3.8.0.asciidoc[]
->>>>>>> 5f696a46
 
 include::release-3.7.x.asciidoc[]
 
