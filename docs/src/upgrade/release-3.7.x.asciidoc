--- conflicted
+++ resolved
@@ -23,27 +23,19 @@
 
 == TinkerPop 3.7.2
 
-<<<<<<< HEAD
-Please see the link:https://github.com/apache/tinkerpop/blob/3.7.1/CHANGELOG.asciidoc#release-3-7-1[changelog] for a
+*Release Date: NOT OFFICIALLY RELEASED YET*
+
+Please see the link:https://github.com/apache/tinkerpop/blob/3.7.2/CHANGELOG.asciidoc#release-3-7-2[changelog] for a
 complete list of all the modifications that are part of this release.
+
+=== Upgrading for Users
+
 
 === Upgrading for Providers
 
 ==== Renaming None Step to Discard
 `none()`, which is primarily used by `iterate()` to discard traversal results in remote contexts, has been deprecated
 in favor of `discard()` and will be removed in the next major release to make room for a list filtering step `none()`.
-=======
-*Release Date: NOT OFFICIALLY RELEASED YET*
-
-Please see the link:https://github.com/apache/tinkerpop/blob/3.7.2/CHANGELOG.asciidoc#release-3-7-2[changelog] for a
-complete list of all the modifications that are part of this release.
-
-=== Upgrading for Users
-
-
-=== Upgrading for Providers
-
->>>>>>> d075af84
 
 == TinkerPop 3.7.1
 *Release Date: November 20, 2023*
