--- conflicted
+++ resolved
@@ -23,18 +23,13 @@
 
 == TinkerPop 3.7.2
 
-<<<<<<< HEAD
-Please see the link:https://github.com/apache/tinkerpop/blob/3.7.1/CHANGELOG.asciidoc#release-3-7-1[changelog] for a
-=======
 *Release Date: NOT OFFICIALLY RELEASED YET*
 
 Please see the link:https://github.com/apache/tinkerpop/blob/3.7.2/CHANGELOG.asciidoc#release-3-7-2[changelog] for a
->>>>>>> 95787a2c
 complete list of all the modifications that are part of this release.
 
 === Upgrading for Users
 
-<<<<<<< HEAD
 ==== Deprecated `none()` Step
 `none()`, which is primarily used by `iterate()` to discard traversal results in remote contexts, has been deprecated
 in favor of `discard()`.  Going forward, users should instead use `discard()` as `none()` will be removed in future versions.
@@ -44,11 +39,6 @@
 ==== Renaming None Step to Discard
 NoneStep, which is primarily used by `iterate()` to discard traversal results in remote contexts, has been deprecated
 in favor of DiscardStep and will be removed in the next major release to make room for a list filtering step NoneStep.
-=======
-
-=== Upgrading for Providers
-
->>>>>>> 95787a2c
 
 == TinkerPop 3.7.1
 *Release Date: November 20, 2023*
