////
Licensed to the Apache Software Foundation (ASF) under one or more
contributor license agreements.  See the NOTICE file distributed with
this work for additional information regarding copyright ownership.
The ASF licenses this file to You under the Apache License, Version 2.0
(the "License"); you may not use this file except in compliance with
the License.  You may obtain a copy of the License at

  http://www.apache.org/licenses/LICENSE-2.0

Unless required by applicable law or agreed to in writing, software
distributed under the License is distributed on an "AS IS" BASIS,
WITHOUT WARRANTIES OR CONDITIONS OF ANY KIND, either express or implied.
See the License for the specific language governing permissions and
limitations under the License.
////

= TinkerPop 3.8.0

image::https://raw.githubusercontent.com/apache/tinkerpop/master/docs/static/images/gremlin-running.png[width=185]

*NOT OFFICIALLY NAMED YET*

== TinkerPop 3.8.0

*Release Date: NOT OFFICIALLY RELEASED YET*

Please see the link:https://github.com/apache/tinkerpop/blob/3.8.0/CHANGELOG.asciidoc#release-3-8-0[changelog] for a
complete list of all the modifications that are part of this release.

=== Upgrading for Users

<<<<<<< HEAD
==== Removal of Vertex/ReferenceVertex from grammar

`StructureVertex`, previously used to construct new vertices in the grammar, now been removed. The `V()` step, as well
as the `from()` and `to()` modulators used with `addE()`, previously accepted `StructureVertex` as arguments in the
grammar. In its place, the `from()` and `to()` modulators can now directly accept a vertex id in place of a `Vertex`
when used with `addE()` (`V()` has always accepted ids in addition to vertices). When using these steps in `gremlin-lang`
scripts, the vertex id must be used directly. This change has no effect on the `GraphTraversal` API, nor on
`gremlin-groovy` scripts. Vertices can continue to be used directly such places.

[source,groovy]
----
// 3.7.3
gremlin> v1 = g.V(1).next()
==>v[1]
gremlin> v2 = g.V(2).next()
==>v[2]
gremlin> script = String.format("g.V(new Vertex(%s)).outE().where(inV().is(new Vertex(%s)))", v1.id(), v2.id())
==>g.V(new Vertex(1)).outE().where(inV().is(new Vertex(2)))
gremlin> client.submit(script).all().get().get(0).getEdge()
==>e[7][1-knows->2]

// 3.8.0
gremlin> v1 = g.V(1).next()
==>v[1]
gremlin> v2 = g.V(2).next()
==>v[2]
gremlin> script = String.format("g.V(%s).outE().where(inV().id().is(%s))", v1.id(), v2.id())
==>g.V(1).outE().where(inV().id().is(2))
gremlin> client.submit(script).all().get().get(0).getEdge()
==>e[7][1-knows->2]
----

==== Auto promotion of number types
=======
==== Set minimum Java version to 11
>>>>>>> 5d38595e

TinkerPop 3.8 requires a minimum of Java 11 for building and running. Support for Java 1.8 has been dropped.

==== Auto-promotion of Numbers

Previously, operations like `sum` or `sack` that involved mathematical calculations did not automatically promote the
result to a larger numeric type (e.g., from int to long) when needed. As a result, values could wrap around within their
current type leading to unexpected behavior. This issue has now been resolved by enabling automatic type promotion for
results.

Now, any mathematical operations such as `Add`, `Sub`, `Mul`, and `Div` will now automatically promote to the next
numeric type if an overflow is detected. For integers, the promotion sequence is: byte → short → int → long → overflow
exception. For floating-point numbers, the sequence is: float → double → infinity.

The following example showcases the change in overflow behavior between 3.7.3 and 3.8.0

[source,text]
----
// 3.7.3
gremlin> g.inject([Byte.MAX_VALUE, (byte) 1], [Short.MAX_VALUE, (short) 1], [Integer.MAX_VALUE,1], [Long.MAX_VALUE, 1l]).sum(local)
==>-128 // byte
==>-32768 // short
==>-2147483648 // int
==>-9223372036854775808 // long

gremlin> g.inject([Float.MAX_VALUE, Float.MAX_VALUE], [Double.MAX_VALUE, Double.MAX_VALUE]).sum(local)
==>Infinity // float
==>Infinity // double

// 3.8.0
gremlin> g.inject([Byte.MAX_VALUE, (byte) 1], [Short.MAX_VALUE, (short) 1], [Integer.MAX_VALUE,1]).sum(local)
==>128 // short
==>32768 // int
==>2147483648 // long

gremlin> g.inject([Long.MAX_VALUE, 1l]).sum(local)
// throws java.lang.ArithmeticException: long overflow

gremlin> g.inject([Float.MAX_VALUE, Float.MAX_VALUE], [Double.MAX_VALUE, Double.MAX_VALUE]).sum(local)
==>6.805646932770577E38 // double
==>Infinity // double
----

See link:https://issues.apache.org/jira/browse/TINKERPOP-3115[TINKERPOP-3115]

==== Prefer OffsetDateTime

The default implementation for date type in Gremlin is now changed from the `java.util.Date` to the more encompassing
`java.time.OffsetDateTime`. This means the reference implementation for all date manipulation steps, `asDate()`,
`dateAdd()`, and `dateDiff()`, as well as helper methods `datetime()`, will return `OffsetDateTime`, whose string
representation will be in ISO 8601 format.

`Date` is still supported as incoming traverser results for these steps, as well as input into `dateDiff()` for
compatibility purposes. All dates are assumed to be in `UTC` (given epoch time).

If one is using a persisted TinkerGraph that stored `Date` objects inside properties, one may notice `OffsetDateTime`
being returned after traversal manipulation. The recommended solution is to update all existing `Date` objects into
`OffsetDateTime`. This can be done by querying for the properties and transforming them using `asDate()`. Note that all
dates are assumed to be in `UTC` (given epoch time).

For Python, Go, JavaScript, and .NET GLVs, the existing date types are retained. The change is at the serialization
level, where the exiting date type will be serialized as `OffsetDateTime` to the server, and both `Date` and
`OffsetDateTime` from the server will be deserialized into the existing date types in the host language. As such, users
of these GLVs should not notice impact to the application code. The caution remains in cases when client is accessing a
database with `Date` object stored, the `Date` to `OffsetDateTime` transformations on the server assumes `UTC` timezone.

For Java GLV, this change would impact users who are expecting the old `Date` object from a traversal in their
application, in this case the recommendation is to update code to expect `OffsetDateTime` as part of the version
upgrade.

==== Simplify g Construction

The creation of "g" is the start point to writing Gremlin. There are a number of ways to create it, but TinkerPop has
long recommended the use of the anonymous `traversal()` function for this creation.

[source,groovy]
----
// for embedded cases
graph = TinkerGraph.open()
g = traversal().withEmbedded(graph)
// for remote cases
g = traversal().withRemote(DriverRemoteConnection.using(...)))
----

As of this release, those two methods have been deprecated in favor of just `with()` which means you could simply write:

[source,groovy]
----
// for embedded cases
graph = TinkerGraph.open()
g = traversal().with(graph)
// for remote cases
g = traversal().with(DriverRemoteConnection.using(...)))
----

That's a bit less to type, but also removes the need to programmatically decide which function to call, which hopefully
strengthens the abstraction further. To demonstrate this further, consider this next example:

[source,groovy]
----
g = traversal().with("config.properties")
----

The properties file in the above example can either point to a remote configuration or a embedded configuration allowing
"g" to be switched as needed without code changes.

See: link:https://issues.apache.org/jira/browse/TINKERPOP-3017[TINKERPOP-3017]

==== split() on Empty String

The `split()` step will now split a string into a list of its characters if the given separator is an empty string.

[source,text]
----
// 3.7.3
g.inject("Hello").split("")
==>[Hello]

// 3.8.0
g.inject("Hello").split("")
==>[H,e,l,l,o]
----

See: link:https://issues.apache.org/jira/browse/TINKERPOP-3083[TINKERPOP-3083]

==== Javascript Set Deserialization

Starting from this version, `gremlin-javascript` will deserialize `Set` data into a ECMAScript 2015 Set. Previously,
these were deserialized into arrays.

==== Gremlin Grammar Changes

A number of changes have been introduced to the Gremlin grammar to help make it be more consistent and easier to use.

*Removed Vertex References for Grammar*

The grammar allowed the construction of a `Vertex` by way of syntax like `new Vertex(1,'person')` (or with similar
arguments to `ReferenceVertex`). This syntax has been removed as it served little purpose within the grammar as it
merely adds more characters to wrap around the identifier, which could simply be used by itself.

The `V()` step, as well as the `from()` and `to()` modulators used with `addE()`, previously accepted `Vertex` as
arguments in the grammar. In its place, the `from()` and `to()` modulators can now directly accept a vertex id in place
of a `Vertex` when used with `addE()` (`V()` has always accepted ids in addition to vertices). When using these steps in
`gremlin-lang` scripts, the vertex id must be used directly.

This change has no effect on the `GraphTraversal` API, nor on `gremlin-groovy` scripts. Vertices can continue to be used
directly in those contexts.

[source,text]
----
// 3.7.3
gremlin> v1 = g.V(1).next()
==>v[1]
gremlin> v2 = g.V(2).next()
==>v[2]
gremlin> script = String.format("g.V(new Vertex(%s)).outE().where(inV().is(new Vertex(%s)))", v1.id(), v2.id())
==>g.V(new Vertex(1)).outE().where(inV().is(new Vertex(2)))
gremlin> client.submit(script).all().get().get(0).getEdge()
==>e[7][1-knows->2]

// 3.8.0
gremlin> v1 = g.V(1).next()
==>v[1]
gremlin> v2 = g.V(2).next()
==>v[2]
gremlin> script = String.format("g.V(%s).outE().where(inV().id().is(%s))", v1.id(), v2.id())
==>g.V(1).outE().where(inV().id().is(2))
gremlin> client.submit(script).all().get().get(0).getEdge()
==>e[7][1-knows->2]
----

*`new` keyword is now optional*

The `new` keyword is now optional in all cases where it was previously used. Both of the following examples are now
valid syntax with the second being the preferred form going forward:

[source,groovy]
----
g.V().withStrategies(new SubgraphStrategy(vertices: __.hasLabel('person')))

g.V().withStrategies(SubgraphStrategy(vertices: __.hasLabel('person')))
----

In a future version, it is likely that the `new` keyword will be removed entirely from the grammar.

*Supports withoutStrategies()*

The `withoutStrategies()` configuration step is now supported syntax for the grammar. While this option is not commonly
used it is still a part of the Gremlin language and there are times when it is helpful to have this fine-grained
control over how a traversal works.

[source,groovy]
----
g.V().withoutStrategies(CountStrategy)
----

*`Map` keys restrictions*

Earlier versions of the grammar allowed a wide range of values for the keys. In many cases, these didn't really make
sense for Gremlin and were just inherited from the Groovy language since Gremlin tends to follow that language in many
ways. That said, Gremlin did take some liberties with that syntax and introduced its own shorthand for some cases. Those
shorthands created unfortunate situations where certain words were being prevented as being able to be used as keys
which could lead to confusion.

A `Map` is still defined in the same way it always has been, where the following two lines produce an equivalent `Map`:

[source,groovy]
----
[label: 100]
["label": 100]
----

Note that when quotes are not used to denote a string, Gremlin will assume that the intention is to shorthand a string
key and not reference a Gremlin keyword. To reference an allowable keyword as the key, either wrap it with parenthesis
or use its longhand form as shown in the following examples which all produce the same `Map`:

[source,groovy]
----
[T.id: 100]
[(T.id): 100]
[(id): 100]
----

Note that the first example is a Gremlin convenience that is not compatible in Groovy. This does produce a syntax error
in Groovy's case. When upgrading to 3.8.0, it will be important to evaluate any code using scripts with `Map` keys that
match keywords that are not wrapped in parentheses. On upgrade they will begin to be treated as `String` keys rather
than their `Enum` value. This is particularly relevant for `property(Map)`, `mergeV` and `mergeE` which use a 'Map`
for their arguments and commonly require that `T` and `Direction` be used as keys.

The following examples show some `Map` usage from older versions that will work without a need for changes in 3.8.0:

[source,groovy]
----
// the long forms are used and each are wrapped in parenthesis
g.mergeE([(T.label):'Sibling',created:'2022-02-07',(Direction.from):1,(Direction.to):2])

// the short forms are used and each are wrapped in parenthesis
g.mergeE([(label):'Sibling',created:'2022-02-07',(Direction.from):1,(Direction.to):2])

// the long forms are used and for Gremlin this is a syntax convenience to spare typing
// the parenthesis
g.mergeE([T.label:'Sibling',created:'2022-02-07',Direction.from:1,Direction.to:2])

// while the following line mixes qualified enums with T and uses shorthand for Direction
// with from and to all of the enums are wrapped in parenthesis
g.mergeE([(T.label):'Sibling',created:'2022-02-07',(from):1,(to):2])
----

In this next example, the `Map` keys are defined in a way that changes will be necessary in 3.8.0:

[source,groovy]
----
// none of the keys below are qualified with their enum long form nor are they wrapped in
// parenthesis and as a result will be treated as String key values in 3.8.0 unless a
// change is made
g.mergeE([label:'Sibling',created:'2022-02-07',from:1,to:2])
----

See: link:https://issues.apache.org/jira/browse/TINKERPOP-2862[TINKERPOP-2862],
link:https://issues.apache.org/jira/browse/TINKERPOP-3046[TINKERPOP-3046],
link:https://issues.apache.org/jira/browse/TINKERPOP-3047[TINKERPOP-3047],
link:https://issues.apache.org/jira/browse/TINKERPOP-3023[TINKERPOP-3023]

==== SeedStrategy Construction

The `SeedStrategy` public constructor has been removed for Java and has been replaced by the builder pattern common
to all strategies. This change was made to ensure that the `SeedStrategy` could be constructed consistently.

==== Improved Translators

The various Java `Translator` implementations allowing conversion of Gremlin traversals to string forms in various
languages have been modified considerably. First, they have been moved from to the
`org.apache.tinkerpop.gremlin.language.translator` package, because they now depend on the ANTLR grammar in
`gremlin-language` to handled the translation process. Making this change allowed for a more accurate translation of
Gremlin that doesn't need to rely on reflection and positional arguments to determine which step was intended for use.

Another important change was the introduction of specific translators for Groovy and Java. While Groovy translation
tends to work for most Java cases, there is syntax specific to Groovy where it does not. With a specific Java
translator, the translation process can be more accurate and less error-prone.

The syntax for the translators has simplified as well. The translator function now takes a Gremlin string and a target
language to translate to. Consider the following example:

[source,text]
----
gremlin> GremlinTranslator.translate("g.V().out('knows')", Translator.GO)
==>g.V().Out("knows")
----

See: link:https://issues.apache.org/jira/browse/TINKERPOP-3028[TINKERPOP-3028]

==== OptionsStrategy in Python

The `\\__init__()` syntax has been updated to be both more Pythonic and more aligned to the `gremlin-lang` syntax.
Previously, `OptionsStrategy()` took a single argument `options` which was a `dict` of all options to be set.
Now, all options should be set directly as keyword arguments.

For example:

[source,python]
----
# 3.7 and before:
g.with_strategies(OptionsStrategy(options={'key1': 'value1', 'key2': True}))
# 4.x and newer:
g.with_strategies(OptionsStrategy(key1='value1', key2=True))

myOptions = {'key1': 'value1', 'key2': True}
# 3.7 and before:
g.with_strategies(OptionsStrategy(options=myOptions))
# 4.x and newer:
g.with_strategies(OptionsStrategy(**myOptions))
----

==== Float Defaults to Double

The `GremlinLangScriptEngine` has been modified to treat float literals without explicit type suffixes (like 'm', 'f',
or 'd') as Double by default. Users who need `BigDecimal` precision can still use the 'm' suffix (e.g., 1.0m).
`GremlinGroovyScriptEngine` will still default to `BigDecimal` for `float` literals.

==== group() Value Traversal Semantics

The `group()` step takes two `by()` modulators. The first defines the key for the grouping, and the second acts upon the
values grouped to each key. The latter is referred to as the "value traversal". In earlier versions of TinkerPop,
using `order()` in the value traversal could produce an unexpected result if combined with a step like `fold()`.

[source,text]
----
gremlin> g.V().has("person","name",P.within("vadas","peter")).group().by().by(__.out().fold())
==>[v[2]:[],v[6]:[v[3]]]
gremlin> g.V().has("person","name",P.within("vadas","peter")).group().by().by(__.out().order().fold())
==>[v[6]:[v[3]]]
----

The example above shows that `v[2]` gets filtered away when `order()` is included. This was not expected behavior. The
problem can be more generally explained as an issue where a `Barrier` like `order()` can return an empty result. If this
step is followed by another `Barrier` that always produces an output like `sum()`, `count()` or `fold()` then the empty
result would not feed through to that following step. This issue has now been fixed and the two traversals from the
previous example now return the same results.

[source,text]
----
gremlin> g.V().has("person","name",P.within("vadas","peter")).group().by().by(__.out().fold())
==>[v[2]:[],v[6]:[v[3]]]
gremlin> g.V().has("person","name",P.within("vadas","peter")).group().by().by(__.out().order().fold())
==>[v[2]:[],v[6]:[v[3]]]
----

See: link:https://issues.apache.org/jira/browse/TINKERPOP-2971[TINKERPOP-2971]

==== By Modulation Semantics

*valueMap() and propertyMap() Semantics*

The `valueMap()` and `propertyMap()` steps have been changed to throw an error if multiple `by()` modulators are applied.
The previous behavior attempted to round-robin the `by()` but this wasn't possible for all providers.

**groupCount(), dedup(), sack(), sample(), aggregate() By Modulation Semantics**

The `groupCount()`, `dedup()`, `sack()`, `sample()`, and `aggregate()` steps has been changed to throw an error if
multiple `by()` modulators are applied. The previous behavior would ignore previous `by()` modulators and apply the
last one, which was not intuitive.

See: link:https://issues.apache.org/jira/browse/TINKERPOP-3121[TINKERPOP-3121],
link:https://issues.apache.org/jira/browse/TINKERPOP-2974[TINKERPOP-2974]

=== Upgrading for Providers

==== Graph System Providers

==== Set minimum Java version to 11

TinkerPop 3.8 requires a minimum of Java 11 for building and running. Support for Java 1.8 has been dropped.

===== Test Suite Changes

In 3.6.0, providers were encouraged to begin using the Gherkin test suite for testing Gremlin rather than the original
Java-based testing found in the `ProcessStandardSuite` and/or the `ProcessComputerSuite`. At that stage, the Gherkin
suite was still being developed to match the features of the earlier framework. As of 3.8.0, the Gherkin-based tests now
represent the primary way that Gremlin tests are developed, and the old system has fallen behind. The old suites have
been deprecated in favor of the Gherkin test suite, and providers should upgrade their implementations accordingly.
Going forward, the expectation is that the old Java-based suite will continue to exist, but will be focused on covering
test scenarios that cover either Java-specific syntax, lambdas, or other cases that only fall into Gremlin embedded use
cases. Graphs that need to support those cases would implement the `ProcessEmbeddedStandardSuite` and/or
`ProcessEmbeddedComputerSuite`.

Details on implementing the Gherkin tests can be found in the
link:https://tinkerpop.apache.org/docs/3.8.0/dev/provider/#gherkin-tests-suite[Provider Documentation].

See: link:https://issues.apache.org/jira/browse/TINKERPOP-3136[TINKERPOP-3136]

===== Auto-promotion of Numbers

Previously, operations like `sum` or `sack` that involved mathematical calculations did not automatically promote the
result to a larger numeric type (e.g., from `int` to `long`) when needed. As a result, values could wrap around within
their current type, leading to unexpected behavior. This issue has now been resolved by enabling automatic type
promotion for results.

Now, any mathematical operations such as `Add`, `Sub`, `Mul`, and Div will now automatically promote to the next numeric type
if an overflow is detected. For integers, the promotion sequence is: byte → short → int → long → overflow exception. For
floating-point numbers, the sequence is: float → double → infinity.

As a example, in earlier versions, the following query:

[source,groovy]
----
g.withSack(32767s).inject(1s).sack(sum).sack()
----

would return a `short` overflow exception or wrap to `-1` depending on language, but now returns `32769i`.

See link:https://issues.apache.org/jira/browse/TINKERPOP-3115[TINKERPOP-3115]

===== Prefer OffsetDateTime

The default implementation for date type in Gremlin is now changed from the deprecated `java.util.Date` to the more
encompassing `java.time.OffsetDateTime`. This means the reference implementation for all date manipulation steps,
`asDate()`, `dateAdd()`, and `dateDiff()`, as well as helper methods `datetime()`, will return `OffsetDateTime`, whose
string representation will be in ISO 8601 format.

`Date` is still supported as incoming traverser results for these steps, as well as input into `dateDiff()` for
compatibility purposes. All dates are assumed to be in `UTC` (given epoch time).

This may impact providers who use TinkerGraph or whose implementation store dates as `java.util.Date`. While steps will
support `Date`, all date manipulations will output `OffsetDateTime`. If a user had persisted `Date` objects in the
database, upgrading to 3.8 may lead to the database having both types stored. It is recommended for users to perform
transformation of `Date` to `OffsetDateTime` to retain consistency.

===== PropertyMapStep Semantics

The semantics have changed for the handling of by modulators to the `valueMap` and `propertyMap` steps. Only one by
modulator is required to be accepted and an exception should be thrown when there are more than one `by()` modulators.
The exception thrown should contain the following: `valueMap()` and `propertyMap()` step can only have one by modulator".

See: link:https://issues.apache.org/jira/browse/TINKERPOP-2974[TINKERPOP-2974]

===== Grammar Type Renaming

All the following types in the grammar have been renamed to follow consistent rules:

`genericLiteralArgument` -> `genericArgument`
`stringLiteralVarargsArgument` -> `stringNullableArgumentVarargs`
`genericLiteralMapArgument` -> `genericMapArgument`
`genericLiteralMapNullable` -> `genericMapNullableLiteral`
`genericLiteralMapNullableArgument` -> `genericMapNullableArgument`
`traversalStrategyList` -> `traversalStrategyVarargs`
`genericLiteralVarargs` -> `genericArgumentVarags`
`genericLiteralCollection` -> `genericCollectionLiteral`
`genericLiteralList` -> `genericLiteralVarargs`
`genericLiteralRange` -> `genericRangeLiteral`
`stringLiteralVarargs` -> `stringNullableLiteralVarargs`
`genericLiteralMap` -> `genericMapLiteral`

Additionally, `genericLiteralListArgument` and `stringLiteralList` have been removed in favor of `genericArgumentVarags`
and `stringNullableLiteralVarargs` respectively.

==== Graph Driver Providers

===== Prefer OffsetDateTime

The default implementation for date type in Gremlin is now changed from the deprecated `java.util.Date` to the more
encompassing `java.time.OffsetDateTime`. This means the reference implementation for all date manipulation steps,
`asDate()`, `dateAdd()`, and `dateDiff()`, as well as helper methods `datetime()`, will return `OffsetDateTime`, whose
string representation will be in ISO 8601 format.

This means that drivers should use the extended `OffsetDateTime` type in the IO specs to serialize and deserialize
native date objects.<|MERGE_RESOLUTION|>--- conflicted
+++ resolved
@@ -30,43 +30,7 @@
 
 === Upgrading for Users
 
-<<<<<<< HEAD
-==== Removal of Vertex/ReferenceVertex from grammar
-
-`StructureVertex`, previously used to construct new vertices in the grammar, now been removed. The `V()` step, as well
-as the `from()` and `to()` modulators used with `addE()`, previously accepted `StructureVertex` as arguments in the
-grammar. In its place, the `from()` and `to()` modulators can now directly accept a vertex id in place of a `Vertex`
-when used with `addE()` (`V()` has always accepted ids in addition to vertices). When using these steps in `gremlin-lang`
-scripts, the vertex id must be used directly. This change has no effect on the `GraphTraversal` API, nor on
-`gremlin-groovy` scripts. Vertices can continue to be used directly such places.
-
-[source,groovy]
-----
-// 3.7.3
-gremlin> v1 = g.V(1).next()
-==>v[1]
-gremlin> v2 = g.V(2).next()
-==>v[2]
-gremlin> script = String.format("g.V(new Vertex(%s)).outE().where(inV().is(new Vertex(%s)))", v1.id(), v2.id())
-==>g.V(new Vertex(1)).outE().where(inV().is(new Vertex(2)))
-gremlin> client.submit(script).all().get().get(0).getEdge()
-==>e[7][1-knows->2]
-
-// 3.8.0
-gremlin> v1 = g.V(1).next()
-==>v[1]
-gremlin> v2 = g.V(2).next()
-==>v[2]
-gremlin> script = String.format("g.V(%s).outE().where(inV().id().is(%s))", v1.id(), v2.id())
-==>g.V(1).outE().where(inV().id().is(2))
-gremlin> client.submit(script).all().get().get(0).getEdge()
-==>e[7][1-knows->2]
-----
-
-==== Auto promotion of number types
-=======
 ==== Set minimum Java version to 11
->>>>>>> 5d38595e
 
 TinkerPop 3.8 requires a minimum of Java 11 for building and running. Support for Java 1.8 has been dropped.
 
