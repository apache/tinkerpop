--- conflicted
+++ resolved
@@ -30,7 +30,6 @@
 
 === Upgrading for Users
 
-<<<<<<< HEAD
 ==== Simplification to g creation
 The creation of "g" is the start point to writing Gremlin. There are a number of ways to create it, but TinkerPop has
 long recommended the use of the anonymous `traversal()` function for this creation.
@@ -60,7 +59,7 @@
 The properties file in the above example can either point to a remote configuration or a embedded configuration allowing
 "g" to be switched as needed without code changes.
 See: link:https://issues.apache.org/jira/browse/TINKERPOP-3017[TINKERPOP-3017]
-=======
+
 ==== Splitting a string into characters using split()
 The `split()` step will now split a string into a list of its characters if the given separator is an empty string.
 [source,groovy]
@@ -73,7 +72,6 @@
 ==>[H,e,l,l,o]
 ----
 See: link:https://issues.apache.org/jira/browse/TINKERPOP-3083[TINKERPOP-3083]
->>>>>>> a986e982
 
 === Upgrading for Providers
 
