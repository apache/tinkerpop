--- conflicted
+++ resolved
@@ -317,7 +317,6 @@
 
 See: link:https://lists.apache.org/thread/q76pgrvhprosb4lty63bnsnbw2ljyl7m[DISCUSS] thread
 
-<<<<<<< HEAD
 ==== Removal of has(key, traversal)
 
 The has(key, traversal) API has been removed in version 3.8.0 due to its confusing behavior that differed from other
@@ -350,8 +349,6 @@
 
 See: link:https://issues.apache.org/jira/browse/TINKERPOP-1463[TINKERPOP-1463]
 
-==== Javascript Set Deserialization
-=======
 ==== Serialization Changes
 
 *Properties on Element Serialization in Python & Javascript*
@@ -413,7 +410,6 @@
 See: link:https://issues.apache.org/jira/browse/TINKERPOP-3186[TINKERPOP-3186]
 
 *Javascript Set Deserialization*
->>>>>>> 7bf19dfb
 
 Starting from this version, `gremlin-javascript` will deserialize `Set` data into a ECMAScript 2015 Set. Previously,
 these were deserialized into arrays.
