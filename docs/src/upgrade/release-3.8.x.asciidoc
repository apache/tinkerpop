--- conflicted
+++ resolved
@@ -30,17 +30,6 @@
 
 === Upgrading for Users
 
-<<<<<<< HEAD
-==== Auto promotion of number types
-
-Previously, operations like sum or sack that involved mathematical calculations did not automatically promote the result
-to a larger numeric type (e.g., from int to long) when needed. As a result, values could wrap around within their current
-type, leading to unexpected behavior. This issue has now been resolved by enabling automatic type promotion for results.
-
-Now, any mathematical operations such as Add, Sub, Mul, and Div will now automatically promote to the next numeric type
-if an overflow is detected. For integers, the promotion sequence is: byte → short → int → long → overflow exception. For
-floating-point numbers, the sequence is: float → double → infinity.
-=======
 ==== Auto-promotion of Numbers
 
 Previously, operations like `sum` or `sack` that involved mathematical calculations did not automatically promote the
@@ -51,7 +40,6 @@
 Now, any mathematical operations such as `Add`, `Sub`, `Mul`, and `Div` will now automatically promote to the next
 numeric type if an overflow is detected. For integers, the promotion sequence is: byte → short → int → long → overflow
 exception. For floating-point numbers, the sequence is: float → double → infinity.
->>>>>>> d7229ab0
 
 The following example showcases the change in overflow behavior between 3.7.3 and 3.8.0
 
@@ -475,7 +463,6 @@
 All the following types in the grammar have been renamed to follow consistent rules:
 
 `genericLiteralArgument` -> `genericArgument`
-`structureVertex` -> `structureVertexLiteral`
 `stringLiteralVarargsArgument` -> `stringNullableArgumentVarargs`
 `genericLiteralMapArgument` -> `genericMapArgument`
 `genericLiteralMapNullable` -> `genericMapNullableLiteral`
