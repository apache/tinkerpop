////
Licensed to the Apache Software Foundation (ASF) under one or more
contributor license agreements.  See the NOTICE file distributed with
this work for additional information regarding copyright ownership.
The ASF licenses this file to You under the Apache License, Version 2.0
(the "License"); you may not use this file except in compliance with
the License.  You may obtain a copy of the License at

  http://www.apache.org/licenses/LICENSE-2.0

Unless required by applicable law or agreed to in writing, software
distributed under the License is distributed on an "AS IS" BASIS,
WITHOUT WARRANTIES OR CONDITIONS OF ANY KIND, either express or implied.
See the License for the specific language governing permissions and
limitations under the License.
////

= TinkerPop 3.8.0

image::gremlin-67.png[width=185]

*Grix Greven*

== TinkerPop 3.8.0

*Release Date: NOT OFFICIALLY RELEASED YET*

Please see the link:https://github.com/apache/tinkerpop/blob/3.8.0/CHANGELOG.asciidoc#release-3-8-0[changelog] for a
complete list of all the modifications that are part of this release.

=== Upgrading for Users

==== Gremlin MCP Server

Gremlin MCP Server is an experimental application that implements the link:https://modelcontextprotocol.io/[Model Context Protocol]
(MCP) to expose Gremlin Server-backed graph operations to MCP-capable clients such as Claude Desktop, Cursor, or
Windsurf. Through this integration, graph structure can be discovered, and Gremlin traversals can be executed. Basic
health checks are included to validate connectivity.

A running Gremlin Server that fronts the target TinkerPop graph is required. An MCP client can be configured to connect
to the Gremlin MCP Server endpoint.

==== Air Routes Dataset

The Air Routes sample dataset has long been used to help showcase and teach Gremlin. Popularized by the first edition
of link:https://kelvinlawrence.net/book/PracticalGremlin.html[Practical Gremlin], this dataset offers a real-world graph
structure that allows for practical demonstration of virtually every feature that Gremlin syntax has to offer. While it
was easy to simply get the dataset from the Practical Gremlin link:https://github.com/krlawrence/graph[repository],
including it with the TinkerPop distribution makes it much more convenient to use with Gremlin Server, Gremlin Console,
or directly in code that depends on the `tinkergraph-gremlin` package.

[source,text]
----
plugin activated: tinkerpop.tinkergraph
gremlin> graph = TinkerFactory.createAirRoutes()
==>tinkergraph[vertices:3619 edges:50148]
gremlin> g = traversal().with(graph)
==>graphtraversalsource[tinkergraph[vertices:3619 edges:50148], standard]
gremlin> g.V().has('airport','code','IAD').valueMap('code','desc','lon','lat')
==>[code:[IAD],lon:[-77.45580292],lat:[38.94449997],desc:[Washington Dulles International Airport]]
----

==== Type Predicate

The new `P.typeOf()` predicate allows filtering traversers based on their runtime type. It accepts either a `GType`
enum constant or a string representation of a simple class name. This predicate is particularly useful for type-safe
filtering in heterogeneous data scenarios.

[source,text]
----
// Filter vertices by property type
gremlin> g.V().has("age", P.typeOf(GType.INT)).values("name")
==>marko
==>vadas
==>josh
==>peter

// Filter by class name registered in the GlobalTypeCache
gremlin> g.V().values("age").is(P.typeOf("Integer"))
==>29
==>27
==>32
==>35

// Type inheritance support - NUMBER matches all numeric types
gremlin> g.V().values("age").is(P.typeOf(GType.NUMBER))
==>29
==>27
==>32
==>35
----

The predicate supports type inheritance where `GType.NUMBER` will match any numeric type. Invalid type names will
throw an exception at execution time.

See: link:https://tinkerpop.apache.org/docs/3.8.0/reference/#a-note-on-predicates[Predicates], link:https://issues.apache.org/jira/browse/TINKERPOP-2234[TINKERPOP-2234]

==== Number Conversion Step

The new `asNumber()` step provides type casting functionality to Gremlin. It serves as an umbrella step that parses
strings and casts numbers into desired types. For the convenience of remote traversals in GLVs, these available types
are denoted by a set of number tokens (`GType`).

This new step will allow users to normalize their data by converting string numbers and mixed numeric types to a
consistent format, making it easier to perform downstream mathematical operations. As an example:

[source,text]
----
// sum() step can only take numbers
gremlin> g.inject(1.0, 2l, 3, "4", "0x5").sum()
class java.lang.String cannot be cast to class java.lang.Number

// use asNumber() to avoid casting exceptions
gremlin> g.inject(1.0, 2l, 3, "4", "0x5").asNumber().sum()
==>15.0

// given sum() step returned a double, one can use asNumber() to further cast the result into desired type
gremlin> g.inject(1.0, 2l, 3, "4", "0x5").asNumber().sum().asNumber(GType.INT)
==>15
----

Semantically, the `asNumber()` step will convert the incoming traverser to a logical parsable type if no argument is
provided, or to the desired numerical type, based on the number token (`GType`) provided.

Numerical input will pass through unless a type is specified by the number token. `ArithmeticException` will be thrown
for any overflow as a result of narrowing of types:

[source,text]
----
gremlin> g.inject(5.0).asNumber(GType.INT)
==> 5    // casts double to int
gremlin> g.inject(12).asNumber(GType.BYTE)
==> 12
gremlin> g.inject(128).asNumber(GType.BYTE)
==> ArithmeticException
----

String input will be parsed. By default, the smalled unit of number to be parsed into is `int` if no type token is
provided. `NumberFormatException` will be thrown for any unparsable strings:

[source,text]
----
gremlin> g.inject("5").asNumber()
==> 5
gremlin> g.inject("5.7").asNumber(GType.INT)
==> 5
gremlin> g.inject("1,000").asNumber(GType.INT)
==> NumberFormatException
gremlin> g.inject("128").asNumber(GType.BYTE)
==> ArithmeticException
----

All other input types will result in `IllegalArgumentException`:
[source,text]
----
gremlin> g.inject([1, 2, 3, 4]).asNumber()
==> IllegalArgumentException
----

See: link:https://tinkerpop.apache.org/docs/3.8.0/reference/#asNumber-step[asNumber()-step], link:https://issues.apache.org/jira/browse/TINKERPOP-3166[TINKERPOP-3166]

==== Boolean Conversion Step

The `asBool()` step bridges another gap in Gremlin's casting functionalities. Users now have the ability to parse
strings and numbers into boolean values, both for normalization and to perform boolean logic with numerical values.

[source,text]
----
gremlin> g.inject(2, "true", 1, 0, false, "FALSE").asBool().fold()
==>[true,true,true,false,false,false]

// using the modern graph, we can turn count() results into boolean values
gremlin> g.V().local(outE().count()).fold()
==>[3,0,0,2,0,1]
gremlin> g.V().local(outE().count()).asBool().fold()
==>[true,false,false,true,false,true]
// a slightly more complex one using sack for boolean operations for vertices with both 'person' label and has out edges
gremlin> g.V().sack(assign).by(__.hasLabel('person').count().asBool()).sack(and).by(__.outE().count().asBool()).sack().path()
==>[v[1],true]
==>[v[2],false]
==>[v[3],false]
==>[v[4],true]
==>[v[5],false]
==>[v[6],true]
----

See: link:https://tinkerpop.apache.org/docs/3.8.0/reference/#asBool-step[asBool()-step], link:https://issues.apache.org/jira/browse/TINKERPOP-3175[TINKERPOP-3175]

==== none() and discard()

There is a complicated relationship with the `none()` and `discard()` steps that begs some discussion. Prior to this
version, the `none()` step was used to "throw away" all traversers that passed into it. In 3.8.0, that step has been
renamed to `discard()`. The `discard()` step with its verb tone arguably makes for a better name for that feature, but
it also helped make room for `none()` to be repurposed as `none(P)` which is a complement to `any(P)` and `all(P) steps.

==== Prevented using cap() inside repeat()

`cap()` inside `repeat()` is now disallowed by the `StandardVerificationStrategy`. Using `cap()` inside `repeat()` would
have led to unexpected results since `cap()` isn't "repeat-aware". Because `cap()` is a `SupplyingBarrier` that reduces
the number of traversers to one, its use inside `repeat()` is limited.

See: link:https://issues.apache.org/jira/browse/TINKERPOP-3195[TINKERPOP-3195]

==== Simplified Comparability Semantics

The previous system of ternary boolean semantics has been replaced with simplified binary semantics. The triggers for
"ERROR" states from illegal comparisons are unchanged (typically comparisons with NaN or between incomparable types
such as String and int). The difference now is that instead of the ERROR being propagated according to ternary logic
semantics until a reduction point is reached, the error now immediately returns a value of FALSE.

This will be most visible in expressions which include negations. Prior to this change, `g.inject(NaN).not(is(1))` would
produce no results as `!(NaN == 1)` -> `!(ERROR)` -> `ERROR` -> traverser is filtered out. After this change, the same
traversal will return NaN as the same expression now evaluates as `!(NaN == 1)` -> `!(FALSE)` -> `TRUE` -> traverser is
not filtered.

See: link:https://tinkerpop.apache.org/docs/3.8.0/dev/provider/#gremlin-semantics-equality-comparability[Comparability semantics docs]

See: link:https://issues.apache.org/jira/browse/TINKERPOP-3173[TINKERPOP-3173]

==== Set minimum Java version to 11

TinkerPop 3.8 requires a minimum of Java 11 for building and running. Support for Java 1.8 has been dropped.

==== Auto-promotion of Numbers

Previously, operations like `sum` or `sack` that involved mathematical calculations did not automatically promote the
result to a larger numeric type (e.g., from int to long) when needed. As a result, values could wrap around within their
current type leading to unexpected behavior. This issue has now been resolved by enabling automatic type promotion for
results.

Now, any mathematical operations such as `Add`, `Sub`, `Mul`, and `Div` will now automatically promote to the next
numeric type if an overflow is detected. For integers, the promotion sequence is: byte → short → int → long → overflow
exception. For floating-point numbers, the sequence is: float → double → infinity.

The following example showcases the change in overflow behavior between 3.7.3 and 3.8.0

[source,text]
----
// 3.7.3
gremlin> g.inject([Byte.MAX_VALUE, (byte) 1], [Short.MAX_VALUE, (short) 1], [Integer.MAX_VALUE,1], [Long.MAX_VALUE, 1l]).sum(local)
==>-128 // byte
==>-32768 // short
==>-2147483648 // int
==>-9223372036854775808 // long

gremlin> g.inject([Float.MAX_VALUE, Float.MAX_VALUE], [Double.MAX_VALUE, Double.MAX_VALUE]).sum(local)
==>Infinity // float
==>Infinity // double

// 3.8.0
gremlin> g.inject([Byte.MAX_VALUE, (byte) 1], [Short.MAX_VALUE, (short) 1], [Integer.MAX_VALUE,1]).sum(local)
==>128 // short
==>32768 // int
==>2147483648 // long

gremlin> g.inject([Long.MAX_VALUE, 1l]).sum(local)
// throws java.lang.ArithmeticException: long overflow

gremlin> g.inject([Float.MAX_VALUE, Float.MAX_VALUE], [Double.MAX_VALUE, Double.MAX_VALUE]).sum(local)
==>6.805646932770577E38 // double
==>Infinity // double
----

See link:https://issues.apache.org/jira/browse/TINKERPOP-3115[TINKERPOP-3115]

==== repeat() Step Global Children Semantics Change

The `repeat()` step has been updated to treat the repeat traversal as a global child in all cases. Previously, the
repeat traversal behaved as a hybrid between local and global semantics, which could lead to unexpected results in
certain scenarios. The repeat traversal started off as a local child but as traversers were added back per iteration,
it behaved more like a global child.

With this change, the repeat traversal now consistently operates with global semantics, meaning that all traversers
are processed together rather than being processed per traverser. This provides more predictable behavior and aligns
with the semantics of other steps.

[source,text]
----
// In 3.7.x and earlier, the order would be local to the first traverser.
// Notice how the results are grouped by marko, then vadas, then lop
gremlin> g.withoutStrategies(RepeatUnrollStrategy).V(1, 2, 3).
......1> repeat(both().simplePath().order().by("name")).times(2).path().by("name")
==>[marko,lop,josh]
==>[marko,josh,lop]
==>[marko,lop,peter]
==>[marko,josh,ripple]
==>[vadas,marko,josh]
==>[vadas,marko,lop]
==>[lop,marko,josh]
==>[lop,josh,marko]
==>[lop,josh,ripple]
==>[lop,marko,vadas]

// In 3.8.0, the aggregate now consistently uses global semantics
// The traversers are now ordered so the traversers from the final iteration are ordered first then by
// the traversers from previous iterations
gremlin> g.withoutStrategies(RepeatUnrollStrategy).V(1, 2, 3).
......1> repeat(both().simplePath().order().by("name")).times(2).path().by("name")
==>[marko,lop,josh]
==>[vadas,marko,josh]
==>[lop,marko,josh]
==>[marko,josh,lop]
==>[vadas,marko,lop]
==>[lop,josh,marko]
==>[marko,lop,peter]
==>[marko,josh,ripple]
==>[lop,josh,ripple]
==>[lop,marko,vadas]
----

This change may affect traversals that relied on the previous hybrid behavior, particularly those using side effects
or barrier steps within `repeat()`. Review any traversals using `repeat()` with steps like `aggregate()`, `store()`,
or other barrier steps to ensure they produce the expected results. Note that there is no way to exactly replicate the
old behavior anymore. The following examples show why:

[source,text]
----
// In 3.7.x
gremlin> g.V().repeat(both().order().by("name")).times(1).path()
==>[v[1],v[4]]
==>[v[1],v[3]]
==>[v[1],v[2]]
==>[v[2],v[1]]
==>[v[3],v[4]]
==>[v[3],v[1]]
==>[v[3],v[6]]
==>[v[4],v[3]]
==>[v[4],v[1]]
==>[v[4],v[5]]
==>[v[5],v[4]]
==>[v[6],v[3]]

// In 3.8.0, if there is a single iteration then adding a local() can give the same result
gremlin> g.V().repeat(local(both().order().by("name"))).times(1).path()
==>[v[1],v[4]]
==>[v[1],v[3]]
==>[v[1],v[2]]
==>[v[2],v[1]]
==>[v[3],v[4]]
==>[v[3],v[1]]
==>[v[3],v[6]]
==>[v[4],v[3]]
==>[v[4],v[1]]
==>[v[4],v[5]]
==>[v[5],v[4]]
==>[v[6],v[3]]


// In 3.7.x
gremlin> g.V().repeat(local(both().simplePath().order().by("name"))).times(2).path()
==>[v[1],v[3],v[4]]
==>[v[1],v[4],v[3]]
==>[v[1],v[3],v[6]]
==>[v[1],v[4],v[5]]
==>[v[2],v[1],v[4]]
==>[v[2],v[1],v[3]]
==>[v[3],v[1],v[4]]
==>[v[3],v[4],v[1]]
==>[v[3],v[4],v[5]]
==>[v[3],v[1],v[2]]
==>[v[4],v[1],v[3]]
==>[v[4],v[3],v[1]]
==>[v[4],v[3],v[6]]
==>[v[4],v[1],v[2]]
==>[v[5],v[4],v[3]]
==>[v[5],v[4],v[1]]
==>[v[6],v[3],v[4]]
==>[v[6],v[3],v[1]]

// In 3.8.0, if there are multiple iterations then the local() will affect each iteration which gives different results
// than in 3.7.x (shown above)
gremlin> g.V().repeat(local(both().simplePath().order().by("name"))).times(2).path()
==>[v[1],v[4],v[3]]
==>[v[1],v[4],v[5]]
==>[v[1],v[3],v[4]]
==>[v[1],v[3],v[6]]
==>[v[2],v[1],v[4]]
==>[v[2],v[1],v[3]]
==>[v[3],v[4],v[1]]
==>[v[3],v[4],v[5]]
==>[v[3],v[1],v[4]]
==>[v[3],v[1],v[2]]
==>[v[4],v[3],v[1]]
==>[v[4],v[3],v[6]]
==>[v[4],v[1],v[3]]
==>[v[4],v[1],v[2]]
==>[v[5],v[4],v[3]]
==>[v[5],v[4],v[1]]
==>[v[6],v[3],v[4]]
==>[v[6],v[3],v[1]]
----

See: link:https://issues.apache.org/jira/browse/TINKERPOP-3200[TINKERPOP-3200]

==== Prefer OffsetDateTime

The default implementation for date type in Gremlin is now changed from the `java.util.Date` to the more encompassing
`java.time.OffsetDateTime`. This means the reference implementation for all date manipulation steps, `asDate()`,
`dateAdd()`, and `dateDiff()`, as well as helper methods `datetime()`, will return `OffsetDateTime`, whose string
representation will be in ISO 8601 format.

`Date` is still supported as incoming traverser results for these steps, as well as input into `dateDiff()` for
compatibility purposes. All dates are assumed to be in `UTC` (given epoch time).

If one is using a persisted TinkerGraph that stored `Date` objects inside properties, one may notice `OffsetDateTime`
being returned after traversal manipulation. The recommended solution is to update all existing `Date` objects into
`OffsetDateTime`. This can be done by querying for the properties and transforming them using `asDate()`. Note that all
dates are assumed to be in `UTC` (given epoch time).

For Python, Go, JavaScript, and .NET GLVs, the existing date types are retained. The change is at the serialization
level, where the exiting date type will be serialized as `OffsetDateTime` to the server, and both `Date` and
`OffsetDateTime` from the server will be deserialized into the existing date types in the host language. As such, users
of these GLVs should not notice impact to the application code. The caution remains in cases when client is accessing a
database with `Date` object stored, the `Date` to `OffsetDateTime` transformations on the server assumes `UTC` timezone.

For Java GLV, this change would impact users who are expecting the old `Date` object from a traversal in their
application, in this case the recommendation is to update code to expect `OffsetDateTime` as part of the version
upgrade.

==== Simplify g Construction

The creation of "g" is the start point to writing Gremlin. There are a number of ways to create it, but TinkerPop has
long recommended the use of the anonymous `traversal()` function for this creation.

[source,groovy]
----
// for embedded cases
graph = TinkerGraph.open()
g = traversal().withEmbedded(graph)
// for remote cases
g = traversal().withRemote(DriverRemoteConnection.using(...)))
----

As of this release, those two methods have been deprecated in favor of just `with()` which means you could simply write:

[source,groovy]
----
// for embedded cases
graph = TinkerGraph.open()
g = traversal().with(graph)
// for remote cases
g = traversal().with(DriverRemoteConnection.using(...)))
----

That's a bit less to type, but also removes the need to programmatically decide which function to call, which hopefully
strengthens the abstraction further. To demonstrate this further, consider this next example:

[source,groovy]
----
g = traversal().with("config.properties")
----

The properties file in the above example can either point to a remote configuration or a embedded configuration allowing
"g" to be switched as needed without code changes.

See: link:https://issues.apache.org/jira/browse/TINKERPOP-3017[TINKERPOP-3017]

==== split() on Empty String

The `split()` step will now split a string into a list of its characters if the given separator is an empty string.

[source,text]
----
// 3.7.3
g.inject("Hello").split("")
==>[Hello]

// 3.8.0
g.inject("Hello").split("")
==>[H,e,l,l,o]
----

See: link:https://issues.apache.org/jira/browse/TINKERPOP-3083[TINKERPOP-3083]

==== asString() No Longer Allow Nulls

The `asString()` step will no longer allow `null` input. An `IllegalArgumentException` will be thrown for consistency
with all other parsing steps (i.e. `asDate()`, `asBool()`, `asNumber()`).

See: link:https://lists.apache.org/thread/q76pgrvhprosb4lty63bnsnbw2ljyl7m[DISCUSS] thread

==== Removal of has(key, traversal)

The has(key, traversal) API has been removed in version 3.8.0 due to its confusing behavior that differed from other
has() variants. As well, most has(key, traversal) usage indicates a misunderstanding of the API. Unlike has(key, value)
which performs equality comparison, has(key, traversal) only checked if the traversal produced any result, creating
inconsistent semantics.

[source,text]
----
// 3.7.x - this condition is meaningless but yields result because count() is productive
gremlin> g.V().has("age", __.count())
==>v[1]
==>v[2]
==>v[3]
==>v[4]
==>v[5]
==>v[6]
// simple example
gremlin> g.V().has("age", __.is(P.gt(30)))
==>v[4]
==>v[6]

// 3.8.0 - traversals no longer yield results, for proper use cases consider using predicate or where() for filtering
gremlin> g.V().has("age", __.count())
gremlin> g.V().has("age", __.is(P.gt(30)))
gremlin> g.V().has("age", P.gt(30))
==>v[4]
==>v[6]
----

See: link:https://issues.apache.org/jira/browse/TINKERPOP-1463[TINKERPOP-1463]

==== Serialization Changes

*Properties on Element Serialization in Python & Javascript*

Element properties handling has been inconsistent across GLVs. Previously,`gremlin-python` deserialized empty properties
as None or array depending on the serializer, while `gremlin-javascript` returned properties as objects or arrays, with
empty properties as empty lists or undefined depending on the serializer.

This inconsistency is now resolved, aligning to how properties are handled in Gremlin core and in the Java GLV.
Both GLVs will deserialize element properties into lists of property objects, returning empty lists instead of null values
for missing properties.

For python, the most notable difference is in graphSON when "tokens" is turned on for "materializeProperties". The
properties returned are no longer `None`, but empty lists. Users should update their code accordingly.

For javascript, the change is slightly more extensive, as user should no longer expect javascript objects to be returned.
All properties are returned as lists of Property or VertexProperty objects.

[source,javascript]
----
// 3.7 and before:
g.with_("materializeProperties", "tokens").V(1).next() // skip properties with token
// graphson will return properties as a javascript object, which becomes undefined
Vertex { id: 1, label: 'person', properties: undefined }
// graphbinary will return properties as empty lists
Vertex { id: 1, label: 'person', properties: [] }

g.V(1).next() // properties returned
// graphson will return properties as a javascript object
Vertex {
  id: 1,
  label: 'person',
  properties: { name: [Array], age: [Array] }
}
// graphbinary will return properties as lists of VertexProperty objects
Vertex {
  id: 1,
  label: 'person',
  properties: [ [VertexProperty], [VertexProperty] ]
}

// 3.8.0 and newer - properties are always arrays, empty array [] for missing properties:
g.with_("materializeProperties", "tokens").V(1).next() // skip properties with token
// both graphson and graphbinary return
Vertex { id: 1, label: 'person', properties: [] }
g.V(1).next()
// both graphson and graphbinary return
Vertex {
  id: 1,
  label: 'person',
  properties: [ [VertexProperty], [VertexProperty] ]
}

----

This change only affects how GLVs deserialize property data in client applications. The underlying graph serialization
formats and server-side behavior remain unchanged.

See: link:https://issues.apache.org/jira/browse/TINKERPOP-3186[TINKERPOP-3186]

*Javascript Set Deserialization*

Starting from this version, `gremlin-javascript` will deserialize `Set` data into a ECMAScript 2015 Set. Previously,
these were deserialized into arrays.

*.NET Byte Serialization Change*

The Gremlin .NET serializers has been updated to correctly handle byte values as signed integers to align with the IO
specification, whereas previously it incorrectly serialized and deserialized bytes as unsigned values.

This is a breaking change for .NET applications that rely on byte values. Existing applications using byte values
should consider switching to `sbyte` for signed byte operations or `short` for a wider range of values to maintain
compatibility.

See: link:https://issues.apache.org/jira/browse/TINKERPOP-3161[TINKERPOP-3161]

==== Split bulked traversers for `local()`

Prior to 3.8.0, the `local()` exhibited "traverser-local" semantics, where the local traversal would independently to
each individual Traverser. This often led to confusion, especially in the presence of reducing barrier steps as the
presence of bulked traversers would lead to multiple objects being processed at once. `local()` has been updated to
automatically split any bulked traversers and thus now exhibits true "object-local" semantics.

[source,groovy]
----
// 3.7.4
gremlin> g.V().out().barrier().local(count())
==>3
==>1
==>1
==>1

// 3.8.0
gremlin> g.V().out().barrier().local(count())
==>1
==>1
==>1
==>1
==>1
==>1
----

See: link:https://issues.apache.org/jira/browse/TINKERPOP-3196[TINKERPOP-3196]

==== Removal of P.getOriginalValue()

`P.getOriginalValue()` has been removed as it was not offering much value and was often confused with `P.getValue()`.
Usage of `P.getOriginalValue()` often leads to unexpected results if called on a predicate which has had its value reset
after construction. All usages of `P.getOriginalValue()` should be replaced with `P.getValue()`.

==== Gremlin Grammar Changes

A number of changes have been introduced to the Gremlin grammar to help make it be more consistent and easier to use.

*Removed Vertex References for Grammar*

The grammar allowed the construction of a `Vertex` by way of syntax like `new Vertex(1,'person')` (or with similar
arguments to `ReferenceVertex`). This syntax has been removed as it served little purpose within the grammar as it
merely adds more characters to wrap around the identifier, which could simply be used by itself.

The `V()` step, as well as the `from()` and `to()` modulators used with `addE()`, previously accepted `Vertex` as
arguments in the grammar. In its place, the `from()` and `to()` modulators can now directly accept a vertex id in place
of a `Vertex` when used with `addE()` (`V()` has always accepted ids in addition to vertices). When using these steps in
`gremlin-lang` scripts, the vertex id must be used directly.

This change has no effect on the `GraphTraversal` API, nor on `gremlin-groovy` scripts. Vertices can continue to be used
directly in those contexts.

[source,text]
----
// 3.7.3
gremlin> v1 = g.V(1).next()
==>v[1]
gremlin> v2 = g.V(2).next()
==>v[2]
gremlin> script = String.format("g.V(new Vertex(%s)).outE().where(inV().is(new Vertex(%s)))", v1.id(), v2.id())
==>g.V(new Vertex(1)).outE().where(inV().is(new Vertex(2)))
gremlin> client.submit(script).all().get().get(0).getEdge()
==>e[7][1-knows->2]

// 3.8.0
gremlin> v1 = g.V(1).next()
==>v[1]
gremlin> v2 = g.V(2).next()
==>v[2]
gremlin> script = String.format("g.V(%s).outE().where(inV().id().is(%s))", v1.id(), v2.id())
==>g.V(1).outE().where(inV().id().is(2))
gremlin> client.submit(script).all().get().get(0).getEdge()
==>e[7][1-knows->2]
----

*`new` keyword is now optional*

The `new` keyword is now optional in all cases where it was previously used. Both of the following examples are now
valid syntax with the second being the preferred form going forward:

[source,groovy]
----
g.V().withStrategies(new SubgraphStrategy(vertices: __.hasLabel('person')))

g.V().withStrategies(SubgraphStrategy(vertices: __.hasLabel('person')))
----

In a future version, it is likely that the `new` keyword will be removed entirely from the grammar.

*Supports withoutStrategies()*

The `withoutStrategies()` configuration step is now supported syntax for the grammar. While this option is not commonly
used it is still a part of the Gremlin language and there are times when it is helpful to have this fine-grained
control over how a traversal works.

[source,groovy]
----
g.V().withoutStrategies(CountStrategy)
----

*`Map` keys restrictions*

Earlier versions of the grammar allowed a wide range of values for the keys. In many cases, these didn't really make
sense for Gremlin and were just inherited from the Groovy language since Gremlin tends to follow that language in many
ways. That said, Gremlin did take some liberties with that syntax and introduced its own shorthand for some cases. Those
shorthands created unfortunate situations where certain words were being prevented as being able to be used as keys
which could lead to confusion.

A `Map` is still defined in the same way it always has been, where the following two lines produce an equivalent `Map`:

[source,groovy]
----
[label: 100]
["label": 100]
----

Note that when quotes are not used to denote a string, Gremlin will assume that the intention is to shorthand a string
key and not reference a Gremlin keyword. To reference an allowable keyword as the key, either wrap it with parenthesis
or use its longhand form as shown in the following examples which all produce the same `Map`:

[source,groovy]
----
[T.id: 100]
[(T.id): 100]
[(id): 100]
----

Note that the first example is a Gremlin convenience that is not compatible in Groovy. This does produce a syntax error
in Groovy's case. When upgrading to 3.8.0, it will be important to evaluate any code using scripts with `Map` keys that
match keywords that are not wrapped in parentheses. On upgrade they will begin to be treated as `String` keys rather
than their `Enum` value. This is particularly relevant for `property(Map)`, `mergeV` and `mergeE` which use a 'Map`
for their arguments and commonly require that `T` and `Direction` be used as keys.

The following examples show some `Map` usage from older versions that will work without a need for changes in 3.8.0:

[source,groovy]
----
// the long forms are used and each are wrapped in parenthesis
g.mergeE([(T.label):'Sibling',created:'2022-02-07',(Direction.from):1,(Direction.to):2])

// the short forms are used and each are wrapped in parenthesis
g.mergeE([(label):'Sibling',created:'2022-02-07',(Direction.from):1,(Direction.to):2])

// the long forms are used and for Gremlin this is a syntax convenience to spare typing
// the parenthesis
g.mergeE([T.label:'Sibling',created:'2022-02-07',Direction.from:1,Direction.to:2])

// while the following line mixes qualified enums with T and uses shorthand for Direction
// with from and to all of the enums are wrapped in parenthesis
g.mergeE([(T.label):'Sibling',created:'2022-02-07',(from):1,(to):2])
----

In this next example, the `Map` keys are defined in a way that changes will be necessary in 3.8.0:

[source,groovy]
----
// none of the keys below are qualified with their enum long form nor are they wrapped in
// parenthesis and as a result will be treated as String key values in 3.8.0 unless a
// change is made
g.mergeE([label:'Sibling',created:'2022-02-07',from:1,to:2])
----

*Restriction of Step Arguments*

Prior to 3.7.0, the grammar did not allow for any parameters in gremlin scripts. In 3.7, the grammar rules
were loosened to permit variable use almost anywhere in a traversal, in a similar fashion as groovy, however
immediately resolved upon parsing the script, and did not bring the same performance benefits as
parameterization in groovy scripts brings. Parameters in gremlin-lang scripts are restricted to a
link:++https://tinkerpop.apache.org/docs/x.y.z/dev/reference/#traversal-parameterization++[subset of steps]
in 3.8.0, and scripts which use variables elsewhere will result in parsing exceptions. The implementation
has been updated to persist query parameters through traversal construction and strategy application.
Parameter persistence opens the door certain optimizations for repeated query patterns. Consult your
providers documentation for specific recommendations on using query parameters with gremlin-lang scripts in
TinkerPop 3.8.

See: link:https://issues.apache.org/jira/browse/TINKERPOP-2862[TINKERPOP-2862],
link:https://issues.apache.org/jira/browse/TINKERPOP-3046[TINKERPOP-3046],
link:https://issues.apache.org/jira/browse/TINKERPOP-3047[TINKERPOP-3047],
link:https://issues.apache.org/jira/browse/TINKERPOP-3023[TINKERPOP-3023]

==== SeedStrategy Construction

The `SeedStrategy` public constructor has been removed for Java and has been replaced by the builder pattern common
to all strategies. This change was made to ensure that the `SeedStrategy` could be constructed consistently.

==== Improved Translators

The various Java `Translator` implementations allowing conversion of Gremlin traversals to string forms in various
languages have been modified considerably. First, they have been moved from to the
`org.apache.tinkerpop.gremlin.language.translator` package, because they now depend on the ANTLR grammar in
`gremlin-language` to handled the translation process. Making this change allowed for a more accurate translation of
Gremlin that doesn't need to rely on reflection and positional arguments to determine which step was intended for use.

Another important change was the introduction of specific translators for Groovy and Java. While Groovy translation
tends to work for most Java cases, there is syntax specific to Groovy where it does not. With a specific Java
translator, the translation process can be more accurate and less error-prone.

The syntax for the translators has simplified as well. The translator function now takes a Gremlin string and a target
language to translate to. Consider the following example:

[source,text]
----
gremlin> GremlinTranslator.translate("g.V().out('knows')", Translator.GO)
==>g.V().Out("knows")
----

See: link:https://issues.apache.org/jira/browse/TINKERPOP-3028[TINKERPOP-3028]

==== Deprecated UnifiedChannelizer

The `UnifiedChannelizer` was added in 3.5.0 in any attempt to streamline Gremlin Server code paths and resource usage.
It was offered as an experimental feature and as releases went on was not further developed, particularly because of the
major changes to Gremlin Server expected in 4.0.0 when websockets are removed. The removal of websockets with a pure
reliance on HTTP will help do what the `UnifiedChannelizer` tried to do with its changes. As a result, there is no need
to continue to refine this `Channelizer` implementation and it can be deprecated.

See: link:https://issues.apache.org/jira/browse/TINKERPOP-3168[TINKERPOP-3168]

==== OptionsStrategy in Python

The `\\__init__()` syntax has been updated to be both more Pythonic and more aligned to the `gremlin-lang` syntax.
Previously, `OptionsStrategy()` took a single argument `options` which was a `dict` of all options to be set.
Now, all options should be set directly as keyword arguments.

For example:

[source,python]
----
# 3.7 and before:
g.with_strategies(OptionsStrategy(options={'key1': 'value1', 'key2': True}))
# 4.x and newer:
g.with_strategies(OptionsStrategy(key1='value1', key2=True))

myOptions = {'key1': 'value1', 'key2': True}
# 3.7 and before:
g.with_strategies(OptionsStrategy(options=myOptions))
# 4.x and newer:
g.with_strategies(OptionsStrategy(**myOptions))
----

==== choose() Semantics

Several enhancements and clarifications have been made to the `choose()` step in TinkerPop 3.8.0 to improve its behavior
and make it more consistent:

*First Matched Option Only*

The `choose()` step now only executes the first matching option traversal. In previous versions, if multiple options
could match, all matching options would be executed. This change provides more predictable behavior and better aligns
with common switch/case semantics in programming languages.

[source,text]
----
// In 3.7.x and earlier, if multiple options matched, all would be executed
gremlin> g.V().hasLabel("person").
......1>   choose(__.values("age")).
......2>     option(P.between(26, 30), __.constant("young")).
......3>     option(P.between(20, 30), __.constant("also young"))
==>young
==>also young
==>young
==>also young


// In 3.8.x, only the first matching option is executed
gremlin> g.V().hasLabel("person").
......1>   choose(__.values("age")).
......2>     option(P.between(26, 30), __.constant("young")).
......3>     option(P.between(20, 30), __.constant("never reached for ages 26-30"))
==>young
==>young
----

*Automatic Pass-through for Unproductive and Unmatched Predicates*

The `choose()` step now passes through traversers when the choice traversal is unproductive or the determined choice
unmatched. Before this version, unproductive traversals produced an error and unmatched choices were filtered by
default.

[source,text]
----
gremlin> g.V().choose(__.values("age")).
......1>         option(P.between(26, 30), __.values("name")).
......2>         option(Pick.none, __.values("name"))
==>marko
==>vadas
==>v[3]
==>josh
==>v[5]
==>peter
gremlin> g.V().choose(T.label).
......1>        option("person", __.out("knows").values("name")).
......2>        option("bleep", __.out("created").values("name"))
==>vadas
==>josh
==>v[3]
==>v[5]
----

This change makes the switch semantics for `choose()` consistent with those of the if-then-else semantics for
`choose()`.

*Pick.unproductive for Unproductive Predicates*

A new special option token `Pick.unproductive` has been added to handle cases where the choice traversal produces no
results. This is particularly useful for handling elements that don't have the properties being evaluated.

[source,text]
----
// In 3.7.x, vertices without an age property would pass through unchanged
gremlin> g.V().choose(__.values("age")).
......1>         option(P.between(26, 30), __.values("name")).
......2>         option(Pick.none, __.values("name"))
==>marko
==>vadas
The provided traverser does not map to a value: v[3][TinkerVertex]->[PropertiesStep([age],value)][DefaultGraphTraversal] parent[[TinkerGraphStep(vertex,[]), ChooseStep([PropertiesStep([age],value)],[[none, [[PropertiesStep([name],value), EndStep]]], [(and(gte(26), lt(30))), [PropertiesStep([name],value), EndStep]]])]]
Type ':help' or ':h' for help.
Display stack trace? [yN]

// In 3.8.x, you can specifically handle vertices where the choice traversal is unproductive
gremlin> g.V().choose(__.values("age")).
......1>         option(P.between(26, 30), __.values("name")).
......2>         option(Pick.none, __.values("name")).
......3>         option(Pick.unproductive, __.label())
==>marko
==>vadas
==>software
==>josh
==>software
==>peter
----

*Removal of choose().option(Traversal, v)*

The `choose().option(Traversal, v)` was relatively unused in comparison to the other overloads with constants, predicates
and Pick tokens. The previous implementation often led to confusion as it only evaluated if the traversal was productive,
rather than performing comparisons based on the traversal's output value. To eliminate this confusion, `Traversal` is no
longer permitted as an option token for `choose()`. Any usages which are dependent on the Traversal for dynamic case
matching can be rewritten using `union()`, with filters prepended to each child traversal.

[source,text]
----
// 3.7.x
gremlin> g.V().hasLabel("person").choose(identity()).
......1>         option(outE().count().is(P.gt(2)), values("age")).
......2>         option(none, values("name"))
==>29
==>vadas
==>josh
==>peter

// 3.8.0 - an IllegalArgumentException will be thrown
gremlin> g.V().hasLabel("person").choose(identity()).
......1>         option(outE().count().is(P.gt(2)), values("age")).
......2>         option(none, values("name"))
Traversal is not allowed as a Pick token for choose().option()
Type ':help' or ':h' for help.
Display stack trace? [yN]n

// use union() in these cases
gremlin> g.V().hasLabel("person").union(
......1>         where(outE().count().is(P.gt(2))).values("age"),
......2>         __.not(where(outE().count().is(P.gt(2)))).values("name"))
==>29
==>vadas
==>josh
==>peter
----

See: link:https://issues.apache.org/jira/browse/TINKERPOP-3178[TINKERPOP-3178],
link:https://tinkerpop.apache.org/docs/3.8.0/reference/#choose-step[Reference Documentation - choose()]

==== Float Defaults to Double

The `GremlinLangScriptEngine` has been modified to treat float literals without explicit type suffixes (like 'm', 'f',
or 'd') as Double by default. Users who need `BigDecimal` precision can still use the 'm' suffix (e.g., 1.0m).
`GremlinGroovyScriptEngine` will still default to `BigDecimal` for `float` literals.

==== Consistent Output for range(), limit(), tail()

The `range(local)`, `limit(local)`, and `tail(local)` steps now consistently return collections rather than automatically 
unfolding single-element results when operating on iterable collections (List, Set, etc.). Previously, when these steps 
operated on collections and the result contained only one element, the step would return the single element directly 
instead of a collection containing that element.

This change ensures predictable return types based on the input type, making the behavior more consistent and intuitive.
Note that this change only affects iterable collections - Map objects continue to behave as before.

[WARNING]
====
This is a breaking change that may require modifications to existing queries. If your queries relied on the previous 
behavior of receiving single elements directly from `range(local)`, `limit(local)`, or `tail(local)` steps, you will 
need to add `.unfold()` after these steps to maintain the same functionality. Without this update, some existing queries 
may throw a `ClassCastException` while others may return unexpected results.
====

[source,text]
----
// 3.7.x and earlier - inconsistent output types for collections
gremlin> g.inject([1, 2, 3]).limit(local, 1)
==>1  // single element returned directly

gremlin> g.inject([1, 2, 3]).limit(local, 2) 
==>[1,2]  // collection returned

// 3.8.0 - consistent collection output for collections
gremlin> g.inject([1, 2, 3]).limit(local, 1)
==>[1]  // collection always returned

gremlin> g.inject([1, 2, 3]).limit(local, 2)
==>[1,2]  // collection returned

// Map behavior unchanged in both versions
gremlin> g.inject([a: 1, b: 2, c: 3]).limit(local, 1)
==>[a:1]  // Map entry returned (behavior unchanged)
----

If you need the old behavior of extracting single elements from collections, you can add `.unfold()` after the local step:

[source,text]
----
gremlin> g.inject([1, 2, 3]).limit(local, 1).unfold()
==>1
----

This change affects all three local collection manipulation steps when operating on iterable collections:
- `range(local, low, high)` 
- `limit(local, count)`
- `tail(local, count)`

See: link:https://issues.apache.org/jira/browse/TINKERPOP-2491[TINKERPOP-2491]

==== group() Value Traversal Semantics

The `group()` step takes two `by()` modulators. The first defines the key for the grouping, and the second acts upon the
values grouped to each key. The latter is referred to as the "value traversal". In earlier versions of TinkerPop,
using `order()` in the value traversal could produce an unexpected result if combined with a step like `fold()`.

[source,text]
----
gremlin> g.V().has("person","name",P.within("vadas","peter")).group().by().by(__.out().fold())
==>[v[2]:[],v[6]:[v[3]]]
gremlin> g.V().has("person","name",P.within("vadas","peter")).group().by().by(__.out().order().fold())
==>[v[6]:[v[3]]]
----

The example above shows that `v[2]` gets filtered away when `order()` is included. This was not expected behavior. The
problem can be more generally explained as an issue where a `Barrier` like `order()` can return an empty result. If this
step is followed by another `Barrier` that always produces an output like `sum()`, `count()` or `fold()` then the empty
result would not feed through to that following step. This issue has now been fixed and the two traversals from the
previous example now return the same results.

[source,text]
----
gremlin> g.V().has("person","name",P.within("vadas","peter")).group().by().by(__.out().fold())
==>[v[2]:[],v[6]:[v[3]]]
gremlin> g.V().has("person","name",P.within("vadas","peter")).group().by().by(__.out().order().fold())
==>[v[2]:[],v[6]:[v[3]]]
----

See: link:https://issues.apache.org/jira/browse/TINKERPOP-2971[TINKERPOP-2971]

==== By Modulation Semantics

*valueMap() and propertyMap() Semantics*

The `valueMap()` and `propertyMap()` steps have been changed to throw an error if multiple `by()` modulators are applied.
The previous behavior attempted to round-robin the `by()` but this wasn't possible for all providers.

**groupCount(), dedup(), sack(), sample(), aggregate() By Modulation Semantics**

The `groupCount()`, `dedup()`, `sack()`, `sample()`, and `aggregate()` steps has been changed to throw an error if
multiple `by()` modulators are applied. The previous behavior would ignore previous `by()` modulators and apply the
last one, which was not intuitive.

See: link:https://issues.apache.org/jira/browse/TINKERPOP-3121[TINKERPOP-3121],
link:https://issues.apache.org/jira/browse/TINKERPOP-2974[TINKERPOP-2974]

==== Remove Undocumented `with()` modulation

There has long been a connection between the `with()` modulator, and mutating steps due to the design of
some of the interfaces in the gremlin traversal engine. This has led to several undocumented usages of the
`with()` modulator which have never been officially supported but have previously been functional.

As of 3.8.0 `with()` modulation of the following steps will no longer work: `addV()`, `addE()`, `property()`, `drop()`,
`mergeV()`, and `mergeE()`.

==== Stricter RepeatUnrollStrategy

The `RepeatUnrollStrategy` has been updated to use a more conservative approach for determining which repeat traversals
are safe to unroll. Previously, the strategy would attempt to unroll most usages of `repeat()` used with `times()`
without `emit()`. This caused unintentional traversal semantic changes when some steps were unrolled (especially barrier
steps).

As of 3.8.0, the strategy will still only be applied if `repeat()` is used with `times()` without `emit()` but now only
applies to repeat traversals that contain exclusively safe, well-understood steps: `out()`, `in()`, `both()`, `inV()`,
`outV()`, `otherV()`, `has(key, value)`.

Repeat traversals containing other steps will no longer be unrolled. There may be some performance differences for
traversals that previously benefited from automatic unrolling but the consistency of semantics outweighs the performance
impact.

===== Examples of Affected Traversals =====

<<<<<<< HEAD
Usage of `inject()` inside `repeat()` is an example of a traversal that will no longer be unrolled. The following results 
returned from the `modern` graph demonstrate the change of semantics if the `inject()` in `repeat()` were to be unrolled:
=======
Usage of `limit()` inside `repeat()` is an example of a traversal that will no longer be unrolled. The following results
returned from the `modern` graph demonstrate the change of semantics if the `limit()` in `repeat()` were to be unrolled:
>>>>>>> 73f7d7b4

[source,text]
----
gremlin> g.V().values('name').inject('foo').inject('foo')
==>foo
==>foo
==>marko
==>vadas
==>lop
==>josh
==>ripple
==>peter
gremlin> g.withoutStrategies(RepeatUnrollStrategy).V().values('name').repeat(inject('foo')).times(2)
==>foo
==>marko
==>vadas
==>lop
==>josh
==>ripple
==>peter
----

Another example is the usage of `aggregate()` inside `repeat()`. The following results returned from the `modern` graph
demonstrate the change of semantics if the `aggregate()` in `repeat()` were to be unrolled:

[source,text]
----
gremlin> g.V().both().aggregate('x').both().aggregate('x').limit(10)
==>v[1]
==>v[1]
==>v[1]
==>v[1]
==>v[1]
==>v[1]
==>v[1]
==>v[4]
==>v[4]
==>v[4]
gremlin> g.withoutStrategies(RepeatUnrollStrategy).V().repeat(both().aggregate('x')).times(2).limit(10)
==>v[1]
==>v[1]
==>v[1]
==>v[4]
==>v[6]
==>v[5]
==>v[3]
==>v[3]
==>v[2]
==>v[4]
----

Other examples of affected traversals include (but are not limited to):

[source,groovy]
----
g.V().repeat(out().limit(10)).times(3)
g.V().repeat(in().order().by("name")).times(2)
g.V().repeat(both().simplePath()).times(4)
g.V().repeat(both().sample(1)).times(2)
----

===== Migration Strategies

Before upgrading, analyze existing traversals which use `repeat()` with any steps other than `out()`, `in()`, `both()`,
`inV()`, `outV()`, `otherV()`, `has(key, value)` and determine if the semantics of these traversals are as expected when
the `RepeatUnrollStrategy` is disabled using `withoutStrategies(RepeatUnrollStrategy)`. If the semantics are unexpected
the traversal should be restructured to no longer use `repeat()` by manually unrolling the steps inside `repeat()` or by
moving affected steps outside the `repeat()`.

Example:

[source,groovy]
----
// original traversal
g.V().repeat(both().dedup()).times(2)
// can be manually unrolled to
g.V().both().dedup().both().dedup()
// or dedup can be moved outside of repeat
g.V().repeat(both()).times(2).dedup()
----

See: link:https://issues.apache.org/jira/browse/TINKERPOP-3192[TINKERPOP-3192]

==== Modified limit() skip() range() Semantics in repeat()

The semantics of `limit()`, `skip()`, and `range()` steps called with default `Scope` or explicit `Scope.global` inside 
`repeat()` have been modified to ensure consistent semantics across repeat iterations. Previously, these steps would 
track global state across iterations, leading to unexpected filtering behavior between loops.

Consider the following examples which demonstrate the unexpected behavior. Note that the examples for version 3.7.4
disable the `RepeatUnrollStrategy` so that strategy optimization does not replace the `repeat()` traversal with a 
non-looping equivalent. 3.8.0 examples do not disable the `RepeatUnrollStrategy` as the strategy was modified to be more
restrictive in this version.

[source,groovy]
----
// 3.7.4 - grateful dead graph examples producing no results due to global counters
gremlin> g.withoutStrategies(RepeatUnrollStrategy).V().has('name','JAM').repeat(out('followedBy').limit(2)).times(2).values('name')
gremlin>
gremlin> g.withoutStrategies(RepeatUnrollStrategy).V().has('name','DRUMS').repeat(__.in('followedBy').range(1,3)).times(2).values('name')
gremlin>
// 3.7.4 - modern graph examples demonstrating too many results with skip in repeat due to global counters
gremlin> g.withoutStrategies(RepeatUnrollStrategy).V(1).repeat(out().skip(1)).times(2).values('name')
==>ripple
==>lop
gremlin> g.withoutStrategies(RepeatUnrollStrategy).V(1).out().skip(1).out().skip(1).values('name')
==>lop

// 3.8.0 - grateful dead graph examples producing results as limit counters tracked per iteration
gremlin> g.V().has('name','JAM').repeat(out('followedBy').limit(2)).times(2).values('name')
==>HURTS ME TOO
==>BLACK THROATED WIND
gremlin> g.V().has('name','DRUMS').repeat(__.in('followedBy').range(1,3)).times(2).values('name')
==>DEAL
==>WOMEN ARE SMARTER
// 3.8.0 - modern graph examples demonstrating consistent skip semantics
gremlin> g.V(1).repeat(out().skip(1)).times(2).values('name')
==>lop
gremlin> g.V(1).out().skip(1).out().skip(1).values('name')
==>lop
----

This change ensures that `limit()`, `skip()`, and `range()` steps called with default `Scope` or explicit `Scope.global` 
inside `repeat()` are more consistent with manually unrolled traversals. Before upgrading, users should determine if any 
traversals use `limit()`, skip()`, or `range()` with default `Scope` or explicit `Scope.global` inside `repeat()`. If it 
is desired that the limit or range should apply across all loops then the `limit()`, `skip()`, or `range()` step should 
be moved out of the `repeat()` step.

=== Upgrading for Providers

==== Graph System Providers

==== Type Predicate

Type predicate can accept custom types via `String` class name registered inside the `Type.GlobalTypeCache`. The Gremlin grammar accepts any string literal, which is resolved into the class registered inside the cache.

===== NoneStep Renaming

The `DiscardStep` is now renamed to `DiscardStep`. Providers who developed strategies or other optimizations around
`DiscardStep` should switch to `DiscardStep`. Note that `DiscardStep` has been repurposed as `none(P)` for filtering
collections as a complement to `any(P)` and `all(P)`.

===== Added `NotP`

Added a new subclass of `P` to model negated predicates. This has been introduced as the previous system of taking the
complementary PBiPredicate during negation does not account for edge cases involving illegal comparisons:

`!(1 < NaN) != (1 >= NaN)` -> `!(FALSE) != (FALSE)`

See: link:https://issues.apache.org/jira/browse/TINKERPOP-3173[TINKERPOP-3173]

===== Set minimum Java version to 11

TinkerPop 3.8 requires a minimum of Java 11 for building and running. Support for Java 1.8 has been dropped.

===== Test Suite Changes

In 3.6.0, providers were encouraged to begin using the Gherkin test suite for testing Gremlin rather than the original
Java-based testing found in the `ProcessStandardSuite` and/or the `ProcessComputerSuite`. At that stage, the Gherkin
suite was still being developed to match the features of the earlier framework. As of 3.8.0, the Gherkin-based tests now
represent the primary way that Gremlin tests are developed, and the old system has fallen behind. The old suites have
been deprecated in favor of the Gherkin test suite, and providers should upgrade their implementations accordingly.
Going forward, the expectation is that the old Java-based suite will continue to exist, but will be focused on covering
test scenarios that cover either Java-specific syntax, lambdas, or other cases that only fall into Gremlin embedded use
cases. Graphs that need to support those cases would implement the `ProcessEmbeddedStandardSuite` and/or
`ProcessEmbeddedComputerSuite`.

Details on implementing the Gherkin tests can be found in the
link:https://tinkerpop.apache.org/docs/3.8.0/dev/provider/#gherkin-tests-suite[Provider Documentation].

See: link:https://issues.apache.org/jira/browse/TINKERPOP-3136[TINKERPOP-3136]

===== New Gherkin Syntax for Side Effects

Added new syntax to the gherkin feature tests to directly add side effects to traversals.

[source,gherkin]
----
Given the modern graph
And using the side effect x defined as "v[marko].id"
----

Our complete Gherkin syntax for feature tests can be found in the link:https://tinkerpop.apache.org/docs/3.8.0/dev/developer/#_given[Developer Documentation].

===== Auto-promotion of Numbers

Previously, operations like `sum` or `sack` that involved mathematical calculations did not automatically promote the
result to a larger numeric type (e.g., from `int` to `long`) when needed. As a result, values could wrap around within
their current type, leading to unexpected behavior. This issue has now been resolved by enabling automatic type
promotion for results.

Now, any mathematical operations such as `Add`, `Sub`, `Mul`, and Div will now automatically promote to the next numeric type
if an overflow is detected. For integers, the promotion sequence is: byte → short → int → long → overflow exception. For
floating-point numbers, the sequence is: float → double → infinity.

As a example, in earlier versions, the following query:

[source,groovy]
----
g.withSack(32767s).inject(1s).sack(sum).sack()
----

would return a `short` overflow exception or wrap to `-1` depending on language, but now returns `32769i`.

See link:https://issues.apache.org/jira/browse/TINKERPOP-3115[TINKERPOP-3115]

===== choose() Semantics

The semantics for the `choose()` step where adjusted a bit for consistency and clarity. The current semantics can be
found in the link:https://tinkerpop.apache.org/docs/3.8.0/dev/provider/#choose-step[Provider Documentation]. In
addition the following points could be important for providers when upgrading.

*T.label Usage*

When using `T.label` with `choose()`, the implementation now uses a more efficient `TokenTraversal` instead of a
`LambdaMapTraversal`.

*Predicate Usage*

When using predicates (`P`) with `choose()`, the implementation now prefers the use of `is()` for more concrete
predicate handling rather than using a more abstract `PredicateTraverser`.

*ChooseSemantics enum*

The `ChooseStep` now provides a `ChooseSemantics` enum which helps indicate if the step is configured to work with
`IF_THEN` or `SWITCH` semantics which might be helpful in trying to optimize the step.

See: link:https://issues.apache.org/jira/browse/TINKERPOP-3178[TINKERPOP-3178]

===== repeat() Step Global Children Semantics Change

The `RepeatStep` has been updated to consistently treat the repeat traversal as a global child rather than using
hybrid local/global semantics. This change affects how the repeat traversal processes traversers and interacts with
the parent traversal.

Previously, `RepeatStep` would start with local semantics for the first iteration and then switch to global semantics
for the subsequent iterations, which created inconsistencies in how side effects and barriers behaved within the repeat
traversal. The biggest change will be to `Barrier` steps in the repeat traversal as they will now have access to all
the starting traversers.

[source,text]
----
// In 3.7.x and earlier, the order would be local to the first traverser.
// Notice how the results are grouped by marko, then vadas, then lop
gremlin> g.withoutStrategies(RepeatUnrollStrategy).V(1, 2, 3).
......1> repeat(both().simplePath().order().by("name")).times(2).path().by("name")
==>[marko,lop,josh]
==>[marko,josh,lop]
==>[marko,lop,peter]
==>[marko,josh,ripple]
==>[vadas,marko,josh]
==>[vadas,marko,lop]
==>[lop,marko,josh]
==>[lop,josh,marko]
==>[lop,josh,ripple]
==>[lop,marko,vadas]

// In 3.8.0, the aggregate now consistently uses global semantics
// The traversers are now ordered so the traversers from the final iteration are ordered first then by
// the traversers from previous iterations
gremlin> g.withoutStrategies(RepeatUnrollStrategy).V(1, 2, 3).
......1> repeat(both().simplePath().order().by("name")).times(2).path().by("name")
==>[marko,lop,josh]
==>[vadas,marko,josh]
==>[lop,marko,josh]
==>[marko,josh,lop]
==>[vadas,marko,lop]
==>[lop,josh,marko]
==>[marko,lop,peter]
==>[marko,josh,ripple]
==>[lop,josh,ripple]
==>[lop,marko,vadas]
----

Providers implementing custom optimizations or strategies around `RepeatStep` should verify that their
implementations account for the repeat traversal being a global child. This particularly affects:

- Strategies that analyze or transform repeat traversals
- Optimizations that depend on the scope semantics of child traversals

The last point about optimizations may be particularly important for providers that have memory constraints as this
change may bring about higher memory usage due to more traversers needing to be held in memory.

See: link:https://issues.apache.org/jira/browse/TINKERPOP-3200[TINKERPOP-3200]

===== Prefer OffsetDateTime

The default implementation for date type in Gremlin is now changed from the deprecated `java.util.Date` to the more
encompassing `java.time.OffsetDateTime`. This means the reference implementation for all date manipulation steps,
`asDate()`, `dateAdd()`, and `dateDiff()`, as well as helper methods `datetime()`, will return `OffsetDateTime`, whose
string representation will be in ISO 8601 format.

`Date` is still supported as incoming traverser results for these steps, as well as input into `dateDiff()` for
compatibility purposes. All dates are assumed to be in `UTC` (given epoch time).

This may impact providers who use TinkerGraph or whose implementation store dates as `java.util.Date`. While steps will
support `Date`, all date manipulations will output `OffsetDateTime`. If a user had persisted `Date` objects in the
database, upgrading to 3.8 may lead to the database having both types stored. It is recommended for users to perform
transformation of `Date` to `OffsetDateTime` to retain consistency.

===== PropertyMapStep Semantics

The semantics have changed for the handling of by modulators to the `valueMap` and `propertyMap` steps. Only one by
modulator is required to be accepted and an exception should be thrown when there are more than one `by()` modulators.
The exception thrown should contain the following: `valueMap()` and `propertyMap()` step can only have one by
modulator".

See: link:https://issues.apache.org/jira/browse/TINKERPOP-2974[TINKERPOP-2974]

===== Grammar Type Renaming

All the following types in the grammar have been renamed to follow consistent rules:

`genericLiteralArgument` -> `genericArgument`
`stringLiteralVarargsArgument` -> `stringNullableArgumentVarargs`
`genericLiteralMapArgument` -> `genericMapArgument`
`genericLiteralMapNullable` -> `genericMapNullableLiteral`
`genericLiteralMapNullableArgument` -> `genericMapNullableArgument`
`traversalStrategyList` -> `traversalStrategyVarargs`
`genericLiteralVarargs` -> `genericArgumentVarags`
`genericLiteralCollection` -> `genericCollectionLiteral`
`genericLiteralList` -> `genericLiteralVarargs`
`genericLiteralRange` -> `genericRangeLiteral`
`stringLiteralVarargs` -> `stringNullableLiteralVarargs`
`genericLiteralMap` -> `genericMapLiteral`

Additionally, `genericLiteralListArgument` and `stringLiteralList` have been removed in favor of `genericArgumentVarags`
and `stringNullableLiteralVarargs` respectively.

===== Removal of P.getOriginalValue()

`P.getOriginalValue()` has been removed as it was not offering much value and was often confused with `P.getValue()`.
Usage of `P.getOriginalValue()` often leads to unexpected results if called on a predicate which has had its value reset
after construction. All usages of `P.getOriginalValue()` should be replaced with `P.getValue()`.

===== Introduction of Step Interfaces

New interfaces step classes have been introduced to make it easier to supply alternative step class implementations.
Interfaces have been introduced for `AddEdgeStep`, `AddPropertyStep`, `AddVertexStep`, `CallStep`, `GraphStep`,
`IsStep`, `RangeGlobalStep`, `RangeLocalStep`, `TailGlobalStep`, `TailLocalStep`, and `VertexStep`.

===== GValue Step Parameterization

This release introduces `GValue` as a new representation of query parameters. GValue is designed to enable query caching
capabilities by persisting query parameters further in the traversal lifecycle. Parameters in a `gremlin-lang` script
are constructed into GValues and passed into `GraphTraversal`. The traversal is then populated with special
`GValueHolder` placeholder steps, which are temporary non-executable steps which implement a corresponding step
interface. TraversalStrategies are able to operate on these placeholder steps and update the traversal as normal. By
default, there is a new `OptimizationStrategy`, `GValueReductionStrategy` which cleans up the traversal by reducing all
`GValueHolder` steps with their corresponding concrete step object. Providers may choose disable this strategy in order
to store a fully constructed and optimized traversal with parameters into a query cache.

Some OptimizingStrategies will mutate the traversal based on the current value of a parameter. A simple example is
`CountStrategy` which will replace `outE("knows").count().is(0)` with `not(outE("knows"))`. This sort
of optimization presents a challenge for any provider who intends to swap the value of a parameter in the optimized
traversal. To resolve this issue, each `Traversal` is now bound to a `GValueManager`, whose purpose is to track if a
variable is "free" or "pinned". A "free" variable is one which can be substituted for any value without restriction. A
pinned variable is one which must remain bound to the current value. By parameterizing the above example,
`outE(GValue.of("edgeLabel", "knows")).count().is(GValue.of(count, 0))` will be optimized to
`not(outE(GValue.of("edgeLabel", "knows")))`. In this case, the `GValueManager` will report "edgeLabel" as a free
variable, as it can be substituted in the optimized traversal without any loss of meaning, however the variable "count"
will be pinned as the optimized traversal is not valid for other values of "count".

===== Decouple internal step state from `Configuring`/`Parameterizing` interfaces

Previously `AddVertexStep`, `AddVertexStartStep`, `AddEdgeStep`, `AddEdgeStartStep`, and `AddPropertyStep` stored their
internal state (id, label, properties, from/to vertices...) in a `Parameters` object which was exposed via the
`Configuring` and `Parameterizing` interfaces. These interfaces are primarily intended to support with()-modulation, and
thus these steps had weird unintended behaviors when combined with with()-modulation. The following example shows how in
3.7.4 TinkerGraph, with()-modulation can be used to append properties to an `addV()` step, which has never been an
intended or documented behavior.

[source,text]
----
gremlin> g.addV().with("name", "cole").valueMap()
==>[name:[cole]]
----

This internal step state has now been decoupled from the `Configuring` and `Parameterizing` interfaces, which are now
exclusively used for the purposes of with()-modulation. This change affects `AddVertexStep`, `AddVertexStartStep`,
`AddEdgeStep`, `AddEdgeStartStep`, and `AddPropertyStep`. For all of these steps, `configure()` and `getParameters()`
are now exclusively used for with()-modulation and cannot be used to read and write ids, labels, or properties. All
accesses of these steps' internal data must now go through methods defined in the new `StepContract` interfaces:
`AddVertexStepContract`, `AddEdgeStepContract`, and `AddPropertyStepContract`.

[source,text]
----
// Read label
Object label = addVertexStep.getParameters().getRaw().get(T.label).get(0) // 3.7.4
Object label = addVertexStep.getLabel() // 3.8.0

// Set property
addVertexStep.configure("name", "cole") // 3.7.4
addVertexStep.addProperty("name", "cole") // 3.8.0

// Get properties
Map<Object, List<Object>> properties = addVertexStep.getParameters.getRaw() // 3.7.4
Map<Object, List<Object>> properties = addVertexStep.getProperties() // 3.8.0
----

See: link:https://issues.apache.org/jira/browse/TINKERPOP-3193[TINKERPOP-3193]

==== Graph Driver Providers

===== Prefer OffsetDateTime

The default implementation for date type in Gremlin is now changed from the deprecated `java.util.Date` to the more
encompassing `java.time.OffsetDateTime`. This means the reference implementation for all date manipulation steps,
`asDate()`, `dateAdd()`, and `dateDiff()`, as well as helper methods `datetime()`, will return `OffsetDateTime`, whose
string representation will be in ISO 8601 format.

This means that drivers should use the extended `OffsetDateTime` type in the IO specs to serialize and deserialize
native date objects.<|MERGE_RESOLUTION|>--- conflicted
+++ resolved
@@ -1091,13 +1091,8 @@
 
 ===== Examples of Affected Traversals =====
 
-<<<<<<< HEAD
-Usage of `inject()` inside `repeat()` is an example of a traversal that will no longer be unrolled. The following results 
+Usage of `inject()` inside `repeat()` is an example of a traversal that will no longer be unrolled. The following results
 returned from the `modern` graph demonstrate the change of semantics if the `inject()` in `repeat()` were to be unrolled:
-=======
-Usage of `limit()` inside `repeat()` is an example of a traversal that will no longer be unrolled. The following results
-returned from the `modern` graph demonstrate the change of semantics if the `limit()` in `repeat()` were to be unrolled:
->>>>>>> 73f7d7b4
 
 [source,text]
 ----
