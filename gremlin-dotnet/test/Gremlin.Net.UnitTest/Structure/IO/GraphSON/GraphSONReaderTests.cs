﻿#region License

/*
 * Licensed to the Apache Software Foundation (ASF) under one
 * or more contributor license agreements.  See the NOTICE file
 * distributed with this work for additional information
 * regarding copyright ownership.  The ASF licenses this file
 * to you under the Apache License, Version 2.0 (the
 * "License"); you may not use this file except in compliance
 * with the License.  You may obtain a copy of the License at
 *
 *     http://www.apache.org/licenses/LICENSE-2.0
 *
 * Unless required by applicable law or agreed to in writing,
 * software distributed under the License is distributed on an
 * "AS IS" BASIS, WITHOUT WARRANTIES OR CONDITIONS OF ANY
 * KIND, either express or implied.  See the License for the
 * specific language governing permissions and limitations
 * under the License.
 */

#endregion

using System;
using System.Collections.Generic;
using System.Numerics;
using Gremlin.Net.Structure;
using Gremlin.Net.Structure.IO.GraphSON;
using Moq;
using Newtonsoft.Json.Linq;
using Xunit;

namespace Gremlin.Net.UnitTest.Structure.IO.GraphSON
{
    public class GraphSONReaderTests
    {
        /// <summary>
        /// Parameters for each test supporting multiple versions of GraphSON
        /// </summary>
        public static IEnumerable<object[]> Versions => new []
        {
            new object[] { 2 },
            new object[] { 3 }
        };
        
        /// <summary>
        /// Parameters for each collections test supporting multiple versions of GraphSON
        /// </summary>
        public static IEnumerable<object[]> VersionsSupportingCollections => new []
        {
            new object[] { 3 }
        };
        
        private GraphSONReader CreateStandardGraphSONReader(int version)
        {
            if (version == 3)
            {
                return new GraphSON3Reader();
            }
            return new GraphSON2Reader();
        }

        //During CI, we encountered a case where Newtonsoft.Json version 9.0.0
        //was loaded although there is no obvious direct nor indirect dependency
        //on that version of the library. An explicit reference to version
        //11.0.0 from Gremlin.Net.UnitTest fixes that, however, it is
        //still unclear what causes the downgrade. Until resolution, we keep this test.
        [Fact]
        public void NewtonsoftJsonVersionShouldSupportReallyBigIntegers()
        {
            Assert.Equal(new Version(11, 0, 0, 0), typeof(JToken).Assembly.GetName().Version);
        }

        [Fact]
        public void ShouldDeserializeWithCustomDeserializerForNewType()
        {
            var deserializerByGraphSONType = new Dictionary<string, IGraphSONDeserializer>
            {
                {"NS:TestClass", new TestGraphSONDeserializer()}
            };
            var reader = new GraphSON2Reader(deserializerByGraphSONType);
            var graphSON = "{\"@type\":\"NS:TestClass\",\"@value\":\"test\"}";

            var jObject = JObject.Parse(graphSON);
            var readObj = reader.ToObject(jObject);

            Assert.Equal("test", readObj.Value);
        }

        [Fact]
        public void ShouldDeserializeWithCustomDeserializerForCommonType()
        {
            var customSerializerMock = new Mock<IGraphSONDeserializer>();
            var overrideTypeString = "g:Int64";
            var customSerializerByType = new Dictionary<string, IGraphSONDeserializer>
            {
                {overrideTypeString, customSerializerMock.Object}
            };
            var reader = new GraphSON2Reader(customSerializerByType);


            reader.ToObject(JObject.Parse($"{{\"@type\":\"{overrideTypeString}\",\"@value\":12}}"));

            customSerializerMock.Verify(m => m.Objectify(It.IsAny<JToken>(), It.IsAny<GraphSONReader>()));
        }

        [Theory, MemberData(nameof(Versions))]
        public void ShouldDeserializeDateToDateTimeOffset(int version)
        {
            var graphSon = "{\"@type\":\"g:Date\",\"@value\":1475583442552}";
            var reader = CreateStandardGraphSONReader(version);

            DateTimeOffset deserializedValue = reader.ToObject(JObject.Parse(graphSon));

            var expectedDateTimeOffset = TestUtils.FromJavaTime(1475583442552);
            Assert.Equal(expectedDateTimeOffset, deserializedValue);
        }

        [Theory, MemberData(nameof(Versions))]
        public void ShouldDeserializeDictionary(int version)
        {
            var serializedDict = "{\"age\":[{\"@type\":\"g:Int32\",\"@value\":29}],\"name\":[\"marko\"]}";
            var reader = CreateStandardGraphSONReader(version);

            var jObject = JObject.Parse(serializedDict);
            var deserializedDict = reader.ToObject(jObject);

            var expectedDict = new Dictionary<string, dynamic>
            {
                {"age", new List<object> {29}},
                {"name", new List<object> {"marko"}}
            };
            Assert.Equal(expectedDict, deserializedDict);
        }

        [Theory, MemberData(nameof(Versions))]
        public void ShouldDeserializeEdge(int version)
        {
            var graphSon =
                "{\"@type\":\"g:Edge\", \"@value\":{\"id\":{\"@type\":\"g:Int64\",\"@value\":17},\"label\":\"knows\",\"inV\":\"x\",\"outV\":\"y\",\"inVLabel\":\"xLab\",\"properties\":{\"aKey\":\"aValue\",\"bKey\":true}}}";
            var reader = CreateStandardGraphSONReader(version);

            Edge readEdge = reader.ToObject(JObject.Parse(graphSon));

            Assert.Equal((long) 17, readEdge.Id);
            Assert.Equal("knows", readEdge.Label);
            Assert.Equal(new Vertex("x", "xLabel"), readEdge.InV);
            Assert.Equal(new Vertex("y"), readEdge.OutV);
        }

        [Theory, MemberData(nameof(Versions))]
        public void ShouldDeserializeInt(int version)
        {
            var serializedValue = "{\"@type\":\"g:Int32\",\"@value\":5}";
            var reader = CreateStandardGraphSONReader(version);

            var jObject = JObject.Parse(serializedValue);
            var deserializedValue = reader.ToObject(jObject);

            Assert.Equal(5, deserializedValue);
        }

        [Theory, MemberData(nameof(Versions))]
        public void ShouldDeserializeLong(int version)
        {
            var serializedValue = "{\"@type\":\"g:Int64\",\"@value\":5}";
            var reader = CreateStandardGraphSONReader(version);

            var jObject = JObject.Parse(serializedValue);
            var deserializedValue = reader.ToObject(jObject);

            Assert.Equal((long) 5, deserializedValue);
        }

        [Theory, MemberData(nameof(Versions))]
        public void ShouldDeserializeFloat(int version)
        {
            var serializedValue = "{\"@type\":\"g:Float\",\"@value\":31.3}";
            var reader = CreateStandardGraphSONReader(version);

            var jObject = JObject.Parse(serializedValue);
            var deserializedValue = reader.ToObject(jObject);

            Assert.Equal((float) 31.3, deserializedValue);
        }

        [Theory, MemberData(nameof(Versions))]
        public void ShouldDeserializeDouble(int version)
        {
            var serializedValue = "{\"@type\":\"g:Double\",\"@value\":31.2}";
            var reader = CreateStandardGraphSONReader(version);

            var jObject = JObject.Parse(serializedValue);
            var deserializedValue = reader.ToObject(jObject);

            Assert.Equal(31.2, deserializedValue);
        }

<<<<<<< HEAD
        [Theory, MemberData(nameof(Versions))]
        public void ShouldDeserializeDecimal(int version)
=======
        [Fact]
        public void ShouldDeserializeNaN()
        {
            var serializedValue = "{\"@type\":\"g:Double\",\"@value\":'NaN'}";
            var reader = CreateStandardGraphSONReader();

            var jObject = JObject.Parse(serializedValue);
            var deserializedValue = reader.ToObject(jObject);

            Assert.Equal(Double.NaN, deserializedValue);
        }

        [Fact]
        public void ShouldDeserializePositiveInfinity()
        {
            var serializedValue = "{\"@type\":\"g:Double\",\"@value\":'Infinity'}";
            var reader = CreateStandardGraphSONReader();

            var jObject = JObject.Parse(serializedValue);
            var deserializedValue = reader.ToObject(jObject);

            Assert.Equal(Double.PositiveInfinity, deserializedValue);
        }

        [Fact]
        public void ShouldDeserializeNegativeInfinity()
        {
            var serializedValue = "{\"@type\":\"g:Double\",\"@value\":'-Infinity'}";
            var reader = CreateStandardGraphSONReader();

            var jObject = JObject.Parse(serializedValue);
            var deserializedValue = reader.ToObject(jObject);

            Assert.Equal(Double.NegativeInfinity, deserializedValue);
        }

        [Fact]
        public void ShouldDeserializeDecimal()
>>>>>>> 80fa89bd
        {
            var serializedValue = "{\"@type\":\"gx:BigDecimal\",\"@value\":-8.201}";
            var reader = CreateStandardGraphSONReader(version);

            var jObject = JObject.Parse(serializedValue);
            decimal deserializedValue = reader.ToObject(jObject);

            Assert.Equal(-8.201M, deserializedValue);
        }

        [Theory, MemberData(nameof(Versions))]
        public void ShouldDeserializeDecimalValueAsString(int version)
        {
            var serializedValue = "{\"@type\":\"gx:BigDecimal\",\"@value\":\"7.50\"}";
            var reader = CreateStandardGraphSONReader(version);

            var jObject = JObject.Parse(serializedValue);
            decimal deserializedValue = reader.ToObject(jObject);

            Assert.Equal(7.5M, deserializedValue);
        }
        
        [Theory, MemberData(nameof(Versions))]
        public void ShouldDeserializeList(int version)
        {
            var serializedValue = "[{\"@type\":\"g:Int32\",\"@value\":5},{\"@type\":\"g:Int32\",\"@value\":6}]";
            var reader = CreateStandardGraphSONReader(version);

            var jObject = JArray.Parse(serializedValue);
            var deserializedValue = reader.ToObject(jObject);

            Assert.Equal(new List<object> {5, 6}, deserializedValue);
        }

        [Theory, MemberData(nameof(Versions))]
        public void ShouldDeserializeT(int version)
        {
            var graphSon = "{\"@type\":\"g:T\",\"@value\":\"label\"}";
            var reader = CreateStandardGraphSONReader(version);

            T readT = reader.ToObject(JObject.Parse(graphSon));

            Assert.Equal(T.Label, readT);
        }

        [Fact]
        public void ShouldDeserializePathFromGraphSON2()
        {
            var graphSon =
                "{\"@type\":\"g:Path\",\"@value\":{\"labels\":[[\"a\"],[\"b\",\"c\"],[]],\"objects\":[{\"@type\":\"g:Vertex\",\"@value\":{\"id\":{\"@type\":\"g:Int32\",\"@value\":1},\"label\":\"person\",\"properties\":{\"name\":[{\"@type\":\"g:VertexProperty\",\"@value\":{\"id\":{\"@type\":\"g:Int64\",\"@value\":0},\"value\":\"marko\",\"label\":\"name\"}}],\"age\":[{\"@type\":\"g:VertexProperty\",\"@value\":{\"id\":{\"@type\":\"g:Int64\",\"@value\":1},\"value\":{\"@type\":\"g:Int32\",\"@value\":29},\"label\":\"age\"}}]}}},{\"@type\":\"g:Vertex\",\"@value\":{\"id\":{\"@type\":\"g:Int32\",\"@value\":3},\"label\":\"software\",\"properties\":{\"name\":[{\"@type\":\"g:VertexProperty\",\"@value\":{\"id\":{\"@type\":\"g:Int64\",\"@value\":4},\"value\":\"lop\",\"label\":\"name\"}}],\"lang\":[{\"@type\":\"g:VertexProperty\",\"@value\":{\"id\":{\"@type\":\"g:Int64\",\"@value\":5},\"value\":\"java\",\"label\":\"lang\"}}]}}},\"lop\"]}}";
            var reader = CreateStandardGraphSONReader(2);

            Path readPath = reader.ToObject(JObject.Parse(graphSon));

            Assert.Equal("[v[1], v[3], lop]", readPath.ToString());
            Assert.Equal(new Vertex(1), readPath[0]);
            Assert.Equal(new Vertex(1), readPath["a"]);
            Assert.Equal("lop", readPath[2]);
            Assert.Equal(3, readPath.Count);
        }

        [Fact]
        public void ShouldDeserializePathFromGraphSON3()
        {
            var graphSon = "{\"@type\":\"g:Path\",\"@value\":{" +
                           "\"labels\":{\"@type\":\"g:List\",\"@value\":[{\"@type\":\"g:Set\",\"@value\":[\"z\"]}]}," +
                           "\"objects\":{\"@type\":\"g:List\",\"@value\":[{\"@type\":\"g:Vertex\",\"@value\":{\"id\":{\"@type\":\"g:Int64\",\"@value\":5},\"label\":\"\"}}]}}}";
            var reader = CreateStandardGraphSONReader(3);

            Path readPath = reader.ToObject(JObject.Parse(graphSon));

            Assert.Equal("[v[5]]", readPath.ToString());
            Assert.Equal(new Vertex(5L), readPath[0]);
            Assert.Equal(new Vertex(5L), readPath["z"]);
            Assert.Equal(1, readPath.Count);
        }

        [Theory, MemberData(nameof(Versions))]
        public void ShouldDeserializePropertyWithEdgeElement(int version)
        {
            var graphSon =
                "{\"@type\":\"g:Property\",\"@value\":{\"key\":\"aKey\",\"value\":{\"@type\":\"g:Int64\",\"@value\":17},\"element\":{\"@type\":\"g:Edge\",\"@value\":{\"id\":{\"@type\":\"g:Int64\",\"@value\":122},\"label\":\"knows\",\"inV\":\"x\",\"outV\":\"y\",\"inVLabel\":\"xLab\"}}}}";
            var reader = CreateStandardGraphSONReader(version);

            Property readProperty = reader.ToObject(JObject.Parse(graphSon));

            Assert.Equal("aKey", readProperty.Key);
            Assert.Equal((long) 17, readProperty.Value);
            Assert.Equal(typeof(Edge), readProperty.Element.GetType());
            var edge = readProperty.Element as Edge;
            Assert.Equal((long) 122, edge.Id);
            Assert.Equal("knows", edge.Label);
            Assert.Equal("x", edge.InV.Id);
            Assert.Equal("y", edge.OutV.Id);
        }

        [Theory, MemberData(nameof(Versions))]
        public void ShouldDeserializeTimestampToDateTimeOffset(int version)
        {
            var graphSon = "{\"@type\":\"g:Timestamp\",\"@value\":1475583442558}";
            var reader = CreateStandardGraphSONReader(version);

            DateTimeOffset deserializedValue = reader.ToObject(JObject.Parse(graphSon));

            var expectedDateTimeOffset = TestUtils.FromJavaTime(1475583442558);
            Assert.Equal(expectedDateTimeOffset, deserializedValue);
        }

        [Theory, MemberData(nameof(Versions))]
        public void ShouldDeserializeGuid(int version)
        {
            var graphSon = "{\"@type\":\"g:UUID\",\"@value\":\"41d2e28a-20a4-4ab0-b379-d810dede3786\"}";
            var reader = CreateStandardGraphSONReader(version);

            Guid readGuid = reader.ToObject(JObject.Parse(graphSon));

            Assert.Equal(Guid.Parse("41d2e28a-20a4-4ab0-b379-d810dede3786"), readGuid);
        }

        [Theory, MemberData(nameof(Versions))]
        public void ShouldDeserializeVertexProperty(int version)
        {
            var graphSon =
                "{\"@type\":\"g:VertexProperty\",\"@value\":{\"id\":\"anId\",\"label\":\"aKey\",\"value\":true,\"vertex\":{\"@type\":\"g:Int32\",\"@value\":9}}}";
            var reader = CreateStandardGraphSONReader(version);

            VertexProperty readVertexProperty = reader.ToObject(JObject.Parse(graphSon));

            Assert.Equal("anId", readVertexProperty.Id);
            Assert.Equal("aKey", readVertexProperty.Label);
            Assert.True(readVertexProperty.Value);
            Assert.NotNull(readVertexProperty.Vertex);
        }

        [Theory, MemberData(nameof(Versions))]
        public void ShouldDeserializeVertexPropertyWithLabel(int version)
        {
            var graphSon =
                "{\"@type\":\"g:VertexProperty\", \"@value\":{\"id\":{\"@type\":\"g:Int32\",\"@value\":1},\"label\":\"name\",\"value\":\"marko\"}}";
            var reader = CreateStandardGraphSONReader(version);

            VertexProperty readVertexProperty = reader.ToObject(JObject.Parse(graphSon));

            Assert.Equal(1, readVertexProperty.Id);
            Assert.Equal("name", readVertexProperty.Label);
            Assert.Equal("marko", readVertexProperty.Value);
            Assert.Null(readVertexProperty.Vertex);
        }

        [Theory, MemberData(nameof(Versions))]
        public void ShouldDeserializeVertex(int version)
        {
            var graphSon = "{\"@type\":\"g:Vertex\", \"@value\":{\"id\":{\"@type\":\"g:Float\",\"@value\":45.23}}}";
            var reader = CreateStandardGraphSONReader(version);

            var readVertex = reader.ToObject(JObject.Parse(graphSon));

            Assert.Equal(new Vertex(45.23f), readVertex);
        }

        [Theory, MemberData(nameof(Versions))]
        public void ShouldDeserializeVertexWithEdges(int version)
        {
            var graphSon =
                "{\"@type\":\"g:Vertex\", \"@value\":{\"id\":{\"@type\":\"g:Int32\",\"@value\":1},\"label\":\"person\",\"outE\":{\"created\":[{\"id\":{\"@type\":\"g:Int32\",\"@value\":9},\"inV\":{\"@type\":\"g:Int32\",\"@value\":3},\"properties\":{\"weight\":{\"@type\":\"g:Double\",\"@value\":0.4}}}],\"knows\":[{\"id\":{\"@type\":\"g:Int32\",\"@value\":7},\"inV\":{\"@type\":\"g:Int32\",\"@value\":2},\"properties\":{\"weight\":{\"@type\":\"g:Double\",\"@value\":0.5}}},{\"id\":{\"@type\":\"g:Int32\",\"@value\":8},\"inV\":{\"@type\":\"g:Int32\",\"@value\":4},\"properties\":{\"weight\":{\"@type\":\"g:Double\",\"@value\":1.0}}}]},\"properties\":{\"name\":[{\"id\":{\"@type\":\"g:Int64\",\"@value\":0},\"value\":\"marko\"}],\"age\":[{\"id\":{\"@type\":\"g:Int64\",\"@value\":1},\"value\":{\"@type\":\"g:Int32\",\"@value\":29}}]}}}";
            var reader = CreateStandardGraphSONReader(version);

            var readVertex = reader.ToObject(JObject.Parse(graphSon));

            Assert.Equal(new Vertex(1), readVertex);
            Assert.Equal("person", readVertex.Label);
            Assert.Equal(typeof(int), readVertex.Id.GetType());
        }

        [Theory, MemberData(nameof(VersionsSupportingCollections))]
        public void ShouldDeserializeEmptyGList(int version)
        {
            var graphSon =
                "{\"@type\":\"g:List\", \"@value\": []}";
            var reader = CreateStandardGraphSONReader(version);

            var deserializedValue = reader.ToObject(JObject.Parse(graphSon));
            Assert.Equal(new object[0], deserializedValue);
        }

        [Theory, MemberData(nameof(VersionsSupportingCollections))]
        public void ShouldDeserializeGList(int version)
        {
            const string json = "{\"@type\":\"g:List\", \"@value\": [{\"@type\": \"g:Int32\", \"@value\": 1}," +
                                "{\"@type\": \"g:Int32\", \"@value\": 2}, {\"@type\": \"g:Int32\", \"@value\": 3}]}";
            var reader = CreateStandardGraphSONReader(version);

            var deserializedValue = reader.ToObject(JObject.Parse(json));
                
            Assert.Equal((IList<object>)new object[] { 1, 2, 3}, deserializedValue);
        }

        [Theory, MemberData(nameof(VersionsSupportingCollections))]
        public void ShouldDeserializeGSet(int version)
        {
            const string json = "{\"@type\":\"g:Set\", \"@value\": [{\"@type\": \"g:Int32\", \"@value\": 1}," +
                                "{\"@type\": \"g:Int32\", \"@value\": 2}, {\"@type\": \"g:Int32\", \"@value\": 3}]}";
            var reader = CreateStandardGraphSONReader(version);

            var deserializedValue = reader.ToObject(JObject.Parse(json));
                
            Assert.Equal((ISet<object>)new HashSet<object>{ 1, 2, 3}, deserializedValue);
        }

        [Theory, MemberData(nameof(VersionsSupportingCollections))]
        public void ShouldDeserializeGMap(int version)
        {
            const string json = "{\"@type\":\"g:Map\", \"@value\": [\"a\",{\"@type\": \"g:Int32\", \"@value\": 1}, " +
                                "\"b\", {\"@type\": \"g:Int32\", \"@value\": 2}]}";
            var reader = CreateStandardGraphSONReader(version);

            var deserializedValue = reader.ToObject(JObject.Parse(json));
                
            Assert.Equal(new Dictionary<object, object>{ { "a", 1 }, { "b", 2 }}, deserializedValue);
        }

        [Fact]
        public void ShouldDeserializeTraverser()
        {
            dynamic d = JObject.Parse("{\"@type\":\"g:Traverser\",\"@value\":1}");

            Assert.NotNull(d);
            Assert.Equal("g:Traverser", (string)d["@type"]);
        }

        [Theory, MemberData(nameof(Versions))]
        public void ShouldDeserializeDurationToTimeSpan(int version)
        {
            var serializedValue = "{\"@type\":\"gx:Duration\",\"@value\":\"PT120H\"}";
            var reader = CreateStandardGraphSONReader(version);

            var jObject = JObject.Parse(serializedValue);
            TimeSpan deserializedValue = reader.ToObject(jObject);

            Assert.Equal(TimeSpan.FromDays(5), deserializedValue);
        }

        [Theory, MemberData(nameof(Versions))]
        public void ShouldDeserializeBigInteger(int version)
        {
            var serializedValue = "{\"@type\":\"gx:BigInteger\",\"@value\":123456789}";
            var reader = CreateStandardGraphSONReader(version);

            var jObject = JObject.Parse(serializedValue);
            BigInteger deserializedValue = reader.ToObject(jObject);

            Assert.Equal(BigInteger.Parse("123456789"), deserializedValue);
        }

        [Theory, MemberData(nameof(Versions))]
        public void ShouldDeserializeBigIntegerValueAsString(int version)
        {
            var serializedValue = "{\"@type\":\"gx:BigInteger\",\"@value\":\"123456789\"}";
            var reader = CreateStandardGraphSONReader(version);

            var jObject = JObject.Parse(serializedValue);
            BigInteger deserializedValue = reader.ToObject(jObject);

            Assert.Equal(BigInteger.Parse("123456789"), deserializedValue);
        }

        [Theory, MemberData(nameof(Versions))]
        public void ShouldDeserializeReallyBigIntegerValue(int version)
        {
            var serializedValue = "{\"@type\":\"gx:BigInteger\",\"@value\":123456789987654321123456789987654321}";
            var reader = CreateStandardGraphSONReader(version);

            var jObject = JObject.Parse(serializedValue);
            BigInteger deserializedValue = reader.ToObject(jObject);

            Assert.Equal(BigInteger.Parse("123456789987654321123456789987654321"), deserializedValue);
        }

        [Theory, MemberData(nameof(Versions))]
        public void ShouldDeserializeByte(int version)
        {
            var serializedValue = "{\"@type\":\"gx:Byte\",\"@value\":1}";
            var reader = CreateStandardGraphSONReader(version);

            var jObject = JObject.Parse(serializedValue);
            var deserializedValue = reader.ToObject(jObject);

            Assert.Equal(1, deserializedValue);
        }

        [Theory, MemberData(nameof(Versions))]
        public void ShouldDeserializeByteBuffer(int version)
        {
            var serializedValue = "{\"@type\":\"gx:ByteBuffer\",\"@value\":\"c29tZSBieXRlcyBmb3IgeW91\"}";
            var reader = CreateStandardGraphSONReader(version);

            var jObject = JObject.Parse(serializedValue);
            var deserializedValue = reader.ToObject(jObject);

            Assert.Equal(Convert.FromBase64String("c29tZSBieXRlcyBmb3IgeW91"), deserializedValue);
        }

        [Theory, MemberData(nameof(Versions))]
        public void ShouldDeserializeChar(int version)
        {
            var serializedValue = "{\"@type\":\"gx:Char\",\"@value\":\"x\"}";
            var reader = CreateStandardGraphSONReader(version);

            var jObject = JObject.Parse(serializedValue);
            var deserializedValue = reader.ToObject(jObject);

            Assert.Equal('x', deserializedValue);
        }

        [Theory, MemberData(nameof(Versions))]
        public void ShouldDeserializeInt16(int version)
        {
            var serializedValue = "{\"@type\":\"gx:Int16\",\"@value\":100}";
            var reader = CreateStandardGraphSONReader(version);

            var jObject = JObject.Parse(serializedValue);
            var deserializedValue = reader.ToObject(jObject);

            Assert.Equal(100, deserializedValue);
        }
    }

    internal class TestGraphSONDeserializer : IGraphSONDeserializer
    {
        public dynamic Objectify(JToken graphsonObject, GraphSONReader reader)
        {
            return new TestClass {Value = graphsonObject.ToString()};
        }
    }
}<|MERGE_RESOLUTION|>--- conflicted
+++ resolved
@@ -42,7 +42,7 @@
             new object[] { 2 },
             new object[] { 3 }
         };
-        
+
         /// <summary>
         /// Parameters for each collections test supporting multiple versions of GraphSON
         /// </summary>
@@ -50,7 +50,7 @@
         {
             new object[] { 3 }
         };
-        
+
         private GraphSONReader CreateStandardGraphSONReader(int version)
         {
             if (version == 3)
@@ -196,12 +196,8 @@
             Assert.Equal(31.2, deserializedValue);
         }
 
-<<<<<<< HEAD
-        [Theory, MemberData(nameof(Versions))]
-        public void ShouldDeserializeDecimal(int version)
-=======
-        [Fact]
-        public void ShouldDeserializeNaN()
+        [Theory, MemberData(nameof(Versions))]
+        public void ShouldDeserializeNaN(int version)
         {
             var serializedValue = "{\"@type\":\"g:Double\",\"@value\":'NaN'}";
             var reader = CreateStandardGraphSONReader();
@@ -212,8 +208,8 @@
             Assert.Equal(Double.NaN, deserializedValue);
         }
 
-        [Fact]
-        public void ShouldDeserializePositiveInfinity()
+        [Theory, MemberData(nameof(Versions))]
+        public void ShouldDeserializePositiveInfinity(int version)
         {
             var serializedValue = "{\"@type\":\"g:Double\",\"@value\":'Infinity'}";
             var reader = CreateStandardGraphSONReader();
@@ -224,8 +220,8 @@
             Assert.Equal(Double.PositiveInfinity, deserializedValue);
         }
 
-        [Fact]
-        public void ShouldDeserializeNegativeInfinity()
+        [Theory, MemberData(nameof(Versions))]
+        public void ShouldDeserializeNegativeInfinity(int version)
         {
             var serializedValue = "{\"@type\":\"g:Double\",\"@value\":'-Infinity'}";
             var reader = CreateStandardGraphSONReader();
@@ -236,9 +232,8 @@
             Assert.Equal(Double.NegativeInfinity, deserializedValue);
         }
 
-        [Fact]
-        public void ShouldDeserializeDecimal()
->>>>>>> 80fa89bd
+        [Theory, MemberData(nameof(Versions))]
+        public void ShouldDeserializeDecimal(int version)
         {
             var serializedValue = "{\"@type\":\"gx:BigDecimal\",\"@value\":-8.201}";
             var reader = CreateStandardGraphSONReader(version);
@@ -260,7 +255,7 @@
 
             Assert.Equal(7.5M, deserializedValue);
         }
-        
+
         [Theory, MemberData(nameof(Versions))]
         public void ShouldDeserializeList(int version)
         {
@@ -432,7 +427,7 @@
             var reader = CreateStandardGraphSONReader(version);
 
             var deserializedValue = reader.ToObject(JObject.Parse(json));
-                
+
             Assert.Equal((IList<object>)new object[] { 1, 2, 3}, deserializedValue);
         }
 
@@ -444,7 +439,7 @@
             var reader = CreateStandardGraphSONReader(version);
 
             var deserializedValue = reader.ToObject(JObject.Parse(json));
-                
+
             Assert.Equal((ISet<object>)new HashSet<object>{ 1, 2, 3}, deserializedValue);
         }
 
@@ -456,7 +451,7 @@
             var reader = CreateStandardGraphSONReader(version);
 
             var deserializedValue = reader.ToObject(JObject.Parse(json));
-                
+
             Assert.Equal(new Dictionary<object, object>{ { "a", 1 }, { "b", 2 }}, deserializedValue);
         }
 
