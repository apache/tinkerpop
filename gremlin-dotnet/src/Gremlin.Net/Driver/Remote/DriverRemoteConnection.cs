﻿#region License

/*
 * Licensed to the Apache Software Foundation (ASF) under one
 * or more contributor license agreements.  See the NOTICE file
 * distributed with this work for additional information
 * regarding copyright ownership.  The ASF licenses this file
 * to you under the Apache License, Version 2.0 (the
 * "License"); you may not use this file except in compliance
 * with the License.  You may obtain a copy of the License at
 *
 *     http://www.apache.org/licenses/LICENSE-2.0
 *
 * Unless required by applicable law or agreed to in writing,
 * software distributed under the License is distributed on an
 * "AS IS" BASIS, WITHOUT WARRANTIES OR CONDITIONS OF ANY
 * KIND, either express or implied.  See the License for the
 * specific language governing permissions and limitations
 * under the License.
 */

#endregion

using System;
using System.Collections.Generic;
using System.Threading;
using System.Threading.Tasks;
using Gremlin.Net.Driver.Messages;
using Gremlin.Net.Process.Remote;
using Gremlin.Net.Process.Traversal;
using Gremlin.Net.Process.Traversal.Strategy.Decoration;

namespace Gremlin.Net.Driver.Remote
{
    /// <summary>
    ///     A <see cref="IRemoteConnection" /> implementation for Gremlin Server.
    /// </summary>
    public class DriverRemoteConnection : IRemoteConnection, IDisposable
    {
        private readonly IGremlinClient _client;
        private readonly string _traversalSource;
        
        /// <summary>
        /// Filter on these keys provided to OptionsStrategy and apply them to the request. Note that
        /// "scriptEvaluationTimeout" was deprecated in 3.3.9 but still supported in server implementations and will
        /// be removed in later versions. 
        /// </summary>
        private readonly List<String> _allowedKeys = new List<string> 
                    {Tokens.ArgsEvalTimeout, "scriptEvaluationTimeout", Tokens.ArgsBatchSize, 
                     Tokens.RequestId, Tokens.ArgsUserAgent};

        private readonly string _sessionId;
        private string Processor => IsSessionBound ? Tokens.ProcessorSession : Tokens.ProcessorTraversal;

        /// <inheritdoc />
        public bool IsSessionBound => _sessionId != null;

        /// <summary>
        ///     Initializes a new <see cref="IRemoteConnection" /> using "g" as the default remote TraversalSource name.
        /// </summary>
        /// <param name="host">The host to connect to.</param>
        /// <param name="port">The port to connect to.</param>
        /// <exception cref="ArgumentNullException">Thrown when client is null.</exception>
        public DriverRemoteConnection(string host, int port):this(host, port, "g")
        {
        }

        /// <summary>
        ///     Initializes a new <see cref="IRemoteConnection" />.
        /// </summary>
        /// <param name="host">The host to connect to.</param>
        /// <param name="port">The port to connect to.</param>
        /// <param name="traversalSource">The name of the traversal source on the server to bind to.</param>
        /// <exception cref="ArgumentNullException">Thrown when client is null.</exception>
        public DriverRemoteConnection(string host, int port, string traversalSource):this(new GremlinClient(new GremlinServer(host, port)), traversalSource)
        {
        }

        /// <summary>
        ///     Initializes a new <see cref="IRemoteConnection" /> using "g" as the default remote TraversalSource name.
        /// </summary>
        /// <param name="client">The <see cref="IGremlinClient" /> that will be used for the connection.</param>
        /// <exception cref="ArgumentNullException">Thrown when client is null.</exception>
        public DriverRemoteConnection(IGremlinClient client):this(client, "g")
        {
        }

        /// <summary>
        ///     Initializes a new <see cref="IRemoteConnection" />.
        /// </summary>
        /// <param name="client">The <see cref="IGremlinClient" /> that will be used for the connection.</param>
        /// <param name="traversalSource">The name of the traversal source on the server to bind to.</param>
        /// <exception cref="ArgumentNullException">Thrown when client is null.</exception>
        public DriverRemoteConnection(IGremlinClient client, string traversalSource)
        {
            _client = client ?? throw new ArgumentNullException(nameof(client));
            _traversalSource = traversalSource ?? throw new ArgumentNullException(nameof(traversalSource));
        }

        private DriverRemoteConnection(IGremlinClient client, string traversalSource, Guid sessionId)
            : this(client, traversalSource)
        {
            _sessionId = sessionId.ToString();
        }

        /// <summary>
        ///     Submits <see cref="Bytecode" /> for evaluation to a remote Gremlin Server.
        /// </summary>
        /// <param name="bytecode">The <see cref="Bytecode" /> to submit.</param>
        /// <param name="cancellationToken">The token to cancel the operation. The default value is None.</param>
        /// <returns>A <see cref="ITraversal" /> allowing to access the results and side-effects.</returns>
<<<<<<< HEAD
        public async Task<ITraversal<TStart, TEnd>> SubmitAsync<TStart, TEnd>(Bytecode bytecode)
        {
            var requestId = Guid.NewGuid();
            var resultSet = await SubmitBytecodeAsync(requestId, bytecode).ConfigureAwait(false);
            return new DriverRemoteTraversal<TStart, TEnd>(_client, requestId, resultSet);
=======
        public async Task<ITraversal<S, E>> SubmitAsync<S, E>(Bytecode bytecode,
            CancellationToken cancellationToken = default)
        {
            var requestId = Guid.NewGuid();
            var resultSet = await SubmitBytecodeAsync(requestId, bytecode, cancellationToken).ConfigureAwait(false);
            return new DriverRemoteTraversal<S, E>(_client, requestId, resultSet);
>>>>>>> 08d86184
        }

        private async Task<IEnumerable<Traverser>> SubmitBytecodeAsync(Guid requestid, Bytecode bytecode,
            CancellationToken cancellationToken)
        {
            var requestMsg =
                RequestMessage.Build(Tokens.OpsBytecode)
                    .Processor(Processor)
                    .OverrideRequestId(requestid)
                    .AddArgument(Tokens.ArgsGremlin, bytecode)
                    .AddArgument(Tokens.ArgsAliases, new Dictionary<string, string> {{"g", _traversalSource}});

            if (IsSessionBound)
            {
                requestMsg.AddArgument(Tokens.ArgsSession, _sessionId);
            }

            var optionsStrategyInst = bytecode.SourceInstructions.Find(
                s => s.OperatorName == "withStrategies" && s.Arguments[0] is OptionsStrategy);
            if (optionsStrategyInst != null)
            {
                OptionsStrategy optionsStrategy = optionsStrategyInst.Arguments[0];
                foreach (KeyValuePair<string,dynamic> pair in optionsStrategy.Configuration)
                {
                    if (_allowedKeys.Contains(pair.Key))
                    {
                        requestMsg.AddArgument(pair.Key, pair.Value);
                    }
                }
            }
            
            return await _client.SubmitAsync<Traverser>(requestMsg.Create(), cancellationToken).ConfigureAwait(false);
        }

        /// <inheritdoc />
        public RemoteTransaction Tx(GraphTraversalSource g)
        {
            var session = new DriverRemoteConnection(_client, _traversalSource, Guid.NewGuid());
            return new RemoteTransaction(session, g);
        }

        /// <inheritdoc />
        public void Dispose()
        {
            _client?.Dispose();
        }
    }
}<|MERGE_RESOLUTION|>--- conflicted
+++ resolved
@@ -109,20 +109,12 @@
         /// <param name="bytecode">The <see cref="Bytecode" /> to submit.</param>
         /// <param name="cancellationToken">The token to cancel the operation. The default value is None.</param>
         /// <returns>A <see cref="ITraversal" /> allowing to access the results and side-effects.</returns>
-<<<<<<< HEAD
-        public async Task<ITraversal<TStart, TEnd>> SubmitAsync<TStart, TEnd>(Bytecode bytecode)
-        {
-            var requestId = Guid.NewGuid();
-            var resultSet = await SubmitBytecodeAsync(requestId, bytecode).ConfigureAwait(false);
-            return new DriverRemoteTraversal<TStart, TEnd>(_client, requestId, resultSet);
-=======
-        public async Task<ITraversal<S, E>> SubmitAsync<S, E>(Bytecode bytecode,
+        public async Task<ITraversal<TStart, TEnd>> SubmitAsync<TStart, TEnd>(Bytecode bytecode,
             CancellationToken cancellationToken = default)
         {
             var requestId = Guid.NewGuid();
             var resultSet = await SubmitBytecodeAsync(requestId, bytecode, cancellationToken).ConfigureAwait(false);
-            return new DriverRemoteTraversal<S, E>(_client, requestId, resultSet);
->>>>>>> 08d86184
+            return new DriverRemoteTraversal<TStart, TEnd>(_client, requestId, resultSet);
         }
 
         private async Task<IEnumerable<Traverser>> SubmitBytecodeAsync(Guid requestid, Bytecode bytecode,
