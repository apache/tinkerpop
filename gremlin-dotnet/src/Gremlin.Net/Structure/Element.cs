﻿#region License

/*
 * Licensed to the Apache Software Foundation (ASF) under one
 * or more contributor license agreements.  See the NOTICE file
 * distributed with this work for additional information
 * regarding copyright ownership.  The ASF licenses this file
 * to you under the Apache License, Version 2.0 (the
 * "License"); you may not use this file except in compliance
 * with the License.  You may obtain a copy of the License at
 *
 *     http://www.apache.org/licenses/LICENSE-2.0
 *
 * Unless required by applicable law or agreed to in writing,
 * software distributed under the License is distributed on an
 * "AS IS" BASIS, WITHOUT WARRANTIES OR CONDITIONS OF ANY
 * KIND, either express or implied.  See the License for the
 * specific language governing permissions and limitations
 * under the License.
 */

#endregion

using System;
using System.Collections.Generic;

namespace Gremlin.Net.Structure
{
    /// <summary>
    ///     A common base class for Graph elements.
    /// </summary>
    public abstract class Element : IEquatable<Element>
    {
        /// <summary>
        ///     Initializes a new instance of the <see cref="Element" /> class.
        /// </summary>
        /// <param name="id">The id of the element.</param>
        /// <param name="label">The label of the element.</param>
<<<<<<< HEAD
        /// <param name="properties">Optional properties of the element.</param>
        protected Element(object id, string label, Dictionary<string, dynamic> properties = null)
=======
        protected Element(object? id, string label)
>>>>>>> fe8e36cd
        {
            Id = id;
            Label = label;
            Properties = properties;
        }

        /// <summary>
        ///     Gets the id of this <see cref="Element" />.
        /// </summary>
        public object? Id { get; }

        /// <summary>
        ///     Gets the label of this <see cref="Element" />.
        /// </summary>
        public string Label { get; }

        /// <summary>
        ///     Gets the properties of this <see cref="Element" />.
        /// </summary>
        public Dictionary<string, dynamic> Properties { get; }

        /// <inheritdoc />
        public bool Equals(Element? other)
        {
            if (ReferenceEquals(null, other)) return false;
            if (ReferenceEquals(this, other)) return true;
            return Equals(Id, other.Id);
        }

        /// <inheritdoc />
        public override bool Equals(object? obj)
        {
            if (ReferenceEquals(null, obj)) return false;
            if (ReferenceEquals(this, obj)) return true;
            if (obj.GetType() != GetType()) return false;
            return Equals((Element) obj);
        }

        /// <inheritdoc />
        public override int GetHashCode()
        {
            return Id != null ? Id.GetHashCode() : 0;
        }
    }
}<|MERGE_RESOLUTION|>--- conflicted
+++ resolved
@@ -36,12 +36,8 @@
         /// </summary>
         /// <param name="id">The id of the element.</param>
         /// <param name="label">The label of the element.</param>
-<<<<<<< HEAD
         /// <param name="properties">Optional properties of the element.</param>
-        protected Element(object id, string label, Dictionary<string, dynamic> properties = null)
-=======
-        protected Element(object? id, string label)
->>>>>>> fe8e36cd
+        protected Element(object? id, string label, Dictionary<string, dynamic>? properties = null)
         {
             Id = id;
             Label = label;
@@ -61,7 +57,7 @@
         /// <summary>
         ///     Gets the properties of this <see cref="Element" />.
         /// </summary>
-        public Dictionary<string, dynamic> Properties { get; }
+        public Dictionary<string, dynamic>? Properties { get; }
 
         /// <inheritdoc />
         public bool Equals(Element? other)
