﻿#region License

/*
 * Licensed to the Apache Software Foundation (ASF) under one
 * or more contributor license agreements.  See the NOTICE file
 * distributed with this work for additional information
 * regarding copyright ownership.  The ASF licenses this file
 * to you under the Apache License, Version 2.0 (the
 * "License"); you may not use this file except in compliance
 * with the License.  You may obtain a copy of the License at
 *
 *     http://www.apache.org/licenses/LICENSE-2.0
 *
 * Unless required by applicable law or agreed to in writing,
 * software distributed under the License is distributed on an
 * "AS IS" BASIS, WITHOUT WARRANTIES OR CONDITIONS OF ANY
 * KIND, either express or implied.  See the License for the
 * specific language governing permissions and limitations
 * under the License.
 */

#endregion

using System.Collections.Generic;
using System.Linq;

namespace Gremlin.Net.Structure
{
    /// <summary>
    ///     Represents an edge between to vertices.
    /// </summary>
    public class Edge : Element
    {
        /// <summary>
        ///     Initializes a new instance of the <see cref="Edge" /> class.
        /// </summary>
        /// <param name="id">The id of the edge.</param>
        /// <param name="outV">The outgoing/tail vertex of the edge.</param>
        /// <param name="label">The label of the edge.</param>
        /// <param name="inV">The incoming/head vertex of the edge.</param>
<<<<<<< HEAD
        /// <param name="properties">Optional properties of the edge.</param>
        public Edge(object id, Vertex outV, string label, Vertex inV, Dictionary<string, dynamic> properties = null)
            : base(id, label, properties)
=======
        public Edge(object? id, Vertex outV, string label, Vertex inV)
            : base(id, label)
>>>>>>> fe8e36cd
        {
            OutV = outV;
            InV = inV;
        }

        /// <summary>
        ///     Gets the incoming/head vertex of this edge.
        /// </summary>
        public Vertex InV { get; }

        /// <summary>
        ///     Gets the outgoing/tail vertex of this edge.
        /// </summary>
        public Vertex OutV { get; }

        /// <summary>
        /// Get all properties as dictionary
        /// </summary>
        /// <returns>properties</returns>
        public Dictionary<string, Property[]> GetPropertiesAsDictionary()
        {
            return Properties?.ToDictionary(property => property.Key,
                        property => ((IEnumerable<dynamic>)property.Value).Cast<Property>().ToArray());
        }

        /// <inheritdoc />
        public override string ToString()
        {
            return $"e[{Id}][{OutV.Id}-{Label}->{InV.Id}]";
        }
    }
}<|MERGE_RESOLUTION|>--- conflicted
+++ resolved
@@ -38,14 +38,9 @@
         /// <param name="outV">The outgoing/tail vertex of the edge.</param>
         /// <param name="label">The label of the edge.</param>
         /// <param name="inV">The incoming/head vertex of the edge.</param>
-<<<<<<< HEAD
         /// <param name="properties">Optional properties of the edge.</param>
-        public Edge(object id, Vertex outV, string label, Vertex inV, Dictionary<string, dynamic> properties = null)
+        public Edge(object? id, Vertex outV, string label, Vertex inV, Dictionary<string, dynamic>? properties = null)
             : base(id, label, properties)
-=======
-        public Edge(object? id, Vertex outV, string label, Vertex inV)
-            : base(id, label)
->>>>>>> fe8e36cd
         {
             OutV = outV;
             InV = inV;
@@ -65,7 +60,7 @@
         /// Get all properties as dictionary
         /// </summary>
         /// <returns>properties</returns>
-        public Dictionary<string, Property[]> GetPropertiesAsDictionary()
+        public Dictionary<string, Property[]>? GetPropertiesAsDictionary()
         {
             return Properties?.ToDictionary(property => property.Key,
                         property => ((IEnumerable<dynamic>)property.Value).Cast<Property>().ToArray());
