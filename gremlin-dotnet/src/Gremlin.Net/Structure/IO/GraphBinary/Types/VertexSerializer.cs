﻿#region License

/*
 * Licensed to the Apache Software Foundation (ASF) under one
 * or more contributor license agreements.  See the NOTICE file
 * distributed with this work for additional information
 * regarding copyright ownership.  The ASF licenses this file
 * to you under the Apache License, Version 2.0 (the
 * "License"); you may not use this file except in compliance
 * with the License.  You may obtain a copy of the License at
 *
 *     http://www.apache.org/licenses/LICENSE-2.0
 *
 * Unless required by applicable law or agreed to in writing,
 * software distributed under the License is distributed on an
 * "AS IS" BASIS, WITHOUT WARRANTIES OR CONDITIONS OF ANY
 * KIND, either express or implied.  See the License for the
 * specific language governing permissions and limitations
 * under the License.
 */

#endregion

using System.Collections.Generic;
using System.IO;
using System.Linq;
using System.Threading;
using System.Threading.Tasks;

namespace Gremlin.Net.Structure.IO.GraphBinary.Types
{
    /// <summary>
    /// A <see cref="Vertex"/> serializer.
    /// </summary>
    public class VertexSerializer : SimpleTypeSerializer<Vertex>
    {
        /// <summary>
        ///     Initializes a new instance of the <see cref="VertexSerializer" /> class.
        /// </summary>
        public VertexSerializer() : base(DataType.Vertex)
        {
        }

        /// <inheritdoc />
        protected override async Task WriteValueAsync(Vertex value, Stream stream, GraphBinaryWriter writer,
            CancellationToken cancellationToken = default)
        {
            await writer.WriteAsync(value.Id, stream, cancellationToken).ConfigureAwait(false);
            await writer.WriteNonNullableValueAsync(value.Label, stream, cancellationToken).ConfigureAwait(false);
            await writer.WriteAsync(null, stream, cancellationToken).ConfigureAwait(false);
        }

        /// <inheritdoc />
        protected override async Task<Vertex> ReadValueAsync(Stream stream, GraphBinaryReader reader,
            CancellationToken cancellationToken = default)
        {
            var id = await reader.ReadAsync(stream, cancellationToken).ConfigureAwait(false);
            var label = (string)await reader.ReadValueAsync<string>(stream, false, cancellationToken).ConfigureAwait(false);

<<<<<<< HEAD
            var properties = await reader.ReadAsync(stream, cancellationToken).ConfigureAwait(false);
            var propertiesAsDictionary = (properties as List<object>)?.Cast<VertexProperty>()
                .ToDictionary(k => k.Key, v => (dynamic)new dynamic[] { v });

            return new Vertex(id, label, propertiesAsDictionary);
=======
            var v = new Vertex(await reader.ReadAsync(stream, cancellationToken).ConfigureAwait(false),
                (string)await reader.ReadNonNullableValueAsync<string>(stream, cancellationToken).ConfigureAwait(false));
            
            // discard properties
            await reader.ReadAsync(stream, cancellationToken).ConfigureAwait(false);
            return v;
>>>>>>> fe8e36cd
        }
    }
}<|MERGE_RESOLUTION|>--- conflicted
+++ resolved
@@ -55,22 +55,13 @@
             CancellationToken cancellationToken = default)
         {
             var id = await reader.ReadAsync(stream, cancellationToken).ConfigureAwait(false);
-            var label = (string)await reader.ReadValueAsync<string>(stream, false, cancellationToken).ConfigureAwait(false);
+            var label = (string)await reader.ReadNonNullableValueAsync<string>(stream, cancellationToken).ConfigureAwait(false);
 
-<<<<<<< HEAD
             var properties = await reader.ReadAsync(stream, cancellationToken).ConfigureAwait(false);
             var propertiesAsDictionary = (properties as List<object>)?.Cast<VertexProperty>()
                 .ToDictionary(k => k.Key, v => (dynamic)new dynamic[] { v });
 
-            return new Vertex(id, label, propertiesAsDictionary);
-=======
-            var v = new Vertex(await reader.ReadAsync(stream, cancellationToken).ConfigureAwait(false),
-                (string)await reader.ReadNonNullableValueAsync<string>(stream, cancellationToken).ConfigureAwait(false));
-            
-            // discard properties
-            await reader.ReadAsync(stream, cancellationToken).ConfigureAwait(false);
-            return v;
->>>>>>> fe8e36cd
+            return new Vertex(id, label, propertiesAsDictionary);            
         }
     }
 }