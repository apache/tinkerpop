--- conflicted
+++ resolved
@@ -46,13 +46,10 @@
             CancellationToken cancellationToken = default)
         {
             await writer.WriteAsync(value.Id, stream, cancellationToken).ConfigureAwait(false);
-<<<<<<< HEAD
-            await writer.WriteValueAsync(value.Label, stream, false, cancellationToken).ConfigureAwait(false);
-
-=======
             await writer.WriteNonNullableValueAsync(value.Label, stream, cancellationToken).ConfigureAwait(false);
             
->>>>>>> fe8e36cd
+            // !!! await writer.WriteValueAsync(value.Label, stream, false, cancellationToken).ConfigureAwait(false);
+
             await writer.WriteAsync(value.InV.Id, stream, cancellationToken).ConfigureAwait(false);
             await writer.WriteNonNullableValueAsync(value.InV.Label, stream, cancellationToken).ConfigureAwait(false);
             await writer.WriteAsync(value.OutV.Id, stream, cancellationToken).ConfigureAwait(false);
@@ -76,13 +73,8 @@
             var inV = new Vertex(await reader.ReadAsync(stream, cancellationToken).ConfigureAwait(false),
                 (string)await reader.ReadNonNullableValueAsync<string>(stream, cancellationToken).ConfigureAwait(false));
             var outV = new Vertex(await reader.ReadAsync(stream, cancellationToken).ConfigureAwait(false),
-<<<<<<< HEAD
-                (string)await reader.ReadValueAsync<string>(stream, false, cancellationToken).ConfigureAwait(false));
+                (string)await reader.ReadNonNullableValueAsync<string>(stream, cancellationToken).ConfigureAwait(false));
 
-=======
-                (string)await reader.ReadNonNullableValueAsync<string>(stream, cancellationToken).ConfigureAwait(false));
-            
->>>>>>> fe8e36cd
             // discard possible parent vertex
             await reader.ReadAsync(stream, cancellationToken).ConfigureAwait(false);
 
