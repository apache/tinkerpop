﻿#region License

/*
 * Licensed to the Apache Software Foundation (ASF) under one
 * or more contributor license agreements.  See the NOTICE file
 * distributed with this work for additional information
 * regarding copyright ownership.  The ASF licenses this file
 * to you under the Apache License, Version 2.0 (the
 * "License"); you may not use this file except in compliance
 * with the License.  You may obtain a copy of the License at
 *
 *     http://www.apache.org/licenses/LICENSE-2.0
 *
 * Unless required by applicable law or agreed to in writing,
 * software distributed under the License is distributed on an
 * "AS IS" BASIS, WITHOUT WARRANTIES OR CONDITIONS OF ANY
 * KIND, either express or implied.  See the License for the
 * specific language governing permissions and limitations
 * under the License.
 */

#endregion

using System;
using System.Collections.Generic;
using System.Linq;
using Newtonsoft.Json.Linq;

namespace Gremlin.Net.Structure.IO.GraphSON
{
    /// <summary>
    ///     Allows to deserialize GraphSON to objects.
    /// </summary>
    public abstract class GraphSONReader
    {
        /// <summary>
        /// Contains the <see cref="IGraphSONDeserializer" /> instances by their type identifier. 
        /// </summary>
        protected readonly Dictionary<string, IGraphSONDeserializer> Deserializers = new Dictionary
            <string, IGraphSONDeserializer>
            {
                {"g:Traverser", new TraverserReader()},
                {"g:Int32", new Int32Converter()},
                {"g:Int64", new Int64Converter()},
                {"g:Float", new FloatConverter()},
                {"g:Double", new DoubleConverter()},
                {"g:UUID", new UuidDeserializer()},
                {"g:Date", new DateSerializer()},
                {"g:Timestamp", new DateSerializer()},
                {"g:Vertex", new VertexDeserializer()},
                {"g:Edge", new EdgeDeserializer()},
                {"g:Property", new PropertyDeserializer()},
                {"g:VertexProperty", new VertexPropertyDeserializer()},
                {"g:Path", new PathDeserializer()},
                {"gx:BigDecimal", new DecimalConverter()}
            };

        /// <summary>
        ///     Initializes a new instance of the <see cref="GraphSONReader" /> class.
        /// </summary>
        protected GraphSONReader()
        {
        }

        /// <summary>
        ///     Initializes a new instance of the <see cref="GraphSONReader" /> class.
        /// </summary>
        /// <param name="deserializerByGraphSONType">
        ///     <see cref="IGraphSONDeserializer" /> deserializers identified by their
        ///     GraphSON type.
        /// </param>
        protected GraphSONReader(IReadOnlyDictionary<string, IGraphSONDeserializer> deserializerByGraphSONType)
        {
            foreach (var deserializerAndGraphSONType in deserializerByGraphSONType)
                Deserializers[deserializerAndGraphSONType.Key] = deserializerAndGraphSONType.Value;
        }

        /// <summary>
        ///     Deserializes a GraphSON collection to an object.
        /// </summary>
        /// <param name="graphSonData">The GraphSON collection to deserialize.</param>
        /// <returns>The deserialized object.</returns>
        public virtual dynamic ToObject(IEnumerable<JToken> graphSonData)
        {
            return graphSonData.Select(graphson => ToObject(graphson));
        }

        /// <summary>
        ///     Deserializes GraphSON to an object.
        /// </summary>
        /// <param name="jToken">The GraphSON to deserialize.</param>
        /// <returns>The deserialized object.</returns>
        public virtual dynamic ToObject(JToken jToken)
        {
            if (jToken is JArray)
            {
                return jToken.Select(t => ToObject(t));
            }
            if (jToken is JValue jValue)
            {
                return jValue.Value;
            }
            if (!HasTypeKey(jToken))
            {
                return ReadDictionary(jToken);
            }
            return ReadTypedValue(jToken);
        }

        private bool HasTypeKey(JToken jToken)
        {
            var graphSONType = (string) jToken[GraphSONTokens.TypeKey];
            return graphSONType != null;
        }

        private dynamic ReadTypedValue(JToken typedValue)
        {
            var graphSONType = (string) typedValue[GraphSONTokens.TypeKey];
<<<<<<< HEAD
            return Deserializers[graphSONType].Objectify(typedValue[GraphSONTokens.ValueKey], this);
=======
            if (!_deserializerByGraphSONType.TryGetValue(graphSONType, out var deserializer))
            {
                throw new InvalidOperationException($"Deserializer for \"{graphSONType}\" not found");
            }
            return deserializer.Objectify(typedValue[GraphSONTokens.ValueKey], this);
>>>>>>> 6e60a290
        }

        private dynamic ReadDictionary(JToken jtokenDict)
        {
            var dict = new Dictionary<string, dynamic>();
            foreach (var e in jtokenDict)
            {
                var property = e as JProperty;
                if (property == null)
                    throw new InvalidOperationException($"Cannot read graphson: {jtokenDict}");
                dict.Add(property.Name, ToObject(property.Value));
            }
            return dict;
        }
    }
}<|MERGE_RESOLUTION|>--- conflicted
+++ resolved
@@ -116,15 +116,11 @@
         private dynamic ReadTypedValue(JToken typedValue)
         {
             var graphSONType = (string) typedValue[GraphSONTokens.TypeKey];
-<<<<<<< HEAD
-            return Deserializers[graphSONType].Objectify(typedValue[GraphSONTokens.ValueKey], this);
-=======
-            if (!_deserializerByGraphSONType.TryGetValue(graphSONType, out var deserializer))
+            if (!Deserializers.TryGetValue(graphSONType, out var deserializer))
             {
                 throw new InvalidOperationException($"Deserializer for \"{graphSONType}\" not found");
             }
             return deserializer.Objectify(typedValue[GraphSONTokens.ValueKey], this);
->>>>>>> 6e60a290
         }
 
         private dynamic ReadDictionary(JToken jtokenDict)
