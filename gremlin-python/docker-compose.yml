#  Licensed to the Apache Software Foundation (ASF) under one
#    or more contributor license agreements.  See the NOTICE file
#    distributed with this work for additional information
#    regarding copyright ownership.  The ASF licenses this file
#    to you under the Apache License, Version 2.0 (the
#    "License"); you may not use this file except in compliance
#    with the License.  You may obtain a copy of the License at
#
#    http://www.apache.org/licenses/LICENSE-2.0
#
#    Unless required by applicable law or agreed to in writing,
#    software distributed under the License is distributed on an
#    "AS IS" BASIS, WITHOUT WARRANTIES OR CONDITIONS OF ANY
#    KIND, either express or implied.  See the License for the
#    specific language governing permissions and limitations
#    under the License.

services:

  gremlin-server-test-python:
    container_name: gremlin-server-test-python
    image: tinkerpop:gremlin-server-test-${GREMLIN_SERVER}
    hostname: gremlin-server-test
    build:
      context: ../
      dockerfile: docker/gremlin-test-server/Dockerfile
      args:
        - GREMLIN_SERVER=${GREMLIN_SERVER}
    ports:
      - "45940:45940"
      - "45941:45941"
      - "4588:4588"
    volumes:
      - ${HOME}/.groovy:/root/.groovy
      - ${HOME}/.m2:/root/.m2
      - ${ABS_PROJECT_HOME}/gremlin-test/target:/opt/gremlin-test
    healthcheck:
      test: [ "CMD-SHELL", "apk add curl && curl -X POST -d {\"gremlin\":\"100-1\"} http://localhost:45940" ]
      interval: 30s
      timeout: 10s
      retries: 30
      start_period: 30s

  gremlin-python-integration-tests:
    container_name: gremlin-python-integration-tests
    image: python:3.9
    volumes:
      - ${BUILD_DIR:-./src/main/python}:/python_app
      - ../gremlin-test/src/main/resources/org/apache/tinkerpop/gremlin/test/features:/python_app/gremlin-test/features
      - ../gremlin-test/src/main/resources/org/apache/tinkerpop/gremlin/structure/io/graphbinary:/python_app/gremlin-test/graphbinary
      - ../gremlin-test/src/main/resources/org/apache/tinkerpop/gremlin/structure/io/graphson:/python_app/gremlin-test/graphson
      - ../docker/gremlin-test-server:/python_app/gremlin-test-server
    environment:
      - DEBIAN_FRONTEND=noninteractive
      - GREMLIN_SERVER_URL=http://gremlin-server-test-python:{}/gremlin
      - GREMLIN_SERVER_BASIC_AUTH_URL=https://gremlin-server-test-python:{}/gremlin
      - IO_TEST_DIRECTORY=/python_app/gremlin-test/graphbinary/
      - IO_TEST_DIRECTORY_GRAPHSON=/python_app/gremlin-test/graphson/
    working_dir: /python_app
    command: >
<<<<<<< HEAD
      bash -c "pip install wheel radish-bdd PyHamcrest aenum isodate
      && pip install -e .[test]
      && pytest
      && pip install .
      && radish -f dots -e -t -b ./radish ./gremlin-test --user-data='serializer=application/vnd.graphbinary-v4.0' --user-data='bulked=true'
      && radish -f dots -e -t -b ./radish ./gremlin-test --user-data='serializer=application/vnd.graphbinary-v4.0' --user-data='parameterize=true'
      && radish -f dots -e -t -b ./radish ./gremlin-test --user-data='serializer=application/vnd.graphbinary-v4.0'
      && radish -f dots -e -t -b ./radish ./gremlin-test --user-data='serializer=application/vnd.gremlin-v4.0+json' --user-data='parameterize=true'
      && radish -f dots -e -t -b ./radish ./gremlin-test --user-data='serializer=application/vnd.gremlin-v4.0+json';
=======
      bash -c "apt-get update && apt-get -y install libkrb5-dev krb5-user
      && echo 'password' | kinit stephen
      && klist
      && pip install .[test,kerberos]
      && pytest
      && radish -f dots -e -t -b ./radish ./gremlin-test --user-data='serializer=application/vnd.gremlin-v3.0+json'
      && radish -f dots -e -t -b ./radish ./gremlin-test --user-data='serializer=application/vnd.graphbinary-v1.0';
>>>>>>> f2bd35e5
      EXIT_CODE=$$?; chown -R `stat -c "%u:%g" .` .; exit $$EXIT_CODE"
    depends_on:
      gremlin-server-test-python:
        condition: service_healthy

  gremlin-python-package:
    container_name: gremlin-python-package
    image: python:3.9
    volumes:
      - ${PACKAGE_DIR:-./src/main/python}:/python_package
    working_dir: /python_package
    command: >
      bash -c "pip install build && python -m build;
      EXIT_CODE=$$?; chown -R `stat -c "%u:%g" .` .; exit $$EXIT_CODE"<|MERGE_RESOLUTION|>--- conflicted
+++ resolved
@@ -58,25 +58,13 @@
       - IO_TEST_DIRECTORY_GRAPHSON=/python_app/gremlin-test/graphson/
     working_dir: /python_app
     command: >
-<<<<<<< HEAD
-      bash -c "pip install wheel radish-bdd PyHamcrest aenum isodate
-      && pip install -e .[test]
+      bash -c "pip install .[test,kerberos]
       && pytest
-      && pip install .
       && radish -f dots -e -t -b ./radish ./gremlin-test --user-data='serializer=application/vnd.graphbinary-v4.0' --user-data='bulked=true'
       && radish -f dots -e -t -b ./radish ./gremlin-test --user-data='serializer=application/vnd.graphbinary-v4.0' --user-data='parameterize=true'
       && radish -f dots -e -t -b ./radish ./gremlin-test --user-data='serializer=application/vnd.graphbinary-v4.0'
       && radish -f dots -e -t -b ./radish ./gremlin-test --user-data='serializer=application/vnd.gremlin-v4.0+json' --user-data='parameterize=true'
       && radish -f dots -e -t -b ./radish ./gremlin-test --user-data='serializer=application/vnd.gremlin-v4.0+json';
-=======
-      bash -c "apt-get update && apt-get -y install libkrb5-dev krb5-user
-      && echo 'password' | kinit stephen
-      && klist
-      && pip install .[test,kerberos]
-      && pytest
-      && radish -f dots -e -t -b ./radish ./gremlin-test --user-data='serializer=application/vnd.gremlin-v3.0+json'
-      && radish -f dots -e -t -b ./radish ./gremlin-test --user-data='serializer=application/vnd.graphbinary-v1.0';
->>>>>>> f2bd35e5
       EXIT_CODE=$$?; chown -R `stat -c "%u:%g" .` .; exit $$EXIT_CODE"
     depends_on:
       gremlin-server-test-python:
