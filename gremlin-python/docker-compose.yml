--- conflicted
+++ resolved
@@ -52,45 +52,21 @@
       - ../docker/gremlin-test-server:/python_app/gremlin-test-server
     environment:
       - DEBIAN_FRONTEND=noninteractive
-<<<<<<< HEAD
       - GREMLIN_SERVER_URL=http://gremlin-server-test-python:{}/gremlin
       - GREMLIN_SERVER_BASIC_AUTH_URL=https://gremlin-server-test-python:{}/gremlin
       - IO_TEST_DIRECTORY=/python_app/gremlin-test/graphbinary/
       - IO_TEST_DIRECTORY_GRAPHSON=/python_app/gremlin-test/graphson/
-      - VERSION=${VERSION}
     working_dir: /python_app
     command: >
       bash -c "pip install wheel radish-bdd PyHamcrest aenum isodate
-      && python3 ./setup.py build
-      && python3 ./setup.py test
-      && python3 ./setup.py install
+      && pip install -e .[test]
+      && pytest
+      && pip install .
       && radish -f dots -e -t -b ./radish ./gremlin-test --user-data='serializer=application/vnd.graphbinary-v4.0' --user-data='bulked=true'
       && radish -f dots -e -t -b ./radish ./gremlin-test --user-data='serializer=application/vnd.graphbinary-v4.0' --user-data='parameterize=true'
       && radish -f dots -e -t -b ./radish ./gremlin-test --user-data='serializer=application/vnd.graphbinary-v4.0'
       && radish -f dots -e -t -b ./radish ./gremlin-test --user-data='serializer=application/vnd.gremlin-v4.0+json' --user-data='parameterize=true'
       && radish -f dots -e -t -b ./radish ./gremlin-test --user-data='serializer=application/vnd.gremlin-v4.0+json';
-=======
-      - KRB5_CONFIG=./gremlin-test-server/krb5.conf
-      - KRB5CCNAME=./test-tkt.cc
-      - GREMLIN_SERVER_URL=ws://gremlin-server-test-python:{}/gremlin
-      - GREMLIN_SERVER_BASIC_AUTH_URL=wss://gremlin-server-test-python:{}/gremlin
-      - GREMLIN_SERVER_URL_HTTP=http://gremlin-server-test-python:{}/
-      - GREMLIN_SERVER_BASIC_AUTH_URL_HTTP=https://gremlin-server-test-python:{}/
-      - KRB_HOSTNAME=${KRB_HOSTNAME:-gremlin-server-test}
-      - GREMLIN_SOCKET_SERVER_URL=ws://gremlin-socket-server-python:{}/gremlin
-      - GREMLIN_SOCKET_SERVER_CONFIG_PATH=/python_app/gremlin-socket-server/conf/test-ws-gremlin.yaml
-    working_dir: /python_app
-    command: >
-      bash -c "apt-get update && apt-get -y install libkrb5-dev krb5-user
-      && echo 'password' | kinit stephen
-      && klist
-      && pip install wheel radish-bdd PyHamcrest aenum isodate kerberos
-      && pip install -e .[test]
-      && pytest
-      && pip install .
-      && radish -f dots -e -t -b ./radish ./gremlin-test --user-data='serializer=application/vnd.gremlin-v3.0+json'
-      && radish -f dots -e -t -b ./radish ./gremlin-test --user-data='serializer=application/vnd.graphbinary-v1.0';
->>>>>>> dfc98743
       EXIT_CODE=$$?; chown -R `stat -c "%u:%g" .` .; exit $$EXIT_CODE"
     depends_on:
       gremlin-server-test-python:
@@ -103,16 +79,5 @@
       - ${PACKAGE_DIR:-./src/main/python}:/python_package
     working_dir: /python_package
     command: >
-<<<<<<< HEAD
-      bash -c "python3 setup.py sdist bdist_wheel;
-      EXIT_CODE=$$?; chown -R `stat -c "%u:%g" .` .; exit $$EXIT_CODE"
-=======
       bash -c "pip install build && python -m build;
-      EXIT_CODE=$$?; chown -R `stat -c "%u:%g" .` .; exit $$EXIT_CODE"
-
-  gremlin-socket-server:
-    container_name: gremlin-socket-server-python
-    image: tinkerpop/gremlin-socket-server:${GREMLIN_SERVER}
-    ports:
-      - "45943:45943"
->>>>>>> dfc98743
+      EXIT_CODE=$$?; chown -R `stat -c "%u:%g" .` .; exit $$EXIT_CODE"