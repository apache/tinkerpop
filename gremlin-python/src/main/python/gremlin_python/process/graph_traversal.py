--- conflicted
+++ resolved
@@ -539,22 +539,14 @@
         return self.has_key(*args)
 
     def has_key_(self, *args):
-<<<<<<< HEAD
-        self.gremlin_lang.add_step("hasKey", *args)
-        return self
+        warnings.warn(
+            "gremlin_python.process.GraphTraversalSource.has_key_ will be replaced by "
+            "gremlin_python.process.GraphTraversalSource.has_key.",
+            DeprecationWarning)
+        return self.has_key(*args)
 
     def has_key(self, *args):
         self.gremlin_lang.add_step("hasKey", *args)
-=======
-        warnings.warn(
-            "gremlin_python.process.GraphTraversalSource.has_key_ will be replaced by "
-            "gremlin_python.process.GraphTraversalSource.has_key.",
-            DeprecationWarning)
-        return self.has_key(*args)
-    
-    def has_key(self, *args):
-        self.bytecode.add_step("hasKey", *args)
->>>>>>> 634aafca
         return self
 
     def hasLabel(self, *args):
@@ -1318,9 +1310,6 @@
 
     @classmethod
     def has_key_(cls, *args):
-<<<<<<< HEAD
-        return cls.graph_traversal(None, None, GremlinLang()).has_key_(*args)
-=======
         warnings.warn(
             "gremlin_python.process.__.has_key_ will be replaced by "
             "gremlin_python.process.__.has_key.",
@@ -1329,8 +1318,7 @@
     
     @classmethod
     def has_key (cls, *args):
-        return cls.graph_traversal(None, None, Bytecode()).has_key(*args)
->>>>>>> 634aafca
+        return cls.graph_traversal(None, None, GremlinLang()).has_key_(*args)
 
     @classmethod
     def hasLabel(cls, *args):
