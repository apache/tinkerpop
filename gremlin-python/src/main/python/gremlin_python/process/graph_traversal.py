#
# Licensed to the Apache Software Foundation (ASF) under one
# or more contributor license agreements.  See the NOTICE file
# distributed with this work for additional information
# regarding copyright ownership.  The ASF licenses this file
# to you under the Apache License, Version 2.0 (the
# "License"); you may not use this file except in compliance
# with the License.  You may obtain a copy of the License at
#
# http://www.apache.org/licenses/LICENSE-2.0
#
# Unless required by applicable law or agreed to in writing,
# software distributed under the License is distributed on an
# "AS IS" BASIS, WITHOUT WARRANTIES OR CONDITIONS OF ANY
# KIND, either express or implied.  See the License for the
# specific language governing permissions and limitations
# under the License.
#
import logging
import sys
import copy
import warnings
from threading import Lock
from .traversal import Traversal
from .traversal import TraversalStrategies
from .strategies import VertexProgramStrategy, OptionsStrategy
from .traversal import Bytecode
from ..driver.remote_connection import RemoteStrategy
from .. import statics
from ..statics import long

log = logging.getLogger("gremlinpython")

__author__ = 'Stephen Mallette (http://stephen.genoprime.com), Lyndon Bauto (lyndonb@bitquilltech.com)'


class GraphTraversalSource(object):
    def __init__(self, graph, traversal_strategies, bytecode=None, remote_connection=None):
        log.info("Creating GraphTraversalSource.")
        self.graph = graph
        self.traversal_strategies = traversal_strategies
        if bytecode is None:
            bytecode = Bytecode()
        self.bytecode = bytecode
        self.graph_traversal = GraphTraversal
        if remote_connection:
            self.traversal_strategies.add_strategies([RemoteStrategy(remote_connection)])
        self.remote_connection = remote_connection

    def __repr__(self):
        return "graphtraversalsource[" + str(self.graph) + "]"

    def get_graph_traversal_source(self):
        return self.__class__(self.graph, TraversalStrategies(self.traversal_strategies), Bytecode(self.bytecode))

    def get_graph_traversal(self):
        return self.graph_traversal(self.graph, self.traversal_strategies, Bytecode(self.bytecode))

    def withBulk(self, *args):
        warnings.warn(
            "gremlin_python.process.GraphTraversalSource.withBulk will be replaced by "
            "gremlin_python.process.GraphTraversalSource.with_bulk.",
            DeprecationWarning)
        return self.with_bulk(*args)

    def with_bulk(self, *args):
        source = self.get_graph_traversal_source()
        source.bytecode.add_source("withBulk", *args)
        return source

    def withPath(self, *args):
        warnings.warn(
            "gremlin_python.process.GraphTraversalSource.withPath will be replaced by "
            "gremlin_python.process.Traversal.with_path.",
            DeprecationWarning)
        return self.with_path(*args)

    def with_path(self, *args):
        source = self.get_graph_traversal_source()
        source.bytecode.add_source("withPath", *args)
        return source

    def withSack(self, *args):
        warnings.warn(
            "gremlin_python.process.GraphTraversalSource.withSack will be replaced by "
            "gremlin_python.process.GraphTraversalSource.with_sack.",
            DeprecationWarning)
        return self.with_sack(*args)

    def with_sack(self, *args):
        source = self.get_graph_traversal_source()
        source.bytecode.add_source("withSack", *args)
        return source

    def withSideEffect(self, *args):
        warnings.warn(
            "gremlin_python.process.GraphTraversalSource.with_side_effect will be replaced by "
            "gremlin_python.process.GraphTraversalSource.with_sack.",
            DeprecationWarning)
        return self.with_side_effect(*args)

    def with_side_effect(self, *args):
        source = self.get_graph_traversal_source()
        source.bytecode.add_source("withSideEffect", *args)
        return source

    def withStrategies(self, *args):
        warnings.warn(
            "gremlin_python.process.GraphTraversalSource.withStrategies will be replaced by "
            "gremlin_python.process.GraphTraversalSource.with_strategies.",
            DeprecationWarning)
        return self.with_strategies(*args)

    def with_strategies(self, *args):
        source = self.get_graph_traversal_source()
        source.bytecode.add_source("withStrategies", *args)
        return source

    def withoutStrategies(self, *args):
        warnings.warn(
            "gremlin_python.process.GraphTraversalSource.withoutStrategies will be replaced by "
            "gremlin_python.process.GraphTraversalSource.without_strategies.",
            DeprecationWarning)
        return self.without_strategies(*args)

    def without_strategies(self, *args):
        source = self.get_graph_traversal_source()
        source.bytecode.add_source("withoutStrategies", *args)
        return source

    def with_(self, k, v=None):
        source = self.get_graph_traversal_source()
        options_strategy = next((x for x in source.bytecode.source_instructions
                                 if x[0] == "withStrategies" and type(x[1]) is OptionsStrategy), None)

        val = True if v is None else v
        if options_strategy is None:
            options_strategy = OptionsStrategy(**{k: val})
            source = self.with_strategies(options_strategy)
        else:
            options_strategy[1].configuration[k] = val

        return source

    def tx(self):
        # In order to keep the constructor unchanged within 3.5.x we can try to pop the RemoteConnection out of the
        # TraversalStrategies. keeping this unchanged will allow user DSLs to not take a break.
        # This is the same strategy as gremlin-javascript.
        # TODO https://issues.apache.org/jira/browse/TINKERPOP-2664: refactor this to be nicer in 3.6.0 when
        #  we can take a breaking change
        remote_connection = next((x.remote_connection for x in self.traversal_strategies.traversal_strategies if
                                  x.fqcn == "py:RemoteStrategy"), None)

        if remote_connection is None:
            raise Exception("Error, remote connection is required for transaction.")

        # You can't do g.tx().begin().tx() i.e child transactions are not supported.
        if remote_connection and remote_connection.is_session_bound():
            raise Exception("This TraversalSource is already bound to a transaction - child transactions are not "
                            "supported")
        return Transaction(self, remote_connection)

    def withComputer(self, graph_computer=None, workers=None, result=None, persist=None, vertices=None,
                     edges=None, configuration=None):
        warnings.warn(
            "gremlin_python.process.GraphTraversalSource.withComputer will be replaced by "
            "gremlin_python.process.GraphTraversalSource.with_computer.",
            DeprecationWarning)
        return self.with_computer(graph_computer, workers, result, persist, vertices, edges, configuration)

    def with_computer(self, graph_computer=None, workers=None, result=None, persist=None, vertices=None,
                      edges=None, configuration=None):
        return self.with_strategies(
            VertexProgramStrategy(graph_computer, workers, result, persist, vertices, edges, configuration))

    def E(self, *args):
        traversal = self.get_graph_traversal()
        traversal.bytecode.add_step("E", *args)
        return traversal

    def V(self, *args):
        traversal = self.get_graph_traversal()
        traversal.bytecode.add_step("V", *args)
        return traversal

    def addE(self, *args):
        warnings.warn(
            "gremlin_python.process.GraphTraversalSource.addE will be replaced by "
            "gremlin_python.process.GraphTraversalSource.add_e.",
            DeprecationWarning)
        return self.add_e(*args)

    def add_e(self, *args):
        traversal = self.get_graph_traversal()
        traversal.bytecode.add_step("addE", *args)
        return traversal

    def addV(self, *args):
        warnings.warn(
            "gremlin_python.process.GraphTraversalSource.addV will be replaced by "
            "gremlin_python.process.GraphTraversalSource.add_v.",
            DeprecationWarning)
        return self.add_v(*args)

    def add_v(self, *args):
        traversal = self.get_graph_traversal()
        traversal.bytecode.add_step("addV", *args)
        return traversal

    def merge_v(self, *args):
        traversal = self.get_graph_traversal()
        traversal.bytecode.add_step("mergeV", *args)
        return traversal

    def merge_e(self, *args):
        traversal = self.get_graph_traversal()
        traversal.bytecode.add_step("mergeE", *args)
        return traversal

    def inject(self, *args):
        traversal = self.get_graph_traversal()
        traversal.bytecode.add_step("inject", *args)
        return traversal

    def io(self, *args):
        traversal = self.get_graph_traversal()
        traversal.bytecode.add_step("io", *args)
        return traversal

    def call(self, *args):
        traversal = self.get_graph_traversal()
        traversal.bytecode.add_step("call", *args)
        return traversal

    def union(self, *args):
        traversal = self.get_graph_traversal()
        traversal.bytecode.add_step("union", *args)
        return traversal


class GraphTraversal(Traversal):
    def __init__(self, graph, traversal_strategies, bytecode):
        super(GraphTraversal, self).__init__(graph, traversal_strategies, bytecode)

    def __getitem__(self, index):
        if isinstance(index, int):
            return self.range_(long(index), long(index + 1))
        elif isinstance(index, slice):
            low = long(0) if index.start is None else long(index.start)
            high = long(sys.maxsize) if index.stop is None else long(index.stop)
            if low == long(0):
                return self.limit(high)
            else:
                return self.range_(low, high)
        else:
            raise TypeError("Index must be int or slice")

    def __getattr__(self, key):
        if key.startswith('__'):
            raise AttributeError(
                'Python magic methods or keys starting with double underscore cannot be used for Gremlin sugar - prefer values(' + key + ')')
        return self.values(key)

    def clone(self):
        return GraphTraversal(self.graph, self.traversal_strategies, copy.deepcopy(self.bytecode))

    def V(self, *args):
        self.bytecode.add_step("V", *args)
        return self

    def E(self, *args):
        self.bytecode.add_step("E", *args)
        return self

    def addE(self, *args):
        warnings.warn(
            "gremlin_python.process.GraphTraversal.addE will be replaced by "
            "gremlin_python.process.GraphTraversal.add_e.",
            DeprecationWarning)
        return self.add_e(*args)

    def add_e(self, *args):
        self.bytecode.add_step("addE", *args)
        return self

    def addV(self, *args):
        warnings.warn(
            "gremlin_python.process.GraphTraversalSource.addV will be replaced by "
            "gremlin_python.process.GraphTraversalSource.add_v.",
            DeprecationWarning)
        return self.add_v(*args)

    def add_v(self, *args):
        self.bytecode.add_step("addV", *args)
        return self

    def aggregate(self, *args):
        self.bytecode.add_step("aggregate", *args)
        return self

    def all_(self, *args):
        self.bytecode.add_step("all", *args)
        return self

    def and_(self, *args):
        self.bytecode.add_step("and", *args)
        return self

    def any_(self, *args):
        self.bytecode.add_step("any", *args)
        return self

    def as_(self, *args):
        self.bytecode.add_step("as", *args)
        return self

    def as_bool(self, *args):
        self.bytecode.add_step("asBool", *args)
        return self

    def as_date(self, *args):
        self.bytecode.add_step("asDate", *args)
        return self

    def as_number(self, *args):
        self.bytecode.add_step("asNumber", *args)
        return self

    def as_string(self, *args):
        self.bytecode.add_step("asString", *args)
        return self

    def barrier(self, *args):
        self.bytecode.add_step("barrier", *args)
        return self

    def both(self, *args):
        self.bytecode.add_step("both", *args)
        return self

    def bothE(self, *args):
        warnings.warn(
            "gremlin_python.process.GraphTraversalSource.bothE will be replaced by "
            "gremlin_python.process.GraphTraversalSource.both_e.",
            DeprecationWarning)
        return self.both_e(*args)

    def both_e(self, *args):
        self.bytecode.add_step("bothE", *args)
        return self

    def bothV(self, *args):
        warnings.warn(
            "gremlin_python.process.GraphTraversalSource.bothV will be replaced by "
            "gremlin_python.process.GraphTraversalSource.both_v.",
            DeprecationWarning)
        return self.both_v(*args)

    def both_v(self, *args):
        self.bytecode.add_step("bothV", *args)
        return self

    def branch(self, *args):
        self.bytecode.add_step("branch", *args)
        return self

    def by(self, *args):
        self.bytecode.add_step("by", *args)
        return self

    def call(self, *args):
        self.bytecode.add_step("call", *args)
        return self

    def cap(self, *args):
        self.bytecode.add_step("cap", *args)
        return self

    def choose(self, *args):
        self.bytecode.add_step("choose", *args)
        return self

    def coalesce(self, *args):
        self.bytecode.add_step("coalesce", *args)
        return self

    def coin(self, *args):
        self.bytecode.add_step("coin", *args)
        return self

    def combine(self, *args):
        self.bytecode.add_step("combine", *args)
        return self

    def concat(self, *args):
        self.bytecode.add_step("concat", *args)
        return self

    def conjoin(self, *args):
        self.bytecode.add_step("conjoin", *args)
        return self

    def connectedComponent(self, *args):
        warnings.warn(
            "gremlin_python.process.GraphTraversalSource.connectedComponent will be replaced by "
            "gremlin_python.process.GraphTraversalSource.connected_component.",
            DeprecationWarning)
        return self.connected_component(*args)

    def connected_component(self, *args):
        self.bytecode.add_step("connectedComponent", *args)
        return self

    def constant(self, *args):
        self.bytecode.add_step("constant", *args)
        return self

    def count(self, *args):
        self.bytecode.add_step("count", *args)
        return self

    def cyclicPath(self, *args):
        warnings.warn(
            "gremlin_python.process.GraphTraversalSource.cyclicPath will be replaced by "
            "gremlin_python.process.GraphTraversalSource.cyclic_path.",
            DeprecationWarning)
        return self.cyclic_path(*args)

    def cyclic_path(self, *args):
        self.bytecode.add_step("cyclicPath", *args)
        return self

    def date_add(self, *args):
        self.bytecode.add_step("dateAdd", *args)
        return self

    def date_diff(self, *args):
        self.bytecode.add_step("dateDiff", *args)
        return self

    def dedup(self, *args):
        self.bytecode.add_step("dedup", *args)
        return self

    def difference(self, *args):
        self.bytecode.add_step("difference", *args)
        return self

    def discard(self, *args):
        self.bytecode.add_step("discard", *args)
        return self

    def disjunct(self, *args):
        self.bytecode.add_step("disjunct", *args)
        return self

    def drop(self, *args):
        self.bytecode.add_step("drop", *args)
        return self

    def element(self, *args):
        self.bytecode.add_step("element", *args)
        return self

    def elementMap(self, *args):
        warnings.warn(
            "gremlin_python.process.GraphTraversalSource.elementMap will be replaced by "
            "gremlin_python.process.GraphTraversalSource.element_map.",
            DeprecationWarning)
        return self.element_map(*args)

    def element_map(self, *args):
        self.bytecode.add_step("elementMap", *args)
        return self

    def emit(self, *args):
        self.bytecode.add_step("emit", *args)
        return self

    def fail(self, *args):
        self.bytecode.add_step("fail", *args)
        return self

    def filter_(self, *args):
        self.bytecode.add_step("filter", *args)
        return self

    def flatMap(self, *args):
        warnings.warn(
            "gremlin_python.process.GraphTraversalSource.flatMap will be replaced by "
            "gremlin_python.process.GraphTraversalSource.flat_map.",
            DeprecationWarning)
        return self.flat_map(*args)

    def flat_map(self, *args):
        self.bytecode.add_step("flatMap", *args)
        return self

    def fold(self, *args):
        self.bytecode.add_step("fold", *args)
        return self

    def format_(self, *args):
        self.bytecode.add_step("format", *args)
        return self

    def from_(self, *args):
        self.bytecode.add_step("from", *args)
        return self

    def group(self, *args):
        self.bytecode.add_step("group", *args)
        return self

    def groupCount(self, *args):
        warnings.warn(
            "gremlin_python.process.GraphTraversalSource.groupCount will be replaced by "
            "gremlin_python.process.GraphTraversalSource.group_count.",
            DeprecationWarning)
        return self.group_count(*args)

    def group_count(self, *args):
        self.bytecode.add_step("groupCount", *args)
        return self

    def has(self, *args):
        self.bytecode.add_step("has", *args)
        return self

    def hasId(self, *args):
        warnings.warn(
            "gremlin_python.process.GraphTraversalSource.hasId will be replaced by "
            "gremlin_python.process.GraphTraversalSource.has_id.",
            DeprecationWarning)
        return self.has_id(*args)

    def has_id(self, *args):
        self.bytecode.add_step("hasId", *args)
        return self

    def hasKey(self, *args):
        warnings.warn(
            "gremlin_python.process.GraphTraversalSource.hasKey will be replaced by "
            "gremlin_python.process.GraphTraversalSource.has_key.",
            DeprecationWarning)
        return self.has_key(*args)

    def has_key_(self, *args):
        warnings.warn(
            "gremlin_python.process.GraphTraversalSource.has_key_ will be replaced by "
            "gremlin_python.process.GraphTraversalSource.has_key.",
            DeprecationWarning)
        return self.has_key(*args)
    
    def has_key(self, *args):
        self.bytecode.add_step("hasKey", *args)
        return self

    def has_key(self, *args):
        self.bytecode.add_step("hasKey", *args)
        return self

    def hasLabel(self, *args):
        warnings.warn(
            "gremlin_python.process.GraphTraversalSource.hasLabel will be replaced by "
            "gremlin_python.process.GraphTraversalSource.has_label.",
            DeprecationWarning)
        return self.has_label(*args)

    def has_label(self, *args):
        self.bytecode.add_step("hasLabel", *args)
        return self

    def hasNot(self, *args):
        warnings.warn(
            "gremlin_python.process.GraphTraversalSource.hasNot will be replaced by "
            "gremlin_python.process.GraphTraversalSource.has_not.",
            DeprecationWarning)
        return self.has_not(*args)

    def has_not(self, *args):
        self.bytecode.add_step("hasNot", *args)
        return self

    def hasValue(self, *args):
        warnings.warn(
            "gremlin_python.process.GraphTraversalSource.hasValue will be replaced by "
            "gremlin_python.process.GraphTraversalSource.has_value.",
            DeprecationWarning)
        return self.has_value(*args)

    def has_value(self, *args):
        self.bytecode.add_step("hasValue", *args)
        return self

    def id_(self, *args):
        self.bytecode.add_step("id", *args)
        return self

    def identity(self, *args):
        self.bytecode.add_step("identity", *args)
        return self

    def inE(self, *args):
        warnings.warn(
            "gremlin_python.process.GraphTraversalSource.inE will be replaced by "
            "gremlin_python.process.GraphTraversalSource.in_e.",
            DeprecationWarning)
        return self.in_e(*args)

    def in_e(self, *args):
        self.bytecode.add_step("inE", *args)
        return self

    def inV(self, *args):
        warnings.warn(
            "gremlin_python.process.GraphTraversalSource.inV will be replaced by "
            "gremlin_python.process.GraphTraversalSource.in_v.",
            DeprecationWarning)
        return self.in_v(*args)

    def in_v(self, *args):
        self.bytecode.add_step("inV", *args)
        return self

    def in_(self, *args):
        self.bytecode.add_step("in", *args)
        return self

    def index(self, *args):
        self.bytecode.add_step("index", *args)
        return self

    def inject(self, *args):
        self.bytecode.add_step("inject", *args)
        return self

    def intersect(self, *args):
        self.bytecode.add_step("intersect", *args)
        return self

    def is_(self, *args):
        self.bytecode.add_step("is", *args)
        return self

    def key(self, *args):
        self.bytecode.add_step("key", *args)
        return self

    def label(self, *args):
        self.bytecode.add_step("label", *args)
        return self

    def length(self, *args):
        self.bytecode.add_step("length", *args)
        return self

    def limit(self, *args):
        self.bytecode.add_step("limit", *args)
        return self

    def local(self, *args):
        self.bytecode.add_step("local", *args)
        return self

    def loops(self, *args):
        self.bytecode.add_step("loops", *args)
        return self

    def lTrim(self, *args):
        self.bytecode.add_step("lTrim", *args)
        return self

    def l_trim(self, *args):
        self.bytecode.add_step("lTrim", *args)
        return self

    def map(self, *args):
        self.bytecode.add_step("map", *args)
        return self

    def match(self, *args):
        self.bytecode.add_step("match", *args)
        return self

    def math(self, *args):
        self.bytecode.add_step("math", *args)
        return self

    def max_(self, *args):
        self.bytecode.add_step("max", *args)
        return self

    def mean(self, *args):
        self.bytecode.add_step("mean", *args)
        return self

    def merge(self, *args):
        self.bytecode.add_step("merge", *args)
        return self

    def merge_e(self, *args):
        self.bytecode.add_step("mergeE", *args)
        return self

    def merge_v(self, *args):
        self.bytecode.add_step("mergeV", *args)
        return self

    def min_(self, *args):
        self.bytecode.add_step("min", *args)
        return self

    def none(self, *args):
        self.bytecode.add_step("none", *args)
        return self

    def not_(self, *args):
        self.bytecode.add_step("not", *args)
        return self

    def option(self, *args):
        self.bytecode.add_step("option", *args)
        return self

    def optional(self, *args):
        self.bytecode.add_step("optional", *args)
        return self

    def or_(self, *args):
        self.bytecode.add_step("or", *args)
        return self

    def order(self, *args):
        self.bytecode.add_step("order", *args)
        return self

    def otherV(self, *args):
        warnings.warn(
            "gremlin_python.process.GraphTraversalSource.otherV will be replaced by "
            "gremlin_python.process.GraphTraversalSource.other_v.",
            DeprecationWarning)
        return self.other_v(*args)

    def other_v(self, *args):
        self.bytecode.add_step("otherV", *args)
        return self

    def out(self, *args):
        self.bytecode.add_step("out", *args)
        return self

    def outE(self, *args):
        warnings.warn(
            "gremlin_python.process.GraphTraversalSource.outE will be replaced by "
            "gremlin_python.process.GraphTraversalSource.out_e.",
            DeprecationWarning)
        return self.out_e(*args)

    def out_e(self, *args):
        self.bytecode.add_step("outE", *args)
        return self

    def outV(self, *args):
        warnings.warn(
            "gremlin_python.process.GraphTraversalSource.outV will be replaced by "
            "gremlin_python.process.GraphTraversalSource.out_v.",
            DeprecationWarning)
        return self.out_v(*args)

    def out_v(self, *args):
        self.bytecode.add_step("outV", *args)
        return self

    def pageRank(self, *args):
        warnings.warn(
            "gremlin_python.process.GraphTraversalSource.pageRank will be replaced by "
            "gremlin_python.process.GraphTraversalSource.page_rank.",
            DeprecationWarning)
        return self.page_rank(*args)

    def page_rank(self, *args):
        self.bytecode.add_step("pageRank", *args)
        return self

    def path(self, *args):
        self.bytecode.add_step("path", *args)
        return self

    def peerPressure(self, *args):
        warnings.warn(
            "gremlin_python.process.GraphTraversalSource.peerPressure will be replaced by "
            "gremlin_python.process.GraphTraversalSource.peer_pressure.",
            DeprecationWarning)
        return self.peer_pressure(*args)

    def peer_pressure(self, *args):
        self.bytecode.add_step("peerPressure", *args)
        return self

    def product(self, *args):
        self.bytecode.add_step("product", *args)
        return self

    def profile(self, *args):
        self.bytecode.add_step("profile", *args)
        return self

    def program(self, *args):
        self.bytecode.add_step("program", *args)
        return self

    def project(self, *args):
        self.bytecode.add_step("project", *args)
        return self

    def properties(self, *args):
        self.bytecode.add_step("properties", *args)
        return self

    def property(self, *args):
        self.bytecode.add_step("property", *args)
        return self

    def propertyMap(self, *args):
        warnings.warn(
            "gremlin_python.process.GraphTraversalSource.propertyMap will be replaced by "
            "gremlin_python.process.GraphTraversalSource.property_map.",
            DeprecationWarning)
        return self.property_map(*args)

    def property_map(self, *args):
        self.bytecode.add_step("propertyMap", *args)
        return self

    def range_(self, *args):
        self.bytecode.add_step("range", *args)
        return self

    def read(self, *args):
        self.bytecode.add_step("read", *args)
        return self

    def repeat(self, *args):
        self.bytecode.add_step("repeat", *args)
        return self

    def replace(self, *args):
        self.bytecode.add_step("replace", *args)
        return self

    def reverse(self, *args):
        self.bytecode.add_step("reverse", *args)
        return self

    def rTrim(self, *args):
        self.bytecode.add_step("rTrim", *args)
        return self

    def r_trim(self, *args):
        self.bytecode.add_step("rTrim", *args)
        return self

    def sack(self, *args):
        self.bytecode.add_step("sack", *args)
        return self

    def sample(self, *args):
        self.bytecode.add_step("sample", *args)
        return self

    def select(self, *args):
        self.bytecode.add_step("select", *args)
        return self

    def shortestPath(self, *args):
        warnings.warn(
            "gremlin_python.process.GraphTraversalSource.shortestPath will be replaced by "
            "gremlin_python.process.GraphTraversalSource.shortest_path.",
            DeprecationWarning)
        return self.shortest_path(*args)

    def shortest_path(self, *args):
        self.bytecode.add_step("shortestPath", *args)
        return self

    def sideEffect(self, *args):
        warnings.warn(
            "gremlin_python.process.GraphTraversalSource.sideEffect will be replaced by "
            "gremlin_python.process.GraphTraversalSource.side_effect.",
            DeprecationWarning)
        return self.side_effect(*args)

    def side_effect(self, *args):
        self.bytecode.add_step("sideEffect", *args)
        return self

    def simplePath(self, *args):
        warnings.warn(
            "gremlin_python.process.GraphTraversalSource.simplePath will be replaced by "
            "gremlin_python.process.GraphTraversalSource.simple_path.",
            DeprecationWarning)
        return self.simple_path(*args)

    def simple_path(self, *args):
        self.bytecode.add_step("simplePath", *args)
        return self

    def skip(self, *args):
        self.bytecode.add_step("skip", *args)
        return self

    def split(self, *args):
        self.bytecode.add_step("split", *args)
        return self

    def subgraph(self, *args):
        self.bytecode.add_step("subgraph", *args)
        return self

    def substring(self, *args):
        self.bytecode.add_step("substring", *args)
        return self

    def sum_(self, *args):
        self.bytecode.add_step("sum", *args)
        return self

    def tail(self, *args):
        self.bytecode.add_step("tail", *args)
        return self

    def timeLimit(self, *args):
        warnings.warn(
            "gremlin_python.process.GraphTraversalSource.timeLimit will be replaced by "
            "gremlin_python.process.GraphTraversalSource.time_limit.",
            DeprecationWarning)
        return self.time_limit(*args)

    def time_limit(self, *args):
        self.bytecode.add_step("timeLimit", *args)
        return self

    def times(self, *args):
        self.bytecode.add_step("times", *args)
        return self

    def to(self, *args):
        self.bytecode.add_step("to", *args)
        return self

    def toE(self, *args):
        warnings.warn(
            "gremlin_python.process.GraphTraversalSource.toE will be replaced by "
            "gremlin_python.process.GraphTraversalSource.to_e.",
            DeprecationWarning)
        return self.to_e(*args)

    def to_e(self, *args):
        self.bytecode.add_step("toE", *args)
        return self

    def to_lower(self, *args):
        self.bytecode.add_step("toLower", *args)
        return self

    def to_upper(self, *args):
        self.bytecode.add_step("toUpper", *args)
        return self

    def toV(self, *args):
        warnings.warn(
            "gremlin_python.process.GraphTraversalSource.toV will be replaced by "
            "gremlin_python.process.GraphTraversalSource.to_v.",
            DeprecationWarning)
        return self.to_v(*args)

    def to_v(self, *args):
        self.bytecode.add_step("toV", *args)
        return self

    def tree(self, *args):
        self.bytecode.add_step("tree", *args)
        return self

    def trim(self, *args):
        self.bytecode.add_step("trim", *args)
        return self

    def unfold(self, *args):
        self.bytecode.add_step("unfold", *args)
        return self

    def union(self, *args):
        self.bytecode.add_step("union", *args)
        return self

    def until(self, *args):
        self.bytecode.add_step("until", *args)
        return self

    def value(self, *args):
        self.bytecode.add_step("value", *args)
        return self

    def valueMap(self, *args):
        warnings.warn(
            "gremlin_python.process.GraphTraversalSource.valueMap will be replaced by "
            "gremlin_python.process.GraphTraversalSource.value_map.",
            DeprecationWarning)
        return self.value_map(*args)

    def value_map(self, *args):
        self.bytecode.add_step("valueMap", *args)
        return self

    def values(self, *args):
        self.bytecode.add_step("values", *args)
        return self

    def where(self, *args):
        self.bytecode.add_step("where", *args)
        return self

    def with_(self, *args):
        self.bytecode.add_step("with", *args)
        return self

    def write(self, *args):
        self.bytecode.add_step("write", *args)
        return self


class MagicType(type):

    def __getattr__(cls, k):
        if k.startswith('__'):
            raise AttributeError(
                'Python magic methods or keys starting with double underscore cannot be used for Gremlin sugar - prefer values(' + k + ')')
        return __.values(k)


class __(object, metaclass=MagicType):
    graph_traversal = GraphTraversal

    @classmethod
    def start(cls):
        return GraphTraversal(None, None, Bytecode())

    @classmethod
    def __(cls, *args):
        return __.inject(*args)

    @classmethod
    def E(cls, *args):
        return cls.graph_traversal(None, None, Bytecode()).E(*args)

    @classmethod
    def V(cls, *args):
        return cls.graph_traversal(None, None, Bytecode()).V(*args)

    @classmethod
    def addE(cls, *args):
        warnings.warn(
            "gremlin_python.process.__.addE will be replaced by "
            "gremlin_python.process.__.add_e.",
            DeprecationWarning)
        return cls.add_e(*args)

    @classmethod
    def add_e(cls, *args):
        return cls.graph_traversal(None, None, Bytecode()).add_e(*args)

    @classmethod
    def addV(cls, *args):
        warnings.warn(
            "gremlin_python.process.__.addV will be replaced by "
            "gremlin_python.process.__.add_v.",
            DeprecationWarning)
        return cls.add_v(*args)

    @classmethod
    def add_v(cls, *args):
        return cls.graph_traversal(None, None, Bytecode()).add_v(*args)

    @classmethod
    def aggregate(cls, *args):
        return cls.graph_traversal(None, None, Bytecode()).aggregate(*args)

    @classmethod
    def all_(cls, *args):
        return cls.graph_traversal(None, None, Bytecode()).all_(*args)

    @classmethod
    def and_(cls, *args):
        return cls.graph_traversal(None, None, Bytecode()).and_(*args)

    @classmethod
    def any_(cls, *args):
        return cls.graph_traversal(None, None, Bytecode()).any_(*args)

    @classmethod
    def as_(cls, *args):
        return cls.graph_traversal(None, None, Bytecode()).as_(*args)

    @classmethod
    def as_bool(cls, *args):
        return cls.graph_traversal(None, None, Bytecode()).as_bool(*args)

    @classmethod
    def as_date(cls, *args):
        return cls.graph_traversal(None, None, Bytecode()).as_date(*args)

    @classmethod
    def as_number(cls, *args):
        return cls.graph_traversal(None, None, Bytecode()).as_number(*args)

    @classmethod
    def as_string(cls, *args):
        return cls.graph_traversal(None, None, Bytecode()).as_string(*args)

    @classmethod
    def barrier(cls, *args):
        return cls.graph_traversal(None, None, Bytecode()).barrier(*args)

    @classmethod
    def both(cls, *args):
        return cls.graph_traversal(None, None, Bytecode()).both(*args)

    @classmethod
    def bothE(cls, *args):
        warnings.warn(
            "gremlin_python.process.__.bothE will be replaced by "
            "gremlin_python.process.__.both_e.",
            DeprecationWarning)
        return cls.both_e(*args)

    @classmethod
    def both_e(cls, *args):
        return cls.graph_traversal(None, None, Bytecode()).both_e(*args)

    @classmethod
    def bothV(cls, *args):
        warnings.warn(
            "gremlin_python.process.__.bothV will be replaced by "
            "gremlin_python.process.__.both_v.",
            DeprecationWarning)
        return cls.both_v(*args)

    @classmethod
    def both_v(cls, *args):
        return cls.graph_traversal(None, None, Bytecode()).both_v(*args)

    @classmethod
    def branch(cls, *args):
        return cls.graph_traversal(None, None, Bytecode()).branch(*args)

    @classmethod
    def call(cls, *args):
        return cls.graph_traversal(None, None, Bytecode()).call(*args)

    @classmethod
    def cap(cls, *args):
        return cls.graph_traversal(None, None, Bytecode()).cap(*args)

    @classmethod
    def choose(cls, *args):
        return cls.graph_traversal(None, None, Bytecode()).choose(*args)

    @classmethod
    def coalesce(cls, *args):
        return cls.graph_traversal(None, None, Bytecode()).coalesce(*args)

    @classmethod
    def coin(cls, *args):
        return cls.graph_traversal(None, None, Bytecode()).coin(*args)

    @classmethod
    def combine(cls, *args):
        return cls.graph_traversal(None, None, Bytecode()).combine(*args)

    @classmethod
    def concat(cls, *args):
        return cls.graph_traversal(None, None, Bytecode()).concat(*args)

    @classmethod
    def conjoin(cls, *args):
        return cls.graph_traversal(None, None, Bytecode()).conjoin(*args)

    @classmethod
    def constant(cls, *args):
        return cls.graph_traversal(None, None, Bytecode()).constant(*args)

    @classmethod
    def count(cls, *args):
        return cls.graph_traversal(None, None, Bytecode()).count(*args)

    @classmethod
    def cyclicPath(cls, *args):
        warnings.warn(
            "gremlin_python.process.__.cyclicPath will be replaced by "
            "gremlin_python.process.__.cyclic_path.",
            DeprecationWarning)
        return cls.cyclic_path(*args)

    @classmethod
    def cyclic_path(cls, *args):
        return cls.graph_traversal(None, None, Bytecode()).cyclic_path(*args)

    @classmethod
    def date_add(cls, *args):
        return cls.graph_traversal(None, None, Bytecode()).date_add(*args)

    @classmethod
    def date_diff(cls, *args):
        return cls.graph_traversal(None, None, Bytecode()).date_diff(*args)

    @classmethod
    def dedup(cls, *args):
        return cls.graph_traversal(None, None, Bytecode()).dedup(*args)

    @classmethod
    def difference(cls, *args):
        return cls.graph_traversal(None, None, Bytecode()).difference(*args)

    @classmethod
    def discard(cls, *args):
        return cls.graph_traversal(None, None, Bytecode()).discard(*args)

    @classmethod
    def disjunct(cls, *args):
        return cls.graph_traversal(None, None, Bytecode()).disjunct(*args)

    @classmethod
    def drop(cls, *args):
        return cls.graph_traversal(None, None, Bytecode()).drop(*args)

    @classmethod
    def element(cls, *args):
        return cls.graph_traversal(None, None, Bytecode()).element(*args)

    @classmethod
    def elementMap(cls, *args):
        warnings.warn(
            "gremlin_python.process.__.elementMap will be replaced by "
            "gremlin_python.process.__.element_map.",
            DeprecationWarning)
        return cls.element_map(*args)

    @classmethod
    def element_map(cls, *args):
        return cls.graph_traversal(None, None, Bytecode()).element_map(*args)

    @classmethod
    def emit(cls, *args):
        return cls.graph_traversal(None, None, Bytecode()).emit(*args)

    @classmethod
    def fail(cls, *args):
        return cls.graph_traversal(None, None, Bytecode()).fail(*args)

    @classmethod
    def filter_(cls, *args):
        return cls.graph_traversal(None, None, Bytecode()).filter_(*args)

    @classmethod
    def flatMap(cls, *args):
        warnings.warn(
            "gremlin_python.process.__.flatMap will be replaced by "
            "gremlin_python.process.__.flat_map.",
            DeprecationWarning)
        return cls.flat_map(*args)

    @classmethod
    def flat_map(cls, *args):
        return cls.graph_traversal(None, None, Bytecode()).flat_map(*args)

    @classmethod
    def fold(cls, *args):
        return cls.graph_traversal(None, None, Bytecode()).fold(*args)

    @classmethod
    def format_(cls, *args):
        return cls.graph_traversal(None, None, Bytecode()).format_(*args)

    @classmethod
    def group(cls, *args):
        return cls.graph_traversal(None, None, Bytecode()).group(*args)

    @classmethod
    def groupCount(cls, *args):
        warnings.warn(
            "gremlin_python.process.__.groupCount will be replaced by "
            "gremlin_python.process.__.group_count.",
            DeprecationWarning)
        return cls.group_count(*args)

    @classmethod
    def group_count(cls, *args):
        return cls.graph_traversal(None, None, Bytecode()).group_count(*args)

    @classmethod
    def has(cls, *args):
        return cls.graph_traversal(None, None, Bytecode()).has(*args)

    @classmethod
    def hasId(cls, *args):
        warnings.warn(
            "gremlin_python.process.__.hasId will be replaced by "
            "gremlin_python.process.__.has_id.",
            DeprecationWarning)
        return cls.has_id(*args)

    @classmethod
    def has_id(cls, *args):
        return cls.graph_traversal(None, None, Bytecode()).has_id(*args)

    @classmethod
    def hasKey(cls, *args):
        warnings.warn(
            "gremlin_python.process.__.hasKey will be replaced by "
            "gremlin_python.process.__.has_key.",
            DeprecationWarning)
        return cls.has_key(*args)

    @classmethod
    def has_key_(cls, *args):
        warnings.warn(
            "gremlin_python.process.__.has_key_ will be replaced by "
            "gremlin_python.process.__.has_key.",
            DeprecationWarning)
        return cls.has_key(*args)
    
    @classmethod
    def has_key (cls, *args):
        return cls.graph_traversal(None, None, Bytecode()).has_key(*args)

    @classmethod
    def hasLabel(cls, *args):
        warnings.warn(
            "gremlin_python.process.__.hasLabel will be replaced by "
            "gremlin_python.process.__.has_label.",
            DeprecationWarning)
        return cls.has_label(*args)

    @classmethod
    def has_label(cls, *args):
        return cls.graph_traversal(None, None, Bytecode()).has_label(*args)

    @classmethod
    def hasNot(cls, *args):
        warnings.warn(
            "gremlin_python.process.__.hasNot will be replaced by "
            "gremlin_python.process.__.has_not.",
            DeprecationWarning)
        return cls.has_not(*args)

    @classmethod
    def has_not(cls, *args):
        return cls.graph_traversal(None, None, Bytecode()).has_not(*args)

    @classmethod
    def hasValue(cls, *args):
        warnings.warn(
            "gremlin_python.process.__.hasValue will be replaced by "
            "gremlin_python.process.__.has_value.",
            DeprecationWarning)
        return cls.has_value(*args)

    @classmethod
    def has_value(cls, *args):
        return cls.graph_traversal(None, None, Bytecode()).has_value(*args)

    @classmethod
    def id_(cls, *args):
        return cls.graph_traversal(None, None, Bytecode()).id_(*args)

    @classmethod
    def identity(cls, *args):
        return cls.graph_traversal(None, None, Bytecode()).identity(*args)

    @classmethod
    def inE(cls, *args):
        warnings.warn(
            "gremlin_python.process.__.inE will be replaced by "
            "gremlin_python.process.__.in_e.",
            DeprecationWarning)
        return cls.in_e(*args)

    @classmethod
    def in_e(cls, *args):
        return cls.graph_traversal(None, None, Bytecode()).in_e(*args)

    @classmethod
    def inV(cls, *args):
        warnings.warn(
            "gremlin_python.process.__.inV will be replaced by "
            "gremlin_python.process.__.in_v.",
            DeprecationWarning)
        return cls.in_v(*args)

    @classmethod
    def in_v(cls, *args):
        return cls.graph_traversal(None, None, Bytecode()).in_v(*args)

    @classmethod
    def in_(cls, *args):
        return cls.graph_traversal(None, None, Bytecode()).in_(*args)

    @classmethod
    def index(cls, *args):
        return cls.graph_traversal(None, None, Bytecode()).index(*args)

    @classmethod
    def inject(cls, *args):
        return cls.graph_traversal(None, None, Bytecode()).inject(*args)

    @classmethod
    def intersect(cls, *args):
        return cls.graph_traversal(None, None, Bytecode()).intersect(*args)

    @classmethod
    def is_(cls, *args):
        return cls.graph_traversal(None, None, Bytecode()).is_(*args)

    @classmethod
    def key(cls, *args):
        return cls.graph_traversal(None, None, Bytecode()).key(*args)

    @classmethod
    def label(cls, *args):
        return cls.graph_traversal(None, None, Bytecode()).label(*args)

    @classmethod
    def length(cls, *args):
        return cls.graph_traversal(None, None, Bytecode()).length(*args)

    @classmethod
    def limit(cls, *args):
        return cls.graph_traversal(None, None, Bytecode()).limit(*args)

    @classmethod
    def local(cls, *args):
        return cls.graph_traversal(None, None, Bytecode()).local(*args)

    @classmethod
    def loops(cls, *args):
        return cls.graph_traversal(None, None, Bytecode()).loops(*args)

    @classmethod
    def ltrim(cls, *args):
        warnings.warn(
            "gremlin_python.process.__.ltrim will be replaced by "
            "gremlin_python.process.__.l_trim.",
            DeprecationWarning)
        return cls.l_trim(*args)

    @classmethod
    def l_trim(cls, *args):
        return cls.graph_traversal(None, None, Bytecode()).l_trim(*args)

    @classmethod
    def map(cls, *args):
        return cls.graph_traversal(None, None, Bytecode()).map(*args)

    @classmethod
    def match(cls, *args):
        return cls.graph_traversal(None, None, Bytecode()).match(*args)

    @classmethod
    def math(cls, *args):
        return cls.graph_traversal(None, None, Bytecode()).math(*args)

    @classmethod
    def max_(cls, *args):
        return cls.graph_traversal(None, None, Bytecode()).max_(*args)

    @classmethod
    def mean(cls, *args):
        return cls.graph_traversal(None, None, Bytecode()).mean(*args)

    @classmethod
    def merge(cls, *args):
        return cls.graph_traversal(None, None, Bytecode()).merge(*args)

    @classmethod
    def merge_e(cls, *args):
        return cls.graph_traversal(None, None, Bytecode()).merge_e(*args)

    @classmethod
    def merge_v(cls, *args):
        return cls.graph_traversal(None, None, Bytecode()).merge_v(*args)

    @classmethod
    def min_(cls, *args):
        return cls.graph_traversal(None, None, Bytecode()).min_(*args)

    @classmethod
    def none(cls, *args):
        return cls.graph_traversal(None, None, Bytecode()).none(*args)

    @classmethod
    def not_(cls, *args):
        return cls.graph_traversal(None, None, Bytecode()).not_(*args)

    @classmethod
    def optional(cls, *args):
        return cls.graph_traversal(None, None, Bytecode()).optional(*args)

    @classmethod
    def or_(cls, *args):
        return cls.graph_traversal(None, None, Bytecode()).or_(*args)

    @classmethod
    def order(cls, *args):
        return cls.graph_traversal(None, None, Bytecode()).order(*args)

    @classmethod
    def otherV(cls, *args):
        warnings.warn(
            "gremlin_python.process.__.otherV will be replaced by "
            "gremlin_python.process.__.other_v.",
            DeprecationWarning)
        return cls.other_v(*args)

    @classmethod
    def other_v(cls, *args):
        return cls.graph_traversal(None, None, Bytecode()).other_v(*args)

    @classmethod
    def out(cls, *args):
        return cls.graph_traversal(None, None, Bytecode()).out(*args)

    @classmethod
    def outE(cls, *args):
        warnings.warn(
            "gremlin_python.process.__.outE will be replaced by "
            "gremlin_python.process.__.out_e.",
            DeprecationWarning)
        return cls.out_e(*args)

    @classmethod
    def out_e(cls, *args):
        return cls.graph_traversal(None, None, Bytecode()).out_e(*args)

    @classmethod
    def outV(cls, *args):
        warnings.warn(
            "gremlin_python.process.__.outV will be replaced by "
            "gremlin_python.process.__.out_v.",
            DeprecationWarning)
        return cls.out_v(*args)

    @classmethod
    def out_v(cls, *args):
        return cls.graph_traversal(None, None, Bytecode()).out_v(*args)

    @classmethod
    def path(cls, *args):
        return cls.graph_traversal(None, None, Bytecode()).path(*args)

    @classmethod
    def product(cls, *args):
        return cls.graph_traversal(None, None, Bytecode()).product(*args)

    @classmethod
    def project(cls, *args):
        return cls.graph_traversal(None, None, Bytecode()).project(*args)

    @classmethod
    def properties(cls, *args):
        return cls.graph_traversal(None, None, Bytecode()).properties(*args)

    @classmethod
    def property(cls, *args):
        return cls.graph_traversal(None, None, Bytecode()).property(*args)

    @classmethod
    def propertyMap(cls, *args):
        warnings.warn(
            "gremlin_python.process.__.propertyMap will be replaced by "
            "gremlin_python.process.__.property_map.",
            DeprecationWarning)
        return cls.property_map(*args)

    @classmethod
    def property_map(cls, *args):
        return cls.graph_traversal(None, None, Bytecode()).property_map(*args)

    @classmethod
    def range_(cls, *args):
        return cls.graph_traversal(None, None, Bytecode()).range_(*args)

    @classmethod
    def repeat(cls, *args):
        return cls.graph_traversal(None, None, Bytecode()).repeat(*args)

    @classmethod
    def replace(cls, *args):
        return cls.graph_traversal(None, None, Bytecode()).replace(*args)

    @classmethod
    def reverse(cls, *args):
        return cls.graph_traversal(None, None, Bytecode()).reverse(*args)

    @classmethod
    def rTrim(cls, *args):
        warnings.warn(
            "gremlin_python.process.__.rTrim will be replaced by "
            "gremlin_python.process.__.r_trim.",
            DeprecationWarning)
        return cls.r_trim(*args)

    @classmethod
    def r_trim(cls, *args):
        return cls.graph_traversal(None, None, Bytecode()).r_trim(*args)

    @classmethod
    def sack(cls, *args):
        return cls.graph_traversal(None, None, Bytecode()).sack(*args)

    @classmethod
    def sample(cls, *args):
        return cls.graph_traversal(None, None, Bytecode()).sample(*args)

    @classmethod
    def select(cls, *args):
        return cls.graph_traversal(None, None, Bytecode()).select(*args)

    @classmethod
    def sideEffect(cls, *args):
        warnings.warn(
            "gremlin_python.process.__.sideEffect will be replaced by "
            "gremlin_python.process.__.side_effect.",
            DeprecationWarning)
        return cls.side_effect(*args)

    @classmethod
    def side_effect(cls, *args):
        return cls.graph_traversal(None, None, Bytecode()).side_effect(*args)

    @classmethod
    def simplePath(cls, *args):
        warnings.warn(
            "gremlin_python.process.__.simplePath will be replaced by "
            "gremlin_python.process.__.simple_path.",
            DeprecationWarning)
        return cls.simple_path(*args)

    @classmethod
    def simple_path(cls, *args):
        return cls.graph_traversal(None, None, Bytecode()).simple_path(*args)

    @classmethod
    def skip(cls, *args):
        return cls.graph_traversal(None, None, Bytecode()).skip(*args)

    @classmethod
    def split(cls, *args):
        return cls.graph_traversal(None, None, Bytecode()).split(*args)

    @classmethod
    def subgraph(cls, *args):
        return cls.graph_traversal(None, None, Bytecode()).subgraph(*args)

    @classmethod
    def substring(cls, *args):
        return cls.graph_traversal(None, None, Bytecode()).substring(*args)

    @classmethod
    def sum_(cls, *args):
        return cls.graph_traversal(None, None, Bytecode()).sum_(*args)

    @classmethod
    def tail(cls, *args):
        return cls.graph_traversal(None, None, Bytecode()).tail(*args)

    @classmethod
    def timeLimit(cls, *args):
        warnings.warn(
            "gremlin_python.process.__.timeLimit will be replaced by "
            "gremlin_python.process.__.time_limit.",
            DeprecationWarning)
        return cls.time_limit(*args)

    @classmethod
    def time_limit(cls, *args):
        return cls.graph_traversal(None, None, Bytecode()).time_limit(*args)

    @classmethod
    def times(cls, *args):
        return cls.graph_traversal(None, None, Bytecode()).times(*args)

    @classmethod
    def to(cls, *args):
        return cls.graph_traversal(None, None, Bytecode()).to(*args)

    @classmethod
    def toE(cls, *args):
        warnings.warn(
            "gremlin_python.process.__.toE will be replaced by "
            "gremlin_python.process.__.to_e.",
            DeprecationWarning)
        return cls.to_e(*args)

    @classmethod
    def to_e(cls, *args):
        return cls.graph_traversal(None, None, Bytecode()).to_e(*args)

    @classmethod
    def to_lower(cls, *args):
        return cls.graph_traversal(None, None, Bytecode()).to_lower(*args)

    @classmethod
    def to_upper(cls, *args):
        return cls.graph_traversal(None, None, Bytecode()).to_upper(*args)

    @classmethod
    def toV(cls, *args):
        warnings.warn(
            "gremlin_python.process.__.toV will be replaced by "
            "gremlin_python.process.__.to_v.",
            DeprecationWarning)
        return cls.to_v(*args)

    @classmethod
    def to_v(cls, *args):
        return cls.graph_traversal(None, None, Bytecode()).to_v(*args)

    @classmethod
    def tree(cls, *args):
        return cls.graph_traversal(None, None, Bytecode()).tree(*args)

    @classmethod
    def trim(cls, *args):
        return cls.graph_traversal(None, None, Bytecode()).trim(*args)

    @classmethod
    def unfold(cls, *args):
        return cls.graph_traversal(None, None, Bytecode()).unfold(*args)

    @classmethod
    def union(cls, *args):
        return cls.graph_traversal(None, None, Bytecode()).union(*args)

    @classmethod
    def until(cls, *args):
        return cls.graph_traversal(None, None, Bytecode()).until(*args)

    @classmethod
    def value(cls, *args):
        return cls.graph_traversal(None, None, Bytecode()).value(*args)

    @classmethod
    def valueMap(cls, *args):
        warnings.warn(
            "gremlin_python.process.__.valueMap will be replaced by "
            "gremlin_python.process.__.value_map.",
            DeprecationWarning)
        return cls.value_map(*args)

    @classmethod
    def value_map(cls, *args):
        return cls.graph_traversal(None, None, Bytecode()).value_map(*args)

    @classmethod
    def values(cls, *args):
        return cls.graph_traversal(None, None, Bytecode()).values(*args)

    @classmethod
    def where(cls, *args):
        return cls.graph_traversal(None, None, Bytecode()).where(*args)


# Class to handle transactions.
class Transaction:

    def __init__(self, g, remote_connection):
        self._g = g
        self._session_based_connection = None
        self._remote_connection = remote_connection
        self.__is_open = False
        self.__mutex = Lock()

    # Begins transaction.
    def begin(self):
        with self.__mutex:
            # Verify transaction is not open.
            self.__verify_transaction_state(False, "Transaction already started on this object")

            # Create new session using the remote connection.
            self._session_based_connection = self._remote_connection.create_session()
            self.__is_open = True

            # Set the session as a remote strategy within the traversal strategy.
            traversal_strategy = TraversalStrategies()
            traversal_strategy.add_strategies([RemoteStrategy(self._session_based_connection)])

            # Return new GraphTraversalSource.
            return GraphTraversalSource(self._g.graph, traversal_strategy, self._g.bytecode)

    # Rolls transaction back.
    def rollback(self):
        with self.__mutex:
            # Verify transaction is open, close session and return result of transaction's rollback.
            self.__verify_transaction_state(True, "Cannot rollback a transaction that is not started.")
            return self.__close_session(self._session_based_connection.rollback())

    # Commits the current transaction.
    def commit(self):
        with self.__mutex:
            # Verify transaction is open, close session and return result of transaction's commit.
            self.__verify_transaction_state(True, "Cannot commit a transaction that is not started.")
            return self.__close_session(self._session_based_connection.commit())

    # Closes session.
    def close(self):
        with self.__mutex:
            # Verify transaction is open.
            self.__verify_transaction_state(True, "Cannot close a transaction that has previously been closed.")
            self.__close_session(None)

    # Return whether or not transaction is open.
    # Allow camelcase function here to keep api consistent with other languages.
    def isOpen(self):
        warnings.warn(
            "gremlin_python.process.Transaction.isOpen will be replaced by "
            "gremlin_python.process.Transaction.is_open.",
            DeprecationWarning)
        return self.is_open()

    def is_open(self):
        # if the underlying DriverRemoteConnection is closed then the Transaction can't be open
        if (self._session_based_connection and self._session_based_connection.is_closed()) or \
                self._remote_connection.is_closed():
            self.__is_open = False

        return self.__is_open

    def __verify_transaction_state(self, state, error_message):
        if self.__is_open != state:
            raise Exception(error_message)

    def __close_session(self, session):
        self.__is_open = False
        self._remote_connection.remove_session(self._session_based_connection)
        return session


def E(*args):
    return __.E(*args)


def V(*args):
    return __.V(*args)


def addE(*args):
    return __.add_e(*args)


def add_e(*args):
    return __.add_e(*args)


def addV(*args):
    return __.add_v(*args)


def add_v(*args):
    return __.add_v(*args)


def aggregate(*args):
    return __.aggregate(*args)


def all_(*args):
    return __.all_(*args)


def and_(*args):
    return __.and_(*args)


def any_(*args):
    return __.any_(*args)


def as_(*args):
    return __.as_(*args)


def as_bool(*args):
    return __.as_bool(*args)


def as_date(*args):
    return __.as_date(*args)


def as_number(*args):
    return __.as_number(*args)


def as_string(*args):
    return __.as_string(*args)


def barrier(*args):
    return __.barrier(*args)


def both(*args):
    return __.both(*args)


def bothE(*args):
    return __.both_e(*args)


def both_e(*args):
    return __.both_e(*args)


def bothV(*args):
    return __.both_v(*args)


def both_v(*args):
    return __.both_v(*args)


def branch(*args):
    return __.branch(*args)


def call(*args):
    return __.call(*args)


def cap(*args):
    return __.cap(*args)


def choose(*args):
    return __.choose(*args)


def coalesce(*args):
    return __.coalesce(*args)


def coin(*args):
    return __.coin(*args)


def combine(*args):
    return __.combine(*args)


def concat(*args):
    return __.concat(*args)


def conjoin(*args):
    return __.conjoin(*args)


def constant(*args):
    return __.constant(*args)


def count(*args):
    return __.count(*args)


def cyclicPath(*args):
    return __.cyclic_path(*args)


def cyclic_path(*args):
    return __.cyclic_path(*args)


def date_add(*args):
    return __.date_add(*args)


def date_diff(*args):
    return __.date_diff(*args)


def dedup(*args):
    return __.dedup(*args)


<<<<<<< HEAD
def discard(*args):
    return __.discard(*args)
=======
def difference(*args):
    return __.difference(*args)
>>>>>>> e754180a


def disjunct(*args):
    return __.disjunct(*args)


def drop(*args):
    return __.drop(*args)


def element(*args):
    return __.element(*args)


def elementMap(*args):
    return __.element_map(*args)


def element_map(*args):
    return __.element_map(*args)


def emit(*args):
    return __.emit(*args)


def fail(*args):
    return __.fail(*args)


def filter_(*args):
    return __.filter_(*args)


def flatMap(*args):
    return __.flat_map(*args)


def flat_map(*args):
    return __.flat_map(*args)


def fold(*args):
    return __.fold(*args)


def format_(*args):
    return __.format_(*args)


def group(*args):
    return __.group(*args)


def groupCount(*args):
    return __.group_count(*args)


def group_count(*args):
    return __.group_count(*args)


def has(*args):
    return __.has(*args)


def hasId(*args):
    return __.has_id(*args)


def has_id(*args):
    return __.has_id(*args)


def hasKey(*args):
    return __.has_key(*args)


def has_key_(*args):
    return __.has_key(*args)

def has_key(*args):
    return __.has_key(*args)

def hasLabel(*args):
    return __.has_label(*args)


def has_label(*args):
    return __.has_label(*args)


def hasNot(*args):
    return __.has_not(*args)


def has_not(*args):
    return __.has_not(*args)


def hasValue(*args):
    return __.has_value(*args)


def has_value(*args):
    return __.has_value(*args)


def id_(*args):
    return __.id_(*args)


def identity(*args):
    return __.identity(*args)


def inE(*args):
    return __.in_e(*args)


def in_e(*args):
    return __.in_e(*args)


def inV(*args):
    return __.in_v(*args)


def in_v(*args):
    return __.in_v(*args)


def in_(*args):
    return __.in_(*args)


def index(*args):
    return __.index(*args)


def inject(*args):
    return __.inject(*args)


def intersect(*args):
    return __.intersect(*args)


def is_(*args):
    return __.is_(*args)


def key(*args):
    return __.key(*args)


def label(*args):
    return __.label(*args)


def length(*args):
    return __.length(*args)


def limit(*args):
    return __.limit(*args)


def local(*args):
    return __.local(*args)


def loops(*args):
    return __.loops(*args)


def ltrim(*args):
    return __.l_trim(*args)


def l_trim(*args):
    return __.l_trim(*args)


def map(*args):
    return __.map(*args)


def match(*args):
    return __.match(*args)


def math(*args):
    return __.math(*args)


def max_(*args):
    return __.max_(*args)


def mean(*args):
    return __.mean(*args)


def merge(*args):
    return __.merge(*args)


def merge_e(*args):
    return __.merge_e(*args)


def merge_v(*args):
    return __.merge_v(*args)


def min_(*args):
    return __.min_(*args)


def none(*args):
    return __.none(*args)


def not_(*args):
    return __.not_(*args)


def optional(*args):
    return __.optional(*args)


def or_(*args):
    return __.or_(*args)


def order(*args):
    return __.order(*args)


def otherV(*args):
    return __.other_v(*args)


def other_v(*args):
    return __.other_v(*args)


def out(*args):
    return __.out(*args)


def outE(*args):
    return __.out_e(*args)


def out_e(*args):
    return __.out_e(*args)


def outV(*args):
    return __.out_v(*args)


def out_v(*args):
    return __.out_v(*args)


def path(*args):
    return __.path(*args)


def product(*args):
    return __.product(*args)


def project(*args):
    return __.project(*args)


def properties(*args):
    return __.properties(*args)


def property(*args):
    return __.property(*args)


def propertyMap(*args):
    return __.property_map(*args)


def property_map(*args):
    return __.property_map(*args)


def range_(*args):
    return __.range_(*args)


def repeat(*args):
    return __.repeat(*args)


def replace(*args):
    return __.replace(*args)


def reverse(*args):
    return __.reverse(*args)


def rTrim(*args):
    return __.r_trim(*args)


def r_trim(*args):
    return __.r_trim(*args)


def sack(*args):
    return __.sack(*args)


def sample(*args):
    return __.sample(*args)


def select(*args):
    return __.select(*args)


def sideEffect(*args):
    return __.side_effect(*args)


def side_effect(*args):
    return __.side_effect(*args)


def simplePath(*args):
    return __.simple_path(*args)


def simple_path(*args):
    return __.simple_path(*args)


def skip(*args):
    return __.skip(*args)


def split(*args):
    return __.split(*args)


def subgraph(*args):
    return __.subgraph(*args)


def substring(*args):
    return __.substring(*args)


def sum_(*args):
    return __.sum_(*args)


def tail(*args):
    return __.tail(*args)


def timeLimit(*args):
    return __.time_limit(*args)


def time_limit(*args):
    return __.time_limit(*args)


def times(*args):
    return __.times(*args)


def to(*args):
    return __.to(*args)


def toE(*args):
    return __.to_e(*args)


def to_e(*args):
    return __.to_e(*args)


def to_lower(*args):
    return __.to_lower(*args)


def to_upper(*args):
    return __.to_upper(*args)


def toV(*args):
    return __.to_v(*args)


def to_v(*args):
    return __.to_v(*args)


def tree(*args):
    return __.tree(*args)


def trim(*args):
    return __.trim(*args)


def unfold(*args):
    return __.unfold(*args)


def union(*args):
    return __.union(*args)


def until(*args):
    return __.until(*args)


def value(*args):
    return __.value(*args)


def valueMap(*args):
    return __.value_map(*args)


def value_map(*args):
    return __.value_map(*args)


def values(*args):
    return __.values(*args)


def where(*args):
    return __.where(*args)

statics.add_static('E', E)

statics.add_static('V', V)

statics.add_static('addE', addE)

statics.add_static('add_E', add_e)

statics.add_static('addV', addV)

statics.add_static('add_v', add_v)

statics.add_static('aggregate', aggregate)

statics.add_static('all_', all_)

statics.add_static('and_', and_)

statics.add_static('any_', any_)

statics.add_static('as_', as_)

statics.add_static('as_bool', as_bool)

statics.add_static('as_date', as_date)

statics.add_static('as_number', as_number)

statics.add_static('as_string', as_string)

statics.add_static('barrier', barrier)

statics.add_static('both', both)

statics.add_static('bothE', bothE)

statics.add_static('both_e', both_e)

statics.add_static('bothV', bothV)

statics.add_static('both_v', both_v)

statics.add_static('branch', branch)

statics.add_static('call', call)

statics.add_static('cap', cap)

statics.add_static('choose', choose)

statics.add_static('coalesce', coalesce)

statics.add_static('coin', coin)

statics.add_static('combine', combine)

statics.add_static('concat', concat)

statics.add_static('conjoin', conjoin)

statics.add_static('constant', constant)

statics.add_static('count', count)

statics.add_static('cyclicPath', cyclicPath)

statics.add_static('cyclicpath', cyclic_path)

statics.add_static('date_add', date_add)

statics.add_static('date_diff', date_diff)

statics.add_static('dedup', dedup)

<<<<<<< HEAD
statics.add_static('discard', discard)
=======
statics.add_static('difference', difference)
>>>>>>> e754180a

statics.add_static('disjunct', disjunct)

statics.add_static('drop', drop)

statics.add_static('element', element)

statics.add_static('elementMap', elementMap)

statics.add_static('element_map', element_map)

statics.add_static('emit', emit)

statics.add_static('fail', fail)

statics.add_static('filter_', filter_)

statics.add_static('flatMap', flatMap)

statics.add_static('flat_map', flat_map)

statics.add_static('fold', fold)

statics.add_static('format_', format_)

statics.add_static('group', group)

statics.add_static('groupCount', groupCount)

statics.add_static('group_count', group_count)

statics.add_static('has', has)

statics.add_static('hasId', hasId)

statics.add_static('has_id', has_id)

statics.add_static('hasKey', hasKey)

statics.add_static('has_key', has_key)

statics.add_static('hasLabel', hasLabel)

statics.add_static('has_label', has_label)

statics.add_static('hasNot', hasNot)

statics.add_static('has_not', has_not)

statics.add_static('hasValue', hasValue)

statics.add_static('has_value', has_value)

statics.add_static('id_', id_)

statics.add_static('identity', identity)

statics.add_static('inE', inE)

statics.add_static('in_e', in_e)

statics.add_static('in_v', in_v)

statics.add_static('in_', in_)

statics.add_static('index', index)

statics.add_static('inject', inject)

statics.add_static('intersect', intersect)

statics.add_static('is_', is_)

statics.add_static('key', key)

statics.add_static('label', label)

statics.add_static('length', length)

statics.add_static('limit', limit)

statics.add_static('local', local)

statics.add_static('loops', loops)

statics.add_static('ltrim', ltrim)

statics.add_static('l_trim', l_trim)

statics.add_static('map', map)

statics.add_static('match', match)

statics.add_static('math', math)

statics.add_static('max_', max_)

statics.add_static('mean', mean)

statics.add_static('merge', merge)

statics.add_static('merge_e', merge_e)

statics.add_static('merge_v', merge_v)

statics.add_static('min_', min_)

statics.add_static('none', none)

statics.add_static('not_', not_)

statics.add_static('optional', optional)

statics.add_static('or_', or_)

statics.add_static('order', order)

statics.add_static('otherV', otherV)

statics.add_static('other_v', other_v)

statics.add_static('out', out)

statics.add_static('outE', outE)

statics.add_static('out_e', out_e)

statics.add_static('outV', outV)

statics.add_static('out_v', out_v)

statics.add_static('path', path)

statics.add_static('product', product)

statics.add_static('project', project)

statics.add_static('properties', properties)

statics.add_static('property', property)

statics.add_static('propertyMap', propertyMap)

statics.add_static('property_map', property_map)

statics.add_static('range_', range_)

statics.add_static('repeat', repeat)

statics.add_static('replace', replace)

statics.add_static('reverse', reverse)

statics.add_static('rTrim', rTrim)

statics.add_static('r_trim', r_trim)

statics.add_static('sack', sack)

statics.add_static('sample', sample)

statics.add_static('select', select)

statics.add_static('sideEffect', sideEffect)

statics.add_static('side_effect', side_effect)

statics.add_static('simplePath', simplePath)

statics.add_static('simple_path', simple_path)

statics.add_static('skip', skip)

statics.add_static('split', split)

statics.add_static('subgraph', subgraph)

statics.add_static('substring', substring)

statics.add_static('sum_', sum_)

statics.add_static('tail', tail)

statics.add_static('timeLimit', timeLimit)

statics.add_static('time_limit', time_limit)

statics.add_static('times', times)

statics.add_static('to', to)

statics.add_static('toE', toE)

statics.add_static('to_e', to_e)

statics.add_static('toV', toV)

statics.add_static('to_lower', to_lower)

statics.add_static('to_upper', to_upper)

statics.add_static('to_v', to_v)

statics.add_static('tree', tree)

statics.add_static('trim', trim)

statics.add_static('unfold', unfold)

statics.add_static('union', union)

statics.add_static('until', until)

statics.add_static('value', value)

statics.add_static('valueMap', valueMap)

statics.add_static('value_map', value_map)

statics.add_static('values', values)

statics.add_static('where', where)<|MERGE_RESOLUTION|>--- conflicted
+++ resolved
@@ -1995,13 +1995,12 @@
     return __.dedup(*args)
 
 
-<<<<<<< HEAD
+def difference(*args):
+    return __.difference(*args)
+
+
 def discard(*args):
     return __.discard(*args)
-=======
-def difference(*args):
-    return __.difference(*args)
->>>>>>> e754180a
 
 
 def disjunct(*args):
@@ -2527,11 +2526,9 @@
 
 statics.add_static('dedup', dedup)
 
-<<<<<<< HEAD
+statics.add_static('difference', difference)
+
 statics.add_static('discard', discard)
-=======
-statics.add_static('difference', difference)
->>>>>>> e754180a
 
 statics.add_static('disjunct', disjunct)
 
