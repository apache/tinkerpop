--- conflicted
+++ resolved
@@ -911,13 +911,6 @@
         self.gremlin_lang.add_step("split", *args)
         return self
 
-<<<<<<< HEAD
-    def store(self, *args):
-        self.gremlin_lang.add_step("store", *args)
-        return self
-
-=======
->>>>>>> baba903f
     def subgraph(self, *args):
         self.gremlin_lang.add_step("subgraph", *args)
         return self
@@ -1664,13 +1657,6 @@
         return cls.graph_traversal(None, None, GremlinLang()).split(*args)
 
     @classmethod
-<<<<<<< HEAD
-    def store(cls, *args):
-        return cls.graph_traversal(None, None, GremlinLang()).store(*args)
-
-    @classmethod
-=======
->>>>>>> baba903f
     def subgraph(cls, *args):
         return cls.graph_traversal(None, None, GremlinLang()).subgraph(*args)
 
