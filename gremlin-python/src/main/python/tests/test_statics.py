#
# Licensed to the Apache Software Foundation (ASF) under one
# or more contributor license agreements.  See the NOTICE file
# distributed with this work for additional information
# regarding copyright ownership.  The ASF licenses this file
# to you under the Apache License, Version 2.0 (the
# "License"); you may not use this file except in compliance
# with the License.  You may obtain a copy of the License at
#
# http://www.apache.org/licenses/LICENSE-2.0
#
# Unless required by applicable law or agreed to in writing,
# software distributed under the License is distributed on an
# "AS IS" BASIS, WITHOUT WARRANTIES OR CONDITIONS OF ANY
# KIND, either express or implied.  See the License for the
# specific language governing permissions and limitations
# under the License.
#

__author__ = 'Marko A. Rodriguez (http://markorodriguez.com)'

from decimal import Decimal

from gremlin_python import statics
from gremlin_python.process.traversal import Cardinality
from gremlin_python.process.traversal import P
from gremlin_python.process.traversal import Pop


class TestStatics(object):
    def test_enums(self):
        statics.load_statics(globals())
        assert isinstance(list_, Cardinality)
        assert list_ is Cardinality.list_
        #
        assert isinstance(eq(2), P)
        assert eq(2) == P.eq(2)
        #
        assert isinstance(first, Pop)
        assert first == Pop.first
        statics.unload_statics(globals())

    def test_singlebyte(self):
        assert -128 == statics.SingleByte(-128)
        assert 1 == statics.SingleByte(1)
        assert 127 == statics.SingleByte(127)
        try:
            statics.SingleByte(128)
            raise Exception("SingleByte should throw a value error if input is larger than 127")
        except ValueError:
            pass

        try:
            statics.SingleByte(-129)
            raise Exception("SingleByte should throw a value error if input is smaller than -128")
        except ValueError:
            pass

    def test_singlechar(self):
        assert 'a' == statics.SingleChar('a')
        assert chr(76) == statics.SingleChar(chr(76))
        assert chr(57344) == statics.SingleChar(chr(57344))
        try:
            statics.SingleChar('abc')
            raise Exception("SingleChar should throw a value error if input is not a single character string")
        except ValueError:
            pass

    def test_bigdecimal(self):
<<<<<<< HEAD
        assert statics.to_bigdecimal(1.23456).value == statics.BigDecimal(5,123456).value
        assert statics.to_bigdecimal(-1.23456).value == statics.BigDecimal(5,-123456).value
        # make sure the precision isn't changed globally
        assert Decimal("123456789").scaleb(-5) == Decimal('1234.56789')
        try:
            statics.to_bigdecimal('NaN')
=======
        assert statics.bigdecimal(1.23456).value == statics.BigDecimal(5,123456).value
        assert statics.bigdecimal(-1.23456).value == statics.BigDecimal(5,-123456).value
        # make sure the precision isn't changed globally
        assert Decimal("123456789").scaleb(-5) == Decimal('1234.56789')
        try:
            statics.bigdecimal('NaN')
>>>>>>> 0ac0710e
            raise Exception("to_bigdecimal should throw a value error with NaN, Infinity or -Infinity")
        except ValueError:
            pass
        try:
<<<<<<< HEAD
            statics.to_bigdecimal('abc')
=======
            statics.bigdecimal('abc')
>>>>>>> 0ac0710e
            raise Exception("to_bigdecimal should throw a value error if input is not a convertable to Decimal")
        except ValueError:
            pass<|MERGE_RESOLUTION|>--- conflicted
+++ resolved
@@ -67,30 +67,17 @@
             pass
 
     def test_bigdecimal(self):
-<<<<<<< HEAD
-        assert statics.to_bigdecimal(1.23456).value == statics.BigDecimal(5,123456).value
-        assert statics.to_bigdecimal(-1.23456).value == statics.BigDecimal(5,-123456).value
-        # make sure the precision isn't changed globally
-        assert Decimal("123456789").scaleb(-5) == Decimal('1234.56789')
-        try:
-            statics.to_bigdecimal('NaN')
-=======
         assert statics.bigdecimal(1.23456).value == statics.BigDecimal(5,123456).value
         assert statics.bigdecimal(-1.23456).value == statics.BigDecimal(5,-123456).value
         # make sure the precision isn't changed globally
         assert Decimal("123456789").scaleb(-5) == Decimal('1234.56789')
         try:
             statics.bigdecimal('NaN')
->>>>>>> 0ac0710e
             raise Exception("to_bigdecimal should throw a value error with NaN, Infinity or -Infinity")
         except ValueError:
             pass
         try:
-<<<<<<< HEAD
-            statics.to_bigdecimal('abc')
-=======
             statics.bigdecimal('abc')
->>>>>>> 0ac0710e
             raise Exception("to_bigdecimal should throw a value error if input is not a convertable to Decimal")
         except ValueError:
             pass