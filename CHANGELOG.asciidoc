--- conflicted
+++ resolved
@@ -24,11 +24,8 @@
 === TinkerPop 3.6.7 (NOT OFFICIALLY RELEASED YET)
 
 * Fixed a bug in Gremlin.Net for .NET 8 that led to exceptions: `InvalidOperationException: Enumeration has not started. Call MoveNext.`
-<<<<<<< HEAD
 * Fixed message requestId serialization in `gremlin-python`.
-=======
 * Fixed bug in bytecode translation of `g.tx().commit()` and `g.tx().rollback()` in all languages.
->>>>>>> acc8fd34
 * Improved error message from `JavaTranslator` by including exception source.
 * Added missing `short` serialization (`gx:Int16`) to GraphSONV2 and GraphSONV3 in `gremlin-python`.
 * Added tests for error handling for GLV's if tx.commit() is called remotely for graphs without transactions support.
