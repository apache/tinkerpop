--- conflicted
+++ resolved
@@ -36,11 +36,8 @@
 * Added list filtering functions `all` and `any`.
 * Added getter for `isStart` on `UnionStep`.
 * Added `agent` parameter to `DriverRemoteConnection` options to allow a user-provided `http.Agent` implementation.
-<<<<<<< HEAD
+* Fixed bug in `union()` as a start step where the `Path` was including the starting dummy traverser.
 * Improved performance for element comparison.
-=======
-* Fixed bug in `union()` as a start step where the `Path` was including the starting dummy traverser.
->>>>>>> 32ec7f97
 
 [[release-3-7.0]]
 === TinkerPop 3.7.0 (Release Date: July 31, 2023)
