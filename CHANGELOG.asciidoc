--- conflicted
+++ resolved
@@ -26,13 +26,10 @@
 This release also includes changes from <<release-3-2-11, 3.2.11>>.
 
 * Fixed `PersistedOutputRDD` to eager persist RDD by adding `count()` action calls.
-<<<<<<< HEAD
+* gremlin-python: the graphson deserializer for g:Set should return a python set
+* Display the remote stack trace in the Gremlin Console when scripts sent to the server fail.
 * Changed behavior of GraphSON deserializer in gremlin-python such that `g:Set` returns a Python `Set`.
 * Changed behavior of `iterate()` in Python, Javascript and .NET to send `none()` thus avoiding unnecessary results being returned.
-=======
-* gremlin-python: the graphson deserializer for g:Set should return a python set
-* Display the remote stack trace in the Gremlin Console when scripts sent to the server fail.
->>>>>>> a8fba325
 
 [[release-3-3-4]]
 === TinkerPop 3.3.4 (Release Date: October 15, 2018)
