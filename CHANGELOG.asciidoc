////
Licensed to the Apache Software Foundation (ASF) under one or more
contributor license agreements.  See the NOTICE file distributed with
this work for additional information regarding copyright ownership.
The ASF licenses this file to You under the Apache License, Version 2.0
(the "License"); you may not use this file except in compliance with
the License.  You may obtain a copy of the License at

  http://www.apache.org/licenses/LICENSE-2.0

Unless required by applicable law or agreed to in writing, software
distributed under the License is distributed on an "AS IS" BASIS,
WITHOUT WARRANTIES OR CONDITIONS OF ANY KIND, either express or implied.
See the License for the specific language governing permissions and
limitations under the License.
////
= TinkerPop3 CHANGELOG

== TinkerPop 3.8.0 (NOT OFFICIALLY NAMED YET)

image::https://raw.githubusercontent.com/apache/tinkerpop/master/docs/static/images/gremlin-standing.png[width=185]

[[release-3-8.0]]
=== TinkerPop 3.8.0 (Release Date: NOT OFFICIALLY RELEASED YET)

This release also includes changes from <<release-3-7-XXX, 3.7.XXX>>.

<<<<<<< HEAD
* Added promote to next highest number type to prevent sum step overflow
=======
* Added `DateTime` ontop of the existing 'datetime' grammar.
>>>>>>> f66fa39d
* Added UUID() + UUID(value) to grammar
* Modified `TraversalStrategy` construction in Javascript where configurations are now supplied as a `Map` of options.
* Fixed bug in GraphSON v2 and v3 where full round trip of `TraversalStrategy` implementations was failing.
* Added missing strategies to the `TraversalStrategies` global cache as well as `CoreImports` in `gremlin-groovy`.
* Modified the `TraversalStrategy` format for GraphSON v2 and v3 so that it could work with `Bytecode` based requests.
* Added a `Class` serializer to GraphBinary in Javascript and modified the `TraversalStrategy` serializer to use it so that specification was properly satisfied.
* Added missing strategies to `strategies.py` in `gremlin-python`.
* Fixed fully qualified class names for `TraversalStrategy` names in `gremlin-dotnet`.
* Updated `OptionsStrategy` in `gremlin-python` to take options directly as keyword arguments.
* Added static `instance()` method to `ElementIdStrategy` to an instance with the default configuration.
* Updated `ElementIdStrategy.getConfiguration()` to help with serialization.
* Added grammar-based `Translator` for all languages including explicit ones for Java and anonymization.
* Deprecated `withEmbedded()` and `withRemote()` options on `AnonymousTraversalSource`.
* Added `with()` on `AnonymousTraversalSource` to cover both embedded and remote creation options.
* Added support for `Set` in GraphSON and GraphBinary serialization for `gremlin-javascript`, where it previously just converted to array.
* Added `Set` syntax in `gremlin-language`.
* Changed `sum()` to retain the type common to the stream rather than always promoting to `long` given the need for it to multiple by the `long` bulk value for the traverser.
* Removed the deprecated `withGraph()` option from `AnonymousTraversalSource`.
* Modified the `split()` step to split a string into a list of its characters if the given separator is an empty string.
* Changed `GremlinLangScriptEngine` via `GenericLiteralVisitor` to treat floating-point literals as `Double` by default instead of `BigDecimal` for better alignment with common programming language conventions.
* Modified the Gremlin grammar to to treat `Infinity` and `NaN` as floating-points.
* Added `withoutStrategies()` syntax to the Gremlin ANTLR grammar.
* Modified the Gremlin ANTLR grammar to more dynamically interact with any strategies registered globally to the `TraversalStrategies` cache sets.
* Made `new` keyword optional in the Gremlin grammar.
* Allowed keywords to be used as `Map` keys when defined using the shorthand without quotes.
* Added `prettyPrint()` method to `Tree` to produce a formatted string representation of the tree structure.
* Added integer overflow checks.
* Added missing strategies to the `TraversalStrategies` global cache as well as `CoreImports` in `gremlin-groovy`.
* Added missing strategies to `strategies.py` in `gremlin-python`.
* Updated `OptionsStrategy` in `gremlin-python` to take options directly as keyword arguments.
* Added static `instance()` method to `ElementIdStrategy` to an instance with the default configuration.
* Updated `ElementIdStrategy.getConfiguration()` to help with serialization.
* Fixed issue in `gremlin-go` where `Next()` didn't return the error from the server.
* Changed type for `ReservedKeysVerificationStrategy.keys` in .NET to take a `Set<string>` rather than `List<string>`.
* Fixed bug in `group()` value traversal of the second `by()` where a `CollectingBarrierStep` could produce an unexpected filtering effect when `ReducingBarrierStep` or `SupplyingBarrierStep` instances were not taken into account.
* Changed `DetachedFactory` to special case the handling of `ComputerAdjacentVertex` which doesn't carry properties but still needs to be detachable for OLAP cases.
* Deprecated `ProfilingAware.prepareForProfiling` method preferring to simply `resetBarrierFromValueTraversal` from the `Grouping` interface after strategy application.
* Deprecated `Date` in favor of `OffsetDateTime` as the default date type in core, `Date` is still supported as input to date steps for compatibility.
* Added and made `OffsetDateTime` serializers the default for existing date types in Python, Go, JavaScript, and .NET. `Date` is only used to deserialize from server.
* Added missing strategies in `gremlin-go`, updated certain strategies to take varargs and updated `GoTranslatorVisitor` for corresponding translations.
* Fixed `BigInt` and `BigDecimal` parsing in `gremlin-go` cucumber test suite, fixed `UnscaledValue` type in `BigDecimal` struct and added `ParseBigDecimal` method.
* Added validation to `valueMap()`, `propertyMap()`, `groupCount()`, `sack()`, `dedup()`, `sample()`, and `aggregate()` to prevent the invalid usage of multiple `by()` modulators.
* Deprecated `ProcessLimitedStandardSuite` and `ProcessLimitedComputerSuite` in favor of `ProcessEmbeddedStandardSuite` and `ProcessEmbeddedComputerSuite` respectively.
* Deprecated `ProcessStandardSuite` and the `ProcessComputerSuite` in favor of Gherkin testing and the `ProcessEmbeddedStandardSuite` and `ProcessEmbeddedComputerSuite` for testing JVM-specific Gremlin behaviors.
* Removed lambda oriented Gremlin testing from Gherkin test suite.
* Moved all lambda oriented Gremlin tests to `LambdaStepTest` in the Java test suite.
* Removed the `@RemoteOnly` testing tag in Gherkin as lambda tests have all been moved to the Java test suite.
* Updated gremlin-javascript to use GraphBinary as default instead of GraphSONv3
* Renamed many types in the grammar for consistent use of terms "Literal", "Argument", and "Varargs"

== TinkerPop 3.7.0 (Gremfir Master of the Pan Flute)

image::https://raw.githubusercontent.com/apache/tinkerpop/master/docs/static/images/gremlin-zamfir.png[width=185]

[[release-3-7-4]]
=== TinkerPop 3.7.4 (NOT OFFICIALLY RELEASED YET)

* Added log entry in `WsAndHttpChannelizerHandler` to catch general errors that escape the handlers.
* Added a `MessageSizeEstimator` implementation to cover `Frame` allowing Gremlin Server to better estimate message sizes for the direct buffer.
* Improved logging around triggers of the `writeBufferHighWaterMark` so that they occur more than once but do not excessively fill the logs.
* Added server metrics to help better detect and diagnose write pauses due to the `writeBufferHighWaterMark`: `channels.paused`, `channels.total`, and `channels.write-pauses`.
* Changed `IdentityRemovalStrategy` to omit `IdentityStep` if only with `RepeatEndStep` under `RepeatStep`.
* Changed Gremlin grammar to make use of `g` to spawn child traversals a syntax error.
* Added `unexpected-response` handler to `ws` for `gremlin-javascript`
* Fixed bug in `TinkerTransactionGraph` where a read-only transaction may leave elements trapped in a "zombie transaction".
* Fixed bug in `gremlin.sh` where it couldn't accept a directory name containing spaces.
* Fixed issue in `gremlin-console` where it couldn't accept plugin files that included empty lines or invalid plugin names.
* Modified grammar to make `none()` usage more consistent as a filter step where it can now be used to chain additional traversal steps and be used anonymously.
* Added missing anonymous support for `disjunct()` in Python and Javascript.
* Fixed bug in 'gremlin-server.sh' to account for spaces in directory names.
* Deprecated `gremlin_python.process.__.has_key_` in favor of `gremlin_python.process.__.has_key`.
* Added `gremlin.spark.outputRepartition` configuration to customize the partitioning of HDFS files from `OutputRDD`.
* Allowed `mergeV()` and `mergeE()` to supply `null` in `Map` values.
* Change signature of `hasId(P<Object>)` and `hasValue(P<Object>)` to `hasId(P<?>)` and `hasValue(P<?>)`.
* Improved error message for when `emit()` is used without `repeat()`.
* Changed `PythonTranslator` to generate snake case step naming instead of camel case.
* Changed `gremlin-go` Client `ReadBufferSize` and `WriteBufferSize` defaults to 1048576 (1MB) to align with DriverRemoteConnection.
* Fixed bug in `IndexStep` which prevented Java serialization due to non-serializable lambda usage by creating serializable function classes.
* Fixed bug in `Operator` which was caused only a single method parameter to be Collection type checked instead of all parameters.
* Support hot reloading of SSL certificates.

[[release-3-7-3]]
=== TinkerPop 3.7.3 (October 23, 2024)

This release also includes changes from <<release-3-6-8, 3.6.8>>.

* Refactored mutation events registration by moving reusable code from relevant steps to `EventUtil`
* Opened `NoOpBarrierStep` for extensibility (removed `final` keyword).
* Deprecated public constructor for `SeedStrategy` in favor of builder pattern to be consistent with other strategies.
* Allowed specification of a customized Spark app name.
* Added getter method to `CoinStep` for its probability field.
* Prevented decimal values from being parsed by `asDate()`.
* Prevented specification of `Cardinality` to `option()` when not used in conjunction with `mergeV()`.
* Exposed a mechanism for providers to customize the assertion of error messages in feature tests.
* Attempted to detect JDK version for Gremlin Console to avoid problems with Java 17 if `neo4j-gremlin` is used.
* Fixed so that `TrimGlobalStep` and `TrimLocalStep` have the same character control handling as `Ltrim` and `Rtrim`
* Fixed a bug in `MaxLocalStep`, `MinLocalStep`, `MeanLocalStep` and `SumLocalStep` that it throws `NoSuchElementException` when encounters an empty iterator as input.
* Fixed cases where Map keys of incomparable types could panic in `gremlin-go`.
* Fixed an issue where missing necessary parameters for logging, resulting in '%!x(MISSING)' output in `gremlin-go`.
* Added getter method to `ConcatStep`, `ConjoinStep`, `SplitGlobalStep` and `SplitLocalStep` for their private fields.
* Fixed older driver GraphBinary compatibility problems where using `ReferenceElementStrategy`, properties on elements returned as `null` instead of empty `List`.
* Gremlin Server docker containers shutdown gracefully when receiving a SIGTERM.
* Added 'userProvidedLabel' property to detect if the default label was supplied explicitly or not.
* Added DefaultIdManager.STRING for proper string id creation/handling.
* Allowed specification of an `Operator` as a reducer in `withSideEffect` when parsing with the grammar.
* Fixed bug in Bytecode build logic where duplicate strategies were added instead of replacing the existing ones.
* Bump Groovy to 4.0.23

==== Bugs

* TINKERPOP-3035 Add explicit property(IDictionary) for .NET
* TINKERPOP-3050 security vulnerability in logback-core
* TINKERPOP-3051 security vulnerability in logback-classic
* TINKERPOP-3052 security vulnerability in ivy
* TINKERPOP-3053 security vulnerability in netty-codec-http2
* TINKERPOP-3076 Incorrect handling of large requests in Go GLV
* TINKERPOP-3077 Javascript translator incorrectly handle quotes, null and undefined values
* TINKERPOP-3079 The test `TraversalStrategiesTest#shouldAllowUserManipulationOfGlobalCache` is not idempotent, as it passes in the first run and fails in repeated runs in the same environment.
* TINKERPOP-3081 When using authentication, evaluationTimeout is ignored
* TINKERPOP-3089 min() and max() local forms not working properly with empty iterator input
* TINKERPOP-3090 trim() steps not handling unicode characters properly
* TINKERPOP-3093 optimization of readmap function
* TINKERPOP-3105 Running 3.6.x python-driver with 3.7.x server leads to deserialization errors
* TINKERPOP-3110 Incorrect Bytecode when multiple options are used in traversal
* TINKERPOP-3116 async_timeout not declared in gremlinpython dependencies

==== Improvements

* TINKERPOP-2700 WebSocket compression may lead to attacks (CRIME / BREACH)
* TINKERPOP-3041 Consistent construction of SeedStrategy
* TINKERPOP-3080 AggregateStep can support all Operators predefined in TinkerPop
* TINKERPOP-3082 Tinkerpop hardcoded the Spark AppName
* TINKERPOP-3086 Upgrade gremlin-python to newer Python interpreter
* TINKERPOP-3098 Gremlin Console bat file is missing log level configuration option
* TINKERPOP-3102 Cardinality input with mergeE step shouldn't be allowed.

[[release-3-7-2]]
=== TinkerPop 3.7.2 (April 8, 2024)

This release also includes changes from <<release-3-6-7, 3.6.7>>.

* Deprecated `ltrim()` and `rTrim()` in favor of `l_trim()` and `r_trim` in Python.
* Fixed bug in `onCreate` for `mergeV()` where use of the `Cardinality` functions was not properly handled.
* Fixed multiple concurrent initially requests caused authentication to fail.

==== Bugs

* TINKERPOP-2132 Authentication when using multiple threads fails
* TINKERPOP-2359 onShutDown not being called when docker container stopped
* TINKERPOP-2913 Ensure that if tx.commit() is called remotely it does not hang for graphs without transactions
* TINKERPOP-3012 Wrong hashCode implementation for DetachedVertexPropert
* TINKERPOP-3022 JavaTranslator failing for has(String, null)
* TINKERPOP-3025 l_trim() and r_trim() missing in python
* TINKERPOP-3026 checkAdjacentVertices is misconfigured for python in SubgraphStrategy
* TINKERPOP-3027 Pick.any should be any_()
* TINKERPOP-3029 Gremlin.Net: Traversal enumeration fails on .NET 8
* TINKERPOP-3031 Bad translation for g.tx()
* TINKERPOP-3039 Java driver won't propagate with args when using aliased client directly
* TINKERPOP-3049 onCreate for mergeV() doesn't handle Cardinality functions
* TINKERPOP-3054 RequestId serialization broken in Python GLV
* TINKERPOP-3056 mergeE is updating vertices in certain conditions
* TINKERPOP-3061 Concurrent queries will break authentication on javascript driver

==== Improvements

* TINKERPOP-2456 Add missing tests for queries
* TINKERPOP-2872 Inconsistency in comparing Elements in JavaScript tests
* TINKERPOP-2995 Create Sample Applications in each GLV
* TINKERPOP-3020 Incorrect tests
* TINKERPOP-3021 Publish ARM64 Gremlin Console Images
* TINKERPOP-3030 Update to .NET 8
* TINKERPOP-3068 Make serviceName and mergedParams public for provider usage in CallStep

[[release-3-7-1]]
=== TinkerPop 3.7.1 (November 20, 2023)

This release also includes changes from <<release-3-6-6, 3.6.6>> and <<release-3-5-8, 3.5.8>>.

* Added the `asString()`, `length()`, `toLower()`, and `toUpper()` steps to perform `String` manipulations.
* Added Gherkin parsing support for specific string results using `str[]`.
* Added the `trim()`, `lTrim()`, `rTrim()`, and `reverse()` steps to perform `String` manipulations.
* Added `replace()`, `split()` and `substring()` steps to perform `String` manipulations.
* Added `Scope` to `asString()`, `length()`, `toLower()`, `toUpper()`, `trim()`, `lTrim()`, `rTrim()`, replace()`, `split()` and `substring()` to allow `String` manipulation inside incoming lists.
* Update `concat()` to accept `Traversal` varargs.
* Corrected `concat()` signatures in `gremlin-dotnet`, `Concat()` is now used instead of `Concat<object>()`. *(breaking)*
* Update `concat()` to not special treat `inject` in arguments and use `TraversalUtil.apply` on it as with any other child traversals. *(breaking)*
* Added `format()` step to perform `String` manipulations.
* Checked graph features for meta-property support before trying to serialize them in `VertexPropertySerializer` for GraphBinary.
* Fixed multiline query bug in console caused by upgrade to Groovy 4.
* Added date manipulation steps `asDate`, `dateAdd` and `dateDiff`.
* Added new data type `DT` to represent periods of time.
* Added Gherkin support for Date.
* Extended `datetime()` function to produce a current server date.
* Added list filtering functions `all` and `any`.
* Added list/set functions `conjoin`, `combine`, `difference`, `disjunct`, `intersect`, `merge`, and `product`.
* Added getter for `isStart` on `UnionStep`.
* Added `NullVariableResolver` that will quietly produce a `null` for each variable found when parsing with the grammar.
* Changed the `@MultiMetaProperties` testing tag for Gherkin feature tests to instead be separate `@MetaProperties` and `@MultiProperties`.
* Added `agent` parameter to `DriverRemoteConnection` options to allow a user-provided `http.Agent` implementation.
* Fixed deserialization of element properties for GraphBinary.
* Fixed bug in `union()` as a start step where the `Path` was including the starting dummy traverser.
* Moved some TinkerGraph specific transaction tests from `TransactionMultiThreadedTest` to `TinkerTransactionGraphTest`
* Fixed incorrect read operations in some cases for `TinkerTransactionGraph`.
* Updated JavaScript tests to check equality on only id and class when comparing elements for consistency with other GLVs.
* Improved performance for `Element` comparison by comparing hashCode() prior to doing more expensive checks.

==== Bugs

* TINKERPOP-2811 ElementIdStrategy doesn't replace all references of an element's id with the specified custom id property
* TINKERPOP-2921 Filters not working when side-effect is used with group()
* TINKERPOP-2976 InvalidOperationException: Collection was modified in GraphBinary serialization
* TINKERPOP-2983 Upgrade Netty for Security Reasons
* TINKERPOP-2996 Golang Translator in core does not properly translate list arguments
* TINKERPOP-2999 3.7.0 Remote Console Sends Incomplete Queries
* TINKERPOP-3000 Issue with union step when using path().by()
* TINKERPOP-3001 Gremlin Console complains about missing serializers field
* TINKERPOP-3004 Low performance for queries with a large number of element comparisons
* TINKERPOP-3009 SubgraphStrategy produces excessive filtering when multiple labels are filtered upon
* TINKERPOP-3010 Move TinkerGraph specific transaction testing
* TINKERPOP-3013 Console not sending scripts to the server when :remote console is enabled
* TINKERPOP-3014 Dependencny jcl-over-slf4j in gremlin-core is declared but unused due to dependency conflict.
* TINKERPOP-3016 TinkerTransactionGraph can incorrectly handle some read operations.

==== Improvements

* TINKERPOP-2334 Add format() step
* TINKERPOP-2672 Add String Manipulation Steps to Gremlin
* TINKERPOP-2802 Support Adding Custom Serializer for Gremlin Go
* TINKERPOP-2830 Handle User-Agent from HTTP Requests to server
* TINKERPOP-2946 Resolve ordering issues in gherkin tests
* TINKERPOP-2951 Add translator to the Go GLV
* TINKERPOP-2964 Many TraversalParent's steps have a replaceLocalChild logic that can result in a new ChildTraversal having an ID that already exists.
* TINKERPOP-2978 Add List Manipulation Steps to Gremlin
* TINKERPOP-2979 Add Date Manipulation Steps to Gremlin
* TINKERPOP-2982 Allow gremlin-driver usage over HTTP
* TINKERPOP-2984 Replace Moq mocking library in .NET tests
* TINKERPOP-2986 StarGraph shall drop edge properties when dropping edges
* TINKERPOP-2988 Serialization error throws an Invalid OpProcessor exception when using stream() API
* TINKERPOP-2991 Reformat Javadoc link in reference docs
* TINKERPOP-2994 PartitionStrategy does not work with mergeV() and mergeE()
* TINKERPOP-2998 UnionStep.isStart needs a public getter
* TINKERPOP-3008 Update concat() to accept traversal varargs and remove special treatment of inject child traversals *(breaking)*

[[release-3-7.0]]
=== TinkerPop 3.7.0 (Release Date: July 31, 2023)

This release also includes changes from <<release-3-6-5, 3.6.5>> and <<release-3-5-7, 3.5.7>>.

* Allowed `mergeV()` and `property(Map)` to more easily define `Cardinality` values for properties for `onMatch` and `onCreate` options.
* Removed `connectOnStartup` configuration option from gremlin-javascript.
* Added marker interface `PBiPredicate` for predefined predicates.
* Changed `Gremlin.version()` to read from the more specifically named `tinkerpop-version` attribute.
* Added warning on vertex property cardinality mismatch when reading GraphML.
* Added a `union()` start step.
* Added the `concat()` step to perform `String` concatenations.
* Added `TinkerTransactionGraph`, a reference implementation of transactional `TinkerGraph`
* Replaced instances of Neo4j transaction graph with `TinkerTransactionGraph` for server, driver, and GLV integration tests
* Bumped to `ws` 8.x for `gremlin-javascript`.
* Added support for mid-traversal `E()`-steps to Gremlin core and GLV's.
* Added nullable annotations to Gremlin.NET.
* Bumped Objenesis to 3.3 in `gremlin-shaded`.
* Moved Java serializer, message and token classes from `gremlin-driver` to a new `gremlin-util` module.
* Moved `SimpleSocketServer` and its initializers to a new `gremlin-tools/gremlin-socket-server` module.
* Configured `gremlin-socket-server` to build a docker image which can be used for testing GLV's. (Can be skipped with -DskipImageBuild)
* Reduced dependency from `gremlin-server` onto `gremlin-driver` to a test scope only.
* Added `RequestOptions` and `RequestOptionsBuilder` types to Go GLV to encapsulate per-request settings and bindings.
* Added `SubmitWithOptions()` methods to `Client` and `DriverRemoteConnection` in Go GLV to pass `RequestOptions` to the server.
* Changed default behavior for returning properties on graph elements for OLTP queries so that properties are now returned.
* Detachment is no longer performed in `TraverserIterator`.
* Prevented `ConcurentModificationException` when removing all labels from a `Step`.
* Added `materializeProperties` request option to control properties serialization.
* Modified serializers in to handle serialization and deserialization of properties.
* Added functional properties to the graph structure components for .NET, GO and Python.
* Modified the `GremlinScriptChecker` to extract the `materializeProperties` request option.
* `Neo4jVertexProperty` no longer throw Exception for `properties()`, but return empty `Iterable`.
* Modified the grammar to allow for parameters to be specified in Gremlin.
* Modified `GremlinLangScriptEngine` to take bindings.
* Removed deprecated `getInstance()` method for grammar `Visitor` implementations.
* Renamed all `MessageSerializer` implementations that used the "d0" suffix to drop that convention.
* Removed deprecated `GraphSONMessageSerializerGremlinV1d0` as this is now `GraphSONMessageSerializerV1` to be consistent with other naming.
* Added `GraphSONUntypedMessageSerializerV1` which was formerly `GraphSONMessageSerializerV1d0` to be consistent with other naming.
* Added `GraphSONUntypedMessageSerializerV3` which essentially matches the format of GraphSON 1.0 in its untyped form.
* Removed `gremlin-io-test` and moved that IO type of testing to `gremlin-util`.
* Bumped Groovy to 4.0.9.
* Bumped GMavenPlus to 2.1.0.
* Bumped Spark to 3.3.2.
* Enabled building and testing with JDK 17.
* Raised minimum node version for gremlin-javascript and gremlint to node 18

==== Bugs

* TINKERPOP-2526 Gremlin Console performance with incomplete multi-line scripts
* TINKERPOP-2677 Upgrade to Groovy 3.x to fix XStream security vulnerability
* TINKERPOP-2708 unhandledRejection upon connection failure *(breaking)*
* TINKERPOP-2734 NullPointerException when calling Client chooseConnection()
* TINKERPOP-2736 PluginAcceptror interface no more available in 3.5.3+ but referred in documentation
* TINKERPOP-2741 GraphMLWriter error message is not properly formatted
* TINKERPOP-2742 IO read may use wrong cardinality for property
* TINKERPOP-2746 Medium security vulnerabilities on logback-core
* TINKERPOP-2751 Transaction: tx.commit() hangs up in javascript client-lib
* TINKERPOP-2754 Javascript client hangs if the server restarts
* TINKERPOP-2765 Race condition during script creation when using UnifiedChannelizer
* TINKERPOP-2767 Repeat Out Times traversal hangs indefinitely on first execution
* TINKERPOP-2768 BranchStep pickToken should be integrated when added as a child option
* TINKERPOP-2769 gremlin-server does not reply with a timeout response to all timed out requests
* TINKERPOP-2771 Critical severity security vulnerabilty in commons-configuration 2.7
* TINKERPOP-2775 Remove dependency on cloudflare CDN
* TINKERPOP-2796 High severity security vulnerability found in snakeyaml
* TINKERPOP-2801 Incorrect deprecation notice on gremlin-python
* TINKERPOP-2803 Incorrect count() with sample() in TinkerGraph
* TINKERPOP-2805 No results returned for multiple labels to select()
* TINKERPOP-2809 High severity security vulnerability found in jackson databind
* TINKERPOP-2815 Critical security vulnerability for apache commons-text
* TINKERPOP-2816 Gherkin test issues for implementers
* TINKERPOP-2817  "Could not find a type identifier for the class : class java.lang.Byte" occurs when dumping graph to graphson format
* TINKERPOP-2820 gremlin-python _close_session race condition/FD leak
* TINKERPOP-2826 Critical security vulnerability in ivy
* TINKERPOP-2836 Github actions do not run java driver integration tests
* TINKERPOP-2840 Test Failures on NonDex
* TINKERPOP-2843 Security vulnerabilities found in netty version 4.1.77
* TINKERPOP-2849 Incorrect implementation for GraphTraversalSource.With in gremlin-go
* TINKERPOP-2855 Performance degradation in TinkerGraph 3.5.4 and 3.5.5
* TINKERPOP-2856 math() step fails if variable name contains a keyword
* TINKERPOP-2858 ConcurrentModificationException in ConnectiveStrategy
* TINKERPOP-2861 Fix incorrect symlinks in source release zip
* TINKERPOP-2863 HasId Step generates incorrect results when given a list of IDs mid-traversal
* TINKERPOP-2870 mergeV requires key of 'new' to be quoted
* TINKERPOP-2878 Incorrect handling of local operations when there are duplicate elements
* TINKERPOP-2888 DefaultTraversal's applyStrategies performance decrease
* TINKERPOP-2891 Inconsistent behavior when comparing a counted value with a negative value
* TINKERPOP-2893 Incorrectly comparing a counted value with multiple predicates
* TINKERPOP-2901 Incorrect result caused by has(key, predicate)
* TINKERPOP-2902 Critical security vulnerability in snakeyaml
* TINKERPOP-2905 gremlin-go gorillaTransporter.logHandler is not initialized correctly and leads to panic
* TINKERPOP-2911 CountStrategy converts count().is(0) wrongly under ConnectiveStrategy
* TINKERPOP-2918 Utils.GenerateUserAgent assumes Gremlin.Net.dll to be present when, in some environments, it is not.
* TINKERPOP-2920 SubgraphStrategy failure when property key not present on vertex in by()
* TINKERPOP-2922 GroovyTranslator produces a Map not parseable by the grammar
* TINKERPOP-2925 mergeE() in javascript producing an error
* TINKERPOP-2926 Gremlin-Java > An UnsupportedOperationException occurs on calling next() after a merge step with the option step modulator if the element does not exist
* TINKERPOP-2928 element() not working in conjunction with edge properties
* TINKERPOP-2937 Throw an error when trying to use a closed connection
* TINKERPOP-2944 Memory leak in Gremlin.Net driver if CancellationToken is used
* TINKERPOP-2945 TextP.regex() Serialization Failing in Java driver
* TINKERPOP-2948 PRISMA security vulnerabilty for jackson-databind 2.14.0 *(breaking)*
* TINKERPOP-2953 Static import for __.values() overriden by Column.values()
* TINKERPOP-2957 mergeV with sideEffect not correctly updating properties
* TINKERPOP-2958 ScheduledExecutorService for timeouts are never cancelled
* TINKERPOP-2965 FilterRankingStrategy removing labels it shouldn't in certain conditions

==== Improvements

* TINKERPOP-1403 Provide support for GraphFilter.vertexProperties() *(breaking)*
* TINKERPOP-2229 JavaScript GLV: Add GraphBinary Support
* TINKERPOP-2348 Enable nullable checks
* TINKERPOP-2373 Bump to Groovy 4.0
* TINKERPOP-2471 Add logging to Gremlin.Net driver
* TINKERPOP-2480 User agent for Gremlin drivers
* TINKERPOP-2622 Enforce ordering semantics in feature tests
* TINKERPOP-2631 GraphSON float serialization when ujson is used is imprecise
* TINKERPOP-2633 Support Gremlin Console on Java 17
* TINKERPOP-2693 Complete GraphBinary support in Python
* TINKERPOP-2696 Refactor Gherkin test framework to better handle bindings
* TINKERPOP-2703 Build on JDK17
* TINKERPOP-2715 remove log4jv1 dependency
* TINKERPOP-2723 Make GraphBinary the default serialization format for .NET and Python
* TINKERPOP-2731 Bump to Spark 3.3.0
* TINKERPOP-2737 Dockerized Build and Test Environments
* TINKERPOP-2747 Add function callback hooks for gremlin-go authentication
* TINKERPOP-2748 Medium security vulnerability on netty-all and netty-codec
* TINKERPOP-2749 Support Windows Build
* TINKERPOP-2761 Gremlin: use another manifest name for version
* TINKERPOP-2762 getScopeKeys should respect the order of keys passed in Step
* TINKERPOP-2764 AWS Neptune returns an inaccessible structured error response
* TINKERPOP-2772 Add Spark utility to load vertices as RDD
* TINKERPOP-2776 Add website analytics for TinkerPop apache site
* TINKERPOP-2779 Floating ConnectedComponent Feature Failures for GitHub Actions on windows
* TINKERPOP-2785 Inability to Mock Returned Result Types in Gremlin-Go Driver
* TINKERPOP-2792 Better exception when JavaTranslator finds a method but not the overload
* TINKERPOP-2794 Allow cancellation of Gremlin.Net async methods
* TINKERPOP-2798 Add support for mid-traversal E()
* TINKERPOP-2804 gherkin feature files should be on the classpath
* TINKERPOP-2806 Provide method for provider plugins to get notified on script/query processing
* TINKERPOP-2808 Improve Compatibility on ARM machines
* TINKERPOP-2810 gremlinpython aiohttp dependency requirement too strict
* TINKERPOP-2813 Improve driver usability for cases where NoHostAvailableException is currently thrown
* TINKERPOP-2814 Add a SSL handshake timeout configuration to the driver
* TINKERPOP-2818 exclude mockito-core in gremlin-core [compile scope] (import by jcabi-manifests)
* TINKERPOP-2824 Properties on Elements *(breaking)*
* TINKERPOP-2834 CloneVertexProgram optimization on SparkGraphComputer
* TINKERPOP-2838 Add UserAgent GLV Tests
* TINKERPOP-2841 Test and Fix Per Request Settings in Go
* TINKERPOP-2842 Expand GremlinScriptChecker to include request id overrides
* TINKERPOP-2844 Test and Fix Per Request Settings in Python
* TINKERPOP-2850 Modifications to mergeV/E semantics
* TINKERPOP-2852 Update Maven plugin for docker-images building for M1 compatibility
* TINKERPOP-2853 Gremlin.Net driver should throw better exception message for unsupported GraphBinary type
* TINKERPOP-2857 GraphSONRecordReader does not allow configure a GraphFilter during deserialization
* TINKERPOP-2865 Add has steps injected by PartitionStrategy at the end of the filter
* TINKERPOP-2873 Allow Union of Traversals
* TINKERPOP-2890 Avoid exceptions on local scope based steps where possible
* TINKERPOP-2899 SampleGlobalStep samples inefficiently with TraverserSet running into hash collisions
* TINKERPOP-2912 Improve error message for addE() when traverser is incorrect
* TINKERPOP-2919 Improve performance of FilterRankingStrategy for deeply nested traversals
* TINKERPOP-2924 Refactor PropertyMapStep to be able to overwrite map method
* TINKERPOP-2929 Introduce new marker interfaces to identify whether a step can perform write or delete or both
* TINKERPOP-2931 Fix a few minor mergeV/E issues
* TINKERPOP-2934 Optimize ObjectWritable for displaying content of Java Collection or Map to reduce OOM
* TINKERPOP-2938 Revisit merge step feature tests
* TINKERPOP-2939 The Merge onMatch map validation is during execution instead of construction
* TINKERPOP-2941 DO NOT purge the output location if it has content in SparkGraphComputer
* TINKERPOP-2947 Provide a plain text serializer for HTTP
* TINKERPOP-2949 More strict handling of predicates
* TINKERPOP-2954 Pass Gremlin Version from Maven to Java Without Manifests
* TINKERPOP-2955 Support SSL in WebSocketClient
* TINKERPOP-2959 Allow the grammar to support parameters
* TINKERPOP-2963 Introduce new mimeType to return GraphSon-1.0 in text format
* TINKERPOP-2967 Add untyped GraphSON 3.0 format
* TINKERPOP-2975 Native transaction support for Tinkerpop
* TINKERPOP-2977 Deprecate Neo4j-Gremlin

== TinkerPop 3.6.0 (Tinkerheart)

image::https://raw.githubusercontent.com/apache/tinkerpop/master/docs/static/images/gremlin-victorian.png[width=185]

[[release-3-6-8]]
=== TinkerPop 3.6.8 (October 23, 2024)

* Fixed a bug in GremlinServer not properly propagating arguments when authentication is enabled.
* Fixed bug in Java driver where connection pool was not removing dead connections under certain error conditions.
* Raised handshake exceptions for Java driver for `NoHostAvailableException` situations.
* The default logging level for Gremlin Console in Windows is set to the same WARN level as for Linux.
* Updated to Docker Compose V2 with `docker-compose` changed to `docker compose` in pom and script files.
* Add command line option `-l` to change logging level for Gremlin Console in Windows.
* Add `enableCompression` connection setting to Java, Python, and JS GLVs.
* Increased minimum python version from 3.8 to 3.9
* Upgraded `gremlin-go` to Go 1.22.
* Bump Netty to 4.1.100
* Bump Logback to 1.2.13
* Bump Ivy to 2.5.2
* Fixed a memory leak in the Javascript driver when there is a server error response.
* Throw more descriptive error in `gremlin-go` when request size exceeds `WriteBufferSize`
* Fixed a missing runtime dependency in `gremlin-python`

==== Bugs

* TINKERPOP-3035 Add explicit property(IDictionary) for .NET
* TINKERPOP-3050 security vulnerability in logback-core
* TINKERPOP-3051 security vulnerability in logback-classic
* TINKERPOP-3052 security vulnerability in ivy
* TINKERPOP-3053 security vulnerability in netty-codec-http2
* TINKERPOP-3076 Incorrect handling of large requests in Go GLV
* TINKERPOP-3077 Javascript translator incorrectly handle quotes, null and undefined values
* TINKERPOP-3079 The test `TraversalStrategiesTest#shouldAllowUserManipulationOfGlobalCache` is not idempotent, as it passes in the first run and fails in repeated runs in the same environment.
* TINKERPOP-3081 When using authentication, evaluationTimeout is ignored
* TINKERPOP-3116 async_timeout not declared in gremlinpython dependencies

==== Improvements

* TINKERPOP-2700 WebSocket compression may lead to attacks (CRIME / BREACH)
* TINKERPOP-3086 Upgrade gremlin-python to newer Python interpreter
* TINKERPOP-3098 Gremlin Console bat file is missing log level configuration option

[[release-3-6-7]]
=== TinkerPop 3.6.7 (April 8, 2024)

* Fixed a bug in Gremlin.Net for .NET 8 that led to exceptions: `InvalidOperationException: Enumeration has not started. Call MoveNext.`
* Fixed message requestId serialization in `gremlin-python`.
* Improved performance of `PathRetractionStrategy` for traversals that carry many children, but don't hold many labels to propogate.
* Fixed bug in bytecode translation of `g.tx().commit()` and `g.tx().rollback()` in all languages.
* Improved error message from `JavaTranslator` by including exception source.
* Added missing `short` serialization (`gx:Int16`) to GraphSONV2 and GraphSONV3 in `gremlin-python`.
* Added tests for error handling for GLV's if `tx.commit()` is called remotely for graphs without transactions support.
* Introduced multi-architecture AMD64/ARM64 docker images for gremlin-console.
* Fixed bug in `JavaTranslator` where `has(String, null)` could call `has(String, Traversal)` to generate an error.
* Fixed issue where server errors weren't being properly parsed when sending bytecode over HTTP.
* Improved `Bulkset` contains check for elements if all elements in `Bulkset` are of the same type.
* Fixed bug in `EarlyLimitStrategy` which was too aggressive when promoting `limit()` before `map()`.
* Prevented mid-traversal `mergeE()` and `mergeV()` from operating on an incoming `Traverser` that contains an `Element`.
* Improved performance of the application of `FilterRankingStrategy` for large traversals with deeply nested traversals by improving the cache operation.
* Updated aliased client to pass along options via `with()` when submitting traversals.
* Upgraded `gremlin-go` to Go 1.21.
* Upgraded `gremlin-javascript` and `gremlint` to Node 18.17.0.
* Allowed public access for `serviceName` and `mergedParams` in `CallStep`, and checks on `PartitionStrategy` usage in `MergeStep`.

==== Bugs

* TINKERPOP-2359 onShutDown not being called when docker container stopped
* TINKERPOP-2913 Ensure that if tx.commit() is called remotely it does not hang for graphs without transactions
* TINKERPOP-3022 JavaTranslator failing for has(String, null)
* TINKERPOP-3027 Pick.any should be any_()
* TINKERPOP-3029 Gremlin.Net: Traversal enumeration fails on .NET 8
* TINKERPOP-3031 Bad translation for g.tx()
* TINKERPOP-3039 Java driver won't propagate with args when using aliased client directly
* TINKERPOP-3045 EarlyLimitStrategy is too aggresive to promote Limit and thus causing incorrect results
* TINKERPOP-3054 RequestId serialization broken in Python GLV
* TINKERPOP-3056 mergeE is updating vertices in certain conditions

==== Improvements

* TINKERPOP-2995 Create Sample Applications in each GLV
* TINKERPOP-3021 Publish ARM64 Gremlin Console Images
* TINKERPOP-3030 Update to .NET 8
* TINKERPOP-3068 Make serviceName and mergedParams public for provider usage in CallStep

[[release-3-6-6]]
=== TinkerPop 3.6.6 (November 20, 2023)

This release also includes changes from <<release-3-5-8, 3.5.8>>.

* Fixed a javadoc comment in `GraphTraversal.not()` method.
* Allowed `gremlin-driver` to be used over HTTP for experimental purposes.
* Added user agent handling to gremlin-server for HTTP requests.
* Allowed `io()` to automatically detect ".graphml" as a file extension.
* Deprecated the `HandshakeInterceptor` in favor of a more generic `RequestInterceptor`.
* Allowed `gremlin-python` to be used over HTTP for experimental purposes.
* Fixed translation of `P`, `TraversalStrategy` and Enums, and added translation for `Vertex`, `Edge`, `VertexProperty`, list, set, dict, number, binding and lambda in Groovy Translator for Python.
* Fixed a bug in `StarGraph` where `EdgeFilter` did not remove associated Edge Properties.
* Added Gremlin translator implementation to the Go GLV.
* Fixed Go translator to handle array arguments.
* In Go GLV `P.Within` and `P.Without` extended to accept array arguments similar to other GLV's
* Improved `SubgraphStrategy` by reducing chance for redundant filtering of adjacent vertices.
* Fixed bug with filtering for `group()` when the side-effect label was defined for it.
* ProjectStep now throws exception when a duplicate key is provided in a query.
* Fixed bug in `replaceLocalChild` where child traversal was not correctly integrated.
* Fixed bug in `ElementIdStrategy` where the order of `hasId` was impacting proper filters.
* Fixed bug in the Java driver configuration for serialization when reading settings from an `InputStream`.
* Fixed bug in `DotNetTranslator` where `PartitionStrategy` usage was not translating properly when specifying the `readPartitions`.
* Fixed bug in `PythonTranslator` where `Set` syntax was not being generated properly.
* Fixed bug in configuration object given to `PartitionStrategy` for Go that prevented `readPartitions` from behing set properly.
* Fixed bug where the `partitionKey` was not being written when using `PartitionStrategy` with `mergeV()` and `mergeE()`
* Added checking for valid UUID requestIds in `gremlin-python` and `gremlin-javascript`.
* Do not use `XOR` for hashCode computation of Step when only simple keys are used and duplicate keys are allowed.

==== Bugs

* TINKERPOP-2423 hashCode collision for steps with different attributes
* TINKERPOP-2811 ElementIdStrategy doesn't replace all references of an element's id with the specified custom id property
* TINKERPOP-2921 Filters not working when side-effect is used with group()
* TINKERPOP-2976 InvalidOperationException: Collection was modified in GraphBinary serialization
* TINKERPOP-2983 Upgrade Netty for Security Reasons
* TINKERPOP-2996 Golang Translator in core does not properly translate list arguments
* TINKERPOP-3001 Gremlin Console complains about missing serializers field
* TINKERPOP-3009 SubgraphStrategy produces excessive filtering when multiple labels are filtered upon

==== Improvements

* TINKERPOP-2802 Support Adding Custom Serializer for Gremlin Go
* TINKERPOP-2830 Handle User-Agent from HTTP Requests to server
* TINKERPOP-2951 Add translator to the Go GLV
* TINKERPOP-2964  Many TraversalParent's steps have a replaceLocalChild logic that can result in a new ChildTraversal having an ID that already exists.
* TINKERPOP-2982 Allow gremlin-driver usage over HTTP
* TINKERPOP-2984 Replace Moq mocking library in .NET tests
* TINKERPOP-2986 StarGraph shall drop edge properties when dropping edges
* TINKERPOP-2988 Serialization error throws an Invalid OpProcessor exception when using stream() API
* TINKERPOP-2991 Reformat Javadoc link in reference docs
* TINKERPOP-2994 PartitionStrategy does not work with mergeV() and mergeE()
* TINKERPOP-3006 Allow gremlin-python usage over HTTP

[[release-3-6-5]]
=== TinkerPop 3.6.5 (Release Date: July 31, 2023)

This release also includes changes from <<release-3-5-7, 3.5.7>>.

* Added `text/plain` MIME type to the HTTP endpoint to return a Gremlin Console-like representation of the data.
* Added GraphBinary serialization option to the HTTP endpoint.
* Fixed bug with `fail` step not working with a `VertexProgram` running on the server.
* Introduced mime type `application/vnd.gremlin-v1.0+json;typed=false` to allow direct specification of GraphSON 1.0 without types.
* Introduced mime type `application/vnd.gremlin-v2.0+json;typed=false` to allow direct specification of GraphSON 2.0 without types.
* Removed `final` class declaration for `LabelStep`.
* Fixed MergeE/MergeV steps to always throw exception for invalid `onMatch` option.
* TINKERPOP-2802: Add support for custom deserializers to the Gremlin-Go Driver

==== Bugs

* TINKERPOP-2920 SubgraphStrategy failure when property key not present on vertex in by()
* TINKERPOP-2937 Throw an error when trying to use a closed connection
* TINKERPOP-2948 PRISMA security vulnerabilty for jackson-databind 2.14.0 *(breaking)*
* TINKERPOP-2953 Static import for __.values() overriden by Column.values()
* TINKERPOP-2958 ScheduledExecutorService for timeouts are never cancelled
* TINKERPOP-2965 FilterRankingStrategy removing labels it shouldn't in certain conditions

==== Improvements

* TINKERPOP-1403 Provide support for GraphFilter.vertexProperties() *(breaking)*
* TINKERPOP-2938 Revisit merge step feature tests
* TINKERPOP-2939 The Merge onMatch map validation is during execution instead of construction
* TINKERPOP-2941 DO NOT purge the output location if it has content in SparkGraphComputer
* TINKERPOP-2947 Provide a plain text serializer for HTTP
* TINKERPOP-2954 Pass Gremlin Version from Maven to Java Without Manifests
* TINKERPOP-2955 Support SSL in WebSocketClient
* TINKERPOP-2956 Update gremlint version for the published application
* TINKERPOP-2963 Introduce new mimeType to return GraphSon-1.0 in text format
* TINKERPOP-2977 Deprecate Neo4j-Gremlin

[[release-3-6-4]]
=== TinkerPop 3.6.4 (Release Date: May 12, 2023)

* Fixed bug in `TextP.regex` and `TextP.notRegex` serialization for Java GLV.
* Fixed a memory leak in the Gremlin.Net driver that only occurred if a `CancellationToken` was provided.

==== Bugs

* TINKERPOP-2945 TextP.regex() Serialization Failing in Java driver
* TINKERPOP-2944 Memory leak in Gremlin.Net driver if CancellationToken is used

[[release-3-6-3]]
=== TinkerPop 3.6.3 (Release Date: May 1, 2023)

This release also includes changes from <<release-3-5-6, 3.5.6>>.

* Fixed bug in `element()` when traversing from edges where bulking was enabled.
* Refactored `PropertyMapStep` to improve extensibility by providers. Removed `final` class declaration for `ProjectStep` and `CoalesceStep`.
* Fixed bug in grammar that prevented declaration of a `Map` key named `new` without quotes.
* Fixed bug in grammar that prevented parsing of `Map` key surrounded by parenthesis which is allowable in Groovy.
* Fixed bug in `GroovyTranslator` that surrounded `String` keys with parenthesis for `Map` when not necessary.
* Added support to the grammar allowing `List` and `Map` key declarations for `Map` entries.
* Fixed `Direction` enum bug in `gremlin-javascript` where `Direction.from_` and `Direction.to` was not properly aliased to `Direction.OUT` and `Direction.IN`
* Fixed `Direction` enum in `gremlin-python` where `Direction.from_` and `Direction.to` were not added, and they can now be used instead of defining `from_=Direction.OUT` and `to=Direction.IN`
* Improved performance of comparison (equals) between not compatible types and nulls.
* Fixed `mergeV()` and `mergeE()` steps to work when `onCreate` is immutable map.
* Introduced `Writing` and `Deleting` marker interfaces to identify whether a step can perform write or delete or both on Graph.
* For `mergeV()` and `mergeE()`, added checks for illegal hidden keys and refactored `searchVertices` to allow subclasses to override search criteria.
* Added static map capturing possible `Traversal` steps that shall be added to traversal for a given operator.
* Fixed bug which caused some traversals to throw `GremlinTypeErrorException` to users.

==== Bugs

* TINKERPOP-2526 Gremlin Console performance with incomplete multi-line scripts
* TINKERPOP-2767 Repeat Out Times traversal hangs indefinitely on first execution
* TINKERPOP-2820 gremlin-python _close_session race condition/FD leak
* TINKERPOP-2855 Performance degradation in TinkerGraph 3.5.4 and 3.5.5
* TINKERPOP-2856 math() step fails if variable name contains a keyword
* TINKERPOP-2861 Fix incorrect symlinks in source release zip
* TINKERPOP-2863 HasId Step generates incorrect results when given a list of IDs mid-traversal
* TINKERPOP-2870 mergeV requires key of 'new' to be quoted
* TINKERPOP-2878 Incorrect handling of local operations when there are duplicate elements
* TINKERPOP-2888 DefaultTraversal's applyStrategies performance decrease
* TINKERPOP-2891 Inconsistent behavior when comparing a counted value with a negative value
* TINKERPOP-2893 Incorrectly comparing a counted value with multiple predicates
* TINKERPOP-2901 Incorrect result caused by has(key, predicate)
* TINKERPOP-2902 Critical security vulnerability in snakeyaml
* TINKERPOP-2905 gremlin-go gorillaTransporter.logHandler is not initialized correctly and leads to panic
* TINKERPOP-2911 CountStrategy converts count().is(0) wrongly under ConnectiveStrategy
* TINKERPOP-2918 Utils.GenerateUserAgent assumes Gremlin.Net.dll to be present when, in some environments, it is not.
* TINKERPOP-2922 GroovyTranslator produces a Map not parseable by the grammar
* TINKERPOP-2925 mergeE() in javascript producing an error
* TINKERPOP-2926 Gremlin-Java > An UnsupportedOperationException occurs on calling next() after a merge step with the option step modulator if the element does not exist
* TINKERPOP-2928 element() not working in conjunction with edge properties

==== Improvements

* TINKERPOP-2841 Test and Fix Per Request Settings in Go
* TINKERPOP-2852 Update Maven plugin for docker-images building for M1 compatibility
* TINKERPOP-2857 GraphSONRecordReader does not allow configure a GraphFilter during deserialization
* TINKERPOP-2865 Add has steps injected by PartitionStrategy at the end of the filter
* TINKERPOP-2890 Avoid exceptions on local scope based steps where possible
* TINKERPOP-2899 SampleGlobalStep samples inefficiently with TraverserSet running into hash collisions
* TINKERPOP-2912 Improve error message for addE() when traverser is incorrect
* TINKERPOP-2919 Improve performance of FilterRankingStrategy for deeply nested traversals
* TINKERPOP-2924 Refactor PropertyMapStep to be able to overwrite map method
* TINKERPOP-2929 Introduce new marker interfaces to identify whether a step can perform write or delete or both
* TINKERPOP-2931 Fix a few minor mergeV/E issues
* TINKERPOP-2934 Optimize ObjectWritable for displaying content of Java Collection or Map to reduce OOM

[[release-3-6-2]]
=== TinkerPop 3.6.2 (Release Date: January 16, 2023)

This release also includes changes from <<release-3-5-5, 3.5.5>>.

* Fixed bug in the Gremlin grammar for parsing of empty queries.
* Provided mechanism for provider plugins to get notified on script/query processing via `GraphManager`.
* Fixed bug in `select()` when using multiple labels.
* Moved Gherkin feature tests to `gremlin-test` resources so that they are more easily referenced by providers.
* Made quality of life changes to semantics for `mergeV/E` based on initial feedback.

==== Bugs

* TINKERPOP-2765 Race condition during script creation when using UnifiedChannelizer
* TINKERPOP-2769 gremlin-server does not reply with a timeout response to all timed out requests
* TINKERPOP-2771 Critical severity security vulnerabilty in commons-configuration 2.7
* TINKERPOP-2796 High severity security vulnerability found in snakeyaml
* TINKERPOP-2801 Incorrect deprecation notice on gremlin-python
* TINKERPOP-2803 Incorrect count() with sample() in TinkerGraph
* TINKERPOP-2805 No results returned for multiple labels to select()
* TINKERPOP-2809 High severity security vulnerability found in jackson databind
* TINKERPOP-2815 Critical security vulnerability for apache commons-text
* TINKERPOP-2816 Gherkin test issues for implementers
* TINKERPOP-2817  "Could not find a type identifier for the class : class java.lang.Byte" occurs when dumping graph to graphson format
* TINKERPOP-2826 Critical security vulnerability in ivy
* TINKERPOP-2836 Github actions do not run java driver integration tests
* TINKERPOP-2840 Test Failures on NonDex
* TINKERPOP-2843 Security vulnerabilities found in netty version 4.1.77
* TINKERPOP-2849 Incorrect implementation for GraphTraversalSource.With in gremlin-go

==== Improvements

* TINKERPOP-2471 Add logging to Gremlin.Net driver
* TINKERPOP-2480 User agent for Gremlin drivers
* TINKERPOP-2622 Enforce ordering semantics in feature tests
* TINKERPOP-2696 Refactor Gherkin test framework to better handle bindings
* TINKERPOP-2737 Dockerized Build and Test Environments
* TINKERPOP-2772 Add Spark utility to load vertices as RDD
* TINKERPOP-2779 Floating ConnectedComponent Feature Failures for GitHub Actions on windows
* TINKERPOP-2785 Inability to Mock Returned Result Types in Gremlin-Go Driver
* TINKERPOP-2792 Better exception when JavaTranslator finds a method but not the overload
* TINKERPOP-2794 Allow cancellation of Gremlin.Net async methods
* TINKERPOP-2804 gherkin feature files should be on the classpath
* TINKERPOP-2806 Provide method for provider plugins to get notified on script/query processing
* TINKERPOP-2808 Improve Compatibility on ARM machines
* TINKERPOP-2813 Improve driver usability for cases where NoHostAvailableException is currently thrown
* TINKERPOP-2814 Add a SSL handshake timeout configuration to the driver
* TINKERPOP-2818 exclude mockito-core in gremlin-core [compile scope] (import by jcabi-manifests)
* TINKERPOP-2833 TestSupport loads files too slow
* TINKERPOP-2834 CloneVertexProgram optimization on SparkGraphComputer
* TINKERPOP-2842 Expand GremlinScriptChecker to include request id overrides
* TINKERPOP-2850 Modifications to mergeV/E semantics

[[release-3-6-1]]
=== TinkerPop 3.6.1 (Release Date: July 18, 2022)

This release also includes changes from <<release-3-5-4, 3.5.4>>.

* Made GraphBinary the default serialization format for .NET and Python.
* Added missing `ResponseStatusCodeEnum` entry for 595 for .NET.
* Fix a javadoc comment in `Cluster.Builder` regarding maxInProcessPerConnection.

==== Bugs

* TINKERPOP-2734 NullPointerException when calling Client chooseConnection()
* TINKERPOP-2736 PluginAcceptor interface no more available in 3.5.3+ but referred in documentation
* TINKERPOP-2741 GraphMLWriter error message is not properly formatted
* TINKERPOP-2746 Medium security vulnerabilities on logback-core
* TINKERPOP-2751 Transaction: tx.commit() hangs up in javascript client-lib
* TINKERPOP-2754 Javascript client hangs if the server restarts
* TINKERPOP-2768 BranchStep pickToken should be integrated when added as a child option

==== Improvements

* TINKERPOP-2229 JavaScript GLV: Add GraphBinary Support
* TINKERPOP-2631 GraphSON float serialization when ujson is used is imprecise
* TINKERPOP-2693 Complete GraphBinary support in Python
* TINKERPOP-2715 remove log4jv1 dependency
* TINKERPOP-2723 Make GraphBinary the default serialization format for .NET and Python *(breaking)*
* TINKERPOP-2740 first request suspend more than 9s when using gremlin-java-driver
* TINKERPOP-2748 Medium security vulnerability on netty-all and netty-codec
* TINKERPOP-2762 getScopeKeys should respect the order of keys passed in Step
* TINKERPOP-2764 AWS Neptune returns an inaccessible structured error response

[[release-3-6-0]]
=== TinkerPop 3.6.0 (Release Date: April 4, 2022)

This release also includes changes from <<release-3-5-3, 3.5.3>>.

* Added parser support for `NaN` and `Infinity`.
* Implemented comparability/orderability semantics defined in the Graph Provider documentation.
* Added `TextP.regex` and `TextP.notRegex`.
* Changed TinkerGraph to allow identifiers to be heterogeneous when filtering.
* Prevented values of `T` to `property()` from being `null`.
* Added throwing `ArithmeticException` when arithmetic operations overflow for byte, short, int and long arguments.
* Added `element()` step.
* Added `call()` step.
* Added `fail()` step.
* Added `mergeV()` and `mergeE()` steps.
* Added `Direction` aliases of `from` and `to`.
* Moved `TraversalOptionParent.Pick` to its own class as `Pick`.
* Introduced Pythonic Gremlin step names using snake case and deprecated camel case naming.
* Improved Gherkin test framework to allow for asserting traversal exceptions as a behavior.
* Fixed query indentation for profile metrics where indent levels were not being respected.
* `TraversalOpProcessor` no longer accepts a `String` representation of `Bytecode` for the "gremlin" argument which was left to support older versions of the drivers.
* Removed requirement that "ids" used to filter vertices and edges need to be all of a single type.
* Created `gremlin-annotations` module where the `@GremlinDsl` annotation and related code has been moved.
* Moved `GremlinScriptChecker` to `gremlin-core` from `gremlin-groovy` since it is not Groovy dependent.
* Removed `groovy` and `groovy-json` dependencies from `gremlin-driver` as well as related `JsonBuilder` serialization support.
* Replaced log4j usage with logback where builds rely on and packaged distributions now contain the latter.
* Improved behavior of `V()` and `E()` when `null` is an argument producing a filtering behavior rather than an exception.
* Prevented metrics computation unless the traversal is in a locked state.
* Added syntax to Gremlin grammar to explicitly define `byte`, `short` and `BigInteger`.
* Added syntax to Gremlin grammar to allow construction of a reference `Vertex`.
* Changed Gremlin grammar to allow for Groovy-like syntax when parsing a `Map` literal.
* Created a way to produce a corpus of Gremlin traversals via `FeatureReader` and `DocumentationReader` in `gremlin-language`.
* Changed mechanism for determining if `id` equality with `toString()` is used by validating that elements of the predicate collection are all `String` rather than enforcing homogenous collections in the process.
* Exposed Gherkin tests as part of the provider test suite.
* Packaged Gherkin tests and data as standalone package as a convenience distribution.
* Removed `ProductiveByStrategy` as a strategy that is applied by default.
* Changed `by()` modulator semantics to consistently filter.
* Removed previously deprecated Gryo `MessageSerializer` implementations.
* Removed previously deprecated `AuthenticationSettings.enableAuditLog`.
* Removed previously deprecated `GroovyTranslator` from `gremlin-groovy` module.
* Removed previously deprecated Gremlin steps that conflicted with Python keywords.
* Removed the dependency on `six` from `gremlin-python`.
* Bumped to Apache Hadoop 3.3.1.
* Bumped to Apache Spark 3.2.0.
* Bumped node.js in `gremlin-javascript` to v16.13.0.
* Changed `NumberHelper` to properly cast to `byte` and `short` rather than default coercing to `Integer`.
* Modified some driver defaults (maximum content length, pool size, maximum in process) to be more consistent with one another.
* Fixed a potential connection load balancing issue due to a race condition not updating the usage count.
* Extended `property()` to allow for setting a `Map` of property values.

==== Bugs

* TINKERPOP-2358 Potential connection leak on client disposing
* TINKERPOP-2486 Client does not load balance requests across available connections
* TINKERPOP-2507 Remove requirement that Graph implementations must filter on homogeneous identifiers *(breaking)*
* TINKERPOP-2522 DefaultTraversalMetrics::toString does not indent annotations correctly
* TINKERPOP-2554 Extracting step metrics from ProfileStep throws NPE if the step was not triggered
* TINKERPOP-2565 GraphMLWriter does not check vertexLabelKey conflict
* TINKERPOP-2566 Incomplete error message in bytecode step generation
* TINKERPOP-2568 Graph instance not set for child traversals
* TINKERPOP-2569 Reconnect to server if Java driver fails to initialize
* TINKERPOP-2578 Set arguments to P within/without are wrapped in List
* TINKERPOP-2579 EventStrategy doesn't work with anonymous traversal
* TINKERPOP-2580 Update the custom DSL documentation
* TINKERPOP-2585 Traversal failed for different strategies order
* TINKERPOP-2589 XML External Entity (XXE) vulnerability
* TINKERPOP-2597 NullPointerException while initializing connection pool
* TINKERPOP-2598 within(null) NPE
* TINKERPOP-2603 TinkerGraph sometimes could not query float values.
* TINKERPOP-2604 TinkerGraph could not order vertex/edge without specified property.
* TINKERPOP-2606 Neo4j-Gremlin could not order vertex/edge without specified property
* TINKERPOP-2609 HTTP returns serialization exceptions for the GraphTraversalSource
* TINKERPOP-2610 NumberHelper can return values in the form of their original type smaller than int *(breaking)*
* TINKERPOP-2621 toString for traversals such as within with empty array returns empty string as argument instead of brackets
* TINKERPOP-2626 RangeGlobalStep closes traversal prematurely
* TINKERPOP-2649 Unable to translate gremlin query to java
* TINKERPOP-2658 Translator in gremlin-javascript has trouble with array arguments
* TINKERPOP-2661 GremlinGroovyScriptEngine handling of null arguments
* TINKERPOP-2662 Unclosed client session and stacktrace pops up when cleanup is missed
* TINKERPOP-2670 JavaDocs do not build when using JDK 11
* TINKERPOP-2694 Bug of TinkerGraph gremlin api "has()"
* TINKERPOP-2702 property(null) throws NPE
* TINKERPOP-2706 Traversal clone() not resetting the close state
* TINKERPOP-2712 PropertyChangedEvent is triggered before Property is actually changed
* TINKERPOP-2717 Gremlin.NET : WebSocketConnection does not check for MessageType.Close, causing error InvalidOperationException: "Received data deserialized into null object message. Cannot operate on it."
* TINKERPOP-2719 hasNext is called on TraverserIterator after transaction is committed
* TINKERPOP-2726 Python's GroovyTranslator translates boolean wrong

==== Improvements

* TINKERPOP-2367 Gremlin Translators for .NET
* TINKERPOP-2379 Consistent defaults and initialization APIs for drivers
* TINKERPOP-2411 Move GremlinDslProcessor to its own artifact *(breaking)*
* TINKERPOP-2467 Follow python naming conventions for Gremlin syntax
* TINKERPOP-2504 Intermittently failing server/driver integration tests
* TINKERPOP-2518 Enhance .NET gherkin framework to deal with more advanced assertions
* TINKERPOP-2524 Expand support for number types in grammar
* TINKERPOP-2525 Extend Gherkin tests to cover strategies
* TINKERPOP-2534 Log4j flagged as critical security violation
* TINKERPOP-2548 Add getter for indexer used in IndexStep
* TINKERPOP-2551 Setup scripts to publish Gremint to npm
* TINKERPOP-2555 Support for remote transactions in Python
* TINKERPOP-2556 Support remote transactions in .NET
* TINKERPOP-2557 Support remote transactions in Javascript
* TINKERPOP-2559 Stop sending the close message for .NET
* TINKERPOP-2560 Stop sending close message for Python
* TINKERPOP-2561 Stop sending close message in Javascript
* TINKERPOP-2562 Remove GraphSON 2 option in TraversalOpProcessor *(breaking)*
* TINKERPOP-2570 Support custom type in GraphBinary for .NET
* TINKERPOP-2576 Setup automatic updates via Dependabot for Gremlin.NET
* TINKERPOP-2577 Remove unused test coverage dependencies from Gremlin.NET
* TINKERPOP-2582 Construct traversals from gremlin-language
* TINKERPOP-2583 Make gremlin-groovy processing optional in Gremlin Server
* TINKERPOP-2591 Administrative adjustments to gremlint site
* TINKERPOP-2592 Align the style guides
* TINKERPOP-2593 Remove Groovy as a dependency from gremlin-driver *(breaking)*
* TINKERPOP-2596 datetime function
* TINKERPOP-2601 Unify Gremlin testing behind Gherkin
* TINKERPOP-2605 Further enforce and refine null semantics
* TINKERPOP-2608 Enhance sample().by() semantics when by produces a null *(breaking)*
* TINKERPOP-2611 Prevent property(id,null) and addV(null) *(breaking)*
* TINKERPOP-2613 Improve behavior of V/E(null)
* TINKERPOP-2615 Expand testing of path() with null values
* TINKERPOP-2616 Provide better exceptions with SSL related failures *(breaking)*
* TINKERPOP-2620 Clean up NullPointerExceptions related to null arguments on property related steps
* TINKERPOP-2630 Clarify that a server cannot support Graphson1.0 over HTTP
* TINKERPOP-2632 Netty 4.1.61 flagged with two high severity security violations
* TINKERPOP-2635 Consistent by() behavior *(breaking)*
* TINKERPOP-2636 Remove ProductiveByStrategy as a default *(breaking)*
* TINKERPOP-2637 Enhance logging in the Python
* TINKERPOP-2639 Remove previously deprecated GryoMessageSerializer infrastructure *(breaking)*
* TINKERPOP-2640 Remove previously deprecated AuthenticationSettings.enableAuditLog setting *(breaking)*
* TINKERPOP-2641 Allow orderability on any type
* TINKERPOP-2645 Improve behavior of hasId(null)
* TINKERPOP-2646 Make .NET StreamExtensions public for GraphBinary
* TINKERPOP-2650 Remove deprecated Gremlin step overloads of python keywords *(breaking)*
* TINKERPOP-2651 Update to .NET 6
* TINKERPOP-2652 Add TextP.regex to the text predicate set
* TINKERPOP-2656 Provide a no syntax sugar translator for python
* TINKERPOP-2657 Remove GroovyTranslator from gremlin-groovy *(breaking)*
* TINKERPOP-2659 Bump javascript runtimes to node v16
* TINKERPOP-2660 Bring back close message for drivers
* TINKERPOP-2663 Support Vertex references in grammar
* TINKERPOP-2665 Add the ability for property() to take a map
* TINKERPOP-2666 Create an anonymizing Translator for logging traversals without user data
* TINKERPOP-2667 Allow fold() with addAll to work on Map
* TINKERPOP-2668 Updating aiohttp requirements at germin-python due to vulnerability
* TINKERPOP-2669 Netty 4.1.61 flagged with medium severity security violations
* TINKERPOP-2671 Add tx() support to grammar
* TINKERPOP-2676 Refactor GremlinScript checker out of groovy package *(breaking)*
* TINKERPOP-2678 jackson-databind medium security issue identified
* TINKERPOP-2679 Update JavaScript driver to support processing messages as a stream
* TINKERPOP-2680 Create call() step to allow for calling procedures
* TINKERPOP-2681 Create merge() step to codify best practice for upsert pattern
* TINKERPOP-2682 Enable WebSocket compression in .NET by default
* TINKERPOP-2687 Gremlin Boolean Value Expressions 2.0 with Ternary Boolean Logics
* TINKERPOP-2688 Investigate two .NET test failures
* TINKERPOP-2689 VertexProperty Gherkin support for .NET
* TINKERPOP-2690 VertexProperty Gherkin support for Javascript
* TINKERPOP-2691 VertexProperty Gherkin support for Python
* TINKERPOP-2695 Support NaN/Inf in Parser and Gherkin
* TINKERPOP-2705 Support null as an argument where it makes sense in Gremlin.NET
* TINKERPOP-2707 Closing parent connection in python should close tx() connections
* TINKERPOP-2711 Make gremlin-language optional as it brings in CDDL/GPL dependencies
* TINKERPOP-2713 Create an element() step that maps a Property to its Element.
* TINKERPOP-2716 Enable eslint for gremlin-javascript project
* TINKERPOP-2725 Traversal Strategy Mix Up In Gremlin-Python
* TINKERPOP-2727 HasContainer should allow a null key
* TINKERPOP-2728 jackson-databind high security issue identified

== TinkerPop 3.5.0 (The Sleeping Gremlin: No. 18 Entr'acte Symphonique)

image::https://raw.githubusercontent.com/apache/tinkerpop/master/docs/static/images/gremlin-sleeping-beauty.png[width=185]

[[release-3-5-8]]
=== TinkerPop 3.5.8 (Release Date: November 20, 2023)

* Fixed a bug in Gremlin.Net that can lead to an `InvalidOperationException` due to modifying a collection while iterating over it in the serializers.
* Bumped Netty to 4.1.96

==== Bugs

* TINKERPOP-2976 InvalidOperationException: Collection was modified in GraphBinary serialization
* TINKERPOP-2983 Upgrade Netty for Security Reasons

==== Improvements

* TINKERPOP-2984 Replace Moq mocking library in .NET tests
* TINKERPOP-2991 Reformat Javadoc link in reference docs


[[release-3-5-7]]
=== TinkerPop 3.5.7 (Release Date: July 31, 2023)

* Bumped `jackson-databind` to 2.15.2 to fix security vulnerability.
* Introduced `maxNumberLength`, `maxStringLength`, and `maxNestingDepth` configs for `GraphSON` serializers.
* Fixed a memory leak in the Gremlin.Net driver that only occurred if a `CancellationToken` was provided.
* Fixed gremlin-python `Client` problem where calling `submit()` after` `close()` would hang the system.
* Added `gremlin.spark.dontDeleteNonEmptyOutput` to stop deleting the output folder if it is not empty in `spark-gremlin`.
* Fixed a bug in `SubgraphStrategy` where the vertex property filter produced errors if a `Vertex` was missing the key provided to `by()` as a token.
* Upgraded `gremlin-javascript` and `gremlint` to Node 16.20.0.
* Upgraded `gremlin-go` to Go 1.20.
* Improved the python `Translator` class with better handling for `P`, `None` and subclasses of `str`.
* Fixed bug in `FilterRankingStrategy` that was preventing certain traversals from recognizing labels in child traversals.
* Added `gremlin-java8.bat` file as a workaround to allow loading the console using Java 8 on Windows.
* Fixed a bug in `gremlin-server` where timeout tasks were not cancelled and could cause very large memory usage when timeout is large.
* Removed `jcabi-manifests` dependency from `gremlin-core`, `gremlin-driver`, and `gremlin-server`.
* Fixed a bug that caused the `GremlinGroovyScriptEngine` to throw a `MissingMethodException` when calling a static method in __ with the same name as an enum.
* Deprecated Neo4j-Gremlin
* Added `VertexPropertyFilter` to `GraphComputer`

==== Bugs

* TINKERPOP-2920 SubgraphStrategy failure when property key not present on vertex in by()
* TINKERPOP-2937 Throw an error when trying to use a closed connection
* TINKERPOP-2944 Memory leak in Gremlin.Net driver if CancellationToken is used
* TINKERPOP-2948 PRISMA security vulnerabilty for jackson-databind 2.14.0 *(breaking)*
* TINKERPOP-2953 Static import for __.values() overriden by Column.values()
* TINKERPOP-2958 ScheduledExecutorService for timeouts are never cancelled
* TINKERPOP-2965 FilterRankingStrategy removing labels it shouldn't in certain conditions

==== Improvements

* TINKERPOP-1403 Provide support for GraphFilter.vertexProperties() *(breaking)*
* TINKERPOP-2941 DO NOT purge the output location if it has content in SparkGraphComputer
* TINKERPOP-2954 Pass Gremlin Version from Maven to Java Without Manifests
* TINKERPOP-2955 Support SSL in WebSocketClient
* TINKERPOP-2977 Deprecate Neo4j-Gremlin

[[release-3-5-6]]
=== TinkerPop 3.5.6 (Release Date: May 1, 2023)

* Added `GraphFilter` support to `GraphSONRecordReader`.
* gremlin-python aiohttp dependency requirement upper bound relaxed to <4.0.0.
* Fixed network connection closing for sessions and transactions in `gremlin-python`.
* Fixed memory cleanup for sessions and transactions in `gremlin-python` and `gremlin-go`.
* Fixed bug in `CountStrategy` where `or()` and `and()` filters were not being rewritten properly for some patterns.
* Changed `PartitionStrategy` to force its filters to the end of the chain for `Vertex` and `Edge` read steps, thus preserving order of the `has()`.
* Added `RequestOptions` and `RequestOptionsBuilder` types to Go GLV to encapsulate per-request settings and bindings.
* Improved `addE()` error messaging when traverser is not a `Vertex`.
* Added `SubmitWithOptions()` methods to `Client` and `DriverRemoteConnection` in Go GLV to pass `RequestOptions` to the server.
* Fixed bug in which `gremlin-server` would not respond to clients if an `Error` was thrown during bytecode traversals.
* Added ability to deploy multi-arch Docker images for server and console. Server image now supports AMD64 and ARM64.
* Changed `with()` configuration for `ARGS_BATCH_SIZE` and `ARGS_EVAL_TIMEOUT` to be more forgiving on the type of `Number` used for the value.
* Changed `gremlin-console` to add imports via an ImportCustomizer to reduce time spent resolving imports.
* Bumped to Groovy 2.5.22.
* Fixed `generateUserAgent()` in `gremlin-javascript` and `gremlin-dotnet` to handle null and undefined properly, and updated Java UserAgent error handling
* Fixed bug in parsing of `math()` expressions where variables were not being identified if they contained a text associated with a function.
* Refactored `FilterRankingStrategy` to improve performance for deeply nested traversals.
* Refactored strategy application to improve performance by avoiding some excessive recursion.
* Added `Traversal.lock()` to provide an explicit way to finalize a traversal object.
* Changed `Traversal.getGraph()` to get its `Graph` object from itself or, if not available, its parent.
* Added `AuthInfoProvider` interface and `NewDynamicAuth()` to gremlin-go for dynamic authentication support.
* Fixed bug where `hasId()` unrolls ids in Java arrays to put into `P.within` but not ids in lists, this also aligned behavior of start-step and mid-traversal hasId().
* Bumped to `snakeyaml` 2.0 to fix security vulnerability.
* Bumped to Apache `commons-configuration` 2.9.0 to fix security vulnerability.
* Fixed `CountStrategy` bug for cases where predicates contain negative numbers by disabling the optimization.
* Improved `count` step optimization for negative values in input for 'eq' comparison.
* Fixed performance issue when using `SampleGlobalStep` with a traverser that has either a `LABELED_PATH` or `PATH` requirement.
* Reduce the `toString()` of `ObjectWritable` to avoid OOM for running OLAP queries on Spark.

==== Bugs

* TINKERPOP-2526 Gremlin Console performance with incomplete multi-line scripts
* TINKERPOP-2767 Repeat Out Times traversal hangs indefinitely on first execution
* TINKERPOP-2820 gremlin-python _close_session race condition/FD leak
* TINKERPOP-2855 Performance degradation in TinkerGraph 3.5.4 and 3.5.5
* TINKERPOP-2856 math() step fails if variable name contains a keyword
* TINKERPOP-2861 Fix incorrect symlinks in source release zip
* TINKERPOP-2863 HasId Step generates incorrect results when given a list of IDs mid-traversal
* TINKERPOP-2878 Incorrect handling of local operations when there are duplicate elements
* TINKERPOP-2888 DefaultTraversal's applyStrategies performance decrease
* TINKERPOP-2891 Inconsistent behavior when comparing a counted value with a negative value
* TINKERPOP-2893 Incorrectly comparing a counted value with multiple predicates
* TINKERPOP-2902 Critical security vulnerability in snakeyaml
* TINKERPOP-2905 gremlin-go gorillaTransporter.logHandler is not initialized correctly and leads to panic
* TINKERPOP-2911 CountStrategy converts count().is(0) wrongly under ConnectiveStrategy
* TINKERPOP-2918 Utils.GenerateUserAgent assumes Gremlin.Net.dll to be present when, in some environments, it is not.

==== Improvements

* TINKERPOP-2841 Test and Fix Per Request Settings in Go
* TINKERPOP-2852 Update Maven plugin for docker-images building for M1 compatibility
* TINKERPOP-2857 GraphSONRecordReader does not allow configure a GraphFilter during deserialization
* TINKERPOP-2865 Add has steps injected by PartitionStrategy at the end of the filter
* TINKERPOP-2890 Avoid exceptions on local scope based steps where possible
* TINKERPOP-2899 SampleGlobalStep samples inefficiently with TraverserSet running into hash collisions
* TINKERPOP-2912 Improve error message for addE() when traverser is incorrect
* TINKERPOP-2919 Improve performance of FilterRankingStrategy for deeply nested traversals
* TINKERPOP-2934 Optimize ObjectWritable for displaying content of Java Collection or Map to reduce OOM

[[release-3-5-5]]
=== TinkerPop 3.5.5 (Release Date: January 16, 2023)

* Changed the `Result` struct in gremlin-go to make it more suitable for mocking in tests.
* Changed label generation in `PathProcessorStrategy` to be more deterministic.
* Bumped to Apache `commons-configuration` 2.8.0 to fix security vulnerability.
* Fixed issue where the `GremlinGroovyScriptEngine` reused the same translator concurrently which lead to incorrect translations.
* Fixed bug where tasks that haven't started running yet time out due to `evaluationTimeout` and never send a response back to the client.
* Set the exact exception in `initializationFailure` on the Java driver instead of the root cause.
* Improved error message for when `from()` and `to()` are unproductive for `addE()`.
* Added `SparkIOUtil` utility to load graph into Spark RDD.
* Improved performance of `CloneVertexProgram` by bypassing the shuffle state of `SparkGraphComputer`.
* Changed `JavaTranslator` exception handling so that an `IllegalArgumentException` is used for cases where the method exists but the signature can't be discerned given the arguments supplied.
* Dockerized all test environment for .NET, JavaScript, Python, Go, and Python-based tests for Console, and added Docker as a build requirement.
* Async operations in .NET can now be cancelled. This however does not cancel work that is already happening on the server.
* Bumped to `snakeyaml` 1.32 to fix security vulnerability.
* Update docker/build.sh to work with docker-compose dockerized tests changes.
* Fix permission issues with Docker generated files by setting permission to current user, so sudo isn't needed for maven operations.
* Updated base images for gremlin-server and gremlin-console docker images to support arm64.
* Use Go embed for error/logger resources for `gremlin-go` to avoid missing resource files when using binaries.
* Added user agent to web socket handshake in java driver. Can be controlled by a new enableUserAgentOnConnect configuration. It is enabled by default.
* Added user agent to web socket handshake in Gremlin.Net driver. Can be controlled by `EnableUserAgentOnConnect` in `ConnectionPoolSettings`. It is enabled by default.
* Added user agent to web socket handshake in go driver. Can be controlled by a new `EnableUserAgentOnConnect` setting. It is enabled by default.
* Added user agent to web socket handshake in python driver. Can be controlled by a new `enable_user_agent_on_connect` setting. It is enabled by default.
* Added user agent to web socket handshake in javascript driver. Can be controlled by a new `enableUserAgentOnConnect` option. It is enabled by default.
* Added logging in .NET.
* Added `addDefaultXModule` to `GraphSONMapper` as a shortcut for including a version matched GraphSON extension module.
* Modified `GraphSONRecordReader` and `GraphSONRecordWriter` to include the GraphSON extension module by default.
* Bumped `jackson-databind` to 2.14.0 to fix security vulnerability.
* Bumped to Groovy 2.5.15.
* Bumped to Netty 4.1.86.
* Bumped `ivy` to 2.5.1 to fix security vulnerability
* Removed default SSL handshake timeout. The SSL handshake timeout will instead be capped by setting `connectionSetupTimeoutMillis`.
* Improved logging for `gremlin-driver`.
* Modified `Connection` and `Host` job scheduling in `gremlin-driver` by dividing their work to two different thread pools and sparing work from the primary pool responsible for submitting requests and reading results.
* Prevented usage of the fork-join pool for `gremlin-driver` job scheduling.
* Modified `GremlinScriptChecker` to extract the `Tokens.REQUEST_ID` from Gremlin scripts.
* Changed `Host` initialization within a `Client` to be parallel again in `gremlin-driver`.
* Changed mechanism for determining `Host` health which should make the driver more resilient to intermittent network failures.
* Removed the delay for reconnecting to a potentially unhealthy `Host` only marking it as unavailable after that initial retry fails.
* Prevented fast `NoHostAvailableException` in favor of more direct exceptions when borrowing connections from the `ConnectionPool`.
* Improved Gherkin tests for more consistent results.
* Provides users with potentially more information to driver TimeoutExceptions.
* Fixed an issue in Go and Python GLVs where modifying per request settings to override request_id's was not working correctly.
* Fixed incorrect implementation for `GraphTraversalSource.With` in `gremlin-go`.
* Changed `Gremlin.version()` to return "VersionNotFound" if the version is missing from the manifest.
* Fixed local steps to avoid throwing an exception for non-iterable input.
* Fixed a case sensitivity issue when comparing request UUIDs in `gremlin-javascript`.

==== Bugs

* TINKERPOP-2765 Race condition during script creation when using UnifiedChannelizer
* TINKERPOP-2769 gremlin-server does not reply with a timeout response to all timed out requests
* TINKERPOP-2771 Critical severity security vulnerabilty in commons-configuration 2.7
* TINKERPOP-2796 High severity security vulnerability found in snakeyaml
* TINKERPOP-2803 Incorrect count() with sample() in TinkerGraph
* TINKERPOP-2809 High severity security vulnerability found in jackson databind
* TINKERPOP-2815 Critical security vulnerability for apache commons-text
* TINKERPOP-2816 Gherkin test issues for implementers
* TINKERPOP-2817 Support java.lang.Byte in hadoop GraphSONRecordWriter/GraphSONRecordReader
* TINKERPOP-2826 Critical security vulnerability in ivy
* TINKERPOP-2836 Github actions do not run java driver integration tests
* TINKERPOP-2840 Test Failures on NonDex
* TINKERPOP-2843 Security vulnerabilities found in netty version 4.1.77
* TINKERPOP-2849 Incorrect implementation for GraphTraversalSource.With in gremlin-go

==== Improvements

* TINKERPOP-2471 Add logging to Gremlin.Net driver
* TINKERPOP-2480 User agent for Gremlin drivers
* TINKERPOP-2737 Dockerized Build and Test Environments
* TINKERPOP-2772 Add Spark utility to load vertices as RDD
* TINKERPOP-2779 Floating ConnectedComponent Feature Failures for GitHub Actions on windows
* TINKERPOP-2785 Inability to Mock Returned Result Types in Gremlin-Go Driver
* TINKERPOP-2792 Better exception when JavaTranslator finds a method but not the overload
* TINKERPOP-2794 Allow cancellation of Gremlin.Net async methods
* TINKERPOP-2808 Improve Compatibility on ARM machines
* TINKERPOP-2813 Improve driver usability for cases where NoHostAvailableException is currently thrown
* TINKERPOP-2814 Add a SSL handshake timeout configuration to the driver
* TINKERPOP-2833 TestSupport loads files too slow
* TINKERPOP-2834 CloneVertexProgram optimization on SparkGraphComputer
* TINKERPOP-2842 Expand GremlinScriptChecker to include request id overrides

[[release-3-5-4]]
=== TinkerPop 3.5.4 (Release Date: July 18, 2022)

* Added exception to Gremlin Server that is thrown when using a transaction on a non-transaction graph.
* Exposed error message sent by the server as a property on `GremlinServerError` for gremlin-python
* Allowed `datetime()` syntax to accept zone offset with colon separators and seconds.
* Fixed a minor problem in the Gremlin parser where a `GraphTraversalSource` may not have been initialized.
* Added getters to high and low properties in `RangeLocalStep`.
* Added `Pick` traversal to the return from `getGlobalChildren()` for `BranchStep`.
* Ensured `Pick` traversal was an integrated child.
* Added GraphBinary serialization support to gremlin-javascript.
* Improved startup time by removing unnecessary DNS lookup.
* Bumped to logback 1.2.9.
* Bumped to netty 4.1.77.
* Fixed bug in `submitAsync()` in gremlin-python where the deprecated version was not returning its result.
* Added missing `ResponseStatusCodeEnum` entries for 403, 429, 497, and 596 for .NET.
* Added GraphBinary support in gremlin-python for short, bigdecimal and biginteger.
* Fixed bug in `PartitionStrategy` where the use of `AbstractLambdaTraversal` caused an unexpected exception.
* Fixed bug where close requests for sessions were improperly validating the request in the `UnifiedChannelizer`.
* Deprecated and removed functionality of the `connectOnStartup` option in `gremlin-javascript` to resolve potential `unhandledRejection` and race conditions.
* Ensured `Graph` instance was set between `TraversalStrategy` executions.
* Fixed potential `NullPointerException` in `gremlin-driver` where initialization of a `ConnectionPool` would fail but not throw an exception due to centralized error check being satisfied by a different process.
* Fixed a bug where the JavaScript client would hang indefinitely on traversals if the connection to the server was terminated.
* Fix a javadoc comment in Cluster.Builder regarding maxInProcessPerConnection.
* Added a getter for selectKeys in SelectStep

==== Bugs

* TINKERPOP-2734 NullPointerException when calling Client chooseConnection()
* TINKERPOP-2735 IllegalStateException: Unrecognized content of the 'gremlin' argument... on connection close
* TINKERPOP-2736 PluginAcceptror interface no more available in 3.5.3+ but referred in documentation
* TINKERPOP-2741 GraphMLWriter error message is not properly formatted
* TINKERPOP-2751 Transaction: tx.commit() hangs up in javascript client-lib
* TINKERPOP-2754 Javascript client hangs if the server restarts
* TINKERPOP-2763 client.submitAsync returns None value
* TINKERPOP-2768 BranchStep pickToken should be integrated when added as a child option

==== Improvements

* TINKERPOP-2229 JavaScript GLV: Add GraphBinary Support
* TINKERPOP-2631 GraphSON float serialization when ujson is used is imprecise
* TINKERPOP-2693 Complete GraphBinary support in Python
* TINKERPOP-2740 first request suspend more than 9s when using gremlin-java-driver
* TINKERPOP-2748 Medium security vulnerability on netty-all and netty-codec
* TINKERPOP-2762 getScopeKeys should respect the order of keys passed in Step
* TINKERPOP-2764 AWS Neptune returns an inaccessible structured error response

[[release-3-5-3]]
=== TinkerPop 3.5.3 (Release Date: April 4, 2022)

* Added support for using a readable stream when submitting scripts through the JavaScript driver which allows processing each batch of result sets as they come in, rather than waiting for the entire result set to complete before allowing processing.
* Fixed issue with implicit conversion of `Infinity` number instances into `BigDecimal`.
* Ensured that new properties are added before triggering the associated event.
* Added support for WebSocket compression in the .NET driver. (Only available on .NET 6.)
* Added Groovy `Translator` for .NET.
* Bumped to `jackson-databind` 2.13.2.2.
* Fixed bug in `DefaultTraversal.clone()` where the resulting `Traversal` copy could not be re-iterated.
* Fixed bug in `JavaTranslator` that did not handle `has()` well where `null` was the first argument.
* Renamed `GremlinBaseVisitor` to `DefaultGremlinBaseVisitor` in `gremlin-core` to prevent conflict with the generated `GremlinBaseVisitor` in `gremlin-language`.
* Tracked transaction spawned connections and closed them when the parent connection was closed for `gremlin-python`.
* Prevented unintentionally opening another transaction in `TraversalOpProcessor`` and `SessionOpProcessor` of Gremlin Server.
* Fixed bug in `Translator` of `gremlin-python` around translation of Booleans.

==== Bugs

* TINKERPOP-2694 Bug of TinkerGraph gremlin api "has()"
* TINKERPOP-2706 Traversal clone() not resetting the close state
* TINKERPOP-2712 PropertyChangedEvent is triggered before Property is actually changed
* TINKERPOP-2717 Gremlin.NET : WebSocketConnection does not check for MessageType.Close, causing error InvalidOperationException: "Received data deserialized into null object message. Cannot operate on it."
* TINKERPOP-2719 hasNext is called on TraverserIterator after transaction is committed
* TINKERPOP-2726 Python's GroovyTranslator translates boolean wrong

==== Improvements

* TINKERPOP-2367 Gremlin Translators for .NET
* TINKERPOP-2518 Enhance .NET gherkin framework to deal with more advanced assertions
* TINKERPOP-2651 Update to .NET 6
* TINKERPOP-2679 Update JavaScript driver to support processing messages as a stream
* TINKERPOP-2682 Enable WebSocket compression in .NET by default
* TINKERPOP-2707 Closing parent connection in python should close tx() connections
* TINKERPOP-2711 Make gremlin-language optional as it brings in CDDL/GPL dependencies
* TINKERPOP-2716 Enable eslint for gremlin-javascript project
* TINKERPOP-2725 Traversal Strategy Mix Up In Gremlin-Python
* TINKERPOP-2727 HasContainer should allow a null key
* TINKERPOP-2728 jackson-databind high security issue identified

[[release-3-5-2]]
=== TinkerPop 3.5.2 (Release Date: January 10, 2022)

This release also includes changes from <<release-3-4-13, 3.4.13>>.

* Added an `AnonymizingTypeTranslator` for use with `GroovyTranslator` which strips PII (anonymizes any String, Numeric, Date, Timestamp, or UUID data)
* Added support for `g.tx()` in Python.
* Added logging in in Python.
* Added `tx()` syntax to `gremlin-language`.
* Fixed shutdown cleanup issue in Python aiohttp transport layer.
* Added a `NoSugarTranslator` translator to `PythonTranslator` which translates Gremlin queries to Python without syntactic sugar (ex `g.V().limit(1)` instead of `g.V()[0:1]`)
* Added support for `g.Tx()` in .NET.
* Added support for `with()` constant options to `io()`.
* Changed `GroovyTranslator` to generate code more compatible to Java with `Date` and `Timestamp`.
* Fixed bug in the processing of the `io()` step when constructing a `Traversal` from the grammar.
* Added the `ConnectedComponent` tokens required to properly process the `with()` of the `connectedComponent()` step.
* Fixed `DotNetTranslator` bugs where translations produced Gremlin that failed due to ambiguous step calls to `has()`.
* Fixed bug where `RepeatUnrollStrategy`, `InlineFilterStrategy` and `MessagePassingReductionStrategy` were all being applied more than necessary.
* Modified grammar to accept the `datetime()` function so that Gremlin scripts have a way to natively construct a `Date`.
* Ensured `PathRetractionStrategy` is applied after `InlineFilterStrategy` which prevents an error in traverser mapping in certain conditions.
* Deprecated `JsonBuilder` serialization for GraphSON and Gryo.
* Added `ProductiveByStrategy` to ensure consistency of `by()` modulator behaviors when child traversal arguments contained no elements.
* Changed drivers to once again send the previously deprecated and removed "close" message for sessions.
* Modified `fold()` to merge `Map` instances with `addAll`.
* Allowed `null` string values in the Gremlin grammar.
* Fixed support for `SeedStrategy` in the Gremlin Grammar.
* Fixed bug in `Translator` of `gremlin-javascript` around array translation.
* Fixed bugs in `PythonTranslator`, `JavascriptTranslator` and `DotNetTranslator` when translating `TraversalStrategy` objects to Javascript.
* Prevented exception with `hasLabel(null)` and `hasKey(null)` and instead filter away traversers as these structural components can't ever be null.
* Improved handling of `null` when passed to `P` predicates.
* Handled `null` for mathematical reducing operations of `sum()`, `mean()`, `max()` and `min()`.
* Allowed `null` values in `Memory` for `GraphComputer`.
* Allowed `null` assignment in `withSideEffect()`.
* Allowed labelling of steps that emit a traverser carrying `null`.
* Fixed bug in filtering for `null` property key arguments to `valueMap()`, `elementMap()`, `properties()` and `values()`.
* Modified grammar to allow a call to `within()` and `without()` with no arguments.
* Fixed problems with `inject(null)` variations where `null` was the only value being submitted.
* Fixed problem with `GroovyTranslator` and `inject(null,null)` which could be interpreted as the Groovy JDK extension `inject(Object,Closure)`.
* Fixed error where certain variants of `inject()` with `null` might not properly construct a traversal in .NET.
* Prevented exception with  `hasValue(null)` and allowed filtering as expected.
* Refined `DotNetTranslator` to be more explicit with `null` arguments to ensure that the right overloads are called.
* Created `GremlinParser` to construct `Traversal` objects from `gremlin-language`.
* Added `GremlinLangScriptEngine` as a `GremlinScriptEngine` implementation that users the grammar and `JavaTranslator` to evaluate Gremlin.
* Added getter method for `bypassTraversal` in `AbstractLambdaTraversal`.
* Added support for custom GraphBinary types in .NET.
* Removed some unnecessary exception wrapping around `gremlin-driver` errors now producing a more immediate view of the actual error cause.

==== Bugs

* TINKERPOP-2569 Reconnect to server if Java driver fails to initialize
* TINKERPOP-2585 Traversal failed for different strategies order
* TINKERPOP-2589 XML External Entity (XXE) vulnerability
* TINKERPOP-2597 NullPointerException while initializing connection pool
* TINKERPOP-2598 within(null) NPE
* TINKERPOP-2603 TinkerGraph sometimes could not query float values.
* TINKERPOP-2609 HTTP returns serialization exceptions for the GraphTraversalSource
* TINKERPOP-2621 toString for traversals such as within with empty array returns empty string as argument instead of brackets
* TINKERPOP-2626 RangeGlobalStep closes traversal prematurely
* TINKERPOP-2649 Unable to translate gremlin query to java
* TINKERPOP-2658 Translator in gremlin-javascript has trouble with array arguments
* TINKERPOP-2662 Unclosed client session and stacktrace pops up when cleanup is missed
* TINKERPOP-2670 JavaDocs do not build when using JDK 11

==== Improvements

* TINKERPOP-2504 Intermittently failing server/driver integration tests
* TINKERPOP-2555 Support for remote transactions in Python
* TINKERPOP-2556 Support remote transactions in .NET
* TINKERPOP-2570 Support custom type in GraphBinary for .NET
* TINKERPOP-2582 Construct traversals from gremlin-language
* TINKERPOP-2583 Make gremlin-groovy processing optional in Gremlin Server
* TINKERPOP-2591 Administrative adjustments to gremlint site
* TINKERPOP-2592 Align the style guides
* TINKERPOP-2596 datetime function
* TINKERPOP-2605 Further enforce and refine null semantics
* TINKERPOP-2615 Expand testing of path() with null values
* TINKERPOP-2616 Provide better exceptions with SSL related failures *(breaking)*
* TINKERPOP-2620 Clean up NullPointerExceptions related to null arguments on property related steps
* TINKERPOP-2630 Clarify that a server cannot support Graphson1.0 over HTTP
* TINKERPOP-2632 Netty 4.1.61 flagged with two high severity security violations
* TINKERPOP-2637 Enhance logging in the Python
* TINKERPOP-2646 Make .NET StreamExtensions public for GraphBinary
* TINKERPOP-2656 Provide a no syntax sugar translator for python
* TINKERPOP-2660 Bring back close message for drivers
* TINKERPOP-2666 Create an anonymizing Translator for logging traversals without user data
* TINKERPOP-2667 Allow fold() with addAll to work on Map
* TINKERPOP-2668 Updating aiohttp requirements at germin-python due to vulnerability
* TINKERPOP-2669 Netty 4.1.61 flagged with medium severity security violations
* TINKERPOP-2671 Add tx() support to grammar

[[release-3-5-1]]
=== TinkerPop 3.5.1 (Release Date: July 19, 2021)

This release also includes changes from <<release-3-4-12, 3.4.12>>.

* Added support for `g.tx()` in Javascript.
* Fixed bug in Javascript error message related to validating anonymous traversal spawns.
* Changed close of Python and Javascript connections to no longer send a "close message" as the server no longer acknowledges it as of 3.5.0.
* Fixed bug where the `Graph` instance was not being assigned to child traversals.
* Removed sending of deprecated session close message from Gremlin.Net driver.

==== Bugs

* TINKERPOP-2358 Potential connection leak on client disposing
* TINKERPOP-2554 Extracting step metrics from ProfileStep throws NPE if the step was not triggered
* TINKERPOP-2565 GraphMLWriter does not check vertexLabelKey conflict
* TINKERPOP-2566 Incomplete error message in bytecode step generation
* TINKERPOP-2568 Graph instance not set for child traversals
* TINKERPOP-2578 Set arguments to P within/without are wrapped in List
* TINKERPOP-2579 EventStrategy doesn't work with anonymous traversal
* TINKERPOP-2580 Update the custom DSL documentation

==== Improvements

* TINKERPOP-2548 Add getter for indexer used in IndexStep
* TINKERPOP-2551 Setup scripts to publish Gremint to npm
* TINKERPOP-2557 Support remote transactions in Javascript
* TINKERPOP-2559 Stop sending the close message for .NET
* TINKERPOP-2560 Stop sending close message for Python
* TINKERPOP-2561 Stop sending close message in Javascript
* TINKERPOP-2576 Setup automatic updates via Dependabot for Gremlin.NET
* TINKERPOP-2577 Remove unused test coverage dependencies from Gremlin.NET

[[release-3-5-0]]
=== TinkerPop 3.5.0 (Release Date: May 3, 2021)

This release also includes changes from <<release-3-4-11, 3.4.11>>.

* Changed transport implementation to use AIOHTTP instead of Tornado for gremlin-python.
* Added max_content_length and unit test for it in gremlin-python.
* Removed compression_option support for transport in gremlin-python.
* Fixed event loop issues and added unit test for it in gremlin-python.
* Fixed DriverRemoteConnection multithreading issues and added unit test for it in gremlin-python.
* Fixed heartbeat timeout issues and tested with local server manually for gremlin-python.
* Fixed build errors emitted for gremlin-python (asyncio task destroyed but is pending error).
* Added `gremlin-language` module.
* Allowed the possibility for the propagation of `null` as a `Traverser` in Gremlin.
* Added a fully shaded version of `gremlin-driver`.
* Exposed websocket connection status in JavaScript driver.
* Fixed a bug where spark-gremlin was not re-attaching properties when using `dedup()`.
* Fixed a bug in `WsAndHttpChannelizer` pipeline configuration where failed object aggregation could not write back HTTP responses.
* Ensured better consistency of the use of `null` as arguments to mutation steps.
* Added a `ResponseStatusCode` to indicate that a client should retry its request.
* Added `TemporaryException` interface to indicate that a transaction can be retried.
* Prevented `TraversalStrategy` instances from being added more than once, where the new instance replaces the old.
* Improved error message for `addE()` when the `from()` or `to()` does not resolve to a `Vertex`.
* Improved error message for `addE()` when cardinality is specified on `property()` assignments.
* Allowed `property(T.label,Object)` to be used if no value was supplied to `addV(String)`.
* Dropped support for .NET Standard 1.3 in Gremlin.Net. Only .NET Standard 2.0 is supported starting with this version.
* Added GraphBinary support for .NET.
* Added `UnifiedChannelizer` which exposes HTTP and Websockets connections and processes both sessionless and in-session requests with the same `gremlinPool`.
* Bounded the `gremlinPool` in Gremlin Server to enforce rate limiting which will then produce a `TOO_MANY_REQUESTS` response status code.
* Switched from `Newtonsoft.Json` to `System.Text.Json` as the JSON library for Gremlin.Net.
* Allowed additional arguments to `Client.submit()` in Javascript driver to enable setting of parameters like `scriptEvaluationTimeout`.
* Gremlin.Net driver no longer supports skipping deserialization by default. Users can however create their own `IMessageSerializer` if they need this functionality.
* Supported deserialization of `dict` and `list` as a key in a `dict` for Python.
* Changed the aliased `Client` to proxy `close()` methods to its underlying client.
* Added support for remote `g.tx()` usage.
* Added support for bytecode-based sessions.
* Added a `Graph.Feature` for `supportsNullPropertyValues`.
* Modified `TokenTraversal` to support `Property` thus `by(key)` and `by(value)` can now apply to `Edge` and meta-properties.
* Added `SeedStrategy` to allow deterministic behavior for `coin()`, `sample()` and `Order.shuffle`.
* Added `Grouping` step interface.
* Added `TraversalParent.replaceTraversal()` which can replace a direct child traversal.
* Added `ByModulatorOptimizationStrategy` which replaces certain standard traversals w/ optimized traversals (e.g. `TokenTraversal`).
* Improved `IdentityRemovalStrategy` by accounting for `EndStep` situations.
* Added `IdentityRemovalStrategy` to the standard list of `TraversalStrategies`.
* Modified `PathRetractionStrategy` to leave labels more often with `match()` cases to return more consistent results.
* Refactored `MapStep` to move its logic to `ScalarMapStep` so that the old behavior could be preserved while allow other implementations to have more flexibility.
* Modified TinkerGraph to support `null` property values and can be configured to disable that feature.
* Modified `null` handling in mutations to be consistent for a new `Vertex` as well as update to an existing one.
* Enforced use of anonymous child traversals.
* Removed support for Python 2.x in gremlinpython.
* Upgraded to Apache Commons Configuration2.
* Renamed `StoreStep` to `AggregateLocalStep`.
* Renamed `AggregateStep` to `AggregateGlobalStep`.
* Renamed `SERVER_ERROR_SCRIPT_EVALUATION` to `SERVER_ERROR_EVALUATION` given that this response code applies to remote traversals as well as scripts.
* Refactored `TraversalStrategies` to implement `Iterable`.
* Refactored `Traversal` semantics to always expect `EmptyStep` as a parent if it is meant to be the root `Traversal`.
* Configured GraphBinary as the default binary serialization format for the Java Driver.
* Configured GraphSON 3.0 as the default text serialization format when no serializer can be determined.
* Configured GraphSON 3.0 as the default setting for the `GraphSONMapper`.
* Added `JavascriptTranslator` for Java.
* Added `DotNetTranslator` for Java.
* Added Groovy `Translator` for Python.
* Fixed bug in `PythonTranslator` for processing `TraversalStrategy` instances in GraphBinary.
* Fixed bug in bytecode `Bindings` where calling `of()` prior to calling a child traversal in the same parent would cause the initial binding to be lost.
* Migrated from Tornado to AIOHTTP for gremlinpython.
* Bumped to Neo4j 3.4.11.
* Bumped to Spark 3.0.0.
* Bumped to Jackson 2.11.x.
* Supported build for Java 11.
* Added `MessageSerializer.getMapper()` to return the underlying object that handles serialization for a particular implementation.
* Added a parameterized `TypeTranslator` for use with `GroovyTranslator` that should produce more cache hits.
* Added support for `TextP` in Neo4j using its string search functions.
* Added a kerberos KDC to the docker container for testing GLV's.
* Added kerberos authentication to Gremlin-Python.
* Added audit logging to bytecode-based traversals.
* Changed `TraversalStrategy` application methodology to apply each strategy in turn to each level of the traversal hierarchy starting from root down to children.
* Added a VertexProgramRestrictionStrategy.
* Prevented more than one `Client` from connecting to the same Gremlin Server session.
* Changed the Groovy to an optional dependency in `gremlin-driver`.
* Added support for configuring an `Authorizer` implementation to Gremlin Server, allowing for authorization of individual gremlin requests.
* Added `gremlint` module to house the Gremlin query formatting JavaScript library powering gremlint.com.
* Removed internal functionality for the session close message in Gremlin Server - the message is accepted but ignored if sent.
* Removed `Property.Exceptions.propertyValueCanNotBeNull` exception type as `null` now has meaning in Gremlin.
* Removed the "experimental" support for multi/meta-properties in Neo4j.
* Removed Gryo serialization configurations from Gremlin Server sample configurations and default configurations.
* Removed previously deprecated custom keep-alive functionality in the Java driver.
* Removed previously deprecated `BytecodeUtil`.
* Removed previously deprecated `Cluster.maxWaitForSessionClose` configuration option.
* Removed previously deprecated `TraversalStrategies.applyStrategies()`.
* Removed previously deprecated `scriptEvaluationTimeout`.
* Removed previously deprecated `NioChannelizer` and related classes.
* Removed previously deprecated remote traversal side-effects and related infrastructure.
* Removed previously deprecated `Serializers.DEFAULT_RESULT_SERIALIZER` and `Serializers.DEFAULT_REQUEST_SERIALIZER`.
* Removed previously deprecated `decr` and `incr` from `Order`.
* Removed previously deprecated `TraversalSource.withRemote()`.
* Removed previously deprecated `ResponseHandlerContext` infrastructure.
* Removed previously deprecated `VertexProgram` related infrastructure.
* Removed previously deprecated SSL settings: `keyCertChainFile`, `keyFile`, `keyPassword` and `trustCertChainFile` and related infrastructure.
* Removed previously deprecated `PropertyMapStep` constructor and `isIncludeTokens`.
* Removed previously deprecated `StarGraph.builder()` and `StarGraph.Builder.create()`.
* Removed previously deprecated `AbstractOpProcessor.generateMetaData(ChannelHandlerContext, RequestMessage, ResponseStatusCode, Iterator)`
* Removed previously deprecated `BulkDumperVertexProgram` and `BulkLoaderVertexProgram`.

==== Bugs

* TINKERPOP-1619 TinkerGraphComputer worker count affects OptionalStep query results
* TINKERPOP-2107 Spark fails to reattach properties
* TINKERPOP-2157 SparkStarBarrierInterceptor injects (Byte) 0
* TINKERPOP-2159 EventStrategy doesn't handle multi-valued properties
* TINKERPOP-2175 Executor thread is not returned on channel close
* TINKERPOP-2185 Use commons-configuration2 instead of commons-configuration *(breaking)*
* TINKERPOP-2192 Gremlin.Net.Driver.Connection.Parse throws a NullReferenceException
* TINKERPOP-2224 Detect and fix resource leak
* TINKERPOP-2230 match() step unexpected behaviours
* TINKERPOP-2232 RemoteStrategy does not call parent class TraversalStrategy __init__
* TINKERPOP-2238 Fix remaining iterator leaks marked by @IgnoreIteratorLeak
* TINKERPOP-2241 Client exception don't match Server exception when server  throw StackOverflowError
* TINKERPOP-2248 Instability of driver for blocked requests
* TINKERPOP-2257 transaction itty  may still be visited after commit
* TINKERPOP-2264 Gremlin Python should deserialize g:Date to UTC
* TINKERPOP-2266 Keep alive not started at connection creation
* TINKERPOP-2274 Test of TinkerGraph Gremlin fail on Windows and non EN locale
* TINKERPOP-2276 No constructor for remote connection in DSL generated traversal source
* TINKERPOP-2283 GraphStep's ids null exception
* TINKERPOP-2285 Error object is unreachable
* TINKERPOP-2288 Get ConnectionPoolBusyException and then ServerUnavailableExceptions
* TINKERPOP-2289 Use address instead of hostname for connection
* TINKERPOP-2290 Javascript GLV connection refused error handling
* TINKERPOP-2291 TraversalExplanation deserialization in GraphSON
* TINKERPOP-2298 Bytecode.java  flattenArguments throw exception when null
* TINKERPOP-2303 GremlinDsl generate addV instead of addE
* TINKERPOP-2318 Edge properties dedup() not work with spark-gremlin *(breaking)*
* TINKERPOP-2337 In upgrade guide for 3.4.2, the option RemoteConnection.PER_REQUEST_TIMEOUT does not exist
* TINKERPOP-2338 drop() not removing all edge/meta properties
* TINKERPOP-2341 GremlinClientExtensions.SubmitAsync hangs as it tries to dispose connection
* TINKERPOP-2345 NullPointerException when Map key is not found for math()
* TINKERPOP-2347 Remove invalid service descriptors from gremlin-shaded
* TINKERPOP-2350 clone() is not deep copying Traversal internals
* TINKERPOP-2351 Local Map ordering of keys can generate cast errors
* TINKERPOP-2352 Gremlin Python driver default pool size makes Gremlin keep-alive difficult
* TINKERPOP-2353 Error while Shutting Down Gremlin Server
* TINKERPOP-2360 failed to deserializer int32 when gremlin-python submit bytecode with a big int value
* TINKERPOP-2364 Injected ProfileStep should not be displayed in child traversals
* TINKERPOP-2365 LazyBarrierStrategy adds a NoOpBarrierStep when profile() is present
* TINKERPOP-2368 JAVA_OPTIONS are not properly expanded in gremlin-console
* TINKERPOP-2369 Connections in ConnectionPool are not replaced in background when underlying channel is closed
* TINKERPOP-2374 SaslAndHttpBasicAuthenticationHandler can't extract authorization
* TINKERPOP-2383 has(T,Traversal) does not return results
* TINKERPOP-2384 Inject and withSideEffect causing different outcomes in order step
* TINKERPOP-2388 gremlinpython: Can't close DriverRemoteConnection
* TINKERPOP-2403 Gremlin javascript Translator does not handle child traversals
* TINKERPOP-2405 gremlinpython: traversal hangs when the connection is established but the servers stops responding later
* TINKERPOP-2408 Iterator leak in HasContainer
* TINKERPOP-2409 js: DriverRemoteConnection never times out if server uri not available.
* TINKERPOP-2410 Free up server threads when client is closed
* TINKERPOP-2425 Server closes HTTP connection for keepAlive as true
* TINKERPOP-2432 Generate correct toString() representation of bytecode in Javascript
* TINKERPOP-2433 typo in javadocs match() Type Parameters
* TINKERPOP-2435 Gremlin Python sugar syntax for values() can lead to unexpected problems
* TINKERPOP-2437 gremlin-driver hangs if ResultSet.statusAttributes().get() is called when the request throws
* TINKERPOP-2439 P and TextP toString() is broken
* TINKERPOP-2458 Bytecode Bindings lost when followed by a child traversal
* TINKERPOP-2465 TestHelper.generateTempFileFromResource file handling is invalid on windows
* TINKERPOP-2475 Barrier step touches one more element of next loop
* TINKERPOP-2478 Console byte code translator has issues with "new Date()"
* TINKERPOP-2496 GremlinDslProcessor fails when SocialTraversalSourceDsl overrides close
* TINKERPOP-2505 Gremlin Python Client Query Times out at 30 seconds instead of the server timeout
* TINKERPOP-2512 Duplicate jars in classpath when running gremlin-server.sh
* TINKERPOP-2513 Generics insufficiently strict on property()
* TINKERPOP-2514 Java client driver requests with same request ids hang
* TINKERPOP-2516 Property folding has trouble with coalesce
* TINKERPOP-2529 Global dedup() in reducing by() of group() detaches elements for OLTP
* TINKERPOP-2531 Gremlin .NET driver ConnectionPool can remain without connections if server is down for 1-2 minutes

==== Improvements

* TINKERPOP-709 Consider Bounding Gremlin Pool Queue Size
* TINKERPOP-1084 Branch option tokens should be allowed to be traversals.
* TINKERPOP-1553 Deprecate store() in favor of aggregate(Scope)
* TINKERPOP-1568 Change strategy application order *(breaking)*
* TINKERPOP-1641 Kerberos authentication for gremlin-python
* TINKERPOP-1682 by-modulator optimization strategy
* TINKERPOP-1733 hasKey, hasValues should work on Element and Property
* TINKERPOP-1810 Add Lambda.binaryOperator and Lambda.unaryOperator
* TINKERPOP-1838 Python sample script
* TINKERPOP-1886 Gremlin Python driver to periodically issue ping / heartbeat to gremlin server
* TINKERPOP-1921 Support hasNext terminal step in GLVs
* TINKERPOP-1994 LazyBarrierStrategy fully responsible for barrier() additions
* TINKERPOP-2001 Support lambdas in Javascript
* TINKERPOP-2014 Allow an ability to specify seeding for random methods such as coin, sample and Order.shuffle
* TINKERPOP-2020 Support withComputer() for javascript
* TINKERPOP-2046 Gremlin-Python: Support custom request headers in WebSocket request
* TINKERPOP-2054 Support TraversalStrategy specification in gremlin-javascript
* TINKERPOP-2076 Build with Java 11
* TINKERPOP-2080 Remove deprecated TraversalSource.withRemote() *(breaking)*
* TINKERPOP-2099 Property setting with null has different behavior between add and update *(breaking)*
* TINKERPOP-2133 Use neo4j index lookup in Neo4jGraphStep with HasContainers containing TextP predicates
* TINKERPOP-2168 GraphSON: P deserialization should be optimized
* TINKERPOP-2213 Replace scriptEvaluationTimeout in favor of something more suitable to bytecode
* TINKERPOP-2215 Better exception message for connection problems
* TINKERPOP-2223 Update jackson databind to 2.9.9
* TINKERPOP-2231 Remove deprecated bulk dumping/loading VertexPrograms *(breaking)*
* TINKERPOP-2233 Remove deprecated Order decr/incr *(breaking)*
* TINKERPOP-2235 Better handle the concept of null in traversals *(breaking)*
* TINKERPOP-2236 Improve error messaging for TinkerGraph IdManagers that fail on conversions
* TINKERPOP-2237 Prevent error when closing sessions that don't exist *(breaking)*
* TINKERPOP-2239 Remove previously deprecated SSL configuration options *(breaking)*
* TINKERPOP-2242 Bump to netty 4.1.36
* TINKERPOP-2243 Add user-agent to RequestOptions
* TINKERPOP-2245 Consolidate the executor for bytecode & string based client
* TINKERPOP-2246 Consolidate the error propagation to the client
* TINKERPOP-2250 Support toString serialization in GraphBinary
* TINKERPOP-2251 Remove deprecated VertexProgram-related methods *(breaking)*
* TINKERPOP-2252 A meaningful way to support session based byteCode interaction through gremlin-driver
* TINKERPOP-2254 Rename AggregateStep and StoreStep given aggregate(Scope,String) *(breaking)*
* TINKERPOP-2256 processAllStarts of AggregateStep should only be called when barrier is empty
* TINKERPOP-2259 Default Java based driver and server operations to GraphBinary and remove Gryo *(breaking)*
* TINKERPOP-2260 Update jackson databind 2.9.9.1
* TINKERPOP-2262 Improve Netty protocol handling
* TINKERPOP-2265 Deprecate Traversal.getSideEffects() functionality for remoting purposes
* TINKERPOP-2269 Remove remote side-effect related infrastructure *(breaking)*
* TINKERPOP-2270 Deprecate multi/metaproperty support in Neo4j
* TINKERPOP-2271 Add console preference to control server-originated warning display
* TINKERPOP-2272 Rename steps and tokens that conflict with standard python functions
* TINKERPOP-2273 Remove deprecated ResponseHandlerContext infrastructure *(breaking)*
* TINKERPOP-2277 Python sdk postpone the timing to create transport
* TINKERPOP-2279 GraphBinary support in Python
* TINKERPOP-2280 Prevent use of T values as property key overloads
* TINKERPOP-2284 Make it easier to return more structure of graph elements
* TINKERPOP-2295 Remove deprecated scriptEvaluationTimeout *(breaking)*
* TINKERPOP-2296 Per query timeout not working from Python
* TINKERPOP-2302 Add isOnGraphComputer() field accessor to ElementMapStep
* TINKERPOP-2307 Add better error message for badly configured Channelizer
* TINKERPOP-2310 Reduce Traversal.isRoot() to a check of EmptyStep *(breaking)*
* TINKERPOP-2311 TraversalStrategies implementing Iterable *(breaking)*
* TINKERPOP-2312 Empty keys to group() should group to null
* TINKERPOP-2314 Employ by(String) for Map when possible and improve errors around incorrect types
* TINKERPOP-2315 Implement some form of clone() or reset() for Traversal in GLVs
* TINKERPOP-2317 Remove Python 2 support *(breaking)*
* TINKERPOP-2320 [SECURITY] XMLInputFactory initialization in GraphMLReader introduces
* TINKERPOP-2325 Generate traversals that will better yield index lookups with SPARQL
* TINKERPOP-2327 Remove deprecated NIO protocol support *(breaking)*
* TINKERPOP-2328 Do not close all connections if just one has became closed
* TINKERPOP-2335 Drop support for older GLV runtimes
* TINKERPOP-2336 Allow close of channel without having to wait for server
* TINKERPOP-2349 Switch from Newtonsoft.Json to System.Text.Json *(breaking)*
* TINKERPOP-2354 Document recommendation to reuse graph traversal source
* TINKERPOP-2356 Bump to Jackson 2.10.x
* TINKERPOP-2357 Add a command to clear the Gremlin Console screen
* TINKERPOP-2361 Prevent using GraphTraversalSource spawned traversals as children *(breaking)*
* TINKERPOP-2371 Add possibility to import constants with ImportGremlinPlugin
* TINKERPOP-2376 Probability distribution controlled by weight when using sample step
* TINKERPOP-2377 Investigate intermittent .NET GLV test failures
* TINKERPOP-2389 Authorization support in TinkerPop
* TINKERPOP-2391 Drop GLV Templating System
* TINKERPOP-2392 Improve module level documentation for GLVs
* TINKERPOP-2394 Unable to use __ class of a custom DSL when passing a script even if this class is imported *(breaking)*
* TINKERPOP-2395 Gremlin Python doesn't support list as keys in groupCount
* TINKERPOP-2396 TraverserSet should be extendable for GraphDB provider
* TINKERPOP-2397 Don't create the default Gyro serializer if the caller specifies a different one
* TINKERPOP-2401 Upgrade Jackson-databind to 2.11.x
* TINKERPOP-2406 Delegate processing from event loop to worker threads
* TINKERPOP-2407 Support deserialization of a dict that has a dict as a key
* TINKERPOP-2412 Add missing query tests
* TINKERPOP-2413 Prefer withEmbedded() to withGraph() on AnonymousTraversalSource
* TINKERPOP-2415 Avoid unnecessary detached objects if not required
* TINKERPOP-2416 MultiIterator should implement AutoCloseable
* TINKERPOP-2418 Store authenticated user on server pipeline
* TINKERPOP-2420 Support per query request options in .NET
* TINKERPOP-2421 Support per query options in javascript
* TINKERPOP-2426 Use Netty's WebSocketClientProtocolHandler
* TINKERPOP-2427 Simplify Netty reference counting
* TINKERPOP-2430 Looping Recipies
* TINKERPOP-2431 Operating on Dropped Elements Recipes
* TINKERPOP-2436 The gremlin server starts even if all graphs instantiation has failed
* TINKERPOP-2438 Provide a way for scripts to respect with() specification of timeout
* TINKERPOP-2440 Simplify driver by delegating keepAlive logic to Netty
* TINKERPOP-2441 Add compression to WebSocket frames sent from client
* TINKERPOP-2442 Make Translators that work in Java part of gremlin-core
* TINKERPOP-2443 Improve testing of Translator instances for non-JVM languages with focus on Python as a model
* TINKERPOP-2445 Speed up client initialization *(breaking)*
* TINKERPOP-2446 Add Recipe for Optional Looping
* TINKERPOP-2447 Improve handling of StackOverflowError for long traversals
* TINKERPOP-2451 JavascriptTranslator for Java
* TINKERPOP-2452 DotNetTranslator for Java
* TINKERPOP-2453 Add WebSocket compression to gremlin-python
* TINKERPOP-2455 Remove deprecated custom keep-alive functionality in the Java driver Channelizer *(breaking)*
* TINKERPOP-2457 Add a max_content_length parameter to DriverRemoteConnection in the Python client
* TINKERPOP-2460 Change groovy to provided scope in gremlin-driver *(breaking)*
* TINKERPOP-2461 Align CoreImports with GroovyTranslator
* TINKERPOP-2462 Duplicated BytecodeUtil and BytecodeHelper classes
* TINKERPOP-2466 Improve syntax for Groovy scripts that use withStrategies()
* TINKERPOP-2468 Stabilize shouldProcessSessionRequestsInOrder() test
* TINKERPOP-2469 KrbException - Principal does not exist in test
* TINKERPOP-2470 Bump gremlinpython to tornado 6.x
* TINKERPOP-2472 GraphBinary support in .NET
* TINKERPOP-2473 Prevent TraversalStrategy instances of the same type to be added to a TraversalSource
* TINKERPOP-2474 withSack() Groovy translation output could be simplified
* TINKERPOP-2476 Provide fully shaded version of Java driver
* TINKERPOP-2479 Provide a way to set a custom GraphSONMapper for :bytecode command
* TINKERPOP-2481 IdentityRemovalStrategy not installed *(breaking)*
* TINKERPOP-2482 Rename wsConnectionTimeout to connectionSetupTimeout
* TINKERPOP-2484 Python  IOLoop close errors
* TINKERPOP-2485 Invalid http tests with ?gremlin=1-1
* TINKERPOP-2494 Document Translator parameter extraction functionality
* TINKERPOP-2499 PathRetractionStrategy returns inconsistent results when match() is not detected as the final step *(breaking)*
* TINKERPOP-2500 Add none() step for all GLVs
* TINKERPOP-2506 Expose client WebSocket connection status
* TINKERPOP-2517 Introduce a retry status code to the server protocol
* TINKERPOP-2527 Add a GroovyTranslator equivalent method to the Python client
* TINKERPOP-2530 Transfer OyvindSabo/gremlint and OyvindSabo/gremlint.com to apache/tinkerpop/gremlint
* TINKERPOP-2532 MaxBarrierSize of NoOpBarrierStep should be accessible
* TINKERPOP-2533 Develop a grammar for Gremlin
* TINKERPOP-2535 Netty 4.1.52 flagged as medium security violation
* TINKERPOP-2537 Support bytecode based requests in sessions and remote tx()
* TINKERPOP-2544 Modify site publishing scripts to include gremlint
* TINKERPOP-2546 Change transport layer to use AIOHTTP instead of Tornado
* TINKERPOP-2547 Provide an option to supply a callback before handshake submission
* TINKERPOP-2550 Deadlock on Client initialization

== TinkerPop 3.4.0 (Avant-Gremlin Construction #3 for Theremin and Flowers)

image::https://raw.githubusercontent.com/apache/tinkerpop/master/docs/static/images/avant-gremlin.png[width=185]

[[release-3-4-13]]
=== TinkerPop 3.4.13 (Release Date: January 10, 2022)

* Fixed `RangeGlobalStep` which was prematurely closing the iterator.
* Added explicit state to `DefaultTraversal` to track whether or not it was fully iterated and closed to ensure it released resources properly.
* Prevented XML External Entity (XXE) style attacks via `GraphMLReader` by disabling DTD and external entities by default.
* Improved error message for failed serialization for HTTP-based requests.
* Fixed a `NullPointerException` that could occur during a failed `Connection` initialization due to uninstantiated `AtomicInteger`.
* Minor changes to the initialization of Java driver `Cluster` and `Client` such that hosts are marked as available only after successfully initializing connection pools.
* `NoHostAvailableException` now contains a cause for the failure.
* Bumped to Netty 4.1.72.
* Added user-friendly message in Gremlin console for unavailable hosts upon initiation and fixed possible leak in `RemoteCommand.groovy` upon `RemoteException`.

==== Bugs

* TINKERPOP-2569 Reconnect to server if Java driver fails to initialize
* TINKERPOP-2589 XML External Entity (XXE) vulnerability
* TINKERPOP-2597 NullPointerException while initializing connection pool
* TINKERPOP-2603 TinkerGraph sometimes could not query float values.
* TINKERPOP-2609 HTTP returns serialization exceptions for the GraphTraversalSource
* TINKERPOP-2626 RangeGlobalStep closes traversal prematurely

==== Improvements

* TINKERPOP-2504 Intermittently failing server/driver integration tests
* TINKERPOP-2616 Provide better exceptions with SSL related failures *(breaking)*
* TINKERPOP-2630 Clarify that a server cannot support Graphson1.0 over HTTP
* TINKERPOP-2632 Netty 4.1.61 flagged with two high severity security violations
* TINKERPOP-2669 Netty 4.1.61 flagged with medium severity security violations

[[release-3-4-12]]
=== TinkerPop 3.4.12 (Release Date: July 19, 2021)

* Coerced single `set` arguments to `P.within` and `P.without` to `list` in Python which serializes to a more expected form for `P` instances.
* Fixed bug in the `vertexLabelKey` validation for `GraphMLWriter` which was inadvertently validating the `edgeLabelKey`.
* Changed `IndexStep` to make it easier for providers to determine the type of indexer being used.
* Allowed Javascript `Translator` to take `Bytecode` or a `Traversal`.
* Addressed CVE-2021-32640 for gremlin-javascript.
* Allowed construction of `DriverRemoteConnection` in .NET to use host and port specification similar to Java syntax.
* Defaulted `DriverRemoteConnection` to "g" if it the `TraversalSource` binding isn't supplied in Python.
* Initialized metrics in `ProfileStep` even if the step hasn't iterated.

==== Bugs

* TINKERPOP-2358 Potential connection leak on client disposing
* TINKERPOP-2554 Extracting step metrics from ProfileStep throws NPE if the step was not triggered
* TINKERPOP-2565 GraphMLWriter does not check vertexLabelKey conflict
* TINKERPOP-2578 Set arguments to P within/without are wrapped in List
* TINKERPOP-2580 Update the custom DSL documentation

==== Improvements

* TINKERPOP-2548 Add getter for indexer used in IndexStep
* TINKERPOP-2577 Remove unused test coverage dependencies from Gremlin.NET

[[release-3-4-11]]
=== TinkerPop 3.4.11 (Release Date: May 3, 2021)

* Prevented Java driver from sending multiple request messages with the same identifier.
* Improved error message for `property(T,Object)` when mutating graph elements.
* Added method caching for GraphSON 3.0 deserialization of `P` and `TextP` instances.
* Allowed setting `ssl_options` for gremlin-python.
* Fixed bug with global `dedup()` when used in reducing `by()` of `group()`.
* Fixed bug with Javascript Groovy `Translator` when generating Gremlin with multiple embedded traversals.
* Modified Gremlin Server `Settings` to be more extensible allowing for custom options with the YAML parser.
* Fixed `toString()` representation of `P` when string values are present in Javascript.
* Exposed barrier size with getter for `NoOpBarrierStep`.
* Bumped to Netty 4.1.61.
* Added `max_content_length` as a Python driver setting.
* Fixed bug in Java `Client` initialization, reconnect and shutdown where certain thread pool configurations might produce a deadlock.
* Ensured that `barrier()` additions by strategies were controlled solely by `LazyBarrierStrategy`.
* Fixed `NullPointerException` in `ResponseMessage` deserialization for GraphSON.
* Enabled the Gremlin.Net driver to repair its connection pool after the server was temporarily unavailable.
* Added the ability to supply a `HandshakeInterceptor` to a `Cluster` which will provide access to the initial HTTP request that establishes the websocket.
* Fixed a possible leakage of connections in the Gremlin.NET driver that could happen if `Dispose()` was called while the pool was creating connections.

==== Bugs

* TINKERPOP-2512 Duplicate jars in classpath when running gremlin-server.sh
* TINKERPOP-2514 Java client driver requests with same request ids hang
* TINKERPOP-2516 Property folding has trouble with coalesce
* TINKERPOP-2529 Global dedup() in reducing by() of group() detaches elements for OLTP
* TINKERPOP-2531 Gremlin .NET driver ConnectionPool can remain without connections if server is down for 1-2 minutes

==== Improvements

* TINKERPOP-1994 LazyBarrierStrategy fully responsible for barrier() additions
* TINKERPOP-2168 GraphSON: P deserialization should be optimized
* TINKERPOP-2457 Add a max_content_length parameter to DriverRemoteConnection in the Python client
* TINKERPOP-2532 MaxBarrierSize of NoOpBarrierStep should be accessible
* TINKERPOP-2535 Netty 4.1.52 flagged as medium security violation
* TINKERPOP-2547 Provide an option to supply a callback before handshake submission
* TINKERPOP-2550 Deadlock on Client initialization

[[release-3-4-10]]
=== TinkerPop 3.4.10 (Release Date: January 18, 2021)

* Added `GremlinScriptChecker` to provide a way to extract properties of scripts before doing an actual `eval()`.
* Added `none()` step for all language variants.
* Fixed bug in `PythonTranslator` which was improperly translating `Lambda` scripts.
* Fixed bug in `GremlinDslProcessor` where certain return types in `TraversalSource` definitions were not generating code that would compile.
* Changed the default read and write timeout values for the `TornadoTransport` to `None` to disable it.
* Bumped to Groovy 2.5.14.

==== Bugs

* TINKERPOP-2496 GremlinDslProcessor fails when SocialTraversalSourceDsl overrides close
* TINKERPOP-2505 Gremlin Python Client Query Times out at 30 seconds instead of the server timeout

==== Improvements

* TINKERPOP-2447 Improve handling of StackOverflowError for long traversals
* TINKERPOP-2485 Invalid http tests with ?gremlin=1-1
* TINKERPOP-2500 Add none() step for all GLVs

[[release-3-4-9]]
=== TinkerPop 3.4.9 (Release Date: December 7, 2020)

* Modified the text of `profile()` output to hide step instances injected for purpose of collecting metrics.
* Bumped to Jackson 2.11.x.
* Bumped Netty 4.1.52.
* Added lambda support for `gremlin-javascript`.
* Provided a more concise syntax for constructing strategies in Groovy.
* Aligned `CoreImports` with `GroovyTranslator` to generate more succinct syntax.
* Improved `gremlin-groovy` understanding of `withSack()` overloads to avoid forced casts.
* Moved `Translator` instances to `gremlin-core`.
* Prevented barriers from over-reaching their limits by one.
* Added `CheckedGraphManager` to prevent Gremlin Server from starting if there are no graphs configured.
* Fixed bug in bytecode `Bindings` where calling `of()` prior to calling a child traversal in the same parent would cause the initial binding to be lost.
* Established a default read and write timeout for the `TornadoTransport` in Python, allowing it to be configurable.
* Delegated handling of erroneous response to the worker thread pool instead of event loop thread pool in Java Driver.
* Removed `Connection` from `Connection Pool` when server closes a connection with no pending requests in Java Driver.
* Improved initialization time of Java Driver if the default serializer is replaced.
* Deprecated `withGraph()` in favor of `withEmbedded()` on `AnonymousTraversalSource`.
* Added support for per-request level configurations, like timeouts, in .NET, Python and Javascript.
* Fixed bug in Javascript `Translator` that wasn't handling child traversals well.
* Prevented Gremlin Python sugar from being confused by Python magic methods.
* Allowed Gremlin Python sugar calls from anonymous context.
* Implemented `AutoCloseable` on `MultiIterator`.
* Fixed an iterator leak in `HasContainer`.
* Fixed bug in `:bytecode` command preventing translations with whitespace from working properly.
* Added `reset` and `config` options to the `:bytecode` command to allow for greater customization options.
* Added GraphSON extension module and the `TinkerIoRegistry` to the default `GraphSONMapper` configuration used by the `:bytecode` command.
* Added `GremlinASTChecker` to provide a way to extract properties of scripts before doing an actual `eval()`.
* Avoided creating unnecessary detached objects in JVM.
* Added support for `TraversalStrategy` usage in Javascript.
* Added `Traversal.getTraverserSetSupplier()` to allow providers to supply their own `TraverserSet` instances.
* Release server threads waiting on connection if the connection is dead.
* Fixed bug where server closes HTTP connection on request error even if keep alive is set to true.
* Deprecated driver `Channelizer` keep-alive related methods.
* Delegate handling of WebSocket handshake to Netty instead of custom code in Java Driver.
* Delegate detection of idle connection to Netty instead of custom keep alive logic for `WebSocketChannelizer`.
* Added support for WebSocket frame compression extension ( [RFC7692](https://tools.ietf.org/html/rfc7692) ) for `WebSocketChannelizer` in Java/Python driver.
* Added server support for WebSocket compression extension ( [RFC7692](https://tools.ietf.org/html/rfc7692) ).
* Fixed bug with Bytecode serialization when `Bytecode.toString()` is used in Javascript.
* Fixed "toString" for P and TextP to produce valid script representation from bytecode glv steps containing a string predicate in Javascript.
* Fixed a bug which could cause Java driver to hang when using `ResultSet.statusAttributes()`
* Added a listener to javascript's `DriverRemoteConnection` to find note errors from websocket connection setup.
* Fixed bug with `ReservedVerificationStrategy.getConfiguration()` which was omitting the reserved `keys` value.
* Changed all configuration keys on `AbstractWarningVerificationStrategy` implementations to `public`.
* Deprecated `BytecodeUtil` and merged its functionality to the existing `BytecodeHelper`.
* Added configuring implementation in HasStep
* Remove static initialization for `GraphSONMessageSerializerV1d0` and `GraphSONMessageSerializerV1d0` in Java driver.
* Connections to the server in a connection pool are created in parallel instead of serially in Java Driver.
* Connection pools for multiple endpoints are created in parallel instead of serially in Java Driver.
* Introduced new HostNotAvailable exception to represent cases when no server with active connection is available.
* Don't wait for new requests during shutdown of event loop group in Java Driver.

==== Bugs

* TINKERPOP-2364 Injected ProfileStep should not be displayed in child traversals
* TINKERPOP-2369 Connections in ConnectionPool are not replaced in background when underlying channel is closed
* TINKERPOP-2403 Gremlin javascript Translator does not handle child traversals
* TINKERPOP-2405 gremlinpython: traversal hangs when the connection is established but the servers stops responding later
* TINKERPOP-2408 Iterator leak in HasContainer
* TINKERPOP-2409 js: DriverRemoteConnection never times out if server uri not available.
* TINKERPOP-2410 Free up server threads when client is closed
* TINKERPOP-2425 Server closes HTTP connection for keepAlive as true
* TINKERPOP-2432 Generate correct toString() representation of bytecode in Javascript
* TINKERPOP-2433 typo in javadocs match() Type Parameters
* TINKERPOP-2435 Gremlin Python sugar syntax for values() can lead to unexpected problems
* TINKERPOP-2437 gremlin-driver hangs if ResultSet.statusAttributes().get() is called when the request throws
* TINKERPOP-2439 P and TextP toString() is broken
* TINKERPOP-2458 Bytecode Bindings lost when followed by a child traversal
* TINKERPOP-2465 TestHelper.generateTempFileFromResource file handling is invalid on windows
* TINKERPOP-2475 Barrier step touches one more element of next loop
* TINKERPOP-2478 Console byte code translator has issues with "new Date()"

==== Improvements

* TINKERPOP-2001 Support lambdas in Javascript
* TINKERPOP-2054 Support TraversalStrategy specification in gremlin-javascript
* TINKERPOP-2296 Per query timeout not working from Python
* TINKERPOP-2392 Improve module level documentation for GLVs
* TINKERPOP-2396 TraverserSet should be extendable for GraphDB provider
* TINKERPOP-2397 Don't create the default Gyro serializer if the caller specifies a different one
* TINKERPOP-2401 Upgrade Jackson-databind to 2.11.x
* TINKERPOP-2406 Delegate processing from event loop to worker threads
* TINKERPOP-2412 Add missing query tests
* TINKERPOP-2413 Prefer withEmbedded() to withGraph() on AnonymousTraversalSource
* TINKERPOP-2415 Avoid unnecessary detached objects if not required
* TINKERPOP-2416 MultiIterator should implement AutoCloseable
* TINKERPOP-2420 Support per query request options in .NET
* TINKERPOP-2421 Support per query options in javascript
* TINKERPOP-2426 Use Netty's WebSocketClientProtocolHandler
* TINKERPOP-2427 Simplify Netty reference counting
* TINKERPOP-2430 Looping Recipies
* TINKERPOP-2431 Operating on Dropped Elements Recipes
* TINKERPOP-2436 The gremlin server starts even if all graphs instantiation has failed
* TINKERPOP-2438 Provide a way for scripts to respect with() specification of timeout
* TINKERPOP-2440 Simplify driver by delegating keepAlive logic to Netty
* TINKERPOP-2441 Add compression to WebSocket frames sent from client
* TINKERPOP-2442 Make Translators that work in Java part of gremlin-core
* TINKERPOP-2445 Speed up client initialization *(breaking)*
* TINKERPOP-2446 Add Recipe for Optional Looping
* TINKERPOP-2453 Add WebSocket compression to gremlin-python
* TINKERPOP-2461 Align CoreImports with GroovyTranslator
* TINKERPOP-2462 Duplicated BytecodeUtil and BytecodeHelper classes
* TINKERPOP-2466 Improve syntax for Groovy scripts that use withStrategies()
* TINKERPOP-2468 Stabilize shouldProcessSessionRequestsInOrder() test
* TINKERPOP-2469 KrbException - Principal does not exist in test
* TINKERPOP-2474 withSack() Groovy translation output could be simplified
* TINKERPOP-2479 Provide a way to set a custom GraphSONMapper for :bytecode command
* TINKERPOP-2482 Rename wsConnectionTimeout to connectionSetupTimeout

[[release-3-4-8]]
=== TinkerPop 3.4.8 (Release Date: August 3, 2020)

* Fixed bug in `has(T,Traversal)` where results were not being returned.
* Fixed bug in `select(Traversal)` where side-effects were getting lost if accessed from the child traversal.
* Fixed authorization bug when using `WsAndHttpChannelizerHandler` with keep-alive enabled.
* Fixed bug in option-less construction of `DriverRemoteConnection` in Javascript.
* Bumped Jackson to 2.9.10.5.
* Improved sampling distribution for global scope `sample()` operations.

==== Bugs

* TINKERPOP-2288 Get ConnectionPoolBusyException and then ServerUnavailableExceptions
* TINKERPOP-2352 Gremlin Python driver default pool size makes Gremlin keep-alive difficult
* TINKERPOP-2374 SaslAndHttpBasicAuthenticationHandler can't extract authorization
* TINKERPOP-2383 has(T,Traversal) does not return results
* TINKERPOP-2384 Inject and withSideEffect causing different outcomes in order step

==== Improvements

* TINKERPOP-2328 Do not close all connections if just one has became closed
* TINKERPOP-2376 Probability distribution controlled by weight when using sample step

[[release-3-4-7]]
=== TinkerPop 3.4.7 (Release Date: June 1, 2020)

This release also includes changes from <<release-3-3-11, 3.3.11>>.

* Gremlin.NET driver: Fixed a `NullReferenceException` and throw clear exception if received message is empty.
* Bumped to Groovy 2.5.11.
* Modified `ImportGremlinPlugin` to allow for field imports.
* Improved error message for `math()` when the selected key in a `Map` is `null` or not a `Number`.
* Added `:cls` command to Gremlin Console to clear the screen.
* Bumped Netty 4.1.49.

==== Bugs

* TINKERPOP-2192 Gremlin.Net.Driver.Connection.Parse throws a NullReferenceException
* TINKERPOP-2345 NullPointerException when Map key is not found for math()
* TINKERPOP-2347 Remove invalid service descriptors from gremlin-shaded
* TINKERPOP-2350 clone() is not deep copying Traversal internals
* TINKERPOP-2351 Local Map ordering of keys can generate cast errors
* TINKERPOP-2353 Error while Shutting Down Gremlin Server
* TINKERPOP-2355 Jackson-databind version in Gremlin shaded dependency needs to be increased  - introduces vulnerability issues
* TINKERPOP-2360 failed to deserializer int32 when gremlin-python submit bytecode with a big int value
* TINKERPOP-2365 LazyBarrierStrategy adds a NoOpBarrierStep when profile() is present
* TINKERPOP-2368 JAVA_OPTIONS are not properly expanded in gremlin-console

==== Improvements

* TINKERPOP-2215 Better exception message for connection problems
* TINKERPOP-2336 Allow close of channel without having to wait for server
* TINKERPOP-2339 Gremlin.Net: Update System.Net.WebSockets.Client dependency
* TINKERPOP-2354 Document recommendation to reuse graph traversal source
* TINKERPOP-2357 Add a command to clear the Gremlin Console screen
* TINKERPOP-2371 Add possibility to import constants with ImportGremlinPlugin

[[release-3-4-6]]
=== TinkerPop 3.4.6 (Release Date: February 20, 2020)

* Fixed bug in `drop()` of properties which was introduced in 3.4.5.

==== Bugs

* TINKERPOP-2338 drop() not removing all edge/meta properties

[[release-3-4-5]]
=== TinkerPop 3.4.5 (Release Date: February 3, 2020)

This release also includes changes from <<release-3-3-10, 3.3.10>>.

* Expanded the use of `by(String)` modulator so that it can work on `Map` as well as `Element`.
* Improved error messaging for `by(String)` so that it is more clear as to what the problem is
* Bumped to Netty 4.1.42
* Improved SPARQL query translation to better allow for index optimizations during execution.
* Improved Gremlin Server websocket handling preventing automatic server close of the channel for protocol errors.
* Introduced internal `Buffer` API as a way to wrap Netty's Buffer API and moved `GraphBinaryReader`, `GraphBinaryWriter` and `TypeSerializer<T>` to `gremlin-core`.
* Unified the behavior of property comparison: only compare key&value.
* Supported `hasKey()` and `hasValue()` step for edge property and meta property, like `g.E().properties().hasKey('xx')`.
* Modified driver to send `overrideRequestId` and `userAgent` to server when they are present in `RequestOptions` for bytecode requests.

==== Bugs

* TINKERPOP-2175 Executor thread is not returned on channel close
* TINKERPOP-2266 Keep alive not started at connection creation
* TINKERPOP-2274 Test of TinkerGraph Gremlin fail on Windows and non EN locale
* TINKERPOP-2318 Edge properties dedup() not work with spark-gremlin *(breaking)*
* TINKERPOP-2332 JavaScript GLV: structure element toString() should internally call toString()
* TINKERPOP-2333 JavaScript GLV: GraphSON2/3 Edge deserialization is invalid

==== Improvements

* TINKERPOP-1733 hasKey, hasValues should work on Element and Property
* TINKERPOP-2262 Improve Netty protocol handling
* TINKERPOP-2305 GraphBinary: Wrap Buffer API
* TINKERPOP-2307 Add better error message for badly configured Channelizer
* TINKERPOP-2309 Bump gremlinpython to Tornado 5.x
* TINKERPOP-2314 Employ by(String) for Map when possible and improve errors around incorrect types
* TINKERPOP-2315 Implement some form of clone() or reset() for Traversal in GLVs
* TINKERPOP-2320 [SECURITY] XMLInputFactory initialization in GraphMLReader introduces
* TINKERPOP-2322 Deprecate Jython support
* TINKERPOP-2324 Deprecate the raw NIO support in the Java driver
* TINKERPOP-2325 Generate traversals that will better yield index lookups with SPARQL
* TINKERPOP-2329 JavaScript GLV: Update websocket library dependency
* TINKERPOP-2330 JavaScript GLV should expose GraphSON2Writer and GraphSONReader

[[release-3-4-4]]
=== TinkerPop 3.4.4 (Release Date: October 14, 2019)

This release also includes changes from <<release-3-3-9, 3.3.9>>.

* Provided support for DSLs by way of remote connections through `AnonymousTraversalSource`.
* Added `elementMap()` step.
* Added GraphBinary support for Python.
* Allowed for embedded map assertions in GLV tests.
* Added `Direction` deserialization support in GLVs.

==== Bugs

* TINKERPOP-2159 EventStrategy doesn't handle multi-valued properties
* TINKERPOP-2276 No constructor for remote connection in DSL generated traversal source
* TINKERPOP-2283 GraphStep's ids null exception
* TINKERPOP-2285 Error object is unreachable
* TINKERPOP-2289 Use address instead of hostname for connection
* TINKERPOP-2290 Javascript GLV connection refused error handling
* TINKERPOP-2291 TraversalExplanation deserialization in GraphSON
* TINKERPOP-2298 Bytecode.java  flattenArguments throw exception when null
* TINKERPOP-2303 GremlinDsl generate addV instead of addE

==== Improvements

* TINKERPOP-1810 Add Lambda.binaryOperator and Lambda.unaryOperator
* TINKERPOP-1838 Python sample script
* TINKERPOP-2046 Gremlin-Python: Support custom request headers in WebSocket request
* TINKERPOP-2213 Replace scriptEvaluationTimeout in favor of something more suitable to bytecode
* TINKERPOP-2275 Update jackson databind 2.9.9.3+
* TINKERPOP-2277 Python sdk postpone the timing to create transport
* TINKERPOP-2279 GraphBinary support in Python
* TINKERPOP-2280 Prevent use of T values as property key overloads
* TINKERPOP-2284 Make it easier to return more structure of graph elements
* TINKERPOP-2302 Add isOnGraphComputer() field accessor to ElementMapStep

[[release-3-4-3]]
=== TinkerPop 3.4.3 (Release Date: August 5, 2019)

This release also includes changes from <<release-3-3-8, 3.3.8>>.

* Improved error messaging on timeouts returned to the console from `:>`.
* Added a `toString()` serializer for GraphBinary.
* Configured the Gremlin Console to use GraphBinary by default.
* Fixed transaction management for empty iterators in Gremlin Server.
* Deprecated `MessageSerializer` implementations for Gryo in Gremlin Server.
* Deprecated `Serializers` enum values of `GRYO_V1D0` and `GRYO_V3D0`.
* Deprecated `SerTokens` values of `MIME_GRYO_V1D0` and `MIME_GRYO_V3D0`.
* Added a Docker command to start Gremlin Server with the standard GLV test configurations.
* Added `aggregate(Scope,String)` and deprecated `store()` in favor of `aggregate(local)`.
* Modified `NumberHelper` to better ignore `Double.NaN` in `min()` and `max()` comparisons.
* Bumped to Netty 4.1.36.
* Bumped to Groovy 2.5.7.
* Added `userAgent` to RequestOptions. Gremlin Console sends `Gremlin Console/<version>` as the `userAgent`.
* Fixed DriverRemoteConnection ignoring `with` `Token` options when multiple were set.
* Added `:set warnings <true|false>` to Gremlin Console.

==== Bugs

* TINKERPOP-1619 TinkerGraphComputer worker count affects OptionalStep query results
* TINKERPOP-2157 SparkStarBarrierInterceptor injects (Byte) 0
* TINKERPOP-2224 Detect and fix resource leak
* TINKERPOP-2230 match() step unexpected behaviours
* TINKERPOP-2232 RemoteStrategy does not call parent class TraversalStrategy __init__
* TINKERPOP-2238 Fix remaining iterator leaks marked by @IgnoreIteratorLeak
* TINKERPOP-2241 Client exception don't match Server exception when server  throw StackOverflowError
* TINKERPOP-2248 Instability of driver for blocked requests
* TINKERPOP-2257 transaction itty  may still be visited after commit
* TINKERPOP-2264 Gremlin Python should deserialize g:Date to UTC

==== Improvements

* TINKERPOP-1084 Branch option tokens should be allowed to be traversals.
* TINKERPOP-1553 Deprecate store() in favor of aggregate(Scope)
* TINKERPOP-1921 Support hasNext terminal step in GLVs
* TINKERPOP-2020 Support withComputer() for javascript
* TINKERPOP-2223 Update jackson databind to 2.9.9
* TINKERPOP-2236 Improve error messaging for TinkerGraph IdManagers that fail on conversions
* TINKERPOP-2237 Prevent error when closing sessions that don't exist *(breaking)*
* TINKERPOP-2242 Bump to netty 4.1.36
* TINKERPOP-2243 Add user-agent to RequestOptions
* TINKERPOP-2246 Consolidate the error propagation to the client
* TINKERPOP-2250 Support toString serialization in GraphBinary
* TINKERPOP-2256 processAllStarts of AggregateStep should only be called when barrier is empty
* TINKERPOP-2260 Update jackson databind 2.9.9.1
* TINKERPOP-2265 Deprecate Traversal.getSideEffects() functionality for remoting purposes
* TINKERPOP-2270 Deprecate multi/metaproperty support in Neo4j
* TINKERPOP-2271 Add console preference to control server-originated warning display
* TINKERPOP-2272 Rename steps and tokens that conflict with standard python functions

[[release-3-4-2]]
=== TinkerPop 3.4.2 (Release Date: May 28, 2019)

This release also includes changes from <<release-3-3-7, 3.3.7>>.

* Allow a `Traversal` to know what `TraversalSource` it spawned from.
* Fixed problem with connection pool sizing and retry.
* Added status attribute for warnings to be returned to the client.
* Modified Gremlin Console to report warning status attributes.
* Changed `:>` in Gremlin Console to submit the client-side timeout on each request.
* Provided method to override the request identifier with `RequestOptions`.
* Added option to set per-request settings on a `Traversal` submitted via `Bytecode`.
* Fixed the Gryo registration for `OptionsStrategy` as it was not serializing state properly.

==== Bugs

* TINKERPOP-2090 After running backend for a day or so System.IO.IOException keep throwing
* TINKERPOP-2112 Folding in property() step is not being optimally performed
* TINKERPOP-2180 gremlin.sh doesn't work when directories contain spaces
* TINKERPOP-2183 InterpreterModeASTTransformation needs to be more specific about what it transforms
* TINKERPOP-2189 ConnectedComponent test assumes fixed order of vertices
* TINKERPOP-2194 Enforcing an order on properties in one test method of ChooseTest
* TINKERPOP-2196 PartitionStrategy with includeMetaProperties(true) can't add labeled vertex
* TINKERPOP-2198 Documentation for Store contradicts itself
* TINKERPOP-2199 within step does not work with more than two parameters with python
* TINKERPOP-2200 AddEdgeStartStep used DetachedFactory.detach instead of EventStrategy.detach
* TINKERPOP-2204 Client receives no response on failed request
* TINKERPOP-2206 Certain types in javascript don't appear to serialize with a GraphSON type
* TINKERPOP-2212 Path is not detaching properly under certain conditions
* TINKERPOP-2217 Race condition in Gremlin.net driver connection

==== Improvements

* TINKERPOP-2089 Javascript DSL support
* TINKERPOP-2179 Have o.a.t.g.driver.ser.SerializationException extend IOException
* TINKERPOP-2181 Allow ctrl+c to break out of a long running process in Gremlin Console
* TINKERPOP-2182 Remove gperfutils from Gremlin Console *(breaking)*
* TINKERPOP-2190 Document Gremlin sanitization best practices
* TINKERPOP-2191 Implement EdgeLabelVerificationStrategy
* TINKERPOP-2193 Allow a Traversal to know what TraversalSource it spawned from
* TINKERPOP-2203 Bind the console timeout to the request timeout
* TINKERPOP-2208 Include inject() in DSLs generated with Java annotation processor
* TINKERPOP-2211 Provide API to add per request option for a bytecode
* TINKERPOP-2216 Consider adding conventional status attribute key for warnings
* TINKERPOP-2219 Upgrade Netty version

[[release-3-4-1]]
=== TinkerPop 3.4.1 (Release Date: March 18, 2019)

This release also includes changes from <<release-3-3-6, 3.3.6>>.

* Gremlin.NET driver: Fixed removal of closed connections and added round-robin scheduling.
* Added GraphBinary serializer for TraversalMetrics
* Added registration for `SparqlStrategy` for GraphSON.
* Fixed up `SparqlStrategy` so that it could be used properly with `RemoteStrategy`.
* Fixed `ByteBuffer` serialization for GraphBinary.
* Fixed `Path.toString()` in `gremlin-javascript` which was referencing an invalid object.
* Fixed potential for an infinite loop in connection creation for `gremlin-dotnet`.
* Added fallback resolver to `TypeSerializerRegistry` for GraphBinary.
* Added easier to understand exceptions for connection problems in the Gremlin.Net driver.
* Support configuring the type registry builder for GraphBinary.
* Bumped to Groovy 2.5.6.
* Release working buffers in case of failure for GraphBinary.
* GraphBinary: Use the same `ByteBuf` instance to write during serialization. Changed signature of write methods in type serializers.
* Remove unused parameter in GraphBinary's `ResponseMessageSerializer`.
* Changed `SparqlTraversalSource` so as to enable Gremlin steps to be used to process results from the `sparql()` step.
* GraphBinary: Cache expression to obtain the method in `PSerializer`.

==== Bugs

* TINKERPOP-1992 count has negative time in profile
* TINKERPOP-2126 toString() methods not thread-safe
* TINKERPOP-2135 Gremlin.Net ConnectionPool doesn't handle closed idle connections properly
* TINKERPOP-2139 Errors during request serialization in WebSocketGremlinRequestEncoder/NioGremlinRequestEncoder are not reported to the client
* TINKERPOP-2141 ByteBufferSerializer modifies buffer's position
* TINKERPOP-2148 "no connection available!" is being thrown despite lots of free connections
* TINKERPOP-2152 Path toString fails in Gremlin JavaScript
* TINKERPOP-2153 Remove unused parameter from ResponseMessageSerializer *(breaking)*
* TINKERPOP-2154 GraphBinary: Serializers should release resources in case of failures
* TINKERPOP-2155 Situation can occur that causes infinite amount of connection to be opened, causing System.Net.WebSockets.WebSocketException
* TINKERPOP-2161 GraphBinary: Write serialization performance issue
* TINKERPOP-2169 Responses exceeding maxContentLength cause subsequent queries to hang
* TINKERPOP-2172 PartitionStrategy doesn't apply to AddEdgeStartStep
* TINKERPOP-2173 Incorrect reset of log level in integration test
* TINKERPOP-2177 Streaming response immediately after authentication stops after first partial response

==== Improvements

* TINKERPOP-1435 Support for extended GraphSON in gremlin-python
* TINKERPOP-1882 Apply range and limit steps as early as possible
* TINKERPOP-1998 IoGraphTest use different schemas for standard and readGraph configurations
* TINKERPOP-2088 Enable SourceLink for Gremlin.Net
* TINKERPOP-2098 Improve gremlin-server.sh help output
* TINKERPOP-2122 Expose status codes from server errors
* TINKERPOP-2124 InlineFilterStrategy produces wrong result
* TINKERPOP-2125 Extend release validation script
* TINKERPOP-2127 Add g:TraversalMetrics and g:Metrics deserializers for gremlinpython
* TINKERPOP-2129 Mask security secret or password in logs
* TINKERPOP-2130 Cannot instantiate DriverRemoteConnection without passing an options object
* TINKERPOP-2131 NoConnectionAvailableException doesn't reveal the reason
* TINKERPOP-2134 Bump to Groovy 2.5.6
* TINKERPOP-2136 Inside lower bound inclusion (documentation)
* TINKERPOP-2138 Provide a configuration to disable the global closure cache
* TINKERPOP-2140 Test build with Docker automatically
* TINKERPOP-2144 Better handle Authenticator instance failures
* TINKERPOP-2147 Add GraphBinary serializer for TraversalMetrics
* TINKERPOP-2149 GraphBinary: Make type serializer resolution pluggable
* TINKERPOP-2150 GraphBinary: Support configuring the TypeSerializerRegistry builder class in config
* TINKERPOP-2163 JavaTranslator performance enhancements
* TINKERPOP-2164 Bytecode's hashCode impl (and its inner classes) can produce hash collisions
* TINKERPOP-2165 Prefer commons-lang3 to commons-lang
* TINKERPOP-2166 GraphBinary: P deserialization should be optimized
* TINKERPOP-2167 Gremlin Javascript Traversal as async iterable
* TINKERPOP-2171 Allow SPARQL to be extended with Gremlin steps
* TINKERPOP-2174 Improve Docker Image Security

[[release-3-4-0]]
=== TinkerPop 3.4.0 (Release Date: January 2, 2019)

This release also includes changes from <<release-3-3-4, 3.3.4>> and <<release-3-3-5, 3.3.5>>.

* Changed Python "bindings" to use an actual `Bindings` object rather than a 2-tuple.
* Improved the Gremlin.NET driver: It now uses request pipelining and its `ConnectionPool` has a fixed size.
* Implemented `IndexStep` which allows to transform local collections into indexed collections or maps.
* Made `valueMap()` aware of `by` and `with` modulators and deprecated `valueMap(boolean)` overloads.
* Use `Compare.eq` in `Contains` predicates to ensure the same filter behavior for numeric values.
* Added `OptionsStrategy` to allow traversals to take arbitrary traversal-wide configurations.
* Added text predicates.
* Added `BulkSet` as a GraphSON type with support in all language variants.
* Added `ReferenceElementStrategy` to auto-detach elements to "reference" from a traversal.
* Added initial release of the GraphBinary serialization format with Java support.
* Allowed `ImportCustomizer` to accept fields.
* Removed groovy-sql dependency.
* Modified `Mutating` steps so that they are no longer marked as `final`.
* Rewrote `ConnectiveStrategy` to support an arbitrary number of infix notations in a single traversal.
* GraphSON `MessageSerializer` s will automatically register the GremlinServerModule to a provided GraphSONMapper.
* Removed support for `-i` option in Gremlin Server which was previously deprecated.
* Implemented `ShortestPathVertexProgram` and the `shortestPath()` step.
* `AbstractGraphProvider` uses `g.io()` for loading test data.
* Added the `io()` start step and `read()` and `write()` termination steps to the Gremlin language.
* Added `GraphFeatures.supportsIoRead()` and `GraphFeatures.supportsIoWrite()`.
* Deprecated `Graph.io()` and related infrastructure.
* `GraphMLReader` better handles edge and vertex properties with the same name.
* Maintained order of annotations in metrics returned from `profile()`-step.
* Refactored `TypeTranslator` to be directly extensible for `ScriptTranslator` functions.
* Bumped to Netty 4.1.25.
* Bumped to Spark 2.4.0.
* Bumped to Groovy 2.5.4.
* Modified Gremlin Server to return a "host" status attribute on responses.
* Added ability to the Java, .NET, Python and JavaScript drivers to retrieve status attributes returned from the server.
* Modified Java and Gremlin.Net `ResponseException` to include status code and status attributes.
* Modified Python `GremlinServerError` to include status attributes.
* Modified the return type for `IGremlinClient.SubmitAsync()` to be a `ResultSet` rather than an `IReadOnlyCollection`.
* Deprecated two `submit()`-related methods on the Java driver `Client` class.
* Added `Client.submit()` overloads that accept per-request `RequestOptions`.
* Added sparql-gremlin.
* Fixed a bug in dynamic Gryo registration where registrations that did not have serializers would fail.
* Moved `Parameterizing` interface to the `org.apache.tinkerpop.gremlin.process.traversal.step` package with other marker interfaces of its type.
* Replaced `Parameterizing.addPropertyMutations()` with `Configuring.configure()`.
* Changed interface hierarchy for `Parameterizing` and `Mutating` interfaces as they are tightly related.
* Introduced the `with(k,v)` and `with(k)` step modulators which can supply configuration options to `Configuring` steps.
* Added `OptionsStrategy` to allow traversals to take arbitrary traversal-wide configurations.
* Introduced the `with(k,v)` and `with(k)` traveral source configuration options which can supply configuration options to the traversal.
* Added `connectedComponent()` step and related `VertexProgram`.
* Added `supportsUpsert()` option to `VertexFeatures` and `EdgeFeatures`.
* `min()` and `max()` now support all types implementing `Comparable`.
* Change the `toString()` of `Path` to be standardized as other graph elements are.
* `hadoop-gremlin` no longer generates a test artifact.
* Allowed `GraphProvider` to expose a cached `Graph.Feature` object so that the test suite could re-use them to speed test runs.
* Fixed a bug in `ReducingBarrierStep`, that returned the provided seed value despite no elements being available.
* Changed the order of `select()` scopes. The order is now: maps, side-effects, paths.
* Moved `TraversalEngine` to `gremlin-test` as it has long been only used in testing infrastructure.
* Nested loop support added allowing `repeat()` steps to be nested.
* Events from `EventStrategy` raised from "new" mutations will now return a `KeyedVertexProperty` or `KeyedProperty` as is appropriate.
* `MutationListener#vertexPropertyChanged(Vertex, VertexProperty, Object, Object...)` no longer has a default implementation.
* Deprecated `GraphSONMessageSerializerV2d0` as it is now analogous to `GraphSONMessageSerializerGremlinV2d0`.
* Moved previously deprecated `RemoteGraph` to `gremlin-test` as it is now just a testing component.
* Removed previously deprecated `RemoteStrategy.instance()` and the strategy no longer has any connection to `RemoteGraph`.
* Removed previously deprecated methods in `SubgraphStrategy` and `PartitionStrategy` builders.
* Removed previously deprecated Credentials DSL infrastructure.
* Removed previously deprecated `RemoteConnection#submit(Traversal)` and `RemoteConnection#submit(Bytecode)` methods.
* Removed previously deprecated `MutationListener#vertexPropertyChanged(Vertex, Property, Object, Object...)`.
* Removed previously deprecated `OpSelectorHandler` constructor.
* Removed previously deprecated `close()` from `GremlinGroovyScriptEngine` which no longer implements `AutoCloseable`.
* Removed previously deprecated `getGraphInputFormat()` and `getGraphOutputFormat()` from `HadoopConfiguration`.
* Removed previously deprecated `AbstractOpProcessor#makeFrame()` method.
* Removed previously deprecated `AuthenticationSettings.className` configuration option in Gremlin Server.
* Removed previously deprecated `GraphManager` methods `getGraphs()` and `getTraversalSources()`.
* Removed previously deprecated Gremlin Server setting for `serializedResponseTimeout`.
* Removed previously deprecated Structure API exceptions related to "element not found" situations.
* Removed previously deprecated `rebindings` options from the Java driver API.
* Removed previously deprecated `LambdaCollectingBarrierStep.Consumers` enum.
* Removed previously deprecated `HasContainer#makeHasContainers(String, P)`
* Removed support for Giraph.
* Removed previously deprecated JavaScript Driver property `traversers` of the `ResultSet`.
* gremlin-python: use explicit Bindings object for python instead of a 2-tuple

==== Bugs

* TINKERPOP-1777 Gremlin .max step returns -2147483648 for empty result sets *(breaking)*
* TINKERPOP-1869 Profile step and iterate do not play nicely with each other
* TINKERPOP-1898 Issue with bindings in strategies and lambdas
* TINKERPOP-1927 Gherkin scenario expects list with duplicates, but receives g:Set
* TINKERPOP-1933 gremlin-python maximum recursion depth exceeded on large responses
* TINKERPOP-1947 Path history isn't preserved for keys in mutations
* TINKERPOP-1949 Formatting error on website
* TINKERPOP-1958 TinkerGraphCountStrategy can return wrong counts
* TINKERPOP-1961 Duplicate copies of images directory in docs
* TINKERPOP-1962 GroovyTranslator doesn't handle empty maps
* TINKERPOP-1963 Use of reducing step in choose()
* TINKERPOP-1972 inject() tests are throwing exceptions in .NET GLV tests
* TINKERPOP-1978 Check for Websocket connection state when retrieved from Connection Pool missing
* TINKERPOP-1979 Several OLAP issues in MathStep
* TINKERPOP-1988 minor error in documentation
* TINKERPOP-1999 [Java][gremlin-driver] Query to a remote server via the websocket client hangs indefinitely if the server becomes unavailable
* TINKERPOP-2005 Intermittent NullPointerException in response handling
* TINKERPOP-2006 GraphML serialization invalid if a vertex and edge have similar named property
* TINKERPOP-2009 Pick.any and Pick.none should be exposed in Gremlin-JavaScript
* TINKERPOP-2021 Prevent maximum recursion depth failure
* TINKERPOP-2028 AbstractGraphSONMessageSerializerV2d0 should register GremlinServerModule when mapper is provided
* TINKERPOP-2029 ConcurrentModificationException for InlineFilterStrategy
* TINKERPOP-2030 KeepAlive task executed for every Connection.write call
* TINKERPOP-2032 Update jython-standalone
* TINKERPOP-2044 Cannot reconnect to Azure cosmos host that becomes available again
* TINKERPOP-2058 Contains predicates should rely on Compare predicates *(breaking)*
* TINKERPOP-2081 PersistedOutputRDD materialises rdd lazily with Spark 2.x
* TINKERPOP-2091 Wrong/Missing feature requirements in StructureStandardTestSuite
* TINKERPOP-2094 Gremlin Driver Cluster Builder serializer method does not use mimeType as suggested
* TINKERPOP-2095 GroupStep looks for irrelevant barrier steps
* TINKERPOP-2096 gremlinpython: AttributeError when connection is closed before result is received
* TINKERPOP-2100 coalesce() creating unexpected results when used with order()
* TINKERPOP-2113 P.Within() doesn't work when given a List argument

==== Improvements

* TINKERPOP-550 Gremlin IO needs to support both OLTP and OLAP naturally.
* TINKERPOP-967 Support nested-repeat() structures
* TINKERPOP-1113 GraphComputer subclasses should support native methods
* TINKERPOP-1143 Remove deprecated TraversalSource.Builder and TraversalEngine. *(breaking)*
* TINKERPOP-1296 Remove deprecated serializedResponseTimeout from Gremlin Server *(breaking)*
* TINKERPOP-1342 Allow setting scriptEvaluationTimeout in driver
* TINKERPOP-1365 Log the seed used to initialize Random in tests
* TINKERPOP-1410 mvn install -Dmaven.test.skip=true doesn't work on a clean machine *(breaking)*
* TINKERPOP-1446 Add a StringFactory for Path which prefixes with type.
* TINKERPOP-1447 Add some JavaScript intelligence to the documentation so that comments and output are not copied in a copy paste
* TINKERPOP-1494 Means of exposing execution information from a result produced by RemoteConnection
* TINKERPOP-1518 Provide a way for providers to expose static Graph.Features to tests
* TINKERPOP-1522 Order of select() scopes *(breaking)*
* TINKERPOP-1595 Go through TraversalVertexProgram with a profile and optimize.
* TINKERPOP-1628 Implement TraversalSelectStep
* TINKERPOP-1685 Introduce optional feature to allow for upserts without read-before-write
* TINKERPOP-1705 Remove deprecated rebindings option *(breaking)*
* TINKERPOP-1707 Remove deprecated AuthenticationSettings.className option *(breaking)*
* TINKERPOP-1755 No docs for ReferenceElements
* TINKERPOP-1769 Python graph[empty] string representation is confusing
* TINKERPOP-1774 Gremlin .NET: Support min and max sizes in Connection pool
* TINKERPOP-1775 Gremlin .NET: Implement a Connection write queue to support request pipelining
* TINKERPOP-1778 Do not promote timedInterrupt option for Gremlin Server script processing
* TINKERPOP-1780 Add authentication tests for gremlin-python
* TINKERPOP-1831 Refactor EventStrategy  *(breaking)*
* TINKERPOP-1836 .NET sample project
* TINKERPOP-1841 Include Python GLV tests on TravisCI
* TINKERPOP-1849 Provide a way to fold() with an index
* TINKERPOP-1864 Gremlin Python tests for GraphSON 2.0 and 3.0
* TINKERPOP-1878 Sparql to Gremlin Compiler
* TINKERPOP-1888 Extend max and min to all Comparable properties, not just Numbers *(breaking)*
* TINKERPOP-1889 JavaScript GLV: Use heartbeat to prevent connection timeout
* TINKERPOP-1897 Provide Docker images of Gremlin Server and Console
* TINKERPOP-1906 Make ResponseException explorable
* TINKERPOP-1912 Remove MD5 checksums
* TINKERPOP-1913 Expose metadata from Gremlin Server to Clients
* TINKERPOP-1930 Drop support for Giraph *(breaking)*
* TINKERPOP-1934 Bump to latest version of httpclient
* TINKERPOP-1936 Performance enhancement to Bytecode deserialization
* TINKERPOP-1941 Remove deprecated Structure API exception methods *(breaking)*
* TINKERPOP-1942 Binary serialization format
* TINKERPOP-1945 Add support for extended GraphSon types to Gremlin.net
* TINKERPOP-1946 Remove the deprecated Credentials DSL infrastructure *(breaking)*
* TINKERPOP-1950 Traversal construction performance enhancements
* TINKERPOP-1951 gremlin-server.bat doesn't support paths containing spaces
* TINKERPOP-1953 Bump to Groovy 2.4.15
* TINKERPOP-1954 Remove deprecated GraphManager methods *(breaking)*
* TINKERPOP-1959 Provide a way to submit scripts to the server in gremlin-javascript
* TINKERPOP-1967 Add a connectedComponent() step
* TINKERPOP-1968 Refactor elements of Gremlin Server testing
* TINKERPOP-1975 Introduce with() step modulator *(breaking)*
* TINKERPOP-1976 Include Computer tests for GLVs
* TINKERPOP-1977 Gremlin-JavaScript: Support SASL authentication
* TINKERPOP-1984 Allow support for multiple serializer versions in Gremlin Server HTTP *(breaking)*
* TINKERPOP-1985 Update position on bulk loading
* TINKERPOP-1986 Remove deprecation from PartitionStrategy, SubgraphStrategy and GremlinScriptEngine *(breaking)*
* TINKERPOP-1987 Bump to Netty 4.1.x
* TINKERPOP-1989 Preserve order that plugins are applied in Gremlin Console
* TINKERPOP-1990 Add a shortestPath() step
* TINKERPOP-1993 Bump to Spark 2.3.1
* TINKERPOP-1995 DriverRemoteConnection close() method returns undefined
* TINKERPOP-1996 Introduce read() and write() steps
* TINKERPOP-2002 Create a blog post explaining the value of using TinkerPop
* TINKERPOP-2010 Generate jsdoc for gremlin-javascript
* TINKERPOP-2011 Use NumberHelper on choose()
* TINKERPOP-2012 Target .NET Standard 2.0 for Gremlin.Net
* TINKERPOP-2013 Process tests that are auto-ignored stink
* TINKERPOP-2015 Allow users to configure the WebSocket connections
* TINKERPOP-2016 Upgrade Jackson FasterXML to 2.9.5 or later to fix security vulnerability
* TINKERPOP-2017 Check for Column in by()
* TINKERPOP-2018 Generate API docs for Gremlin.Net
* TINKERPOP-2022 Cluster SSL should trust default ca certs by default
* TINKERPOP-2023 Gremlin Server should not create self-signed certs *(breaking)*
* TINKERPOP-2024 Gremlin Server Application archetype should connect via withRemote
* TINKERPOP-2025 Change to SHA-256/512 and drop SHA-1 for releases
* TINKERPOP-2026 Gremlin.Net.Driver should check ClientWebSocket.State before closing
* TINKERPOP-2031 Remove support for -i in gremlin-server.sh *(breaking)*
* TINKERPOP-2033 Maintain order of profile() annotations
* TINKERPOP-2034 Register synchronizedMap() with Gryo
* TINKERPOP-2037 Remove unused groovy-sql dependency
* TINKERPOP-2038 Make groovy script cache size configurable
* TINKERPOP-2039 Bump to Groovy 2.5.2 *(breaking)*
* TINKERPOP-2040 Improve flexibility of GroovyTranslator to handle custom types
* TINKERPOP-2041 Text Predicates
* TINKERPOP-2045 Remove non-indy groovy dependencies
* TINKERPOP-2049 Single argument with() overload
* TINKERPOP-2050 Add a :bytecode command to Gremlin Console
* TINKERPOP-2053 Provider OptionsStrategy for traversal configurations
* TINKERPOP-2055 Provide support for special number cases like Infinity in GraphSON
* TINKERPOP-2056 Use NumberHelper in Compare
* TINKERPOP-2059 Modulation of valueMap() *(breaking)*
* TINKERPOP-2060 Make Mutating steps non-final
* TINKERPOP-2061 Add with() configuration as global to a traversal
* TINKERPOP-2062 Add Traversal class to CoreImports
* TINKERPOP-2064 Add status attributes to results for gremlin-javascript
* TINKERPOP-2065 Optimize iterate() for remote traversals
* TINKERPOP-2066 Bump to Groovy 2.5.3
* TINKERPOP-2067 Allow getting raw data from Gremlin.Net.Driver.IGremlinClient
* TINKERPOP-2068 Bump Jackson Databind 2.9.7
* TINKERPOP-2069 Document configuration of Gremlin.Net
* TINKERPOP-2070 gremlin-javascript: Introduce Connection representation
* TINKERPOP-2071 gremlin-python: the graphson deserializer for g:Set should return a python set
* TINKERPOP-2072 Refactor custom type translation for ScriptTranslators *(breaking)*
* TINKERPOP-2073 Generate tabs for static code blocks
* TINKERPOP-2074 Ensure that only NuGet packages for the current version are pushed
* TINKERPOP-2075 Introduce ReferenceElementStrategy
* TINKERPOP-2077 VertexProgram.Builder should have a default create() method with no Graph
* TINKERPOP-2078 Hide use of EmptyGraph or RemoteGraph behind a more unified method for TraversalSource construction
* TINKERPOP-2079 Move RemoteGraph to test package *(breaking)*
* TINKERPOP-2084 For remote requests in console display the remote stack trace
* TINKERPOP-2092 Deprecate default GraphSON serializer fields
* TINKERPOP-2093 Bump to Groovy 2.5.4
* TINKERPOP-2097 Create a DriverRemoteConnection with an initialized Client
* TINKERPOP-2101 Support Spark 2.4
* TINKERPOP-2103 Remove deprecated submit() options on RemoteConnection *(breaking)*
* TINKERPOP-2104 Allow ImportCustomizer to handle fields
* TINKERPOP-2106 When gremlin executes timeout, throw TimeoutException instead of TraversalInterruptedException/InterruptedIOException
* TINKERPOP-2110 Allow Connection on Different Path (from /gremlin)
* TINKERPOP-2111 Add BulkSet as a GraphSON type *(breaking)*
* TINKERPOP-2114 Document common Gremlin anti-patterns
* TINKERPOP-2116 Explicit Bindings object for Python *(breaking)*
* TINKERPOP-2117 gremlin-python: Provide a better data structure for a Binding
* TINKERPOP-2119 Validate C# code samples in docs
* TINKERPOP-2121 Bump Jackson Databind 2.9.8

== TinkerPop 3.3.0 (Gremlin Symphony #40 in G Minor)

image::https://raw.githubusercontent.com/apache/tinkerpop/master/docs/static/images/gremlin-mozart.png[width=185]

[[release-3-3-11]]
=== TinkerPop 3.3.11 (Release Date: June 1, 2020)

* Added `trustStoreType` such that keystore and truststore can be of different types in the Java driver.
* Added session support to all GLVs: Javascript, .NET and Python.
* Fixed bug in Gremlin Server shutdown if failures occurred during `GraphManager` initialization.
* Modified Gremlin Server to close the session when the channel itself is closed.
* Fixed bug in `Order` where comparisons of `enum` types wouldn't compare with `String` values.
* Added `maxWaitForClose` configuration option to the Java driver.
* Deprecated `maxWaitForSessionClose` in the Java driver.
* Bumped to Jackson 2.9.10.4.
* Remove invalid service descriptors from gremlin-shaded.
* Fixed bug in Python and .NET traversal `clone()` where deep copies of bytecode were not occurring.
* Fixed bug where `profile()` was forcing `LazyBarrierStrategy` to add an extra `barrier()` to the end of traversals.
* Fixed bug in Python about integer serializer which was out of range of `g:Int32`
* Bumped commons-codec 1.14

==== Bugs

* TINKERPOP-2347 Remove invalid service descriptors from gremlin-shaded
* TINKERPOP-2350 clone() is not deep copying Traversal internals
* TINKERPOP-2351 Local Map ordering of keys can generate cast errors
* TINKERPOP-2353 Error while Shutting Down Gremlin Server
* TINKERPOP-2355 Jackson-databind version in Gremlin shaded dependency needs to be increased  - introduces vulnerability issues
* TINKERPOP-2360 failed to deserializer int32 when gremlin-python submit bytecode with a big int value
* TINKERPOP-2365 LazyBarrierStrategy adds a NoOpBarrierStep when profile() is present

==== Improvements

* TINKERPOP-2336 Allow close of channel without having to wait for server
* TINKERPOP-2339 Gremlin.Net: Update System.Net.WebSockets.Client dependency
* TINKERPOP-2354 Document recommendation to reuse graph traversal source

[[release-3-3-10]]
=== TinkerPop 3.3.10 (Release Date: February 3, 2020)

* Improved error messaging for a `Cluster` with a bad `Channelizer` configuration in the Java driver.
* Made `Cluster` be able to open configuration file on resources directory.
* Implemented `Traversal.clone()` operations for all language variants.
* Refactored `PathProcessorStrategy` to use the marker model.
* Bumped to Tornado 5.x for gremlin-python.
* Started keep-alive polling on `Connection` construction to ensure that a `Connection` doesn't die in the pool.
* Deprecated `TraversalStrategies.applyStrategies()`.
* Deprecated Jython support in `gremlin-python`.
* Deprecated `NioChannelizer` and related classes in `gremlin-driver` and `gremlin-server`.
* Fixed a bug in the `ClassCacheRequestCount` metric for `GremlinGroovyScriptEngine` which wasn't including the cache hit count, only the misses.
* Improved Gremlin Server executor thread handling on client close requests.
* Reverted: Modified Java driver to use IP address rather than hostname to create connections.
* Allow custom XMLInputFactory to be used with GraphMLReader.

==== Bugs

* TINKERPOP-2175 Executor thread is not returned on channel close
* TINKERPOP-2266 Keep alive not started at connection creation
* TINKERPOP-2274 Test of TinkerGraph Gremlin fail on Windows and non EN locale
* TINKERPOP-2332 JavaScript GLV: structure element toString() should internally call toString()
* TINKERPOP-2333 JavaScript GLV: GraphSON2/3 Edge deserialization is invalid

==== Improvements

* TINKERPOP-2307 Add better error message for badly configured Channelizer
* TINKERPOP-2309 Bump gremlinpython to Tornado 5.x
* TINKERPOP-2315 Implement some form of clone() or reset() for Traversal in GLVs
* TINKERPOP-2320 [SECURITY] XMLInputFactory initialization in GraphMLReader introduces
* TINKERPOP-2322 Deprecate Jython support
* TINKERPOP-2324 Deprecate the raw NIO support in the Java driver
* TINKERPOP-2329 JavaScript GLV: Update websocket library dependency
* TINKERPOP-2330 JavaScript GLV should expose GraphSON2Writer and GraphSONReader

[[release-3-3-9]]
=== TinkerPop 3.3.9 (Release Date: October 14, 2019)

* Exposed response status attributes in a `ResponseError` in gremlin-javascript.
* Added `ImmutableExplanation` for a `TraversalExplanation` that just contains data.
* Added support for `UnaryOperator` and `BinaryOperator` for `Lambda` instances.
* Fixed `TraversalExplanation` deserialization in GraphSON 2 and 3 which was not supported before in Java.
* Added support for custom request headers in Python.
* Fixed Java DSL annotation for generation of `addE()` which was formerly calling the wrong step.
* Deprecated `scriptEvaluationTimeout` in favor of the more generic `evaluationTimeout`.
* Bumped jackson-databind to 2.9.10 due to CVE-2019-14379, CVE-2019-14540, CVE-2019-16335.
* Added `ReservedKeysVerificationStrategy` to allow warnings or exceptions when certain keys are used for properties.
* Added the `AbstractWarningVerificationStrategy` base class for "warning" style `VerificationStrategy` implementations.
* Refactored `EdgeLabelVerificationStrategy` to use `AbstractWarningVerificationStrategy`.
* Added `EdgeLabelVerificationStrategy` to Python.
* Improved handling of `null` values in bytecode construction.
* Fixed Java driver authentication problems when calling the driver from multiple threads.
* Modified Java driver to use IP address rather than hostname to create connections.
* Fixed potential for `NullPointerException` with empty identifiers in `GraphStep`.
* Postponed the timing of transport creation to `connection.write` in Gremlin Python.
* Made `EventStrategy` compatible with multi-valued properties.
* Changed `TraversalOpProcessor` to throw a `SERVER_ERROR_SCRIPT_EVALUATION` (597) if lambdas don't compile.
* Bumped `commons-compress` to 1.19 due to CVE-2018-11771.
* gremlin-javascript: Use `socketError` Connection event to prevent exit on error and expose Connection events.

==== Bugs

* TINKERPOP-2159 EventStrategy doesn't handle multi-valued properties
* TINKERPOP-2283 GraphStep's ids null exception
* TINKERPOP-2285 Error object is unreachable
* TINKERPOP-2289 Use address instead of hostname for connection
* TINKERPOP-2290 Javascript GLV connection refused error handling
* TINKERPOP-2291 TraversalExplanation deserialization in GraphSON
* TINKERPOP-2298 Bytecode.java  flattenArguments throw exception when null
* TINKERPOP-2303 GremlinDsl generate addV instead of addE

==== Improvements

* TINKERPOP-1810 Add Lambda.binaryOperator and Lambda.unaryOperator
* TINKERPOP-1838 Python sample script
* TINKERPOP-2046 Gremlin-Python: Support custom request headers in WebSocket request
* TINKERPOP-2213 Replace scriptEvaluationTimeout in favor of something more suitable to bytecode
* TINKERPOP-2275 Update jackson databind 2.9.9.3+
* TINKERPOP-2277 Python sdk postpone the timing to create transport
* TINKERPOP-2280 Prevent use of T values as property key overloads

[[release-3-3-8]]
=== TinkerPop 3.3.8 (Release Date: August 5, 2019)

* Provided support for `withComputer()` in gremlin-javascript.
* Deprecated remote traversal side-effect retrieval and related infrastructure.
* Bumped to Groovy 2.4.17.
* Bumped to Jackson Databind 2.9.9.1.
* Fixed bug with Python in `g:Date` of GraphSON where local time zone was being used during serialization/deserialization.
* Improved error messaging when an attempt is made to serialize multi-properties to GraphML.
* Deprecated multi/meta-property support in `Neo4jGraph`.
* Improved exception and messaging for gt/gte/lt/lte when one of the object isn't a `Comparable`.
* Added test infrastructure to check for storage iterator leak.
* Fixed multiple iterator leaks in query processor.
* Fixed `optional()` so that the child traversal is treated as local.
* Changed default keep-alive time for driver to 3 minutes.
* Fixed bug where server-side keep-alive was not always disabled when its setting was zero.
* Added support for `hasNext()` in Javascript and .NET.
* Improved error messaging for invalid inputs to the TinkerGraph `IdManager` instances.
* Forced replacement of connections in Java driver for certain exception types that seem to ultimately kill the connection.
* Changed the `reverse()` of `desc` and `asc` on `Order` to not use the deprecated `decr` and `incr`.
* Fixed bug in `MatchStep` where the correct was not properly determined.
* Fixed bug where client/server exception mismatch when server throw StackOverflowError
* Added underscore suffixed steps and tokens in Gremlin-Python that conflict with global function names.
* Prevent exception when closing a session that doesn't exist.
* Allow predicates and traversals to be used as options in `BranchStep`.
* Ensure only a single final response is sent to the client with Gremlin Server.
* Deprecated `ResponseHandlerContext` with related infrastructure and folded its functionality into `Context` in Gremlin Server.
* Improved performance of `aggregate()` by avoiding excessive calls to `hasNext()` when the barrier is empty.

==== Bugs

* TINKERPOP-1619 TinkerGraphComputer worker count affects OptionalStep query results
* TINKERPOP-2224 Detect and fix resource leak
* TINKERPOP-2230 match() step unexpected behaviours
* TINKERPOP-2232 RemoteStrategy does not call parent class TraversalStrategy __init__
* TINKERPOP-2238 Fix remaining iterator leaks marked by @IgnoreIteratorLeak
* TINKERPOP-2241 Client exception don't match Server exception when server  throw StackOverflowError
* TINKERPOP-2248 Instability of driver for blocked requests
* TINKERPOP-2264 Gremlin Python should deserialize g:Date to UTC

==== Improvements

* TINKERPOP-1084 Branch option tokens should be allowed to be traversals.
* TINKERPOP-1921 Support hasNext terminal step in GLVs
* TINKERPOP-2020 Support withComputer() for javascript
* TINKERPOP-2223 Update jackson databind to 2.9.9
* TINKERPOP-2236 Improve error messaging for TinkerGraph IdManagers that fail on conversions
* TINKERPOP-2237 Prevent error when closing sessions that don't exist *(breaking)*
* TINKERPOP-2246 Consolidate the error propagation to the client
* TINKERPOP-2256 processAllStarts of AggregateStep should only be called when barrier is empty
* TINKERPOP-2260 Update jackson databind 2.9.9.1
* TINKERPOP-2265 Deprecate Traversal.getSideEffects() functionality for remoting purposes
* TINKERPOP-2270 Deprecate multi/metaproperty support in Neo4j
* TINKERPOP-2272 Rename steps and tokens that conflict with standard python functions

[[release-3-3-7]]
=== TinkerPop 3.3.7 (Release Date: May 28, 2019)

* Developed DSL pattern for gremlin-javascript.
* Generated uberjar artifact for Gremlin Console.
* Improved folding of `property()` step into related mutating steps.
* Added `inject()` to steps generated on the DSL `TraversalSource`.
* Removed `gperfutils` dependencies from Gremlin Console.
* Fixed `PartitionStrategy` when setting vertex label and having `includeMetaProperties` configured to `true`.
* Ensure `gremlin.sh` works when directories contain spaces.
* Prevented client-side hangs if metadata generation fails on the server.
* Fixed bug with `EventStrategy` in relation to `addE()` where detachment was not happening properly.
* Ensured that `gremlin.sh` works when directories contain spaces.
* Fixed bug in detachment of `Path` where embedded collection objects would prevent that process.
* Enabled `ctrl+c` to interrupt long running processes in Gremlin Console.
* Quieted "host unavailable" warnings for both the driver and Gremlin Console.
* Fixed construction of `g:List` from arrays in gremlin-javascript.
* Fixed bug in `GremlinGroovyScriptEngine` interpreter mode around class definitions.
* Implemented `EdgeLabelVerificationStrategy`.
* Fixed behavior of `P` for `within()` and `without()` in GLVs to be consistent with Java when using varargs.
* Cleared the input buffer after exceptions in Gremlin Console.
* Added parameter to configure the `processor` in the gremlin-javascript `client` constructor.
* Bumped `Netty` to 4.1.32.

==== Bugs

* TINKERPOP-2112 Folding in property() step is not being optimally performed
* TINKERPOP-2180 gremlin.sh doesn't work when directories contain spaces
* TINKERPOP-2183 InterpreterModeASTTransformation needs to be more specific about what it transforms
* TINKERPOP-2194 Enforcing an order on properties in one test method of ChooseTest
* TINKERPOP-2196 PartitionStrategy with includeMetaProperties(true) can't add labeled vertex
* TINKERPOP-2198 Documentation for Store contradicts itself
* TINKERPOP-2199 within step does not work with more than two parameters with python
* TINKERPOP-2200 AddEdgeStartStep used DetachedFactory.detach instead of EventStrategy.detach
* TINKERPOP-2204 Client receives no response on failed request
* TINKERPOP-2206 Certain types in javascript don't appear to serialize with a GraphSON type
* TINKERPOP-2212 Path is not detaching properly under certain conditions

==== Improvements

* TINKERPOP-2089 Javascript DSL support
* TINKERPOP-2179 Have o.a.t.g.driver.ser.SerializationException extend IOException
* TINKERPOP-2181 Allow ctrl+c to break out of a long running process in Gremlin Console
* TINKERPOP-2182 Remove gperfutils from Gremlin Console *(breaking)*
* TINKERPOP-2191 Implement EdgeLabelVerificationStrategy
* TINKERPOP-2211 Provide API to add per request option for a bytecode

[[release-3-3-6]]
=== TinkerPop 3.3.6 (Release Date: March 18, 2019)

* Docker images use user `gremlin` instead of `root`
* Added a new `ResponseStatusCode` for client-side serialization errors.
* Refactored use of `commons-lang` to use `common-lang3` only, though dependencies may still use `commons-lang`.
* Bumped `commons-lang3` to 3.8.1.
* Improved handling of client-side serialization errors that were formerly just being logged rather than being raised.
* Add Python `TraversalMetrics` and `Metrics` deserializers.
* Masked sensitive configuration options in the logs of `KryoShimServiceLoader`.
* Added `globalFunctionCacheEnabled` to the `GroovyCompilerGremlinPlugin` to allow that cache to be disabled.
* Added `globalFunctionCacheEnabled` override to `SessionOpProcessor` configuration.
* Added status code to `GremlinServerError` so that it would be more directly accessible during failures.
* Added GraphSON serialization support for `Duration`, `Char`, `ByteBuffer`, `Byte`, `BigInteger` and `BigDecimal` in `gremlin-python`.
* Added `ProfilingAware` interface to allow steps to be notified that `profile()` was being called.
* Fixed bug where `profile()` could produce negative timings when `group()` contained a reducing barrier.
* Improved logic determining the dead or alive state of a Java driver `Connection`.
* Improved handling of dead connections and the availability of hosts.
* Bumped `httpclient` to 4.5.7.
* Bumped `slf4j` to 1.7.25.
* Bumped `commons-codec` to 1.12.
* Bumped to Groovy 2.5.6.
* Bumped to Hadoop 2.7.7.
* Fixed partial response failures when using authentication in `gremlin-python`.
* Fixed concurrency issues in `TraverserSet.toString()` and `ObjectWritable.toString()`.
* Fixed a bug in `InlineFilterStrategy` that mixed up and's and or's when folding merging conditions together.
* Fixed a bug in `PartitionStrategy` where `addE()` as a start step was not applying the partition.
* Improved handling of failing `Authenticator` instances thus improving server responses to drivers.
* Improved performance of `JavaTranslator` by reducing calls to `Method.getParameters()`.
* Implemented `EarlyLimitStrategy` which is supposed to significantly reduce backend operations for queries that use `range()`.
* Reduced chance of hash collisions in `Bytecode` and its inner classes.
* Added `Symbol.asyncIterator` member to the `Traversal` class to provide support for `await ... of` loops (async iterables).

==== Bugs

* TINKERPOP-2081 PersistedOutputRDD materialises rdd lazily with Spark 2.x
* TINKERPOP-2091 Wrong/Missing feature requirements in StructureStandardTestSuite
* TINKERPOP-2094 Gremlin Driver Cluster Builder serializer method does not use mimeType as suggested
* TINKERPOP-2095 GroupStep looks for irrelevant barrier steps
* TINKERPOP-2096 gremlinpython: AttributeError when connection is closed before result is received
* TINKERPOP-2100 coalesce() creating unexpected results when used with order()
* TINKERPOP-2105 Gremlin-Python connection not returned back to the pool on exception from gremlin server
* TINKERPOP-2113 P.Within() doesn't work when given a List argument

==== Improvements

* TINKERPOP-1889 JavaScript GLV: Use heartbeat to prevent connection timeout
* TINKERPOP-2010 Generate jsdoc for gremlin-javascript
* TINKERPOP-2013 Process tests that are auto-ignored stink
* TINKERPOP-2018 Generate API docs for Gremlin.Net
* TINKERPOP-2038 Make groovy script cache size configurable
* TINKERPOP-2050 Add a :bytecode command to Gremlin Console
* TINKERPOP-2062 Add Traversal class to CoreImports
* TINKERPOP-2065 Optimize iterate() for remote traversals
* TINKERPOP-2067 Allow getting raw data from Gremlin.Net.Driver.IGremlinClient
* TINKERPOP-2068 Bump Jackson Databind 2.9.7
* TINKERPOP-2069 Document configuration of Gremlin.Net
* TINKERPOP-2070 gremlin-javascript: Introduce Connection representation
* TINKERPOP-2071 gremlin-python: the graphson deserializer for g:Set should return a python set
* TINKERPOP-2073 Generate tabs for static code blocks
* TINKERPOP-2074 Ensure that only NuGet packages for the current version are pushed
* TINKERPOP-2077 VertexProgram.Builder should have a default create() method with no Graph
* TINKERPOP-2078 Hide use of EmptyGraph or RemoteGraph behind a more unified method for TraversalSource construction
* TINKERPOP-2084 For remote requests in console display the remote stack trace
* TINKERPOP-2092 Deprecate default GraphSON serializer fields
* TINKERPOP-2097 Create a DriverRemoteConnection with an initialized Client
* TINKERPOP-2102 Deprecate static fields on TraversalSource related to remoting
* TINKERPOP-2106 When gremlin executes timeout, throw TimeoutException instead of TraversalInterruptedException/InterruptedIOException
* TINKERPOP-2110 Allow Connection on Different Path (from /gremlin)
* TINKERPOP-2114 Document common Gremlin anti-patterns
* TINKERPOP-2118 Bump to Groovy 2.4.16
* TINKERPOP-2121 Bump Jackson Databind 2.9.8

[[release-3-3-5]]
=== TinkerPop 3.3.5 (Release Date: January 2, 2019)

This release also includes changes from <<release-3-2-11, 3.2.11>>.

* Fixed and/or folding in `InlineFilterStrategy`.
* Fixed configuration and serialization of `SubgraphStrategy` which was missing the `checkAdjacentVertices` flag.
* Captured `TraversalInterruptionException` and converted to `TimeoutException` for `GremlinExecutor`.
* Fixed a bug in `CoalesceStep` which squared the bulk if the step followed a `Barrier` step.
* Fixed a bug in `GroupStep` that assigned wrong reducing bi-operators
* Added `:bytecode` command to help developers debugging `Bytecode`-based traversals.
* Added option to set the path for the URI on the Java driver.
* Fixed `PersistedOutputRDD` to eager persist RDD by adding `count()` action calls.
* Deserialized `g:Set` to a Python `Set` in GraphSON in `gremlin-python`.
* Deprecated `StarGraph.builder()` and `StarGraph.Builder.build()` in favor of the more common "builder" patterns of `build()` and `create()` respectively.
* Deprecated `Serializers.DEFAULT_RESULT_SERIALIZER` and `DEFAULT_REQUEST_SERIALIZER`.
* Deprecated `TraversalSource#GREMLIN_REMOTE` and `TraversalSource#GREMLIN_REMOTE_CONNECTION_CLASS` moving them to `RemoteConnection`.
* Fixed the setting of the default label for a `ReferenceVertex` when the original vertex was of type `ComputerAdjacentVertex`.
* Changed Java driver to expect a generic `RemoteTraverser` object rather than the specific `DefaultRemoteTraverser`.
* Better handled server disconnect condition for the `gremlin-python` driver by throwing a clear exception.
* Display the remote stack trace in the Gremlin Console when scripts sent to the server fail.
* Added `AnonymousTraversalSource` which provides a more unified means of constructing a `TraversalSource`.
* Added `DriverRemoteConnection.using(Client)` to provide users better control over the number of connections being created.
* Changed behavior of GraphSON deserializer in gremlin-python such that `g:Set` returns a Python `Set`.
* Bumped to Groovy 2.4.16.
* Fixed bug that prevented `TraversalExplanation` from serializing properly with GraphSON.
* Changed behavior of `iterate()` in Python, Javascript and .NET to send `none()` thus avoiding unnecessary results being returned.
* Provided for a configurable class map cache in the `GremlinGroovyScriptEngine` and exposed that in Gremlin Server.
* `GraphProvider` instances can be annotated with `OptOut` configurations that will be applied in addition to the `OptOut` instances on a `Graph`.

==== Bugs

* TINKERPOP-2081 PersistedOutputRDD materialises rdd lazily with Spark 2.x
* TINKERPOP-2091 Wrong/Missing feature requirements in StructureStandardTestSuite
* TINKERPOP-2094 Gremlin Driver Cluster Builder serializer method does not use mimeType as suggested
* TINKERPOP-2095 GroupStep looks for irrelevant barrier steps
* TINKERPOP-2096 gremlinpython: AttributeError when connection is closed before result is received
* TINKERPOP-2100 coalesce() creating unexpected results when used with order()
* TINKERPOP-2113 P.Within() doesn't work when given a List argument

==== Improvements

* TINKERPOP-1889 JavaScript GLV: Use heartbeat to prevent connection timeout
* TINKERPOP-2010 Generate jsdoc for gremlin-javascript
* TINKERPOP-2013 Process tests that are auto-ignored stink
* TINKERPOP-2018 Generate API docs for Gremlin.Net
* TINKERPOP-2038 Make groovy script cache size configurable
* TINKERPOP-2050 Add a :bytecode command to Gremlin Console
* TINKERPOP-2062 Add Traversal class to CoreImports
* TINKERPOP-2065 Optimize iterate() for remote traversals
* TINKERPOP-2067 Allow getting raw data from Gremlin.Net.Driver.IGremlinClient
* TINKERPOP-2069 Document configuration of Gremlin.Net
* TINKERPOP-2070 gremlin-javascript: Introduce Connection representation
* TINKERPOP-2071 gremlin-python: the graphson deserializer for g:Set should return a python set
* TINKERPOP-2073 Generate tabs for static code blocks
* TINKERPOP-2074 Ensure that only NuGet packages for the current version are pushed
* TINKERPOP-2077 VertexProgram.Builder should have a default create() method with no Graph
* TINKERPOP-2078 Hide use of EmptyGraph or RemoteGraph behind a more unified method for TraversalSource construction
* TINKERPOP-2084 For remote requests in console display the remote stack trace
* TINKERPOP-2092 Deprecate default GraphSON serializer fields
* TINKERPOP-2097 Create a DriverRemoteConnection with an initialized Client
* TINKERPOP-2102 Deprecate static fields on TraversalSource related to remoting
* TINKERPOP-2106 When gremlin executes timeout, throw TimeoutException instead of TraversalInterruptedException/InterruptedIOException
* TINKERPOP-2110 Allow Connection on Different Path (from /gremlin)
* TINKERPOP-2114 Document common Gremlin anti-patterns
* TINKERPOP-2118 Bump to Groovy 2.4.16
* TINKERPOP-2121 Bump Jackson Databind 2.9.8

[[release-3-3-4]]
=== TinkerPop 3.3.4 (Release Date: October 15, 2018)

This release also includes changes from <<release-3-2-10, 3.2.10>>.

* Added synchronized `Map` to Gryo 3.0 registrations.
* Removed `timedInterrupt` from documentation as a way to timeout.
* Deprecated `Order` for `incr` and `decr` in favor of `asc` and `desc`.
* Fixed bug in `math()` for OLAP where `ComputerVerificationStrategy` was incorrectly detecting path label access and preventing execution.

==== Bugs

* TINKERPOP-1898 Issue with bindings in strategies and lambdas
* TINKERPOP-1933 gremlin-python maximum recursion depth exceeded on large responses
* TINKERPOP-1958 TinkerGraphCountStrategy can return wrong counts
* TINKERPOP-1961 Duplicate copies of images directory in docs
* TINKERPOP-1962 GroovyTranslator doesn't handle empty maps
* TINKERPOP-1963 Use of reducing step in choose()
* TINKERPOP-1972 inject() tests are throwing exceptions in .NET GLV tests
* TINKERPOP-1978 Check for Websocket connection state when retrieved from Connection Pool missing
* TINKERPOP-1979 Several OLAP issues in MathStep
* TINKERPOP-1988 minor error in documentation
* TINKERPOP-1999 [Java][gremlin-driver] Query to a remote server via the websocket client hangs indefinitely if the server becomes unavailable
* TINKERPOP-2005 Intermittent NullPointerException in response handling
* TINKERPOP-2009 Pick.any and Pick.none should be exposed in Gremlin-JavaScript
* TINKERPOP-2021 Prevent maximum recursion depth failure
* TINKERPOP-2030 KeepAlive task executed for every Connection.write call
* TINKERPOP-2032 Update jython-standalone
* TINKERPOP-2044 Cannot reconnect to Azure cosmos host that becomes available again

==== Improvements

* TINKERPOP-1113 GraphComputer subclasses should support native methods
* TINKERPOP-1365 Log the seed used to initialize Random in tests
* TINKERPOP-1447 Add some JavaScript intelligence to the documentation so that comments and output are not copied in a copy paste
* TINKERPOP-1595 Go through TraversalVertexProgram with a profile and optimize.
* TINKERPOP-1778 Do not promote timedInterrupt option for Gremlin Server script processing
* TINKERPOP-1780 Add authentication tests for gremlin-python
* TINKERPOP-1836 .NET sample project
* TINKERPOP-1841 Include Python GLV tests on TravisCI
* TINKERPOP-1864 Gremlin Python tests for GraphSON 2.0 and 3.0
* TINKERPOP-1897 Provide Docker images of Gremlin Server and Console
* TINKERPOP-1945 Add support for extended GraphSon types to Gremlin.net
* TINKERPOP-1951 gremlin-server.bat doesn't support paths containing spaces
* TINKERPOP-1956 Deprecate Order incr/decr for asc/desc
* TINKERPOP-1959 Provide a way to submit scripts to the server in gremlin-javascript
* TINKERPOP-1968 Refactor elements of Gremlin Server testing
* TINKERPOP-1976 Include Computer tests for GLVs
* TINKERPOP-1977 Gremlin-JavaScript: Support SASL authentication
* TINKERPOP-1985 Update position on bulk loading
* TINKERPOP-1989 Preserve order that plugins are applied in Gremlin Console
* TINKERPOP-1995 DriverRemoteConnection close() method returns undefined
* TINKERPOP-2011 Use NumberHelper on choose()
* TINKERPOP-2012 Target .NET Standard 2.0 for Gremlin.Net
* TINKERPOP-2015 Allow users to configure the WebSocket connections
* TINKERPOP-2016 Upgrade Jackson FasterXML to 2.9.5 or later to fix security vulnerability
* TINKERPOP-2017 Check for Column in by()
* TINKERPOP-2022 Cluster SSL should trust default ca certs by default
* TINKERPOP-2023 Gremlin Server should not create self-signed certs *(breaking)*
* TINKERPOP-2024 Gremlin Server Application archetype should connect via withRemote
* TINKERPOP-2025 Change to SHA-256/512 and drop SHA-1 for releases
* TINKERPOP-2026 Gremlin.Net.Driver should check ClientWebSocket.State before closing
* TINKERPOP-2034 Register synchronizedMap() with Gryo
* TINKERPOP-2035 Gremlin-JavaScript: Pass custom headers to the websocket connection
* TINKERPOP-2040 Improve flexibility of GroovyTranslator to handle custom types
* TINKERPOP-2045 Remove non-indy groovy dependencies
* TINKERPOP-2055 Provide support for special number cases like Infinity in GraphSON
* TINKERPOP-2056 Use NumberHelper in Compare

[[release-3-3-3]]
=== TinkerPop 3.3.3 (Release Date: May 8, 2018)

This release also includes changes from <<release-3-2-9, 3.2.9>>.

* Implemented `TraversalSelectStep` which allows to `select()` runtime-generated keys.
* Coerced `BulkSet` to `g:List` in GraphSON 3.0.
* Deprecated `CredentialsGraph` DSL in favor of `CredentialsTraversalDsl` which uses the recommended method for Gremlin DSL development.
* Allowed `iterate()` to be called after `profile()`.

==== Bugs

* TINKERPOP-1869 Profile step and iterate do not play nicely with each other
* TINKERPOP-1927 Gherkin scenario expects list with duplicates, but receives g:Set
* TINKERPOP-1947 Path history isn't preserved for keys in mutations

==== Improvements

* TINKERPOP-1628 Implement TraversalSelectStep
* TINKERPOP-1755 No docs for ReferenceElements
* TINKERPOP-1903 Credentials DSL should use the Java annotation processor
* TINKERPOP-1912 Remove MD5 checksums
* TINKERPOP-1934 Bump to latest version of httpclient
* TINKERPOP-1936 Performance enhancement to Bytecode deserialization
* TINKERPOP-1943 JavaScript GLV: Support GraphSON3
* TINKERPOP-1944 JavaScript GLV: DriverRemoteConnection is not exported in the root module
* TINKERPOP-1950 Traversal construction performance enhancements
* TINKERPOP-1953 Bump to Groovy 2.4.15

[[release-3-3-2]]
=== TinkerPop 3.3.2 (Release Date: April 2, 2018)

This release also includes changes from <<release-3-2-8, 3.2.8>>.

* Fixed regression issue where the HTTPChannelizer doesn't instantiate the specified AuthenticationHandler.
* Defaulted GLV tests for gremlin-python to run for GraphSON 3.0.
* Fixed a bug with `Tree` serialization in GraphSON 3.0.
* In gremlin-python, the GraphSON 3.0 `g:Set` type is now deserialized to `List`.

==== Bugs

* TINKERPOP-1053 installed plugins are placed in a directory relative to where gremlin.sh is started
* TINKERPOP-1509 Failing test case for tree serialization
* TINKERPOP-1738 Proper functioning of GraphSONReader depends on order of elements in String representation
* TINKERPOP-1758 RemoteStrategy should be before all other DecorationStrategies.
* TINKERPOP-1855 Update Rexster links
* TINKERPOP-1858 HttpChannelizer regression: Does not create specified AuthenticationHandler
* TINKERPOP-1859 Complex instance of P not serializing to bytecode properly
* TINKERPOP-1860 valueMap(True) result in error in gremlin-python
* TINKERPOP-1862 TinkerGraph VertexProgram message passing doesn't work properly when using Direction.BOTH
* TINKERPOP-1867 union() can produce extra traversers
* TINKERPOP-1872 Apply edgeFunction in SparkMessenger
* TINKERPOP-1873 min() and max() work only in the range of Integer values
* TINKERPOP-1874 P does not appear to be serialized consistently in GraphSON
* TINKERPOP-1875 Gremlin-Python only aggregates to list when using GraphSON3
* TINKERPOP-1879 Gremlin Console does not resepect equal sign for flag argument assignments
* TINKERPOP-1880 Gremlin.NET Strong name signature could not be verified. (HRESULT: 0x80131045)
* TINKERPOP-1883 gremlinpython future will never return
* TINKERPOP-1890 getAnonymousTraversalClass() is not being generated for Java DSLs
* TINKERPOP-1891 Serialization of P.not() for gremlin-javascript
* TINKERPOP-1892 GLV test failures for .NET
* TINKERPOP-1894 GraphSONMessageSerializerV2d0 fails to deserialize valid P.not()
* TINKERPOP-1896 gremlin-python lambdas error
* TINKERPOP-1907 Fix failing GLV test for withSack() in .NET
* TINKERPOP-1917 gx:BigDecimal serialization broken in Gremlin.Net on systems with ',' as decimal separator
* TINKERPOP-1918 Scenarios fail because of wrong numerical types
* TINKERPOP-1919 Gherkin runner doesn't work with P.And() and P.Or() in Gremlin.Net
* TINKERPOP-1920 Tests fail because P.Within() arguments are wrapped in an array in Gremlin.Net
* TINKERPOP-1922 Gherkin features fail that contain P.not() in Gremlin.Net

==== Improvements

* TINKERPOP-1357 Centrality Recipes should mention pageRank and OLAP.
* TINKERPOP-1489 Provide a Javascript Gremlin Language Variant
* TINKERPOP-1586 SubgraphStrategy in OLAP
* TINKERPOP-1726 Support WebSockets ping/pong keep-alive in Gremlin server
* TINKERPOP-1842 iterate() missing in terminal steps documentation
* TINKERPOP-1844 Python GLV test should run for GraphSON 3.0 *(breaking)*
* TINKERPOP-1850 Range step has undocumented special values
* TINKERPOP-1854 Support lambdas in Gremlin.Net
* TINKERPOP-1857 GLV test suite consistency and completeness
* TINKERPOP-1863 Delaying the setting of requestId till the RequestMessage instantiation time
* TINKERPOP-1865 Run Gremlin .NET GLV tests with GraphSON 3.0
* TINKERPOP-1866 Support g:T for .NET
* TINKERPOP-1868 Support inject source step in Gremlin.Net
* TINKERPOP-1870 n^2 synchronious operation in OLAP WorkerExecutor.execute() method
* TINKERPOP-1871 Exception handling is slow in element  ReferenceElement creation
* TINKERPOP-1877 Add new graph data for specialized testing scenarios
* TINKERPOP-1884 Bump to Netty 4.0.56.Final
* TINKERPOP-1885 Various Gremlin.Net documentation updates
* TINKERPOP-1901 Enable usage of enums in more steps in Gremlin.Net
* TINKERPOP-1908 Bump to Groovy 2.4.14
* TINKERPOP-1911 Refactor JavaTranslator to cache all reflective calls
* TINKERPOP-1914 Support construct a GremlinServer instance from gremlin executor service

[[release-3-3-1]]
=== TinkerPop 3.3.1 (Release Date: December 17, 2017)

This release also includes changes from <<release-3-2-7, 3.2.7>>.

* Added `NoneStep` and `Traversal.none()` for full filtering integration with `iterate()`.
* Fixed bug in serialization of `Path` for GraphSON 3.0 in `gremlin-python`.
* Added support for GraphSON 3.0 in Gremlin.Net.
* Added `math()`-step which supports scientific calculator capabilities for numbers within a traversal.
* Added missing `GraphTraversalSource.addE()`-method to `GremlinDslProcessor`.
* Changed `to()` and `from()` traversal-based steps to take a wildcard `?` instead of of `E`.
* Added `addV(traversal)` and `addE(traversal)` so that created element labels can be determined dynamically.
* `PageRankVertexProgram` supports `maxIterations` but will break out early if epsilon-based convergence occurs.
* Added support for epsilon-based convergence in `PageRankVertexProgram`.
* Fixed two major bugs in how PageRank was being calculated in `PageRankVertexProgram`.
* Added `Io.requiresVersion(Object)` to allow graph providers a way to check the `Io` type and version being constructed.
* Defaulted `IoCore.gryo()` and `IoCore.graphson()` to both use their 3.0 formats which means that `Graph.io()` will use those by default.
* Bumped Neo4j 3.2.3

==== Bugs

* TINKERPOP-1773 Lop should be created as a "software" and not a "person"
* TINKERPOP-1783 PageRank gives incorrect results for graphs with sinks *(breaking)*
* TINKERPOP-1799 Failure to serialize path() in gremlin-python
* TINKERPOP-1847 tinkergraph-gremlin dependency on gremlin-test, bad scope?

==== Improvements

* TINKERPOP-1632 Create a set of default functions
* TINKERPOP-1692 Bump to Neo4j 3.2.3
* TINKERPOP-1717 Update name and link of DynamoDB storage backend in landing page
* TINKERPOP-1730 Gremlin .NET support for GraphSON 3.0
* TINKERPOP-1767 Method for graph providers to check an IO version and type
* TINKERPOP-1793 addE() should allow dynamic edge labels
* TINKERPOP-1834 Consider iterate() as a first class step

[[release-3-3-0]]
=== TinkerPop 3.3.0 (Release Date: August 21, 2017)

This release also includes changes from <<release-3-2-6, 3.2.6>>.

* Removed previously deprecated `ScriptElementFactory`.
* Added `GraphTraversalSource.addE(String)` in support of `g.addE().from().to()`.
* Added support for `to(Vertex)` and `from(Vertex)` as a shorthand for `to(V(a))` and `from(V(b))`.
* Bumped to support Spark 2.2.0.
* Detected if type checking was required in `GremlinGroovyScriptEngine` and disabled related infrastructure if not.
* Removed previously deprecated `GraphTraversal.selectV3d0()` step.
* Removed previously deprecated `DetachedEdge(Object,String,Map,Pair,Pair)` constructor.
* Removed previously deprecated `Bindings` constructor. It is now a private constructor.
* Removed previously deprecated `TraversalSource.withBindings()`.
* Removed previously deprecated `GraphTraversal.sack(BiFunction,String)`.
* `TraversalMetrics` and `Metrics` Gryo 1.0 formats changed given internal changes to their implementations.
* Made `TraversalMetrics` safe to write to from multiple threads.
* Removed previously deprecated `TraversalSideEffects` methods.
* Removed previously deprecated `finalization.LazyBarrierStrategy` (moved to `optimization.LazyBarrierStrategy`).
* Removed previously deprecated `Constants` in Hadoop.
* Removed previously deprecated `VertexComputing.generateComputer(Graph)`.
* Removed previously deprecated `ConfigurationTraversal`.
* Established the Gryo 3.0 format.
* `GryoVersion` now includes a default `ClassResolver` to supply to the `GryoMapper`.
* `GryoClassResolver` renamed to `GryoClassResolverV1d0` which has an abstract class that for providers to extend in `AbstractGryoClassResolver`.
* Removed previously deprecated `Order` enums of `keyIncr`, `keyDecr`, `valueIncr`, and `valueDecr.`
* Removed previously deprecated `GraphTraversal.mapKeys()` step.
* Removed previously deprecated `GraphTraversal.mapValues()` step.
* Removed previously deprecated `GraphTraversal#addV(Object...)`.
* Removed previously deprecated `GraphTraversal#addE(Direction, String, String, Object...)`.
* Removed previously deprecated `GraphTraversal#addOutE(String, String, Object...)`.
* Removed previously deprecated `GraphTraversal#addInV(String, String, Object...)`.
* Removed previously deprecated `GraphTraversal.groupV3d0()` and respective `GroupSideEffectStepV3d0` and `GroupStepV3d0`.
* Removed previously deprecated `TraversalSource.Builder` class.
* Removed previously deprecated `ConnectiveP`, `AndP`, `OrP` constructors.
* Removed previously deprecated `TraversalScriptFunction` class.
* Removed previously deprecated `TraversalScriptHelper` class.
* Removed previously deprecated `ScriptEngineCache` class.
* Removed previously deprecated `CoreImports` class.
* Removed previously deprecated `GremlinJythonScriptEngine#()` constructor.
* Removed access to previously deprecated `CoreGremlinPlugin#INSTANCE` field.
* `gremlin.sh` and `gremln.bat` no longer support the option to pass a script as an argument for execution mode without using the `-i` option.
* Graphite and Ganglia are no longer packaged with the Gremlin Server distribution.
* `TransactionException` is no longer a class of `AbstractTransaction` and it extends `RuntimeException`.
* Included an ellipse on long property names that are truncated.
* Renamed `RangeByIsCountStrategy` to `CountStrategy`.
* Added more specific typing to various `__` traversal steps. E.g. `<A,Vertex>out()` is `<Vertex,Vertex>out()`.
* Updated Docker build scripts to include Python dependencies (NOTE: users should remove any previously generated TinkerPop Docker images).
* Added "attachment requisite" `VertexProperty.element()` and `Property.element()` data in GraphSON serialization.
* GraphSON 3.0 is now the default serialization format in TinkerGraph and Gremlin Server.
* Changed `ServerGremlinExecutor` to not use generics since there really is no flexibility in the kind of `ScheduledExecutorService` that will be used.
* Removed support for passing a byte array on the `sasl` parameter.
* Removed previously deprecated `GraphSONMapper$Builder#embedTypes` option.
* Removed previously deprecated `:remote config timeout max`.
* Removed previously deprecated `ConnectionPoolSettings.sessionId` and `ConnectionPoolSettings.optionalSessionId()`.
* Removed previously deprecated `reconnectInitialDelay` setting from the Java driver.
* Removed previously deprecated `useMapperFromGraph` option.
* Established the GraphSON 3.0 format with new `g:Map`, `g:List` and `g:Set` types.
* Removed previously deprecated `Io.Builder#registry(IoRegistry)` method.
* Removed previously deprecated `GryoMessageSerializerV1d0(GryoMapper)` constructor.
* Removed previously deprecated `TinkerIoRegistry`.
* Removed previously deprecated `getInstance()` methods on all TinkerPop classes.
* Removed previously deprecated `VertexPropertyFeatures.supportsAddProperty()`.
* Removed previously deprecated TinkerGraph configuration member variables.
* Removed previously deprecated `Transaction.submit(Function)`.
* Removed previously deprecated `OpSelectorHandler.errorMeter` and `AbstractEvalOpProcessor.errorMeter` fields.
* Removed previously deprecated `AbstractEvalOpProcessor.validBindingName` field.
* Removed previously deprecated `SimpleAuthenticator.CONFIG_CREDENTIALS_LOCATION` field.
* Removed previously deprecated `IteratorHandler`, `NioGremlinResponseEncoder` and `WsGremlinResponseEncoder` classes.
* Removed previously deprecated `Session.kill()` and `Session.manualKill()`.
* Removed previously deprecated `Authenticator.newSaslNegotiator()` and its method implementations in classes that were assignable to that interface.
* Removed `gremlin-groovy-test`.
* Removed previously deprecated "G" functions in `gremlin-groovy` (i.e. `GFunction`).
* Removed references to the old `GremlinPlugin` system that was in `gremlin-groovy` - the revised `GremlinPlugin` system in `gremlin-core` is the only one now in use.
* `GremlinGroovyScriptEngine` no longer implements the now removed `DependencyManager`.
* Added `Vertex`, `Edge`, `VertexProperty`, and `Property` serializers to Gremlin-Python and exposed tests that use graph object arguments.
* `Bytecode.getSourceInstructions()` and `Bytecode.getStepInstructions()` now returns `List<Instruction>` instead of `Iterable<Instruction>`.
* Added various `TraversalStrategy` registrations with `GryoMapper`.
* Fixed a naming mistake in Gremlin-Python: `IdentityRemoveStrategy` is now called `IdentityRemovalStrategy`.
* Added `TranslationStrategy` test infrastructure that verifies `Bytecode` generated from a translation is equal to the original `Bytecode`.
* Moved `NumberHelper` into the `org.apache.tinkerpop.gremlin.util` package.
* Added `Pop.mixed` instead of using `null` to represent such semantics.
* `select()`-step now defaults to using `Pop.last` instead of `Pop.mixed`.
* Added `gremlin-io-test` module to validate IO formats.
* `RequestMessage` and `ResponseMessage` are now registered with `GryoMapper` as part of the TinkerPop range of type identifiers.
* Removed previously deprecated `Console` constructor that took a `String` as an argument from `gremlin-console`.
* Removed previously deprecated `ConcurrentBindings` from `gremlin-groovy`.
* Removed previously deprecated `ScriptExecutor` from `gremlin-groovy`.
* Removed previously deprecated `SandboxExtension` from `gremlin-groovy`.
* Removed previously deprecated `GremlinGroovyScriptEngine` constructor that took `ImportCustomizerProvider` as an argument from `gremlin-groovy`.
* Removed previously deprecated `GremlinGroovyScriptEngine#plugins()` from `gremlin-groovy`.
* Added `OptionalStep` for use with `optional()` to better handle issues associated with branch side-effects.
* `UnfoldStep` now supports unfolding of arrays.
* Removed all performance tests that were not part of `gremlin-benchmark`.
* Removed dependency on `junit-benchmarks` and it's related reference to `h2`.
* Moved the source for the "home page" into the repository under `/site` so that it easier to accept contributions.
* Added `UnshadedKryoShimService` as the new default serializer model for `SparkGraphComputer`.
* `GryoRegistrator` is more efficient than the previous `GryoSerializer` model in `SparkGraphComputer`.
* Added support for `IoRegistry` custom serialization in Spark/Giraph and provided a general `hadoop-gremlin` test suite.
* Replaced term `REST` with `HTTP` to remove any confusion as to the design of the API.
* Moved `gremlin-benchmark` under `gremlin-tools` module.
* Added `gremlin-tools` and its submodule `gremlin-coverage`.
* Removed `tryRandomCommit()` from `AbstractGremlinTest`.
* Changed `gremlin-benchmark` system property for the report location to `benchmarkReportDir` for consistency.
* Added SysV and systemd init scripts.
* `GraphTraversal.valueMap(includeTokens,propertyKeys...)` now returns a `Map<Object,E>` since keys could be `T.id` or `T.label`.
* Added `skip(long)` and `skip((Scope,long)` which call the `range(low,high)` equivalents with -1 as the high.
* Added Kerberos authentication to `gremlin-server` for websockets and nio transport.
* Added audit logging of authenticated users and gremlin queries to `gremlin-server`.

==== Bugs

* TINKERPOP-1211 UnfoldStep should unfold arrays. *(breaking)*
* TINKERPOP-1426 GryoSerializer should implement Java serialization interface
* TINKERPOP-1465 Remove deprecated newSaslNegotiator *(breaking)*
* TINKERPOP-1483 PropertyMapStep returns Map<String,E> but puts non String keys in it!
* TINKERPOP-1520 Difference between 'has' step generated graphson2.0 in java and python glv implementation
* TINKERPOP-1533 Storage and IoRegistry
* TINKERPOP-1597 PathRetractionStrategy messing up certain traversals
* TINKERPOP-1635 gremlin-python: Duplicate serialization of element property in PropertySerializer
* TINKERPOP-1658 Graphson2 map keys are serialised as strings
* TINKERPOP-1716 Traversal strategies are not applied with remote in Gremlin Console

==== Improvements

* TINKERPOP-832 Remove deprecated addV/E/InE/OutE methods *(breaking)*
* TINKERPOP-833 Remove deprecated GremlinGroovyScriptEngine constructor and plugins() *(breaking)*
* TINKERPOP-834 Remove deprecated sack() method *(breaking)*
* TINKERPOP-880 Remove deprecated GroupStepV3d0 and GroupSideEffectStepV3d0 *(breaking)*
* TINKERPOP-929 Remove Deprecated TinkerGraph public static methods. *(breaking)*
* TINKERPOP-980 Add a service script or daemon mode in the distribution *(breaking)*
* TINKERPOP-999 ServerGremlinExecutor construction need not use generics for ExecutorService *(breaking)*
* TINKERPOP-1004 Make Transaction.commit() failures consistent across implementations. *(breaking)*
* TINKERPOP-1010 Remove deprecated credentialsDbLocation for SimpleAuthenticator *(breaking)*
* TINKERPOP-1024 Remove deprecated tryRandomCommit() *(breaking)*
* TINKERPOP-1028 Remove deprecated ConnectionPoolSettings session settings *(breaking)*
* TINKERPOP-1040 Remove deprecated SandboxExtension *(breaking)*
* TINKERPOP-1046 Remove deprecated Gremlin Server handler implementations *(breaking)*
* TINKERPOP-1049 Remove deprecated error meter member variables in Gremlin Server handlers *(breaking)*
* TINKERPOP-1094 Remove deprecated VertexPropertyFeatures.FEATURE_ADD_PROPERTY *(breaking)*
* TINKERPOP-1116 Some anonymous traversal steps can be hard typed. *(breaking)*
* TINKERPOP-1130 Each release should store Kryo/GraphSON/GraphML versions to ensure future compatibility *(breaking)*
* TINKERPOP-1142 Remove deprecated valueIncr, valueDecr, keyIncr, keyDecr. *(breaking)*
* TINKERPOP-1169 Remove deprecated TraversalScriptFunction and TraversalScriptHelper *(breaking)*
* TINKERPOP-1170 Remove deprecated ConfigurationTraversal. *(breaking)*
* TINKERPOP-1171 Remove deprecated TraversalSource.Builder *(breaking)*
* TINKERPOP-1235 Remove deprecated ProcessPerformanceSuite and TraversalPerformanceTest *(breaking)*
* TINKERPOP-1275 Remove deprecated max setting for :remote *(breaking)*
* TINKERPOP-1283 Remove deprecated ScriptExecutor *(breaking)*
* TINKERPOP-1289 Remove deprecated ConnectiveP, AndP, and OrP constructors. *(breaking)*
* TINKERPOP-1291 Remove deprecated mapValues and mapKeys methods *(breaking)*
* TINKERPOP-1313 Rename RangeByIsCountStrategy *(breaking)*
* TINKERPOP-1316 Remove deprecated constructor from GryoMessageSerializers *(breaking)*
* TINKERPOP-1327 Bring GryoRegistrator to the forefront and deprecate GryoSerializer *(breaking)*
* TINKERPOP-1363 Cleanup Docker build script for next major release *(breaking)*
* TINKERPOP-1369 Replace REST API with HTTP API
* TINKERPOP-1389 Support Spark 2.0.0
* TINKERPOP-1399 NumberHelper needs to go into util and have a private constructor *(breaking)*
* TINKERPOP-1404 Path/label optimization
* TINKERPOP-1408 Remove Deprecated Io.Builder.registry() *(breaking)*
* TINKERPOP-1414 Change default GraphSON version to 3.0 *(breaking)*
* TINKERPOP-1420 Remove deprecated ConcurrentBindings in gremlin-groovy *(breaking)*
* TINKERPOP-1421 Remove deprecated ControlOps *(breaking)*
* TINKERPOP-1427 GraphSON 3.0 needs collection types and consistent number typing.
* TINKERPOP-1443 Use an API checker during build
* TINKERPOP-1445 Large nested VertexProperties and Properties do not get printed well
* TINKERPOP-1454 Create Serializers for Graph objects in Gremlin-Python
* TINKERPOP-1481 Remove deprecated reconnectInitialDelay in Java driver *(breaking)*
* TINKERPOP-1485 Move source for TinkerPop site to source code repo
* TINKERPOP-1506 Optional/Coalesce should not allow sideEffect traversals.
* TINKERPOP-1514 Restructure for gremlin-tools module *(breaking)*
* TINKERPOP-1524 Bytecode.getXXXInstructions should return a List, not Iterable.
* TINKERPOP-1526 Remove deprecated Session kill() overloads *(breaking)*
* TINKERPOP-1536 Include GLVs in Docker build
* TINKERPOP-1541 Select should default to Pop.last semantics *(breaking)*
* TINKERPOP-1549 Implement skip()
* TINKERPOP-1550 Make Graphite and Ganglia optional dependencies
* TINKERPOP-1563 Remove deprecated getInstance() methods *(breaking)*
* TINKERPOP-1565 Setup GraphSON 3.0
* TINKERPOP-1566 Kerberos authentication for gremlin-server
* TINKERPOP-1574 Get rid of untyped GraphSON in 3.0
* TINKERPOP-1603 Remove support for SASL byte array in protocol *(breaking)*
* TINKERPOP-1612 Remove gremlin-groovy-test module *(breaking)*
* TINKERPOP-1621 Remove deprecated GremlnPlugin and related infrastructure *(breaking)*
* TINKERPOP-1622 Remove deprecated G functions in gremlin-groovy *(breaking)*
* TINKERPOP-1651 Remove deprecated gremlin.sh init syntax *(breaking)*
* TINKERPOP-1686 Make TraversalMetrics thread safe *(breaking)*
* TINKERPOP-1698 Gryo 3.0
* TINKERPOP-1699 Remove deprecated userMapperFromGraph *(breaking)*
* TINKERPOP-1700 Remove deprecated embedTypes option
* TINKERPOP-1706 Remove deprecated ScriptEngineCache and related dead code *(breaking)*
* TINKERPOP-1715 Bump to Spark 2.2
* TINKERPOP-1719 Remove deprecated Traversal related code *(breaking)*
* TINKERPOP-1720 Remove deprecated Hadoop code *(breaking)*
* TINKERPOP-1721 Remove deprecated Bindings related code *(breaking)*
* TINKERPOP-1724 Remove deprecated ScriptElementFactory
* TINKERPOP-1729 Remove deprecated select steps.
* TINKERPOP-1740 Add vertex parameter overload to to() and from()
* TINKERPOP-1747 Streamline inheritance for gremlin-python GraphSON serializer classes

== TinkerPop 3.2.0 (Nine Inch Gremlins)

image::https://raw.githubusercontent.com/apache/tinkerpop/master/docs/static/images/nine-inch-gremlins.png[width=185]

[[release-3-2-11]]
=== TinkerPop 3.2.11 (Release Date: January 2, 2019)

* Bumped to Jackson Databind 2.9.8

==== Improvements

* TINKERPOP-2074 Ensure that only NuGet packages for the current version are pushed
* TINKERPOP-2121 Bump Jackson Databind 2.9.8

[[release-3-2-10]]
=== TinkerPop 3.2.10 (Release Date: October 15, 2018)

* Removed conflicting non-indy groovy core dependency
* Bumped jython-standalone 2.7.1
* Added a delegate to the Gremlin.Net driver that can be used to configure the WebSocket connection.
* SSL security enhancements
* Added Gremlin version to Gremlin Server startup logging output.
* Fixed problem with Gremlin Server sometimes returning an additional message after a failure.
* Allowed spaces in classpath for `gremlin-server.bat`.
* Fixed bug in traversals that used Python lambdas with strategies in `gremlin-python`.
* Modified Maven archetype for Gremlin Server to use remote traversals rather than scripts.
* Added an system error code for failed plugin installs for Gremlin Server `-i` option.
* Fixed bug in keep-alive requests from over-queuing cancelled jobs.
* Match numbers in `choose()` options using `NumberHelper` (match values, ignore data type).
* Added support for GraphSON serialization of `Date` in Javascript.
* Added synchronized `Map` to Gryo 1.0 registrations.
* Added `Triple` to Gryo 1.0 registrations.
* Added support for `Double.NaN`, `Double.POSITIVE_INFINITY` and `Double.NEGATIVE_INFINITY`.
* Improved escaping of special characters in strings passed to the `GroovyTranslator`.
* Added `Cluster` configuration option to set a custom validation script to use to test server connectivity in the Java driver.
* Improved ability of `GroovyTranslator` to handle more types supported by GraphSON.
* Improved ability of `GroovyTranslator` to handle custom types.
* Added better internal processing of `Column` in `by(Function)`.
* Added `hasNext()` support on `Traversal` for `gremlin-python`.
* Added support for additional extended types in Gremlin.Net with `decimal`, `TimeSpan`, `BigInteger`, `byte`, `byte[]`, `char` and `short`.
* Fixed bug in Java driver where an disorderly shutdown of the server would cause the client to hang.
* Added a dotnet template project that should make it easier to get started with Gremlin.Net.
* Removed `ThreadInterruptCustomizerProvider` from documentation as a way to timeout.
* Changed behavior of `withRemote()` if called multiple times so as to simply throw an exception and not perform the side-effect of auto-closing.
* Added Docker images for Gremlin Console and Gremlin Server.
* Fixed bug in `branch()` where reducing steps as options would produce incorrect results.
* Removed recursive handling of streaming results from Gremlin-Python driver to avoid max recursion depth errors.
* Improved performance of `TraversalVertexProgram` and related infrastructure.
* Checked web socket state before closing connection in the .NET driver.
* Deprecated `BulkLoaderVertexProgram` and related infrastructure.
* Deprecated `BulkDumperVertexProgram` with the more aptly named `CloneVertexProgram`.
* Added `createGratefulDead()` to `TinkerFactory` to help make it easier to try to instantiate that toy graph.
* Added identifiers to edges in the Kitchen Sink toy graph.
* Ordered the loading of plugins in the Gremlin Console by their position in the configuration file.
* Refactored the Gremlin Server integration testing framework and streamlined that infrastructure.
* Logged the seed used in initializing `Random` for tests.
* Fixed bug in `GroovyTranslator` that didn't properly handle empty `Map` objects.
* Added concrete configuration methods to `SparkGraphComputer` to make a more clear API for configuring it.
* Fixed a bug in `TinkerGraphCountStrategy`, which didn't consider that certain map steps may not emit an element.
* Fixed a bug in JavaScript GLV where DriverRemoteConnection close() method didn't returned a Promise instance.
* Bumped to Jackson 2.9.6.
* Sasl Plain Text Authentication added to Gremlin Javascript.
* Ability to send scripts to server added to Gremlin Javascript.
* Translator class added to Gremlin Javascript to translate bytecode to script clientside.

==== Bugs

* TINKERPOP-1898 Issue with bindings in strategies and lambdas
* TINKERPOP-1933 gremlin-python maximum recursion depth exceeded on large responses
* TINKERPOP-1958 TinkerGraphCountStrategy can return wrong counts
* TINKERPOP-1961 Duplicate copies of images directory in docs
* TINKERPOP-1962 GroovyTranslator doesn't handle empty maps
* TINKERPOP-1963 Use of reducing step in choose()
* TINKERPOP-1972 inject() tests are throwing exceptions in .NET GLV tests
* TINKERPOP-1978 Check for Websocket connection state when retrieved from Connection Pool missing
* TINKERPOP-1988 minor error in documentation
* TINKERPOP-1999 [Java][gremlin-driver] Query to a remote server via the websocket client hangs indefinitely if the server becomes unavailable
* TINKERPOP-2005 Intermittent NullPointerException in response handling
* TINKERPOP-2009 Pick.any and Pick.none should be exposed in Gremlin-JavaScript
* TINKERPOP-2030 KeepAlive task executed for every Connection.write call
* TINKERPOP-2032 Update jython-standalone
* TINKERPOP-2044 Cannot reconnect to Azure cosmos host that becomes available again

==== Improvements

* TINKERPOP-1113 GraphComputer subclasses should support native methods
* TINKERPOP-1365 Log the seed used to initialize Random in tests
* TINKERPOP-1595 Go through TraversalVertexProgram with a profile and optimize.
* TINKERPOP-1778 Do not promote timedInterrupt option for Gremlin Server script processing
* TINKERPOP-1780 Add authentication tests for gremlin-python
* TINKERPOP-1836 .NET sample project
* TINKERPOP-1841 Include Python GLV tests on TravisCI
* TINKERPOP-1897 Provide Docker images of Gremlin Server and Console
* TINKERPOP-1945 Add support for extended GraphSon types to Gremlin.net
* TINKERPOP-1951 gremlin-server.bat doesn't support paths containing spaces
* TINKERPOP-1959 Provide a way to submit scripts to the server in gremlin-javascript
* TINKERPOP-1968 Refactor elements of Gremlin Server testing
* TINKERPOP-1976 Include Computer tests for GLVs
* TINKERPOP-1977 Gremlin-JavaScript: Support SASL authentication
* TINKERPOP-1985 Update position on bulk loading
* TINKERPOP-1989 Preserve order that plugins are applied in Gremlin Console
* TINKERPOP-1995 DriverRemoteConnection close() method returns undefined
* TINKERPOP-2011 Use NumberHelper on choose()
* TINKERPOP-2012 Target .NET Standard 2.0 for Gremlin.Net
* TINKERPOP-2015 Allow users to configure the WebSocket connections
* TINKERPOP-2016 Upgrade Jackson FasterXML to 2.9.5 or later to fix security vulnerability
* TINKERPOP-2017 Check for Column in by()
* TINKERPOP-2022 Cluster SSL should trust default ca certs by default
* TINKERPOP-2023 Gremlin Server should not create self-signed certs *(breaking)*
* TINKERPOP-2024 Gremlin Server Application archetype should connect via withRemote
* TINKERPOP-2025 Change to SHA-256/512 and drop SHA-1 for releases
* TINKERPOP-2026 Gremlin.Net.Driver should check ClientWebSocket.State before closing
* TINKERPOP-2034 Register synchronizedMap() with Gryo
* TINKERPOP-2035 Gremlin-JavaScript: Pass custom headers to the websocket connection
* TINKERPOP-2040 Improve flexibility of GroovyTranslator to handle custom types
* TINKERPOP-2045 Remove non-indy groovy dependencies
* TINKERPOP-2055 Provide support for special number cases like Infinity in GraphSON
* TINKERPOP-2056 Use NumberHelper in Compare

[[release-3-2-9]]
=== TinkerPop 3.2.9 (Release Date: May 8, 2018)

* Fixed bug where path history was not being preserved for keys in mutations.
* Bumped to httpclient 4.5.5.
* Bumped to Groovy 2.4.15 - fixes bug with `Lambda` construction.
* Improved performance of GraphSON deserialization of `Bytecode`.
* Improved performance of traversal construction.

====  Bugs

* TINKERPOP-1947 Path history isn't preserved for keys in mutations

==== Improvements

* TINKERPOP-1755 No docs for ReferenceElements
* TINKERPOP-1912 Remove MD5 checksums
* TINKERPOP-1934 Bump to latest version of httpclient
* TINKERPOP-1936 Performance enhancement to Bytecode deserialization
* TINKERPOP-1944 JavaScript GLV: DriverRemoteConnection is not exported in the root module
* TINKERPOP-1950 Traversal construction performance enhancements
* TINKERPOP-1953 Bump to Groovy 2.4.15

[[release-3-2-8]]
=== TinkerPop 3.2.8 (Release Date: April 2, 2018)

* Added a `Lambda` class to Gremlin.Net that makes it possible to use Groovy and Python lambdas with Gremlin.Net.
* Enums are now represented as classes in Gremlin.Net which allows to use them as arguments in more steps.
* Bumped to Groovy 2.4.14.
* Added `checkAdjacentVertices` option to `SubgraphStrategy`.
* Modified `GremlinDslProcessor` so that it generated the `getAnonymousTraversalClass()` method to return the DSL version of `__`.
* Added the "Kitchen Sink" test data set.
* Fixed deserialization of `P.not()` for GraphSON.
* Bumped to Jackson 2.9.4.
* Improved performance of `JavaTranslator` by caching reflected methods required for traversal construction.
* Ensure that `RemoteStrategy` is applied before all other `DecorationStrategy` instances.
* Added `idleConnectionTimeout` and `keepAliveInterval` to Gremlin Server that enables a "ping" and auto-close for seemingly dead clients.
* Fixed a bug where lambdas in `gremlin-python` would trigger a failure if steps using python-only symbols were present (such as `as_()`).
* Fixed a bug in `NumberHelper` that led to wrong min/max results if numbers exceeded the Integer limits.
* Delayed setting of the request identifier until `RequestMessage` construction by the builder.
* `ReferenceElement` avoids `UnsupportedOperationException` handling in construction thus improving performance.
* Improved error messaging for failed serialization and deserialization of request/response messages.
* Fixed handling of `Direction.BOTH` in `Messenger` implementations to pass the message to the opposite side of the `StarGraph`.
* Removed hardcoded expectation in metrics serialization test suite as different providers may have different outputs.
* Added `IndexedTraverserSet` which indexes on the value of a `Traverser` thus improving performance when used.
* Utilized `IndexedTraverserSet` in `TraversalVertexProgram` to avoid extra iteration when doing `Vertex` lookups.
* Bumped to Netty 4.0.56.Final.
* Fixed .NET GraphSON serialization of `P.Within()` and `P.without()` when passing a `Collection` as an argument.
* Fixed a bug in Gremlin Console which prevented handling of `gremlin.sh` flags that had an "=" between the flag and its arguments.
* Fixed bug where `SparkMessenger` was not applying the `edgeFunction` from `MessageScope`.
* Fixed a bug in `ComputerAwareStep` that didn't handle `reset()` properly and thus occasionally produced some extra traversers.
* Removed `TraversalPredicate` class in Gremlin.Net. It is now included in the `P` class instead.

==== Bugs

* TINKERPOP-1053 installed plugins are placed in a directory relative to where gremlin.sh is started
* TINKERPOP-1509 Failing test case for tree serialization
* TINKERPOP-1738 Proper functioning of GraphSONReader depends on order of elements in String representation
* TINKERPOP-1758 RemoteStrategy should be before all other DecorationStrategies.
* TINKERPOP-1855 Update Rexster links
* TINKERPOP-1859 Complex instance of P not serializing to bytecode properly
* TINKERPOP-1860 valueMap(True) result in error in gremlin-python
* TINKERPOP-1862 TinkerGraph VertexProgram message passing doesn't work properly when using Direction.BOTH
* TINKERPOP-1867 union() can produce extra traversers
* TINKERPOP-1872 Apply edgeFunction in SparkMessenger
* TINKERPOP-1873 min() and max() work only in the range of Integer values
* TINKERPOP-1874 P does not appear to be serialized consistently in GraphSON
* TINKERPOP-1879 Gremlin Console does not resepect equal sign for flag argument assignments
* TINKERPOP-1880 Gremlin.NET Strong name signature could not be verified. (HRESULT: 0x80131045)
* TINKERPOP-1883 gremlinpython future will never return
* TINKERPOP-1890 getAnonymousTraversalClass() is not being generated for Java DSLs
* TINKERPOP-1891 Serialization of P.not() for gremlin-javascript
* TINKERPOP-1892 GLV test failures for .NET
* TINKERPOP-1894 GraphSONMessageSerializerV2d0 fails to deserialize valid P.not()
* TINKERPOP-1896 gremlin-python lambdas error
* TINKERPOP-1907 Fix failing GLV test for withSack() in .NET
* TINKERPOP-1917 gx:BigDecimal serialization broken in Gremlin.Net on systems with ',' as decimal separator
* TINKERPOP-1918 Scenarios fail because of wrong numerical types
* TINKERPOP-1919 Gherkin runner doesn't work with P.And() and P.Or() in Gremlin.Net
* TINKERPOP-1920 Tests fail because P.Within() arguments are wrapped in an array in Gremlin.Net
* TINKERPOP-1922 Gherkin features fail that contain P.not() in Gremlin.Net

==== Improvements

* TINKERPOP-1357 Centrality Recipes should mention pageRank and OLAP.
* TINKERPOP-1489 Provide a Javascript Gremlin Language Variant
* TINKERPOP-1586 SubgraphStrategy in OLAP
* TINKERPOP-1726 Support WebSockets ping/pong keep-alive in Gremlin server
* TINKERPOP-1842 iterate() missing in terminal steps documentation
* TINKERPOP-1850 Range step has undocumented special values
* TINKERPOP-1854 Support lambdas in Gremlin.Net
* TINKERPOP-1857 GLV test suite consistency and completeness
* TINKERPOP-1863 Delaying the setting of requestId till the RequestMessage instantiation time
* TINKERPOP-1868 Support inject source step in Gremlin.Net
* TINKERPOP-1870 n^2 synchronious operation in OLAP WorkerExecutor.execute() method
* TINKERPOP-1877 Add new graph data for specialized testing scenarios
* TINKERPOP-1884 Bump to Netty 4.0.56.Final
* TINKERPOP-1885 Various Gremlin.Net documentation updates
* TINKERPOP-1901 Enable usage of enums in more steps in Gremlin.Net
* TINKERPOP-1908 Bump to Groovy 2.4.14
* TINKERPOP-1911 Refactor JavaTranslator to cache all reflective calls

[[release-3-2-7]]
=== TinkerPop 3.2.7 (Release Date: December 17, 2017)

* Added core GraphSON classes for Gremlin-Python: `UUID`, `Date`, and `Timestamp`.
* Documented the recommended method for constructing DSLs with Gremlin.Net.
* Provided a method to configure detachment options with `EventStrategy`.
* Fixed a race condition in `TinkerIndex`.
* Fixed bug in handling of the long forms of `-e` and `-i` (`--execute` and `--interactive` respectively) for Gremlin Console.
* Fixed bug in `LambdaRestrictionStrategy` where traversals using `Lambda` scripts weren't causing the strategy to trigger.
* Improved error messaging for bytecode deserialization errors in Gremlin Server.
* Fixed an `ArrayOutOfBoundsException` in `hasId()` for the rare situation when the provided collection is empty.
* Bumped to Netty 4.0.53
* `TraversalVertexProgram` `profile()` now accounts for worker iteration in `GraphComputer` OLAP.
* Returned the `Builder` instance from the `DetachedEdge.Builder` methods of `setOutE` and `setOutV`.
* Added test framework for GLVs.
* Fixed bug in `TraversalHelper.replaceStep()` where the step being replaced needed to be removed prior to the new one being added.
* Added alias support in the .NET `DriverRemoteConnection`.
* Added a test for self-edges and fixed `Neo4jVertex` to provided repeated self-edges on `BOTH`.
* Better respected permissions on the `plugins.txt` file and prevented writing if marked as read-only.
* Added getters for the lambdas held by `LambdaCollectingBarrierStep`, `LambdaFlatMapStep` and `LambdaSideEffectStep`.
* Fixed an old hack in `GroovyTranslator` and `PythonTranslator` where `Elements` were being mapped to their id only.
* Fixed an "attachement"-bug in `InjectStep` with a solution generalized to `StartStep`.
* Truncate the script in error logs and error return messages for "Method code too large" errors in Gremlin Server.
* Fixed a bug in `LambdaRestrictionStrategy` where it was too eager to consider a step as being a lambda step.
* `ReferenceVertex` was missing its `label()` string. `ReferenceElement` now supports all label handling.
* Fixed a bug where bytecode containing lambdas would randomly select a traversal source from bindings.
* Deprecated `GremlinScriptEngine.eval()` methods and replaced them with new overloads that include the specific `TraversalSource` to bind to.
* Added `GraphHelper.cloneElements(Graph original, Graph clone)` to the `gremlin-test` module to quickly clone a graph.
* Added `GremlinDsl.AnonymousMethod` annotation to help provide explicit types for anonymous methods when the types are not easily inferred.
* Bumped to GMavenPlus 1.6.
* Added better error message for illegal use of `repeat()`-step.
* Fixed a bug in `RangeByIsCountStrategy` that led to unexpected behaviors when predicates were used with floating point numbers.
* Bumped to Jackson 2.8.10.
* Deprecated `MutationListener.vertexPropertyChanged()` method that did not use `VertexProperty` and added a new method that does.
* Added an `EmbeddedRemoteConnection` so that it's possible to mimic a remote connection within the same JVM.
* Supported interruption for remote traversals.
* Allow the `:remote` command to accept a `Cluster` object defined in the console itself.
* The Console's `plugin.txt` file is only updated if there were manually uninstalled plugins.
* Fixed a bug in `MatchStep` where mid-traversal `where()` variables were not being considered in start-scope.
* Generalized `MatchStep` to locally compute all clauses with barriers (not just reducing barriers).
* Ensured that plugins were applied in the order they were configured.
* Fixed a bug in `Neo4jGremlinPlugin` that prevented it from loading properly in the `GremlinPythonScriptEngine`.
* Fixed a bug in `ComputerVerificationStrategy` where child traversals were being analyzed prior to compilation.
* Fixed a bug that prevented Gremlin from ordering lists and streams made of mixed number types.
* Fixed a bug where `keepLabels` were being corrupted because a defensive copy was not being made when they were being set by `PathRetractionStrategy`.
* Cancel script evaluation timeout in `GremlinExecutor` when script evaluation finished.
* Added a recipe for OLAP traversals with Spark on YARN.
* Added `spark-yarn` dependencies to the manifest of `spark-gremlin`.

==== Bugs

* TINKERPOP-1650 PathRetractionStrategy makes Match steps unsolvable
* TINKERPOP-1731 Docker build does not appear to work for gremlin-dotnet
* TINKERPOP-1745 Gremlin .NET: Use DateTimeOffset instead of DateTime to represent g:Date
* TINKERPOP-1753 OrderStep not able to order by non-integer numbers
* TINKERPOP-1760 OLAP compilation failing around ConnectiveStrategy
* TINKERPOP-1761 GremlinExecutor: Timeout future not cancelled on successful script evaluation
* TINKERPOP-1762 Make MatchStep analyze mid-clause variables for executing ordering purposes.
* TINKERPOP-1764 Generalize MatchStep to localize all barriers, not just reducing barriers.
* TINKERPOP-1766 Gremlin.Net: Closed connections should not be re-used
* TINKERPOP-1782 RangeByIsCountStrategy doesn't handle floating point numbers properly
* TINKERPOP-1789 Reference elements should be represented by id and label *(breaking)*
* TINKERPOP-1790 GraphSON 3.0 doc updates
* TINKERPOP-1791 GremlinDsl custom step with generic end type produces invalid code in __.java
* TINKERPOP-1792 Random TraversalSource Selection in GremlinScriptEngine
* TINKERPOP-1795 Getting Lambda comparator message for .profile() step
* TINKERPOP-1796 Driver connection pool SSL properties missing
* TINKERPOP-1797 LambdaRestrictionStrategy and LambdaMapStep in `by()`-modulation.
* TINKERPOP-1798 MutationListener.vertexPropertyChanged oldValue should be a VertexProperty
* TINKERPOP-1801 OLAP profile() step return incorrect timing
* TINKERPOP-1802 hasId() fails for empty collections
* TINKERPOP-1803 inject() doesn't re-attach with remote traversals
* TINKERPOP-1819 documentation query and description mismatch
* TINKERPOP-1821 Consistent behavior of self-referencing edges
* TINKERPOP-1825 Gremlin .NET: Constant() step has incorrect parameter defined
* TINKERPOP-1830 Race condition in Tinkergraph index creation
* TINKERPOP-1832 TraversalHelper.replaceStep sets previousStep to the wrong step
* TINKERPOP-1846 LambdaRestrictionStrategy not triggering for Lambda scripts
* TINKERPOP-1848 Fix g:Date assertion in python tests
* TINKERPOP-1851 Gremlin long options for -e and -i are not working properly

==== Improvements

* TINKERPOP-1661 Docker-built documentation does not always point locally
* TINKERPOP-1725 DotNet GLV: Make traversal generation deterministic
* TINKERPOP-1734 DSL for Gremlin .NET
* TINKERPOP-1746 Better error message on wrong ordering of emit()/until()/has()
* TINKERPOP-1752 Gremlin.Net: Generate completely type-safe methods
* TINKERPOP-1756 Provide a way to easily mock a RemoteConnection for tests
* TINKERPOP-1759 Improve hashcode and equals for Traverser implementations
* TINKERPOP-1768 Bump to Jackson 2.8.10
* TINKERPOP-1770 Remote traversal timeout
* TINKERPOP-1771 gremlin.bat doesn't support paths containing spaces
* TINKERPOP-1779 Bump to GMavenPlus 1.6
* TINKERPOP-1784 Gremlin Language Test Suite
* TINKERPOP-1785 Gremlin.Net should be strong-name signed
* TINKERPOP-1786 Recipe and missing manifest items for Spark on Yarn
* TINKERPOP-1787 Allow :remote command to accept a user defined Cluster instance
* TINKERPOP-1806 Consistently use Gremlin.Net instead of Gremlin-DotNet
* TINKERPOP-1807 Gremlin-Python doesn't support GraphSON types g:Date, g:Timestamp and g:UUID
* TINKERPOP-1808 Add ability to get the consumer in LambdaSideEffectStep
* TINKERPOP-1811 Improve error reporting for serialization errors between gremlin-python and gremlin-server
* TINKERPOP-1812 ProfileTest assumes that graph implementations will not add their own steps
* TINKERPOP-1813 Subgraph step requires the graph API
* TINKERPOP-1814 Some process tests require the graph API
* TINKERPOP-1820 Include .NET GLV tests on TravisCI
* TINKERPOP-1824 Update netty version to 4.0.52
* TINKERPOP-1827 Gremlin .NET: Test Suite Runner
* TINKERPOP-1829 Improve flexibility of detachment for EventStrategy
* TINKERPOP-1833 DetachedEdge.Builder#setInV and setOutV doesn't return the builder
* TINKERPOP-1835 Bump Netty 4.0.53
* TINKERPOP-1837 Gremlin .NET: Provide type coercion between IDictionary<K, V> instances

[[release-3-2-6]]
=== TinkerPop 3.2.6 (Release Date: August 21, 2017)

This release also includes changes from <<release-3-1-8, 3.1.8>>.

* Bumped to Netty 4.0.50
* Registered `HashMap$TreeNode` to Gryo.
* Fixed a lambda-leak in `SackValueStep` where `BiFunction` must be tested for true lambda status.
* Fixed a bug in `RangeByIsCountStrategy` that broke any `ConnectiveStep` that included a child traversal with an optimizable pattern.
* Allowed access to `InjectStep.injections` for `TraversalStrategy` analysis.
* Exceptions that occur during result iteration in Gremlin Server will now return `SCRIPT_EVALUATION_EXCEPTION` rather than `SERVER_ERROR`.
* `AddEdgeStep` attaches detached vertices prior to edge creation.
* Added graph element GraphSON serializers in Gremlin-Python.
* Initialization scripts for Gremlin Server will not timeout.
* Added Gremlin.Net.
* `ProfileTest` is now less stringent about assertions which will reduce burdens on providers.
* `GremlinExecutor` begins timeout of script evaluation at the time the script was submitted and not from the time it began evaluation.
* Added Gremlin.Net.
* `ReferenceFactory` and `DetachedFactory` now detach elements in collections accordingly.
* Deprecated `GryoLiteMessageSerializerV1d0` in favor of `HaltedTraverserStrategy`.
* Deprecated the `useMapperFromGraph` configuration option for Gremlin Server serializers.
* `JavaTranslator` is now smart about handling `BulkSet` and `Tree`.
* Added annotations to the traversal metrics pretty print.
* `EdgeOtherVertexStep` is no longer final and can be extended by providers.
* `EdgeVertexStep` is no longer final and can be extended by providers.
* Deprecated `Transaction.submit(Function)`.
* Fixed `HADOOP_GREMLIN_LIBS` parsing for Windows.
* Improved GraphSON serialization performance around `VertexProperty`.
* Changed some tests in `EventStrategyProcessTest` which were enforcing some unintended semantics around transaction state.
* Added WsAndHttpChannelizer and SaslAndHttpBasicAuthenticationHandler to be allow for servicing Http and Websocket requests to the same server
* Added deep copy of `Bytecode` to `DefaultTraversal.clone()`.

==== Bugs

* TINKERPOP-1385 Refactor Profiling test cases
* TINKERPOP-1679 Detached side-effects aren't attached when remoted
* TINKERPOP-1683 AbstractHadoopGraphComputer on Windows
* TINKERPOP-1691 Some EventStrategyProcessTest assume element state is synced in memory
* TINKERPOP-1704 XXXTranslators are not being respective of BulkSet and Tree.
* TINKERPOP-1727 Bytecode object shallow copied when traversals are cloned
* TINKERPOP-1742 RangeByIsCountStrategy fails for ConnectiveSteps
* TINKERPOP-1743 LambdaRestrictionStrategy does not catch lambdas passed to sack()
* TINKERPOP-1744 Gremlin .NET: Exception from sync execution gets wrapped in AggregateException

==== Improvements

* TINKERPOP-741 Remove Options For Transaction Retry
* TINKERPOP-915 Gremlin Server supports REST and Websockets simultanteously
* TINKERPOP-920 Test case needed for ensuring same cardinality for key.
* TINKERPOP-1552 C# Gremlin Language Variant
* TINKERPOP-1669 EdgeVertexStep should be designed for extension
* TINKERPOP-1676 Improve GraphSON 2.0 Performance  *(breaking)*
* TINKERPOP-1688 Include TraversalMetrics annotation in pretty print
* TINKERPOP-1694 Deprecate useMapperFromGraph
* TINKERPOP-1701 HaltedTraverserStrategy should recurse into collections for detachment.
* TINKERPOP-1703 Make EdgeOtherVertexStep non-final
* TINKERPOP-1708 Add a "Note on Scopes" document
* TINKERPOP-1709 Add a list of all the steps that support by()/from()/to()/as()/option()
* TINKERPOP-1710 Add a note on tree() by-modulation and uniqueness of tree branches.
* TINKERPOP-1714 Gremlin Server scriptEvaluationTimeout should take into account request arrival time
* TINKERPOP-1718 Deprecate GryoLiteMessageSerializerV1d0
* TINKERPOP-1748 Callout comments break code snippets
* TINKERPOP-1749 Bump to Netty 4.0.50

[[release-3-2-5]]
=== TinkerPop 3.2.5 (Release Date: June 12, 2017)

This release also includes changes from <<release-3-1-7, 3.1.7>>.

* Fixed folding of multiple `hasId()` steps into `GraphStep`.
* Added string performance options to `StarGraph`.
* Fixed a bug in `until(predicate)` where it was actually calling `emit(predicate)`.
* Fixed inconsistency in GraphSON serialization of `Path` where properties of graph elements were being included when serialized.
* Improved performance and memory usage of GraphSON when serializing `TinkerGraph` and graph elements.
* Removed use of `stream()` in `DetachedEdge` and `DetachedVertex`.
* Deprecated a constructor in `DetachedEdge` that made use of `Pair` in favor of a new one that just uses the objects that were in the `Pair`.
* Improved error messaging on the `g.addV(Object...)` when passing an invalid arguments.
* Reduced memory usage for TinkerGraph deserialization in GraphSON by streaming vertices and edges.
* Added the `gremlin-archetype-dsl` to demonstrate how to structure a Maven project for a DSL.
* Developed and documented patterns for Domain Specific Language implementations.
* Removed the Groovy dependency from `gremlin-python` and used Groovy Templates and the `gmavenplus-plugin` to generate the python GLV classes.
* Now using Groovy `[...]` map notation in `GroovyTranslator` instead of `new LinkedHashMap(){{ }}`.
* Maintained type information on `Traversal.promise()`.
* Propagated exception to `Future` instead of calling thread in `RemoteConnection`.
* Fixed a bug in `RepeatUnrollStrategy` where `LoopsStep` and `LambdaHolder` should invalidate the strategy's application.
* Deprecated `authentication.className` setting in favor of using `authentication.authenticator`.
* Added `authentication.authenticationHandler` setting.
* Added abstraction to authentication to allow users to plug in their own `AbstractAuthenticationHandler` implementations.
* Fixed a `NullPointerException` bug in `B_LP_O_S_SE_SL_Traverser`.
* `PathRetractionStrategy` now uses the marker-model to reduce recursive lookups of invalidating steps.
* `ProfileStrategy` now uses the marker-model to reduce recursive lookups of `ProfileSideEffectStep`.
* `Mutating` steps now implement `Scoping` interface.
* Fixed a step id compilation bug in `AddVertexStartStep`, `AddVertexStep`, `AddEdgeStep`, and `AddPropertyStep`.
* Added more details to Gremlin Server client side messages - exception hierarchy and stack trace.
* Deprecated "Exception-Class" in the Gremlin Server HTTP protocol in favor of the new "exceptions" field.
* De-registered metrics on Gremlin Server shutdown.
* Added "help" command option on `:remote config` for plugins that support that feature in the Gremlin Console.
* Allowed for multiple scripts and related arguments to be passed to `gremlin.sh` via `-i` and `-e`.
* `LABELED_PATH` requirement is now set if any step in the traversal is labeled.
* Updated `PathRetractionStrategy` to not run if the provided traversal contains a `VertexProgramStep` that has a `LABELED_PATH` requirement.
* Added various metrics to the `GremlinGroovyScriptEngine` around script compilation and exposed them in Gremlin Server.
* Moved the `caffeine` dependency down to `gremlin-groovy` and out of `gremlin-server`.
* Improved script compilation in `GremlinGroovyScriptEngine` to use better caching, log long compile times and prevent failed compilations from recompiling on future requests.
* Synchronized script compilation.
* Logged Script compilation times.
* Prevented failed scripts from recompiling.
* Logged warnings for scripts that take "too long" to compile.
* Improved memory usage of the `GremlinGroovyScriptEngine`.
* Added `cyclicPath().from().to().by()` support to `GraphTraversal`.
* Added `simplePath().from().to().by()` support to `GraphTraversal`.
* Added `path().from().to()` support to `GraphTraversal` so sub-paths can be isolated from the current path.
* Added `FromToModulating` interface for use with `to()`- and `from()`-based step modulators.
* Added `Path.subPath()` which supports isolating a sub-path from `Path` via to/from-labels.
* Fixed `NullPointerException` in `GraphMLReader` that occurred when an `<edge>` didn't have an ID field and the base graph supported ID assignment.
* Added `ScopingStrategy` which will computer and provide all `Scoping` steps with the path labels of the global `Traversal`.
* Split `ComputerVerificationStrategy` into two strategies: `ComputerVerificationStrategy` and `ComputerFinalizationStrategy`.
* Removed `HasTest.g_V_hasId_compilationEquality` from process test suite as it makes too many assumptions about provider compilation.
* Deprecated `CustomizerProvider` infrastructure.
* Deprecated `PluginAcceptor` infrastructure.
* Improved consistency of the application of bindings to `GremlinScriptEngine` implementations in the `BindingsGremlinPlugin`.
* Fixed a bug in OLAP `ComputerAwareStep` where end-step labels were not being appended to the traverser correctly.
* Refactor `SparkContext` handler to support external kill and stop operations.
* Fixed an optimization bug in `LazyBarrierStrategy` around appending barriers to the end of a `Traversal`.
* Fixed an optimization bug in `PathRetractionStrategy` around appending barriers to the end of a `Traversal`.
* `TraverserIterator` in GremlinServer is smart to try and bulk traversers prior to network I/O.
* Improved error handling of compilation failures for very large or highly parameterized script sent to Gremlin Server.
* Fixed a bug in `RangeByIsCountStrategy` that changed the meaning of inner traversals.
* Improved Gremlin-Python Driver implementation by adding a threaded client with basic connection pooling and support for pluggable websocket clients.
* Changed `GraphManager` from a final class implementation to an interface.
* Updated `GraphManager` interface to include methods for opening/instantiating a graph and closing a graph.
* Implemented `DefaultGraphManager` to include previous `GraphManager` functionality and adhere to updated interface.
* Deprecated `GraphManager.getGraphs()` and added `GraphManager.getGraphNames()`.
* Deprecated `GraphManager.getTraversalSources()` and added `GraphManager.getTraversalSourceNames()`.
* Fixed a bug so now users can supply a YAML with an empty `staticVariableTypes` to be used by the `FileSandboxExtension`

==== Bugs

* TINKERPOP-1258 HasTest.g_V_hasId_compilationEquality makes GraphStep assumptions
* TINKERPOP-1528 CountByIsRangeStrategy fails for a particular query
* TINKERPOP-1626 choose() is buggy in OLAP
* TINKERPOP-1638 count() is optimized away in where()
* TINKERPOP-1640 ComputerVerificationStrategy gives false errors
* TINKERPOP-1652 Disable PathRetractionStrategy strategy if VertexProgramStep has LABELLED_PATH requirement
* TINKERPOP-1660 Documentation links should not link to TINKERPOP-xxxx branches
* TINKERPOP-1666 NPE in FileSandboxExtension if staticVariableTypes is empty in supplied YAML file
* TINKERPOP-1668 RepeatUnrollStrategy should not execute if there is a LoopStep used.
* TINKERPOP-1670 End type lost when using promise()
* TINKERPOP-1673 GroovyTranslator produces Gremlin that can't execute on :remote
* TINKERPOP-1675 RemoteStep#processNextStart() throws CompletionException instead of underlying exception
* TINKERPOP-1681 Multiple hasId's are or'd into GraphStep

==== Improvements

* TINKERPOP-761 Some basic mathematical functions / steps
* TINKERPOP-786 Patterns for DSL Development
* TINKERPOP-1044 ResponseMessage should contain server-side exception name.
* TINKERPOP-1095 Create a custom ScriptContext
* TINKERPOP-1266 Make memory available to benchmarks configurable
* TINKERPOP-1303 add help for :remote config for Gephi Plugin
* TINKERPOP-1340 docs do not state at what version an API was introduced (or deprecated)
* TINKERPOP-1387 from and to modulators for path steps
* TINKERPOP-1438 Consider GraphManager as an interface*(breaking)*
* TINKERPOP-1453 Allow Gremlin-Python to handle asynchronous failure
* TINKERPOP-1577 Provide support for Python3 or Python2 in the Docker builds.
* TINKERPOP-1599 implement real gremlin-python driver
* TINKERPOP-1614 Improve documentation for Graph.V() and Graph.E() on main docs page
* TINKERPOP-1618 Remove groovy dependency from gremlin-python
* TINKERPOP-1627 LazyBarrierStrategy should not append an end barrier.
* TINKERPOP-1631 Fix visibility issues with the BindingsGremlinPlugin
* TINKERPOP-1634 Deprecate old methods of GremlinGroovyScriptEngine customization
* TINKERPOP-1642 Improve performance of mutating traversals
* TINKERPOP-1644 Improve script compilation process and include metrics
* TINKERPOP-1653 Allow multiple scripts with arguments to be passed to the Console
* TINKERPOP-1657 Provide abstraction to easily allow different HttpAuth schemes
* TINKERPOP-1663 Validate a maximum for the number of parameters passed to Gremlin Server
* TINKERPOP-1665 Remove unittest from Gremlin-Python tests
* TINKERPOP-1671 Default method for RemoteConnection.submitAsync throws exception from submit on calling thread instead of failing the future
* TINKERPOP-1677 Bump Groovy to 2.4.11
* TINKERPOP-1680 Add string performance options to StarGraph

[[release-3-2-4]]
=== TinkerPop 3.2.4 (Release Date: February 8, 2017)

This release also includes changes from <<release-3-1-6, 3.1.6>>.

* Fixed a bug where `PathProcessor.keepLabels` were not being pushed down into child traversals by `PathRetractionStrategy`.
* Added default `MessagePassingReductionStrategy` for `GraphComputer` that can reduce the number of message passing iterations.
* Fixed a bug associated with user-provided maps and `GroupSideEffectStep`.
* `GroupBiOperator` no longer maintains a detached traversal and thus, no more side-effect related OLAP inconsistencies.
* Added `ProjectedTraverser` which wraps a traverser with a `List<Object>` of projected data.
* Fixed an optimization bug in `CollectingBarrierSteps` where the barrier was being consumed on each `addBarrier()`.
* `OrderGlobalStep` and `SampleGlobalStep` use `ProjectedTraverser` and now can work up to the local star graph in OLAP.
* SASL negotiation supports both a byte array and Base64 encoded bytes as a string for authentication to Gremlin Server.
* Deprecated all test suites in `gremlin-groovy-test` - Graph Providers no longer need to implement these.
* Deprecated `TinkerIoRegistry` replacing it with the more consistently named `TinkerIoRegistryV1d0`.
* Made error messaging more consistent during result iteration timeouts in Gremlin Server.
* Fixed a memory leak in the classloader for the `GremlinGroovyScriptEngine` where classes in the loader were not releasing from memory as a strong reference was always maintained.
* `PathRetractionStrategy` does not add a `NoOpBarrierStep` to the end of local children as its wasted computation in 99% of traversals.
* Fixed a bug in `AddVertexStartStep` where if a side-effect was being used in the parametrization, an NPE occurred.
* Fixed a bug in `LazyBarrierStrategy` where `profile()` was deactivating it accidentally.
* Fixed a bug in `RepeatUnrollStrategy` where stateful `DedupGlobalStep` was cloned and thus, maintained two deduplication sets.
* Added documentation around "terminal steps" in Gremlin: `hasNext()`, `next()`, `toList()`, etc.
* Added specific GraphSON serializers for `RequestMessage` and `ResponseMessage` in GraphSON 2.0.
* Added `CloseableIterator` to allow `Graph` providers who open expensive resources a way to let users release them.
* Fixed minor bug in `gremlin-driver` where closing a session-based `Client` without initializing it could generate an error.
* Relieved synchronization pressure in various areas of `TinkerGraphComputer`.
* Fixed an optimization bug in OLAP-based `DedupGlobalStep` where deduping occurred twice.
* `MemoryComputeKey` now implements `Cloneable` which is useful for `BiOperator` reducers that maintain thread-unsafe state.
* `TinkerGraphComputer` now supports distributed `Memory` with lock-free partition aggregation.
* `TinkerGraph` Gryo and GraphSON deserialization is now configured to use multi-properties.
* Changed behavior of `ElementHelper.areEqual(Property, Property)` to not throw exceptions with `null` arguments.
* Added `GryoVersion` for future flexibility when introducing a new verison of Gryo and moved serializer registrations to it.
* Fixed Gryo serialization of `ConnectiveP` instances.
* Lessened the severity of Gremlin Server logging when it encounters two or more serializers addressing the same mime type.
* Bumped to Netty 4.0.42.final.
* Added `ByteBuffer`, `InetAddress`, `Timestamp` to the list of Gryo supported classes.
* Fixed Gryo serialization of `Class`.
* Fixed GraphSON serialization of enums like `T`, `P`, etc. where values were overriding each other in the GraphSON type registry.
* Fixed a bug in Gremlin-Python around `__.__()` and `__.start()`.
* Fixed a bug around long serialization in Gremlin-Python when using Python3.
* Deprecated `TraversalSource.withBindings()` as it is no longer needed in Gremlin-Java and never was needed for other variants.
* Fixed a bug in Gremlin-Java `Bytecode` where anonymous traversals were not aware of parent bindings.
* Fixed a bug in Gremlin-Java GraphSON deserialization around `P.within()` and `P.without()`.
* Converted Spark process suite tests to "integration" tests.
* Fixed a bug in `InlineFilterStrategy` having to do with folding `HasContainers` into `VertexStep`.
* Deprecated `HasContainer.makeHasContainers()` which was used to dissect `AndP` and shouldn't be used at the TinkerPop-level.
* `GraphTraversal.has()` now will try and fold-left `HasContainer` if end step is a `HasContainerHolder`.
* Created explicit `P`-predicate methods for `GraphTraversal.hasXXX()`.
* Fixed a bug in `FilterRankStrategy` around `where().by()` ordering.
* Added another optimization in `RangeByIsCountStrategy`, that removes `count().is()` altogether if it's not needed.
* Fixed a OLAP `MatchStep.clone()`-bug that occurs when the `match()` is in a local child.
* Added another optimization in `RangeByIsCountStrategy`, that removes `count().is()` altogether if it's not needed.
* Fixed a bug in `RangeByIsCountStrategy` where labeled parents shouldn't have the strategy applied to their children.
* Fixed a bug in `PathRetractionStrategy` where `MatchEndStep` labels were being dropped when they shouldn't be.
* Added `TinkerGraphCountStrategy` which translates `g.V().map*.count()` patterns into direct `Map.size()` calls in `TinkerGraph`.
* Added `Path.head()` and `Path.isEmpty()` with default method implementations.
* Fixed a `NoSuchElementException` bug with `GroupXXXStep` where if the reduced `TraverserSet` is empty, don't add the key/value.
* Fixed a `NullPointerException` bug with profiling `GroupSideEffectStep` in OLTP.
* Improved ability to release resources in `GraphProvider` instances in the test suite.
* Factored `GremlinPlugin` functionality out of gremlin-groovy and into gremlin-core - related classes were deprecated.
* Added a `force` option for killing sessions without waiting for transaction close or timeout of a currently running job or multiple jobs.
* Deprecated `Session.kill()` and `Session.manualKill()`.
* Added `Traversal.promise()` method to allow for asynchronous traversal processing on "remote" traversals.
* Deprecated `RemoteConnection.submit(Bytecode)` in favor of `submitAsync(Bytecode)`.
* Added `choose(predicate,traversal)` and `choose(traversal,traversal)` to effect if/then-semantics (no else). Equivalent to `choose(x,y,identity())`.
* Removed `ImmutablePath.TailPath` as it is no longer required with new recursion model.
* Removed call stack recursion in `ImmutablePath`.
* Gremlin-Python serializes `Bytecode` as an object (instead of a JSON string) when submit over the `RemoteConnection`.
* Fixed the handling of the `DriverRemoteConnection` pass-through configurations to the driver.
* `IncidentToAdjacentStrategy` now uses a hidden label marker model to avoid repeated recursion for invalidating steps.
* `PathProcessorStrategy` can inline certain `where(traversal)`-steps in order to increase the likelihood of star-local children.
* `SparkGraphComputer` no longer starts a worker iteration if the worker's partition is empty.
* Added `ProjectStep.getProjectKeys()` for strategies that rely on such information.
* Added `VertexFeatures.supportsDuplicateMultiProperties()` for graphs that only support unique values in multi-properties.
* Deprecated the "performance" tests in `OptIn`.
* Deprecated `getInstance()` methods in favor of `instance()` for better consistency with the rest of the API.
* Block calls to "remote" traversal side-effects until the traversal read is complete which signifies an end to iteration.
* Added `Pick.none` and `Pick.any` to the serializers and importers.
* Added a class loader to `TraversalStrategies.GlobalCache` which guarantees strategies are registered prior to `GlobalCache.getStrategies()`.
* Fixed a severe bug where `GraphComputer` strategies are not being loaded until the second use of the traversal source.
* The root traversal now throws regular `NoSuchElementException` instead of `FastNoSuchElementException`. (*breaking*)
* Added a short sleep to prevent traversal from finishing before it can be interrupted during `TraversalInterruptionComputerTest`.
* Added support for SSL client authentication

==== Bugs

* TINKERPOP-1380 dedup() doesn't dedup in rare cases
* TINKERPOP-1384 Description of filter function in traversal documentation
* TINKERPOP-1428 profile() throws NPE for union(group, group)
* TINKERPOP-1521 Mutating steps don't recognize side-effects
* TINKERPOP-1525 Plug VertexProgram iteration leak on empty Spark RDD partitions
* TINKERPOP-1534 Gremlin Server instances leaking in tests
* TINKERPOP-1537 Python tests should not use hard-coded number of workers
* TINKERPOP-1547 Two bugs found associated with MatchStep: Path retraction and range count.
* TINKERPOP-1548 Traversals can complete before interrupted in TraversalInterruptionComputerTest
* TINKERPOP-1560 Cache in GroovyClassLoader may continue to grow
* TINKERPOP-1561 gremiln-python GraphSONWriter doesn't properly serialize long in Python 3.5
* TINKERPOP-1567 GraphSON deserialization fails with within('a')
* TINKERPOP-1573 Bindings don't work in coalesce
* TINKERPOP-1576 gremlin-python calls non-existent methods
* TINKERPOP-1581 Gremlin-Python driver connection is not thread safe.
* TINKERPOP-1583 PathRetractionStrategy retracts keys that are actually needed
* TINKERPOP-1585 OLAP dedup over non elements
* TINKERPOP-1587 Gremlin Server Subgraph Cardinality Not Respected
* TINKERPOP-1594 LazyBarrierStrategy does not activate with ProfileStep
* TINKERPOP-1605 gremlin-console 3.2.3 -e can no longer take paths relative to current working directory

==== Improvements

* TINKERPOP-887 FastNoSuchElementException hides stack trace in client code
* TINKERPOP-919 Features needs to specify whether 2 vertex properties with same key/value is allowed.
* TINKERPOP-932 Add ability to cancel script execution associated with a Gremlin Server Session
* TINKERPOP-1248 OrderGlobalStep should use local star graph to compute sorts, prior to reduction.
* TINKERPOP-1261 Side-effect group().by() can't handle user-defined maps
* TINKERPOP-1292 TinkerGraphComputer VertexProgramInterceptors
* TINKERPOP-1372 ImmutablePath should not use Java recursion (call stacks are wack)
* TINKERPOP-1433 Add steps to dev docs to help committers get their keys in order
* TINKERPOP-1434 Block calls to traversal side-effects until read is complete
* TINKERPOP-1471 IncidentToAdjacentStrategy use hidden marker to avoid repeated recursion.
* TINKERPOP-1473 Given PathRetractionStrategy, PathProcessorStrategy can be extended to support partial where() inlining.
* TINKERPOP-1482 has(x).has(y) chains should be has(x.and(y))
* TINKERPOP-1490 Provider a Future based Traversal.async(Function<Traversal,V>) terminal step
* TINKERPOP-1502 Chained has()-steps should simply left-append HasContainers in Gremlin-Java.
* TINKERPOP-1507 Pick.any and Pick.none are not in GraphSON or Gremlin-Python
* TINKERPOP-1508 Add choose(predicate,trueTraversal)
* TINKERPOP-1527 Do not override registered strategies in TraversalStrategies.GlobalCache
* TINKERPOP-1530 Consistent use of instance()
* TINKERPOP-1539 Create a ComplexTraversalTest with crazy nested gnarly traversals.
* TINKERPOP-1542 Add Path.isEmpty() with a default implementation.
* TINKERPOP-1562 Migrate ScriptEngine-related code to gremlin-core
* TINKERPOP-1570 Bump to Netty 4.0.42
* TINKERPOP-1582 TraversalOpProcessor does not support custom serializers
* TINKERPOP-1584 Add gryo serializers to support types covered in GraphSON
* TINKERPOP-1588 Added Terminal Steps section to the docs
* TINKERPOP-1589 Re-Introduce CloseableIterator
* TINKERPOP-1590 Create TinkerWorkerMemory and Partitioned Vertices
* TINKERPOP-1600 Consistent use of base 64 encoded bytes for SASL negotiation
* TINKERPOP-1602 Support SSL client certificate authentication
* TINKERPOP-1606 Refactor GroupStep to not have the reduction traversal included in its BiOperator.
* TINKERPOP-1610 Deprecate gremlin-groovy-test provider based tests
* TINKERPOP-1617 Create a SingleIterationStrategy which will do its best to rewrite OLAP traversals to not message pass.

[[release-3-2-3]]
=== TinkerPop 3.2.3 (Release Date: October 17, 2016)

This release also includes changes from <<release-3-1-5, 3.1.5>>.

* Restructured Gremlin-Python's GraphSON I/O package to make it easier for users to register serializers/deserializers. (*breaking*)
* Fixed a bug with `TraversalOpProcessor` that was returning a final result prior to committing the transaction.
* Fixed a bug in `ConnectiveStrategy` where infix and/or was not correctly reasoning on `choose()` `HasNextStep` injections.
* Increased performance of `CredentialGraph` authentication.
* Removed Java 8 stream usage from `TraversalHelper` for performance reasons.
* Fixed a bug in `RepeatStep` where `emit().as('x')` wasn't adding the step labels to the emit-traverser.
* Added `GraphComputing.atMaster(boolean)` to allow steps to know whether they are executing at master or distributed at workers.
* Fixed a bug in OLAP where `DedupGlobalStep` wasn't de-duping local master traversers.
* Added `HasContainerHolder.removeHasContainer()`-method with default `UnsupportedOperationException` implementation.
* `TraversalSource.withComputer()` is simplified to add a `VertexProgramStrategy`. Easier for language variants.
* Fixed a `Set`, `List`, `Map` bug in the various `Translators` where such collections were not being internally translated.
* Fixed a `Bytecode` bug where nested structures (map, list, set) were not being analyzed for bindings and bytecode conversions.
* Fixed a `String` bug in `GroovyTranslator` and `PythonTranslator` where if the string has double-quotes it now uses """ """.
* Added a default `TraversalStrategy.getConfiguration()` which returns the configuration needed to construct the strategy.
* `Computer` instances can be created with `Computer.create(Configuration)` and accessed via `Computer.getConf()`.
* Every `TraversalStrategy` can be created via a `Configuration` and a static `MyStrategy.create(Configuration)`.
* Added language-agnostic `TraversalStrategy` support in `Bytecode`.
* Added `PartitionStrategy.Builder.readPartitions()` and deprecated `PartitionStrategy.Builder.addPartition()`.
* A new version of `LazyBarrierStrategy` has been created and added to the default strategies.
* `FilterRankStrategy` now propagates labels "right" over non-`Scoping` filters.
* Fixed a bug in `ConnectiveP` where nested equivalent connectives should be inlined.
* Fixed a bug in `IncidentToAdjacentStrategy` where `TreeStep` traversals were allowed.
* Fixed a end-step label bug in `MatchPredicateStrategy`.
* Fixed a bug in `MatchPredicateStrategy` where inlined traversals did not have strategies applied to it.
* Fixed a bug in `RepeatUnrollStrategy` where inlined traversal did not have strategies applied to it.
* Fixed padding of prompt in Gremlin Console when the number of lines went beyond a single digit.
* Fixed GraphSON 2.0 namespace for `TinkerGraph` to be "tinker" instead of "gremlin".
* Dropped serialization support in GraphSON 2.0 for `Calendar`, `TimeZone`, and `Timestamp`.
* Added `TraversalHelper.copyLabels()` for copying (or moving) labels form one step to another.
* Added `TraversalHelper.applySingleLevelStrategies()` which will apply a subset of strategies but not walk the child tree.
* Added the concept that hidden labels using during traversal compilation are removed at the end during `StandardVerificationStrategy`. (*breaking*)
* Added `InlineFilterStrategy` which will determine if various `TraversalParent` children are filters and if so, inline them.
* Removed `IdentityRemovalStrategy` from the default listing as its not worth the clock cycles.
* Removed the "!" symbol in `NotStep.toString()` as it is confusing and the `NotStep`-name is sufficient.
* Fixed a bug in `TraversalVertexProgram` (OLAP) around ordering and connectives (i.e. `and()` and `or()`).
* Added `AbstractGremlinProcessTest.checkOrderedResults()` to make testing ordered results easier.
* `AbstractLambdaTraversal` now supports a `bypassTraversal` where it is possible for strategies to redefine such lambda traversals.
* Added an internal utility `ClassFilterStep` which determines if the traverser object's class is an instance of the provided class.
* `ConnectiveStep` extends `FilterStep` and thus, is more appropriately categorized in the step hierarchy.
* `PropertyMapStep` supports a provided traversal for accessing the properties of the element. (*breaking*)
* `SubgraphStrategy` now supports vertex property filtering.
* Fixed a bug in Gremlin-Python `P` where predicates reversed the order of the predicates.
* Added tests to `DedupTest` for the `dedup(Scope, String...)` overload.
* Added more detailed reference documentation for IO formats.
* Fixed a bug in serialization of `Lambda` instances in GraphSON, which prevented their use in remote traversals.
* Fixed a naming bug in Gremlin-Python where `P._and` and `P._or` should be `P.and_` and `P.or_`. (*breaking*)
* `where()` predicate-based steps now support `by()`-modulation.
* Added Gryo serialization for `Bytecode`.
* Moved utility-based serializers to `UtilSerializers` for Gryo - these classes were private and hence this change is non-breaking.
* `TraversalRing` returns a `null` if it does not contain traversals (previously `IdentityTraversal`).
* Deprecated `Graph.Exceptions.elementNotFoundException()` as it was not used in the code base outside of the test suite.
* Fixed a `JavaTranslator` bug where `Bytecode` instructions were being mutated during translation.
* Added `Path` to Gremlin-Python with respective GraphSON 2.0 deserializer.
* `Traversal` and `TraversalSource` now implement `AutoCloseable`.
* Added "keep-alive" functionality to the Java driver, which will send a heartbeat to the server when normal request activity on a connection stops for a period of time.
* Renamed the `empty.result.indicator` preference to `result.indicator.null` in Gremlin Console
* If `result.indicator.null` is set to an empty string, then no "result line" is printed in Gremlin Console.
* Deprecated `reconnectInitialDelay` on the Java driver.
* Added some validations to `Cluster` instance building.
* Produced better errors in `readGraph` of `GryoReader` and `GraphSONReader` if a `Vertex` cannot be found in the cache on edge loading.
* VertexPrograms can now declare traverser requirements, e.g. to have access to the path when used with `.program()`.
* New build options for `gremlin-python` where `-DglvPython` is no longer required.
* Added missing `InetAddress` to GraphSON extension module.
* Added new recipe for "Pagination".
* Added new recipe for "Recommendation".
* Added functionality to Gremlin-Server REST endpoint to forward Exception Messages and Class in HTTP Response
* Gremlin Server `TraversalOpProcessor` now returns confirmation upon `Op` `close`.
* Added `close` method Java driver and Python driver `DriverRemoteTraversalSideEffects`.

==== Bugs

* TINKERPOP-1423 IncidentToAdjacentStrategy should be disabled for tree steps
* TINKERPOP-1440 g:Path needs a GraphSON deserializer in Gremlin-Python
* TINKERPOP-1457 Groovy Lambdas for remote traversals not serializable
* TINKERPOP-1458 Gremlin Server doesn't return confirmation upon Traversal OpProcessor "close" op
* TINKERPOP-1466 PeerPressureTest has been failing recently
* TINKERPOP-1472 RepeatUnrollStrategy does not semi-compile inlined repeat traversal
* TINKERPOP-1476 TinkerGraph does not get typed with the right type name in GraphSON
* TINKERPOP-1495 Global list deduplication doesn't work in OLAP
* TINKERPOP-1500 and/or infix and choose() do not work correctly.
* TINKERPOP-1511 Remote client addV, V()

==== Improvements

* TINKERPOP-790 Implement AutoCloseable on TraversalSource
* TINKERPOP-944 Deprecate Graph.Exceptions.elementNotFound
* TINKERPOP-1189 SimpleAuthenticator over HttpChannelizer makes Gremlin Server pretty slow and consumes more CPU
* TINKERPOP-1249 Gremlin driver to periodically issue ping / heartbeat to gremlin server
* TINKERPOP-1280 VertexPrograms should declare traverser requirements
* TINKERPOP-1330 by()-modulation for where()
* TINKERPOP-1409 Make the "null" return in the gremlin console into something more understandable  *(breaking)*
* TINKERPOP-1431 Documentation generation requires tests to execute on gremlin-python
* TINKERPOP-1437 Add tests for dedup(Scope) in DedupTest
* TINKERPOP-1444 Benchmark bytecode->Traversal creation and implement GremlinServer cache if necessary.
* TINKERPOP-1448 gremlin-python should be Python 2/3 compatible
* TINKERPOP-1449 Streamline gremlin-python build
* TINKERPOP-1455 Provide String-based withStrategy()/withoutStrategy() for language variant usage
* TINKERPOP-1456 Support SubgraphStrategy.vertexProperties().
* TINKERPOP-1460 Deprecate reconnectInitialDelay in Java driver
* TINKERPOP-1464 Gryo Serialization for Bytecode
* TINKERPOP-1469 Get rid of Stream-usage in TraversalHelper
* TINKERPOP-1470 InlineFilterStrategy should try and P.or() has() children in OrSteps.
* TINKERPOP-1486 Improve API of RemoteConnection
* TINKERPOP-1487 Reference Documentation for IO
* TINKERPOP-1488 Make LazyBarrierStrategy part of the default TraversalStrategies *(breaking)*
* TINKERPOP-1492 RemoteStrategy or the RemoteConnection should append a lazy barrier().
* TINKERPOP-1423 IncidentToAdjacentStrategy should be disabled for tree steps
* TINKERPOP-1440 g:Path needs a GraphSON deserializer in Gremlin-Python
* TINKERPOP-1457 Groovy Lambdas for remote traversals not serializable
* TINKERPOP-1458 Gremlin Server doesn't return confirmation upon Traversal OpProcessor "close" op
* TINKERPOP-1466 PeerPressureTest has been failing recently
* TINKERPOP-1472 RepeatUnrollStrategy does not semi-compile inlined repeat traversal
* TINKERPOP-1495 Global list deduplication doesn't work in OLAP
* TINKERPOP-1500 and/or infix and choose() do not work correctly.
* TINKERPOP-1511 Remote client addV, V()

[[release-3-2-2]]
=== TinkerPop 3.2.2 (Release Date: September 6, 2016)

This release also includes changes from <<release-3-1-4, 3.1.4>>.

* Included GraphSON as a default serializer (in addition to Gryo, which was already present) in Gremlin Server if none are defined.
* Added `gremlin-python` package as a Gremlin language variant in Python.
* Added `Bytecode` which specifies the instructions and arguments used to construct a traversal.
* Created an experimental GraphSON representation of `Bytecode` that will be considered unstable until 3.3.0.
* Added `Translator` which allows from the translation of `Bytecode` into some other form (e.g. script, `Traversal`, etc.).
* Added `JavaTranslator`, `GroovyTranslator`, `PythonTranslator`, and `JythonTranslator` for translating `Bytecode` accordingly.
* Added `TranslationStrategy` to `gremlin-test` so translators can be tested against the process test suite.
* Added `Traversal.Admin.nextTraverser()` to get the next result in bulk-form (w/ default implementation).
* Added `TraversalSource.getAnonymousTraversalClass()` (w/ default implementation).
* Added `GremlinScriptEngine` interface which specifies a `eval(Bytecode, Bindings)` method.
* Deprecated `RemoteGraph` in favor of `TraversalSource.withRemote()` as it is more technically correct to tie a remote traversal to the `TraversalSource` than a `Graph` instance.
* `GremlinGroovyScriptEngine` implements `GremlinScriptEngine`.
* Added `GremlinJythonScriptEngine` which implements `GremlinScriptEngine`.
* Removed support for submitting a Java serialized `Traversal` to Gremlin Server.
* Removed a largely internal feature that supported automatic unrolling of traversers in the Gremlin Driver.
* Made it possible to directly initialize `OpProcessor` implementations with server `Settings`.
* Included GraphSON as a default serializer (in addition to Gryo, which was already present) in Gremlin Server if none are defined
* Introduced GraphSON 2.0.
* Deprecated `embedTypes` on the builder for `GraphSONMapper`.
* Bumped to Netty 4.0.40.final.
* Defaulted the `gremlinPool` setting in Gremlin Server to be zero, which will instructs it to use `Runtime.availableProcessors()` for that settings.
* Changed scope of log4j dependencies so that they would only be used in tests and the binary distributions of Gremlin Console and Server.
* Deprecated `Io.Builder.registry()` in favor of the newly introduced `Io.Builder.onMapper()`.
* Added new recipe for "Traversal Induced Values".
* Fixed a potential leak of a `ReferenceCounted` resource in Gremlin Server.
* Added class registrations for `Map.Entry` implementations to `GryoMapper`.
* Added methods to retrieve `Cluster` settings in `gremlin-driver`.
* Fixed a severe bug in `SubgraphStrategy`.
* Deprecated `SubgraphStrategy.Builder.vertexCriterion()/edgeCriterion()` in favor of `vertices()/edges()`.
* Fixed a small bug in `StandardVerificationStrategy` that caused verification to fail when `withPath` was used in conjunction with `ProfileStep`.
* Added color preferences
* Added input, result prompt preferences
* Added multi-line indicator in Gremlin Console

==== Bugs

* TINKERPOP-810 store not visible
* TINKERPOP-1151 slf4j-log4j12 / log4j is only required for testing *(breaking)*
* TINKERPOP-1383 publish-docs.sh might publish to current too early
* TINKERPOP-1390 IdentityRemoveStrategyTest fails randomly
* TINKERPOP-1400 SubgraphStrategy introduces infinite recursion if filter has Vertex/Edge steps.
* TINKERPOP-1405 profile() doesn't like withPath()

==== Improvements

* TINKERPOP-1037 Gremlin shell output coloring
* TINKERPOP-1226 Gremlin Console should :clear automagically after "Display stack trace."
* TINKERPOP-1230 Serialising lambdas for RemoteGraph
* TINKERPOP-1274 GraphSON Version 2.0
* TINKERPOP-1278 Implement Gremlin-Python and general purpose language variant test infrastructure
* TINKERPOP-1285 Gremline console does not differentiate between multi-line and single-line input
* TINKERPOP-1334 Provide a way to pull gremlin.driver.Cluster connection settings.
* TINKERPOP-1347 RemoteConnection needs to provide TraversalSideEffects. *(breaking)*
* TINKERPOP-1373 Default gremlinPool to number of cores
* TINKERPOP-1386 Bump to Netty 4.0.40.Final
* TINKERPOP-1392 Remove support for java serialized Traversal *(breaking)*
* TINKERPOP-1394 Fix links in Recipes doc
* TINKERPOP-1396 Traversal Induced Values Recipe
* TINKERPOP-1402 Impossible for graph implementations to provide a class resolver for Gryo IO
* TINKERPOP-1407 Default serializers for Gremlin Server
* TINKERPOP-1425 Use trailing underscores in gremlin-python

[[release-3-2-1]]
=== TinkerPop 3.2.1 (Release Date: July 18, 2016)

This release also includes changes from <<release-3-1-3, 3.1.3>>.

* `PathProcessor` steps now have the ability (if configured through a strategy) to drop `Traverser` path segments.
* `MatchStep` in OLTP has a lazy barrier to increase the probability of bulking.
* Added `PathRetractionStrategy` which will remove labeled path segments that will no longer be referenced.
* Added `Path.retract()` to support retracting paths based on labels.
* Optimized `ImmutablePath` and `MutablePath` equality code removing significant unnecessary object creation code.
* Bumped to Groovy 2.4.7.
* Added `RepeatUnrollStrategy` to linearize a `repeat()`-traversal if loop amount is known at compile time.
* Fixed a bug in `BranchStep` around child integration during `clone()`.
* Fixed a bug in `AbstractStep` around label set cloning.
* Added `TraversalStrategyPerformanceTest` for verifying the performance gains of optimization-based traversal strategies.
* `TraversalExplanation.prettyPrint()` exists which provides word wrapping and GremlinConsole is smart to use console width to control `toString()`.
* `TraversalOpProcessor` (`RemoteConnection`) uses `HaltedTraverserStrategy` metadata to determine detachment procedure prior to returning results.
* Allow DFS paths in `HADOOP_GREMLIN_LIBS`.
* Added a safer serializer infrastructure for use with `SparkGraphComputer` that uses `KryoSerializer` and the new `GryoRegistrator`.
* Added `HaltedTraverserStrategy` to allow users to get back different element detachments in OLAP.
* Fixed a `NullPointerException` bug around nested `group()`-steps in OLAP.
* Fixed a severe bug around halted traversers in a multi-job OLAP traversal chain.
* Ensure a separation of `GraphComputer` and `VertexProgram` configurations in `SparkGraphComputer` and `GiraphGraphComputer`.
* `PeerPressureVertexProgram` now supports dynamic initial vote strength calculations.
* Added `EmptyMemory` for ease of use when no memory exists.
* Updated `VertexComputing.generateProgram()` API to include `Memory`. *(breaking)*
* `ImmutablePath.TailPath` is now serializable like `ImmutablePath`.
* Added `ConfigurationCompilerProvider` which allows fine-grained control of some of the internal `GremlinGroovyScriptEngine` settings at the Groovy compilation level.
* Introduced the `application/vnd.gremlin-v1.0+gryo-lite` serialization type to Gremlin Server which users "reference" elements rather than "detached".
* `GryoMapper` allows overrides of existing serializers on calls to `addCustom` on the builder.
* Added a traversal style guide to the recipes cookbook.
* Fixed a bug in master-traversal traverser propagation.
* Added useful methods for custom `VertexPrograms` to be used with `program()`-step.
* Increased the test coverage around traverser propagation within a multi-job OLAP traversal.
* Added tests to validate the status of a transaction immediately following calls to close.
* Added tests to ensure that threaded transactions cannot be re-used.
* `GraphFilter` helper methods are now more intelligent when determining edge direction/label legality.
* Added `GraphFilterStrategy` to automatically construct `GraphFilters` via traversal introspection in OLAP.
* Updated the Gephi Plugin to support Gephi 0.9.x.
* Increased the testing and scope of `TraversalHelper.isLocalStarGraph()`.
* Changed signature of `get_g_VXlistXv1_v2_v3XX_name` and `get_g_VXlistX1_2_3XX_name` of `VertexTest` to take arguments for the `Traversal` to be constructed by extending classes.
* Added `VertexProgramInterceptor` interface as a general pattern for `GraphComputer` providers to use for bypassing `GraphComputer` semantics where appropriate.
* Added `SparkStarBarrierInterceptor` that uses Spark DSL for local star graph traversals that end with a `ReducingBarrierStep`.
* Added `SparkInterceptorStrategy` which identifies which interceptor to use (if any) given the submitted `VertexProgram`.
* Added `SparkSingleIterationStrategy` that does not partition nor cache the graph RDD if the traversal does not message pass.
* Added more helper methods to `TraversalHelper` for handling scoped traversal children.
* Deprecated all "performance" tests based on "JUnit Benchmarks".
* `SparkGraphComputer` no longer shuffles empty views or empty outgoing messages in order to save time and space.
* `TraversalVertexProgram` no longer maintains empty halted traverser properties in order to save space.
* Added `List<P<V>>` constructors to `ConnectiveP`, `AndP`, and `OrP` for ease of use.
* Added support for interactive (`-i`) and execute (`-e`) modes for Gremlin Console.
* Displayed line numbers for script execution failures of `-e` and `-i`.
* Improved messaging around script execution errors in Gremlin Console.
* Added "help" support to Gremlin Console with the `-h` flag.
* Added options to better control verbosity of Gremlin Console output with `-Q`, `-V` and `-D`.
* Deprecated the `ScriptExecutor` - the `-e` option to `gremlin.sh` is now handled by `Console`.
* `Traversal` now allows cancellation with `Thread.interrupt()`.
* Added a Gremlin language variant tutorial teaching people how to embed Gremlin in a host programming language.

==== Bugs

* TINKERPOP-1281 Memory.HALTED_TRAVERSER transience is not sound.
* TINKERPOP-1305 HALTED_TRAVERSERS hold wrong information
* TINKERPOP-1307 NPE with OLTP nested group() in an OLAP group() traversal
* TINKERPOP-1323 ComputerVerificationStrategy fails for nested match() steps
* TINKERPOP-1341 UnshadedKryoAdapter fails to deserialize StarGraph when SparkConf sets spark.rdd.compress=true whereas GryoSerializer works
* TINKERPOP-1348 TraversalInterruptionTest success dependent on iteration order

==== Improvements

* TINKERPOP-818 Consider a P.type()
* TINKERPOP-946 Traversal respecting Thread.interrupt()
* TINKERPOP-947 Enforce semantics of threaded transactions as manual *(breaking)*
* TINKERPOP-1059 Add test to ensure transaction opening happens at read/write and not on close *(breaking)*
* TINKERPOP-1071 Enhance pre-processor output
* TINKERPOP-1091 Get KryoSerializer to work natively. *(breaking)*
* TINKERPOP-1120 If there is no view nor messages, don't create empty views/messages in SparkExecutor
* TINKERPOP-1144 Improve ScriptElementFactory
* TINKERPOP-1155 gremlin.sh -e doesn't log line numbers for errors
* TINKERPOP-1156 gremlin.sh could use a help text
* TINKERPOP-1157 gremlin.sh should allow you to execute a script and go interactive on error or completion
* TINKERPOP-1232 Write a tutorial demonstrating the 3 ways to write a Gremlin language variant.
* TINKERPOP-1254 Support dropping traverser path information when it is no longer needed.
* TINKERPOP-1268 Improve script execution options for console *(breaking)*
* TINKERPOP-1273 Deprecate old performance tests
* TINKERPOP-1276 Deprecate serializedResponseTimeout
* TINKERPOP-1279 Add Iterable<V> parameter constructor to ConnectiveP subclasses
* TINKERPOP-1282 Add more compliance tests around how memory and vertex compute keys are propagated in chained OLAP.
* TINKERPOP-1286 Add Recipes documentation
* TINKERPOP-1288 Support gremlin.spark.skipPartitioning configuration.
* TINKERPOP-1290 Create VertexProgramInterceptor as a pattern for GraphComputer strategies.
* TINKERPOP-1293 Implement GraphFilterStrategy as a default registration for GraphComputer
* TINKERPOP-1294 Deprecate use of junit-benchmarks
* TINKERPOP-1297 Gephi plugin on Gephi 0.9.x  *(breaking)*
* TINKERPOP-1299 Refactor TraversalVertexProgram to make it easier to understand.
* TINKERPOP-1308 Serialize to "reference" for Gremlin Server
* TINKERPOP-1310 Allow OLAP to return properties as Detached
* TINKERPOP-1321 Loosen coupling between TinkerPop serialization logic and shaded Kryo
* TINKERPOP-1322 Provide fine-grained control of CompilerConfiguration
* TINKERPOP-1328 Provide [gremlin-python] as an code executor in docs
* TINKERPOP-1331 HADOOP_GREMLIN_LIBS can only point to local file system
* TINKERPOP-1332 Improve .explain() Dialogue
* TINKERPOP-1338 Bump to Groovy 2.4.7
* TINKERPOP-1349 RepeatUnrollStrategy should unroll loops while maintaining equivalent semantics.
* TINKERPOP-1355 Design HasContainer for extension

[[release-3-2-0-incubating]]
=== TinkerPop 3.2.0 (Release Date: April 8, 2016)

This release also includes changes from <<release-3-1-2-incubating, 3.1.2-incubating>>.

* Bumped to Neo4j 2.3.3.
* Renamed variable `local` to `fs` in `HadoopGremlinPlugin` to avoid a naming conflict with `Scope.local`. *(breaking)*
* Added `GraphTraversal.optional()` which will use the inner traversal if it returns results, else it won't.
* `GroupStep` and `GroupSideEffectStep` make use of mid-traversal reducers to limit memory consumption in OLAP.
* Added `GraphTraversal.program(VertexProgram)` to allow arbitrary user vertex programs in OLAP.
* Added `GraphTraversal.project()` for creating a `Map<String,E>` given the current traverser and an arbitrary number of `by()`-modulators.
* `HADOOP_GREMLIN_LIBS` can now reference a directory in HDFS and will be used if the directory does not exist locally.
* Added `gremlin-benchmark` module with JMH benchmarking base classes that can be used for further benchmark development.
* `TraversalStrategies.GlobalCache` supports both `Graph` and `GraphComputer` strategy registrations.
* `select("a","b").by("name").by("age")`-style traversals now work in OLAP with new `PathProcessorStrategy`.
* `DedupGlobalStep` can now handle star-bound `by()`-modulators and scoped keys on `GraphComputer`.
* Added `Computer` which is a builder for `GraphComputers` that is serializable.
* `PersistedOutputRDD` now implements `PersistResultGraphAware` and thus, no more unneeded warnings when using it.
* Renamed `StandardTraversalMetrics` to `DefaultTraversalMetrics` given the `DefaultXXX`-convention throughout. *(breaking)*
* Bumped to Apache Hadoop 2.7.2.
* Fixed a bug around profiling and nested traversals.
* Added `gremlin.hadoop.defaultGraphComputer` so users can use `graph.compute()` with `HadoopGraph`.
* Added `gremlin.hadoop.graphReader` and `gremlin.hadoop.graphWriter` which can handled `XXXFormats` and `XXXRDDs`.
* Deprecated `gremlin.hadoop.graphInputFormat`, `gremlin.hadoop.graphOutputFormat`, `gremlin.spark.graphInputRDD`, and `gremlin.spark.graphOutputRDD`.
* If no configuration is provided to `HadoopPools` it uses the default configuration to create a pool once and only once per JVM.
* Implemented `RemoteGraph`, `RemoteConnection`, and `RemoteStrategy`.
* Added validation to `GryoMapper` Kryo identifiers before construction to prevent accidental duplicates.
* Added `GraphStep.addIds()` which is useful for `HasContainer` "fold ins."
* Added a static `GraphStep.processHashContainerIds()` helper for handling id-based `HasContainers`.
* `GraphStep` implementations should have `g.V().hasId(x)` and `g.V(x)` compile equivalently. *(breaking)*
* Optimized `ExpandableStepIterator` with simpler logic and increased the likelihood of bulking.
* Optimized `TraverserRequirement` calculations.
* `Step.addStart()` and `Step.addStarts()` now take `Traverser.Admin<S>` and `Traverser.Admin<S>`, respectively. *(breaking)*
* `Step.processNextStart()` and `Step.next()` now return `Traverser.Admin<E>`. *(breaking)*
* `Traversal.addTraverserRequirement()` method removed. *(breaking)*
* Fixed a `hashCode()` bug in `OrderGlobalStep` and `OrderLocalStep`.
* Added `OrderLimitStrategy` which will ensure that partitions are limited before being merged in OLAP.
* `ComparatorHolder` now separates the traversal from the comparator. *(breaking)*
* Bumped to Apache Spark 1.6.1.
* If no Spark serializer is provided then `GryoSerializer` is the default, not `JavaSerializer`.
* Added `Operator.sumLong` as a optimized binary operator intended to be used by `Memory` reducers that know they are dealing with longs.
* Traversers from `ComputerResultStep` are no longer attached. Attaching is only used in TinkerPop's test suite via `System.getProperties()`.
* Fixed a `hashCode()`/`equals()` bug in `MessageScope`.
* Fixed a severe `Traversal` cloning issue that caused inconsistent `TraversalSideEffects`.
* `TraversalSideEffects` remain consistent and usable across multiple chained OLAP jobs.
* Added `MemoryTraversalSideEffects` which wraps `Memory` in a `TraversalSideEffects` for use in OLAP.
* `TraversalSideEffects` are now fully functional in OLAP save that an accurate global view is possible at the start of an iteration (not during).
* Updated the `TraversalSideEffects` API to support registered reducers and updated `get()`-semantics. *(breaking)*
* Split existing `profile()` into `ProfileStep` and `ProfileSideEffectStep`.
* The `profile()`-step acts like a reducing barrier and emits `TraversalMetrics` without the need for `cap()`. *(breaking)*
* Added `LocalBarrier` interface to allow traversers to remain distributed during an iteration so as to reduce cluster traffic.
* Added `NoOpBarrierStep` as a `LocalBarrier` implementation of `LambdaCollectingBarrierStep(noOp)`.
* `AggregateStep` implements `LocalBarrier` and thus, doesn't needlessly communicate its barrier traversers.
* Fixed an OLAP-based `Barrier` synchronization bug.
* Fixed a semantic bug in `BranchStep` (and inheriting steps) where barriers reacted locally. *(breaking)*
* Added `MemoryComputeKey` for specification of `Memory` keys in `VertexProgram`. *(breaking)*
* Added `VertexComputeKey` for specification of vertex compute properties in `VertexProgram`. *(breaking)*
* Added `and`, `or`, and `addAll` to `Operator`.
* `Memory` API changed to support setting and adding values for reduction. *(breaking)*
* `Memory` keys can be marked as broadcast and only those values are sent to workers on each iterator.
* `Memory` keys can be marked transient and thus deleted at the end of the OLAP job.
* Vertex compute keys can be marked transient and thus deleted at the end of the OLAP job.
* `VertexProgram` API changed to support `MemoryComputeKey` and `VertexComputeKey`. *(breaking)*
* `TraversalVertexProgram` able to execute OLAP and OLTP traversal sections dynamically within the same job.
* Removed `FinalGet` interface as all post processing of reductions should be handled by the reducing step explicitly. *(breaking)*
* Simplified all `SupplyingBarrierStep` implementations as they no longer require `MapReduce` in OLAP.
* Simplified all `CollectingBarrierStep` implementations as they no longer require `MapReduce` in OLAP.
* Simplified all `ReducingBarrierStep` implementations as they no longer require `MapReduce` in OLAP.
* All steps in OLAP that used `MapReduce` now use `Memory` to do their reductions which expands the list of legal traversals.
* `GroupStep` simplified with `GroupHelper.GroupMap` no longer being needed. Related to the removal of `FinalGet`.
* OLAP side-effects that are no longer generated by `MapReduce` are simply stored in `ComputerResult.Memory` w/ no disk persistence needed. *(breaking)*
* Added `Generate` step interface which states that there could be a final generating phase to a side-effect or reduction (e.g. `GroupStep`).
* `Barrier` step interface is now the means by which non-parallel steps communicate with their counterparts in OLAP.
* Added `MemoryComputing` step interface which states that the step uses `MemoryComputeKeys` for its computation in OLAP.
* Added `PeerPressureVertexProgramStep` and `GraphTraversal.peerPressure()`.
* Added `PureTraversal` for handling pure and compiled versions of a `Traversal`. Useful in OLAP.
* Added `ScriptTraversal` which allows for delayed compilation of script-based `Traversals`.
* Simplified `VertexProgram` implementations with a `PureTraversal`-model and deprecated `ConfigurationTraversal`.
* Simplified script-based `Traversals` via `ScriptTraversal` and deprecated `TraversalScriptFunction` and `TraversalScriptHelper`.
* Added `TimesModulating` interface which allows the `Step` to decide how a `times()`-modulation should be handled.
* Added `ByModulating` interface which allows the `Step` to decide how a `by()`-modulation should be handled. *(breaking)*
* Simplified the `by()`-modulation patterns of `OrderGlobalStep` and `OrderLocalStep`.
* Added `GraphComputerTest.shouldSupportPreExistingComputeKeys()` to ensure existing compute keys are "revived." *(breaking)*
* Added `GraphComputerTest.shouldSupportJobChaining()` to ensure OLAP jobs can be linearly chained. *(breaking)*
* Fixed a bug in both `SparkGraphComputer` and `GiraphGraphComputer` regarding source data access in job chains.
* Expanded job chaining test coverage for `GraphComputer` providers.
* Added `TraversalHelper.onGraphComputer(traversal)`.
* `MapReduce.map()` no longer has a default implementation. This method must be implemented. *(breaking)*
* `TraversalVertexProgram` can work without a `GraphStep` start.
* Added `PageRankVertexProgramStep` and `GraphTraversal.pageRank()`.
* Added `TraversalVertexProgramStep` to support OLAP traversal job chaining.
* Added `VertexProgramStrategy` which compiles multiple OLAP jobs into a single traversal.
* Simplified the comparator model in `OrderGlobalStep` and `OrderLocalStep`.
* Refactored `TraversalSource` model to allow fluent-method construction of `TraversalSources`.
* Deprecated the concept of a `TraversalSource.Builder`.
* Removed the concept of a `TraversalEngine`. All `Traversal` modulations are now mediated by `TraversalStrategies`. *(breaking)*
* Added `SideEffectStrategy` for registering sideEffects in a spawned `Traversal`.
* Added `SackStrategy` for registering a sack for a spawned `Traversal`.
* Added `RequirementsStrategy` and `RequirementsStep` for adding dynamic `TraverserRequirements` to a `Traversal`.
* Removed `EngineDependentStrategy`.
* Renamed step interface `EngineDependent` to `GraphComputing` with method `onGraphComputer()`. *(breaking)*
* Cleaned up various `TraversalStrategy` tests now that `TraversalEngine` no longer exists.
* Added `GraphFilter` to support filtering out vertices and edges that won't be touched by an OLAP job.
* Added `GraphComputer.vertices()` and `GraphComputer.edges()` for `GraphFilter` construction. *(breaking)*
* `SparkGraphComputer`, `GiraphGraphComputer`, and `TinkerGraphComputer` all support `GraphFilter`.
* Added `GraphComputerTest.shouldSupportGraphFilter()` which verifies all filtered graphs have the same topology.
* Added `GraphFilterAware` interface to `hadoop-gremlin/` which tells the OLAP engine that the `InputFormat` handles filtering.
* `GryoInputFormat` and `ScriptInputFormat` implement `GraphFilterAware`.
* Added `GraphFilterInputFormat` which handles graph filtering for `InputFormats` that are not `GraphFilterAware`.
* Fixed a bug in `TraversalHelper.isLocalStarGraph()` which allowed certain illegal traversals to pass.
* Added `TraversalHelper.isLocalProperties()` to verify that the traversal does not touch incident edges.
* `GraphReader` I/O interface now has `Optional<Vertex> readGraph(InputStream, GraphFilter)`. Default `UnsupportedOperationException`.
* `GryoReader` does not materialize edges that will be filtered out and this greatly reduces GC and load times.
* Created custom `Serializers` for `SparkGraphComputer` message-passing classes which reduce graph sizes significantly.

==== Bugs

* TINKERPOP-951 Barrier steps provide unexpected results in Gremlin OLAP
* TINKERPOP-1057 GroupSideEffectStep doesn't use provided maps
* TINKERPOP-1103 Two objects fighting for local variable name in Gremlin Console *(breaking)*
* TINKERPOP-1149 TraversalXXXSteps Aren't Providing SideEffects
* TINKERPOP-1181 select(Column) should not use a LambdaMapStep
* TINKERPOP-1188 Semantics of BarrierSteps in TraversalParent global traversals is wrong. *(breaking)*
* TINKERPOP-1194 explain() seems broken
* TINKERPOP-1217 Repeated Logging of "The HadoopPools has not been initialized, using the default pool"

==== Improvements

* TINKERPOP-570 [Proposal] Provide support for OLAP to OLTP to OLAP to OLTP
* TINKERPOP-575 Implement RemoteGraph
* TINKERPOP-813 [Proposal] Make the Gremlin Graph Traversal Machine and Instruction Set Explicit
* TINKERPOP-872 Remove GroupCountStep in favor of new Reduce-based GroupStep
* TINKERPOP-890 Remove the concept of branch/ package. *(breaking)*
* TINKERPOP-958 Improve usability of .profile() step.
* TINKERPOP-962 Provide "vertex query" selectivity when importing data in OLAP. *(breaking)*
* TINKERPOP-968 Add first class support for an optional traversal
* TINKERPOP-971 TraversalSource should be fluent like GraphComputer *(breaking)*
* TINKERPOP-1016 Replace junit-benchmarks with JMH
* TINKERPOP-1021 Deprecate Order.valueIncr, Order.valueDecr, Order.keyIncr, and Order.keyDecr *(breaking)*
* TINKERPOP-1032 Clean up the conf/hadoop configurations
* TINKERPOP-1034 Bump to support Spark 1.5.2
* TINKERPOP-1069 Support Spark 1.6.0
* TINKERPOP-1082 INPUT_RDD and INPUT_FORMAT are bad, we should just have one key.
* TINKERPOP-1112 Create GryoSerializers for the Spark Payload classes.
* TINKERPOP-1121 FileSystemStorage needs to be smart about /.
* TINKERPOP-1132 Messenger.receiveMessages() Iterator should .remove().
* TINKERPOP-1140 TraversalVertexProgramStep in support of OLAP/OLTP conversions.
* TINKERPOP-1153 Add ByModulating and TimesModulating interfaces.
* TINKERPOP-1154 Create a ScriptTraversal which is Serializable and auto-compiles.
* TINKERPOP-1162 Add VertexProgram.getTransientComputeKeys() for removing scratch-data. *(breaking)*
* TINKERPOP-1163 GraphComputer's can have TraversalStrategies.
* TINKERPOP-1164 ReducingBarriersSteps should use ComputerMemory, not MapReduce.
* TINKERPOP-1166 Add Memory.reduce() as option to Memory implementations. *(breaking)*
* TINKERPOP-1173 If no Serializer is provided in Configuration, use GryoSerializer by default (Spark)
* TINKERPOP-1180 Add more optimized binary operators to Operator.
* TINKERPOP-1192 TraversalSideEffects should support registered reducers (binary operators).
* TINKERPOP-1193 Add a LocalBarrier interface.
* TINKERPOP-1199 Use "MicroMetrics" as the mutator of the TraversalMetrics.
* TINKERPOP-1206 ExpandableIterator can take a full TraverserSet at once -- Barriers.
* TINKERPOP-1209 ComparatorHolder should returns a Pair<Traversal,Comparator>. *(breaking)*
* TINKERPOP-1210 Provide an OrderLimitStep as an optimization.
* TINKERPOP-1219 Create a test case that ensures the provider's compilation of g.V(x) and g.V().hasId(x) is identical *(breaking)*
* TINKERPOP-1222 Allow default GraphComputer configuration
* TINKERPOP-1223 Allow jars in gremlin.distributedJars to be read from HDFS
* TINKERPOP-1225 Do a "rolling reduce" for GroupXXXStep in OLAP.
* TINKERPOP-1227 Add Metrics for the TraversalOpProcessor
* TINKERPOP-1234 program() step that takes arbitrary vertex programs
* TINKERPOP-1236 SelectDenormalizationStrategy for select().by(starGraph) in OLAP.
* TINKERPOP-1237 ProjectMap: For the Love of Die Faterland
* TINKERPOP-1238 Re-use Client instances in RemoteGraph tests

== TinkerPop 3.1.0 (A 187 On The Undercover Gremlinz)

image::https://raw.githubusercontent.com/apache/tinkerpop/master/docs/static/images/gremlin-gangster.png[width=185]

[[release-3-1-8]]
=== TinkerPop 3.1.8 (Release Date: August 21, 2017)

* Fixed a `MessageScope` bug in `TinkerGraphComputer`.
* Fixed a bug in `BigDecimal` divisions in `NumberHelper` that potentially threw an `ArithmeticException`.
* Non-deserializable exceptions no longer added to ScriptRecordReader IOExceptions.

==== Bugs

* TINKERPOP-1519 TinkerGraphComputer doesn't handle multiple MessageScopes in single iteration
* TINKERPOP-1736 Sack step evaluated by Groovy interprets numbers in an unexpected way
* TINKERPOP-1754 Spark can not deserialise some ScriptRecordReader parse exceptions

[[release-3-1-7]]
=== TinkerPop 3.1.7 (Release Date: June 12, 2017)

* Configured Modern and The Crew graphs to work with a integer `IdManager` when `TinkerFactory.createXXX()` is called.
* Added XSLT transform option to convert TinkerPop 2.x GraphML to 3.x GraphML.
* Added validation to `StarVertexProperty`.
* Bumped to Jackson 2.8.7.
* Fixed `EventStrategy` so that newly added properties trigger events with the name of the key that was added.
* Drop use of jitpack for the jbcrypt artifact - using the official one in Maven Central.
* Bumped to Groovy 2.4.11.

==== Improvements

* TINKERPOP-1504 MutationListener doesn't provide property key on property additions
* TINKERPOP-1608 TP2-to-TP3 GraphML XSLT
* TINKERPOP-1633 Use org.mindrot:jbcrypt v0.4
* TINKERPOP-1645 Bump to Groovy 2.4.9
* TINKERPOP-1654 Upgrade to jackson-databind 2.8.6+ in gremlin-shaded
* TINKERPOP-1659 Docker build should use maven settings.xml
* TINKERPOP-1664 StarVertexProperty#property should throw an NPE if the value is null

[[release-3-1-6]]
=== TinkerPop 3.1.6 (Release Date: February 3, 2017)

* Fixed bug in `IncidentToAdjacentStrategy`, it was missing some invalidating steps.
* Returned a confirmation on session close from Gremlin Server.
* Use non-default port for running tests on Gremlin Server.
* Fully shutdown metrics services in Gremlin Server on shutdown.
* Deprecated `tryRandomCommit()` in `AbstractGremlinTest` - the annotation was never added in 3.1.1, and was only deprecated via javadoc.
* Minor fixes to various test feature requirements in `gremlin-test`.
* Allow developers to pass options to `docker run` with TINKERPOP_DOCKER_OPTS environment variable

==== Bugs

* TINKERPOP-1493 Groovy project doesn't build on Windows
* TINKERPOP-1545 IncidentToAdjacentStrategy is buggy

==== Improvements

* TINKERPOP-1538 Gremlin Server spawned by test suites should use a different port
* TINKERPOP-1544 Return a confirmation of session close
* TINKERPOP-1556 Allow Hadoop to run on IPv6 systems
* TINKERPOP-1557 Improve docker build time with this one weird trick!
* TINKERPOP-1598 Bump to Grovy 2.4.8

[[release-3-1-5]]
=== TinkerPop 3.1.5 (Release Date: October 17, 2016)

* Improved handling of `Cluster.close()` and `Client.close()` to prevent the methods from hanging.
* Fixed a bug in `NotStep` where child requirements were not being analyzed.
* Fixed output redirection and potential memory leak in `GremlinGroovyScriptEngine`.
* Corrected naming of `g_withPath_V_asXaX_out_out_mapXa_name_it_nameX` and `g_withPath_V_asXaX_out_mapXa_nameX` in `MapTest`.
* Improved session cleanup when a close is triggered by the client.
* Removed the `appveyor.yml` file as the AppVeyor build is no longer enabled by Apache Infrastructure.
* Fixed TinkerGraph which was not saving on `close()` if the path only consisted of the file name.
* Fixed a bug in `RangeByIsCountStrategy` which didn't use the `NotStep` properly.

==== Bugs

* TINKERPOP-1158 gremlin.sh -v emits log4j initialization errors
* TINKERPOP-1391 issue with where filter
* TINKERPOP-1442 Killing session should make better attempt to cleanup
* TINKERPOP-1451 TinkerGraph persistence cannot handle a single file name as the graph location
* TINKERPOP-1467 Improve close() operations on the Java driver
* TINKERPOP-1478 Propogate ScriptEngine fixes from groovy to GremlinGroovyScriptEngine
* TINKERPOP-1512 gremlin-server-classic.yaml is broken

==== Improvements

* TINKERPOP-927 bin/publish-docs.sh should only upload diffs.
* TINKERPOP-1264 Improve BLVP docs
* TINKERPOP-1477 Make DependencyGrabberTest an integration test

[[release-3-1-4]]
=== TinkerPop 3.1.4 (Release Date: September 6, 2016)

* Improved the error provided by a client-side session if no hosts were available.
* Fixed a bug in `PropertiesTest` which assumed long id values.
* Fixed a bug in `StarGraph` around self-edges.
* Fixed a potential leak of a `ReferenceCounted` resource in Gremlin Server.
* Renamed distributions to make the prefix "apache-tinkerpop-" as opposed to just "apache-".
* Fixed a problem (previously thought resolved on 3.1.3) causing Gremlin Server to lock up when parallel requests were submitted on the same session if those parallel requests included a script that blocked indefinitely.
* Fixed bug in `TailGlobalStep` where excess bulk was not accounted for correctly.

==== Bugs

* TINKERPOP-1350 Server locks when submitting parallel requests on session
* TINKERPOP-1375 Possible ByteBuf leak for certain transactional scenarios
* TINKERPOP-1377 Closing a remote in "console mode" has bad message
* TINKERPOP-1379 unaccounted excess in TailGlobalStep
* TINKERPOP-1397 StarVertex self edge has buggy interaction with graph filters
* TINKERPOP-1419 Wrong exception when a SessionedClient is initialized with no available host

==== Improvements

* TINKERPOP-989 Default documentation should be reference/index.html
* TINKERPOP-1376 Rename TinkerPop artifacts
* TINKERPOP-1413 PropertiesTest#g_V_hasXageX_propertiesXnameX assumes that ids are longs
* TINKERPOP-1416 Write Gremlin Server log files somewhere during doc generation
* TINKERPOP-1418 CoreTraversalTests depend on missing functionality

[[release-3-1-3]]
=== TinkerPop 3.1.3 (Release Date: July 18, 2016)

* Fixed bug in `SubgraphStep` where features were not being checked properly prior to reading meta-properties.
* Ensured calls to `Result.hasNext()` were idempotent.
* Avoid hamcrest conflict by using mockito-core instead of mockito-all dependency in `gremlin-test`.
* Fixed bug in `GremlinExecutor` causing Gremlin Server to lock up when parallel requests were submitted on the same session if those parallel requests included a script that blocked indefinitely.
* Changed `GremlinExecutor` timeout scheduling so that the timer would not start until a time closer to the actual start of script evaluation.
* Fixed bug in `SubgraphStrategy` where step labels were not being propogated properly to new steps injected by the strategy.
* Fix incorrect test `FeatureRequirement` annotations.
* Defaulted to `Edge.DEFAULT` if no edge label was supplied in GraphML.
* Fixed bug in `IoGraphTest` causing IllegalArgumentException: URI is not hierarchical error for external graph implementations.
* Fixed bug in `GremlinGroovyScriptEngineFileSandboxTest` resource loading
* Improved `TinkerGraph` performance when iterating vertices and edges.
* Fixed a bug where timeout functions provided to the `GremlinExecutor` were not executing in the same thread as the script evaluation.
* Fixed a bug in the driver where many parallel requests over a session would sometimes force a connection to close and replace itself.
* Graph providers should no longer rely on the test suite to validate that hyphens work for property keys.
* Optimized a few special cases in `RangeByIsCountStrategy`.
* Added more "invalid" variable bindings to the list used by Gremlin Server to validate incoming bindings on requests.
* Fixed a bug where the `ConnectionPool` in the driver would not grow with certain configuration options.
* Fixed a bug where pauses in Gremlin Server writing to an overtaxed client would generate unexpected `FastNoSuchElementException` errors.
* Named the thread pool used by Gremlin Server sessions: "gremlin-server-session-$n".
* Fixed a bug in `BulkSet.equals()` which made itself apparent when using `store()` and `aggregate()` with labeled `cap()`.
* Fixed a bug where `Result.one()` could potentially block indefinitely under certain circumstances.
* Ensured that all asserts of vertex and edge counts were being applied properly in the test suite.
* Fixed bug in `gremlin-driver` where certain channel-level errors would not allow the driver to reconnect.
* `SubgraphStep` now consults the parent graph features to determine cardinality of a property.
* Use of `Ctrl-C` in Gremlin Console now triggers closing of open remotes.
* Bumped SLF4J to 1.7.21 as previous versions suffered from a memory leak.
* Fixed a bug in `Neo4jGraphStepStrategy` where it wasn't defined properly as a `ProviderOptimizationStrategy`.
* Renamed `AndTest.get_g_V_andXhasXage_gt_27X__outE_count_gt_2X_name` to `get_g_V_andXhasXage_gt_27X__outE_count_gte_2X_name` to match the traversal being tested.
* Fixed a self-loop bug in `StarGraph`.
* Added configuration option for disabling `:remote` timeout with `:remote config timeout none`.
* Added `init-tp-spark.sh` to Gremlin Console binary distribution.
* Fixed bug where use of `:x` in a Gremlin Console initialization script would generate a stack trace.
* Added configuration options to Gremlin Driver and Server to override the SSL configuration with an `SslContext`.
* Added driver configuration settings for SSL: `keyCertChainFile`, `keyFile` and `keyPassword`.
* Fixed bug where transaction managed sessions were not properly rolling back transactions for exceptions encountered during script evaluation.
* Fixed bug in `:uninstall` command if the default `/ext` directory was not used.
* Added support to Gremlin Driver to allow either plain text or GSSAPI SASL authentication allowing the client to pass the SASL mechanism in the request.
* Improved dryRun functionality for the docs processor. It's now possible to dry run (or full run) only specific files.
* Added precompile of `ScriptInputFormat` scripts to `ScriptRecordReader` to improve performance.

==== Bugs

* TINKERPOP-906 Install plugin always fails after first unresolved dependency
* TINKERPOP-1088 Preserve Cardinality in Subgraph
* TINKERPOP-1092 Gremlin Console init script with :x throws exception
* TINKERPOP-1139 [Neo4JGraph] GraphTraversal with SubgraphStrategy removes addLabelStep (as("b"))
* TINKERPOP-1196 Calls to Result.one() might block indefinitely
* TINKERPOP-1215 Labeled a SideEffectCapStep cause problems.
* TINKERPOP-1242 ScriptEngineTest randomly hangs indefinately.
* TINKERPOP-1257 Bad SackTest variable use.
* TINKERPOP-1265 Managed Session Eval Exceptions Rollback
* TINKERPOP-1272 Gremlin Console distribution needs bin/init-tp-spark.sh
* TINKERPOP-1284 StarGraph does not handle self-loops correctly.
* TINKERPOP-1300 Many asserts around vertex/edge counts on graphs not applied
* TINKERPOP-1317 IoGraphTest throws error: URI is not hierarchical
* TINKERPOP-1318 java.lang.NoSuchMethodError: org/hamcrest/Matcher.describeMismatch
* TINKERPOP-1319 several FeatureRequirement annotations are incorrect in gremlin-test
* TINKERPOP-1320 GremlinGroovyScriptEngineFileSandboxTest throws error: URI is not hierarchical
* TINKERPOP-1324 Better error for invalid args to addV()
* TINKERPOP-1350 Server locks when submitting parallel requests on session
* TINKERPOP-1351 Number of connections going beyond the pool max size
* TINKERPOP-1352 Connection Pool doesn't always grow
* TINKERPOP-1359 Exception thrown when calling subgraph() on Neo4jGraph
* TINKERPOP-1360 intermittent error in spark-gremlin integration test

==== Improvements

* TINKERPOP-939 Neo4jGraph should support HighAvailability (Neo4jHA).
* TINKERPOP-1003 Setting up latest/current links for bins and docs.
* TINKERPOP-1020 Provide --dryRun selectivity for "half publishing" docs.
* TINKERPOP-1063 TinkerGraph performance enhancements
* TINKERPOP-1229 More Descriptive Messaging for :remote console
* TINKERPOP-1260 Log for validate-distribution.sh
* TINKERPOP-1263 Pass SASL mechanism name through with initial SASL response
* TINKERPOP-1267 Configure Console for no timeout on remote requests
* TINKERPOP-1269 More SSL settings for driver
* TINKERPOP-1295 Precompile ScriptInputFormat scripts once during initialization of ScriptRecordReader
* TINKERPOP-1301 Provide Javadoc for ScriptInput/OutputFormat's
* TINKERPOP-1302 Ctrl-C should kill open remotes in Console
* TINKERPOP-1312 .count().is(0) is not properly optimized
* TINKERPOP-1314 Improve error detection in docs preprocessor
* TINKERPOP-1354 Include all static enum imports in request validation for bindings *(breaking)*

[[release-3-1-2-incubating]]
=== TinkerPop 3.1.2 (Release Date: April 8, 2016)

* Fixed two `NullPointerException`-potential situations in `ObjectWritable`.
* Provided Docker script that allows the execution of several build tasks within a Docker container.
* Added a per-request `scriptEvaluationTimeout` option to the Gremlin Server protocol.
* Changed `DriverRemoteAcceptor` to send scripts as multi-line.
* Fixed a bug in `gremlin-driver` where connections were not returning to the pool after many consecutive errors.
* Fixed a bug where `tree()` did not serialize into GraphSON.
* Bumped to SLF4j 1.7.19.
* Bumped to Apache Hadoop 2.7.2.
* Fixed a bug in `gremlin-driver` where a really fast call to get a `Future` to wait for a result might not register an error raised from the server.
* Fixed a severe bug where `LP_O_OB_P_S_SE_SL_Traverser` was not registered with `GryoMapper`.
* The future from `GremlinExecutor.eval()` is completed after the entire evaluation lifecyle is completed.
* Spark `Memory` uses `collect().iterator()` instead of `toLocalIterator()` to reduce noise in Spark UI.
* Added the `:remote console` option which flips the Gremlin Console into a remote-only mode where all script evaluation is routed to the currently configured remote, which removes the need to use the `:>` command.
* Added `allowRemoteConsole()` to the `RemoteAcceptor` interface.
* The `:remote` for `tinkerpop.server` now includes an option to establish the connection as a "session".
* Provided an implementation for calls to `SessionedClient.alias()`, which formerly threw an `UnsupportedOperationException`.
* Bumped to commons-collections 3.2.2.
* Fixed a bug where `OrderGlobalStep` and `OrderLocalStep` were not incorporating their children's traverser requirements.
* Fixed a compilation bug in `TraversalExplanation`.
* Fixed bug where a session explicitly closed was being closed again by session expiration.
* Improved the recovery options for `gremlin-driver` after failed requests to Gremlin Server.
* Added `maxWaitForSessionClose` to the settings for `gremlin-driver`.
* Bumped to Netty 4.0.34.Final.
* Added "interpreter mode" for the `ScriptEngine` and Gremlin Server which allows variables defined with `def` or a type to be recognized as "global".
* Bumped to Apache Groovy 2.4.6.
* Added the `gremlin-archetype-server` archetype that demonstrates
* Added the `gremlin-archetype-tinkergraph` archetype that demonstrates a basic project that uses TinkerGraph.
* Added `gremlin-archetype` module to house TinkerPop "examples".
* Fixed a condition where `ConnectionPool` initialization in the driver would present a `NullPointerException` on initialization if there were errors constructing the pool in full.
* Fixed a bug in the round-robin load balancing strategy in the driver would waste requests potentially sending messages to dead hosts.
* Added new Provider Documentation book - content for this book was extracted from the reference documentation.
* Fixed a bug where multiple "close" requests were being sent by the driver on `Client.close()`.
* Fixed an `Property` attach bug that shows up in serialization-based `GraphComputer` implementations.
* Fixed a pom.xml bug where Gremlin Console/Server were not pulling the latest Neo4j 2.3.2.
* Fixed bug in "round robin" load balancing in `gremlin-driver` where requests were wrongly being sent to the same host.
* Prevented the spawning of unneeded reconnect tasks in `gremlin-driver` when a host goes offline.
* Fixed bug preventing `gremlin-driver` from reconnecting to Gremlin Server when it was restarted.
* Better handled errors that occurred on commits and serialization in Gremlin Server to first break the result iteration loop and to ensure commit errors were reported to the client.
* Added GraphSON serializers for the `java.time.*` classes.
* Improved the logging of the Gremlin Server REST endpoint as it pertained to script execution failures.
* `TraversalExplanation` is now `Serializable` and compatible with GraphSON and Gryo serialization.
* Fixed a problem with global bindings in Gremlin Server which weren't properly designed to handle concurrent modification.
* Deprecated `ScriptElementFactory` and made the local `StarGraph` globally available for ``ScriptInputFormat``'s `parse()` method.
* Improved reusability of unique test directory creation in `/target` for `AbstractGraphProvider`, which was formerly only available to Neo4j, by adding `makeTestDirectory()`.
* Optimized memory-usage in `TraversalVertexProgram`.
* `Graph` instances are not merely "closed" at the end of tests, they are "cleared" via `GraphProvider.clear()`, which should in turn cleans up old data for an implementation.
* Expanded the Gremlin Server protocol to allow for transaction management on in-session requests and updated the `gremlin-driver` to take advantage of that.
* Greatly reduced the amount of objects required in OLAP for the `ReducingBarrierStep` steps.
* Improved messages for the different distinct "timeouts" that a user can encounter with Gremlin Server.

==== Bugs

* TINKERPOP-1041 StructureStandardTestSuite has file I/O issues on Windows
* TINKERPOP-1105 SparkGraphComputer / Null Pointer Exceptions for properties traversals
* TINKERPOP-1106 Errors on commit in Gremlin Server don't register as exception on driver
* TINKERPOP-1125 RoundRobin load balancing always uses the second Host when size = 2
* TINKERPOP-1126 A single Host spawns many reconnect tasks
* TINKERPOP-1127 client fails to reconnect to restarted server
* TINKERPOP-1146 IoTest are not clearing the db after the test run
* TINKERPOP-1148 ConcurrentModificationException with bindings in Gremlin Server
* TINKERPOP-1150 Update pom file dependencies to work with Neo4j 2.3.2
* TINKERPOP-1159 Client sends multiple session close messages per host
* TINKERPOP-1168 Switch plugins in docs preprocessor
* TINKERPOP-1172 Reconnect to Gremlin Server previously marked as dead
* TINKERPOP-1175 Anonymous traversals can't be explained
* TINKERPOP-1184 Sessions not being closed properly
* TINKERPOP-1216 OrderStep or O_Traverser is broken
* TINKERPOP-1239 Excessive continual failure for requests can cause TimeoutException in driver
* TINKERPOP-1245 Gremlin shell starts incorrectly on OS X due to awk difference
* TINKERPOP-1251 NPE in ObjectWritable.toString
* TINKERPOP-1252 Failed Neo4j transaction can leave Neo4jTransaction in inconsistent state

==== Improvements

* TINKERPOP-732 gremlin-server GraphSON serializer issue with tree()
* TINKERPOP-916 Develop a better "simple" driver for testing and example purposes
* TINKERPOP-937 Extract the implementations sections of the primary documentation to its own book
* TINKERPOP-956 Connection errors tend to force a complete close of the channel
* TINKERPOP-1039 Enable auto-commit for session'd requests.
* TINKERPOP-1068 Bump to support jbcrypt-0.4m.jar
* TINKERPOP-1080 Bump Netty version - 4.0.34.Final
* TINKERPOP-1085 Establish TinkerPop "example" projects
* TINKERPOP-1096 Support aliasing for sessions in Gremlin Server
* TINKERPOP-1097 Gremlin Console supporting sessions
* TINKERPOP-1107 Provide a way to support global variables with sandboxing enabled
* TINKERPOP-1109 Make Gremlin Console better suited for system level installs
* TINKERPOP-1131 TraversalVertexProgram traverser management is inefficient memory-wise.
* TINKERPOP-1135 Improve GraphSON representation of java.time.* classes
* TINKERPOP-1137 Deprecate ScriptElementFactory and make star graph globally available
* TINKERPOP-1138 Improve messaging on server timeouts
* TINKERPOP-1147 Add serialization for TraversalExplanation
* TINKERPOP-1160 Add timeout configuration for time to wait for connection close
* TINKERPOP-1165 Tooling Support: Compile with -parameters
* TINKERPOP-1176 Bump Groovy version - 2.4.6
* TINKERPOP-1177 Improve documentation around Spark's storage levels
* TINKERPOP-1197 Document Gremlin Server available metrics
* TINKERPOP-1198 Bump commons-collections to 3.2.2
* TINKERPOP-1213 missing docs for has(label, key, value)
* TINKERPOP-1218 Usage of toLocalIterator Produces large amount of Spark Jobs

[[release-3-1-1-incubating]]
=== TinkerPop 3.1.1 (Release Date: February 8, 2016)

* Made `GryoRecordReader` more robust to 0 byte record splits.
* Fixed a constructor/serialization bug in `LP_O_OB_S_SE_SL_Traverser`.
* Added a lazy iterator, memory safe implementation of MapReduce to `SparkGraphComputer`.
* Added `MapReduce.combine()` support to `SparkGraphComputer`.
* Bumped to Neo4j 2.3.2.
* Fixed Java comparator contract issue around `Order.shuffle`.
* Optimized a very inefficient implementation of `SampleLocalStep`.
* Reduced the complexity and execution time of all `AbstractLambdaTraversal` instances.
* `DefaultTraversal` has a well defined `hashCode()` and `equals()`.
* Added serializers to Gryo for `java.time` related classes.
* Integrated `NumberHelper` in `SackFunctions`.
* Deprecated `VertexPropertyFeatures.supportsAddProperty()` which effectively was a duplicate of `VertexFeatures.supportsMetaProperties`.
* The Spark persistence `StorageLevel` can now be set for both job graphs and `PersistedOutputRDD` data.
* Added to the list of "invalid binding keys" allowed by Gremlin Server to cover the private fields of `T` which get exposed in the `ScriptEngine` on static imports.
* Added `BulkDumperVertexProgram` that allows to dump a whole graph in any of the supported IO formats (GraphSON, Gryo, Script).
* Fixed a bug around duration calculations of `cap()`-step during profiling.
* It is possible to completely avoid using HDFS with Spark if `PersistedInputRDD` and `PersistedOutpuRDD` are leveraged.
* `InputRDD` and `OutputRDD` can now process both graphs and memory (i.e. sideEffects).
* Removed Groovy specific meta-programming overloads for handling Hadoop `FileSystem` (instead, its all accessible via `FileSystemStorage`).
* Added `FileSystemStorage` and `SparkContextStorage` which both implement the new `Storage` API.
* Added `Storage` to the gremlin-core io-package which providers can implement to allow conventional access to data sources (e.g. `ls()`, `rm()`, `cp()`, etc.).
* Bumped to Spark 1.5.2.
* Bumped to Groovy 2.4.5.
* Added `--noClean` option in `bin/process-docs.sh` to prevent the script from cleaning Grapes and HDFS.
* Execute the `LifeCycle.beforeEval()` in the same thread that `eval()` is executed in for `GremlinExecutor`.
* Improved error handling of Gremlin Console initialization scripts to better separate errors in initialization script I/O versus execution of the script itself.
* Fixed a bug in `Graph.OptOut` when trying to opt-out of certain test cases with the `method` property set to "*".
* Added another `BulkLoader` implementation (`OneTimeBulkLoader`) that doesn't store temporary properties in the target graph.
* Added option to allow for a custom `ClassResolver` to be assigned to a `GryoMapper` instance.
* Fixed a `SparkGraphComputer` sorting bug in MapReduce that occurred when there was more than one partition.
* Added `strictTransactionManagement` to the Gremlin Server settings to indicate that the `aliases` parameter must be passed on requests and that transaction management will be scoped to the graphs provided in that argument.
* Fixed a `NullPointerException` bug in `PeerPressureVertexProgram` that occurred when an adjacency traversal was not provided.
* Standardized "test data directories" across all tests as generated by `TestHelper`.
* Fixed a bug in Gremlin Server where error messages were not always being passed back in the `statusMessage` field of the `ResponseMessage`.
* Added validation for parameter `bindings` to ensure that keys were `String` values.
* Improved Transaction Management consistency in Gremlin Server.
* Added `FileSandboxExtension` which takes a configuration file to white list methods and classes that can be used in `ScriptEngine` execution.
* Deprecated `SandboxExtension` and `SimpleSandboxExtension` in favor of `AbstractSandboxExtension` which provides better abstractions for those writing sandboxes.
* Fixed a long standing "view merge" issue requiring `reduceByKey()` on input data to Spark. It is no longer required.
* Added `Spark` static object to allow "file system" control of persisted RDDs in Spark.
* Added a Spark "job server" to ensure that persisted RDDs are not garbage collected by Spark.
* Improved logging control during builds with Maven.
* Fixed settings that weren't being passed to the Gremlin Driver `Cluster` through configuration file.
* `Column` now implements `Function`. The modulator `by(valueDecr)` can be replaced by `by(values,decr)` and thus, projection and order are separated.
* Added `InputRDDFormat` which wraps an `InputRDD` to make it accessible to Hadoop and not just Spark.
* Added `AbstractSparkTest` which handles closing `SparkContext` instances between tests now that we support persisted contexts.
* Fixed a serialization bug in `GryoSerializer` that made it difficult for graph providers to yield `InputRDDs` for `SparkGraphComputer`.
* `SparkGraphComputer` is now tested against Gryo, GraphSON, and `InputRDD` data sources.
* `HadoopElementIterator` (for Hadoop-Gremlin OLTP) now works for any `InputFormat`, not just `FileInputFormats`.
* Added `Traverser.Admin.getTags()` which are used to mark branches in a traversal (useful in `match()` and related future steps).
* Fixed the `Future` model for `GiraphGraphComputer` and `SparkGraphComputer` so that class loaders are preserved.
* Added support for arbitrary vertex ID types in `BulkLoaderVertexProgram`.
* Deprecated `credentialsDbLocation` from `SimpleAuthenticator` in Gremlin Server.
* `TinkerGraph` has "native" serialization in GraphSON, which enables it to be a return value from Gremlin Server.
* Improved the ability to embed Gremlin Server by providing a way to get the `ServerGremlinExecutor` and improve reusability of `AbstractEvalOpProcessor` and related classes.
* Added `Authenticator.newSaslNegotiator(InetAddress)` and deprecated the zero-arg version of that method.
* `ProfileStep` is now available off of `Traversal` via `profile()`. To be consistent with `Traversal.explain()`.
* If no comparator is provided to `order()`, `Order.incr` is assumed (previously, an exception occurred).
* Fixed various Gremlin-Groovy tests that assumed `toString()`-able ids.
* Split TinkerPop documentation into different directories.
* Added `explain()`-step which yields a `TraversalExplanation` with a pretty `toString()` detailing the compilation process.
* Fixed a traversal strategy ordering bug in `AdjacentToIncidentStrategy` and `IncidentToAdjacentStrategy`.
* Made a number of changes to improve traversal startup and execution performance.
* Added support for 'gremlin.tinkergraph.graphLocation' to accept a fully qualified class name that implements `Io.Builder` interface.

==== Bugs

* TINKERPOP-763 IsStep broken when profiling is enabled.
* TINKERPOP-972 Cluster::close does not shut down its executor
* TINKERPOP-973 BLVP shouldn't clear configuration properties
* TINKERPOP-976 Fail earlier if invalid version is supplied in validate-distribution.sh
* TINKERPOP-977 Dead link to traversal javadocs
* TINKERPOP-979 ComputerVerificationStrategy not picking up Order local traversal
* TINKERPOP-985 shouldPersistDataOnClose makes incorrect feature check
* TINKERPOP-990 Mixed types in VertexPropertyTest
* TINKERPOP-993 cyclicPath is not(simplePath)
* TINKERPOP-997 FeatureRequirementSet.SIMPLE should not require multi-property *(breaking)*
* TINKERPOP-1000 GremlinGroovyScriptEngineOverGraphTest failures
* TINKERPOP-1001 SugarLoaderPerformanceTest contains hardcoded vertex ids
* TINKERPOP-1002 Should rollback transaction after catching on close
* TINKERPOP-1006 Random error during builds: shouldReloadClassLoaderWhileDoingEvalInSeparateThread()
* TINKERPOP-1011 HadoopGraph can't re-attach when the InputFormat is not a FileInputFormat
* TINKERPOP-1012 BulkLoaderVertexProgram shouldn't assume vertex IDs of type Long
* TINKERPOP-1025 Solve SparkContext Persistence Issues with BulkLoaderVertexProgram
* TINKERPOP-1027 Merge view prior to writing graphRDD to output format/rdd
* TINKERPOP-1036 Support self-looping edges in IO
* TINKERPOP-1052 @Graph.OptOut causes Exception during Suite setup
* TINKERPOP-1060 LambdaRestrictionStrategy too restrictive
* TINKERPOP-1075 Profile duration of cap step seems broken.
* TINKERPOP-1083 Traversal needs a hashCode() and equals() definition.
* TINKERPOP-1089 Order.shuffle implementation is too fragile
* TINKERPOP-1119 LP_O_OB_S_SE_SL_Traverser doesn't have a protected constructor().

==== Improvements

* TINKERPOP-320 BulkDumperVertexProgram
* TINKERPOP-379 MessageScope.Local.setStaticMessage(M msg)
* TINKERPOP-824 Do we need runtime BigDecimal in more places?
* TINKERPOP-859 Provide a more general way to set log levels in plugins
* TINKERPOP-860 Bindings applied to the PluginAcceptor should appear to Gremlin Server
* TINKERPOP-886 Allow any GraphReader/Writer to be persistence engine for TinkerGraph
* TINKERPOP-891 Re-examine Sandboxing Abstractions
* TINKERPOP-912 Improve the ability to embed Gremlin Server with Channelizer injection
* TINKERPOP-928 Use directories to separate different books
* TINKERPOP-930 Tie Alias to Transaction Manager in Gremlin Server
* TINKERPOP-938 Add a "clear SNAPSHOT jars" section to the process-docs.sh.
* TINKERPOP-941 Improve error message for wrong order().by() arguments
* TINKERPOP-943 Warn if Gremlin Server is running prior to generating docs
* TINKERPOP-945 Exceptions should allow me to include root cause if/when available
* TINKERPOP-952 Include Cardinality.list example in VertexProperty section of main docs.
* TINKERPOP-954 Consistent test directory usage
* TINKERPOP-957 Improve speed of addV()
* TINKERPOP-964 Test XXXGraphComputer on a Hadoop2 cluster (non-pseudocluster).
* TINKERPOP-970 ProfileStep should be off Traversal, not GraphTraversal
* TINKERPOP-978 Native TinkerGraph Serializers for GraphSON
* TINKERPOP-981 Deprecate support for credentialsDbLocation in Gremlin Server Config
* TINKERPOP-982 valuesDecr, valuesIncr, keysDecr, and valuesDecr is lame.
* TINKERPOP-983 Provide a way to track open Graph instances in tests
* TINKERPOP-984 Use GraphProvider for id conversion in Groovy Environment test suite
* TINKERPOP-987 Use tinkerpop.apache.org URL in all documentation and homepage
* TINKERPOP-988 SparkGraphComputer.submit shouldn't use ForkJoinPool.commonPool
* TINKERPOP-992 Better support for schema driven Graphs in IO related tests
* TINKERPOP-994 Driver using deprecated Rebindings Still
* TINKERPOP-995 Add Authenticator.newSaslNegotiator(InetAddress)
* TINKERPOP-996 Please delete old releases from mirroring system
* TINKERPOP-998 Deprecate VertexPropertyFeatures.FEATURE_ADD_PROPERTY
* TINKERPOP-1009 Add a CAUTION to documentation about HadoopGraph and getting back elements
* TINKERPOP-1013 Traverser tags as a safer way of using path labels
* TINKERPOP-1018 Allow setting for maxContentLength to be set from yaml in driver
* TINKERPOP-1019 Convert println in test to SLF4j
* TINKERPOP-1022 Automatically warm up ops handlers
* TINKERPOP-1023 Add a spark variable in SparkGremlinPlugin like we do hdfs for HadoopGremlinPlugin
* TINKERPOP-1026 BVLP should store vertex IDs as String
* TINKERPOP-1033 Store sideEffects as a persisted RDD
* TINKERPOP-1035 Better Consistency in Gremlin Server Transaction Management
* TINKERPOP-1045 Client-Side Hangs when attempting to access a HashMap with Keys of type Integer
* TINKERPOP-1047 TinkerGraph GraphSON storage format broken
* TINKERPOP-1051 Add note in best practice docs about gremlin server heap setting
* TINKERPOP-1055 Gremlin Console FileNotFoundException can be misleading
* TINKERPOP-1062 Make LifeCycle beforeEval execute in same thread as eval operation
* TINKERPOP-1064 Allow a ClassResolver to be added to GryoMapper construction
* TINKERPOP-1065 Fix some typos and clarify some wording in the TinkerPop documentation
* TINKERPOP-1066 Add ioRegistries configuration to GraphSON MessageSerializer
* TINKERPOP-1067 Update Groovy to 2.4.5
* TINKERPOP-1072 Allow the user to set persistence options using StorageLevel.valueOf()
* TINKERPOP-1073 HadoopGraph toString() is weird for Spark PersitedRDD data.
* TINKERPOP-1086 Include gryo serializers for java.time related classes
* TINKERPOP-1087 Add has()/order() to FilterRankStrategy
* TINKERPOP-1093 Add Spark init.sh script and update dev documentation.
* TINKERPOP-1100 Look deeply into adding combine()-support in Spark MapReduce.
* TINKERPOP-1117 InputFormatRDD.readGraphRDD requires a valid gremlin.hadoop.inputLocation, breaking InputFormats (Cassandra, HBase) that don't need one

[[release-3-1-0-incubating]]
=== TinkerPop 3.1.0 (Release Date: November 16, 2015)

This release also includes changes from <<release-3-0-1-incubating, 3.0.1-incubating>> and <<release-3-0-2-incubating, 3.0.2-incubating>>.

* Fixed bug in Gryo and GraphSON (with embedded types) serialization for serialization of results returned from `Map.entrySet()`.
* `Transaction` settings for `onReadWrite` and `onClose` are now `ThreadLocal` in nature of standard transactions.
* Optimized `BulkLoaderVertexProgram`. It now uses `EventStrategy` to monitor what the underlying `BulkLoader` implementation does (e.g. whether it creates a new vertex or returns an existing).
* Integrated `NumberHelper` in `SumStep`, `MinStep`, `MaxStep` and `MeanStep` (local and global step variants).
* Gremlin Console remoting to Gremlin Server now supports a configuration option for assigning aliases.
* `CountMatchAlgorithm`, in OLAP, now biases traversal selection towards those traversals that start at the current traverser location to reduce message passing.
* Fixed a file stream bug in Hadoop OLTP that showed up if the streamed file was more than 2G of data.
* Added the ability to set thread local properties in `SparkGraphComputer` when using a persistent context.
* Bumped to Neo4j 2.3.0.
* Deprecated "rebindings" as an argument to Gremlin Server and replaced it with "aliases".
* Added `PersistedInputRDD` and `PersistedOutputRDD` which enables `SparkGraphComputer` to store the graph RDD in the context between jobs (no HDFS serialization required).
* Renamed the `public static String` configuration variable names of TinkerGraph (deprecated old variables).
* Added `GraphComputer.configure(key,value)` to allow engine-specific configurations.
* `GraphStep` is no longer in the `sideEffect`-package and is now in `map`-package (breaking change).
* Added support for mid-traversal `V()`-steps (`GraphStep` semantics updated).
* Fixed `Number` handling in `Operator` enums. Prior this change a lot of operations on mixed `Number` types returned a wrong result (wrong data type).
* Fixed a bug in Gremlin Server/Driver serializer where empty buffers were getting returned in certain cases.
* Renamed `ConjunctionX` to `ConnectiveX` because "conjunction" is assumed "and" (disjunction "or"), where "connective" is the parent concept.
* Removed `PathIdentityStep` as it was a hack that is now solved by `Traversal.Admin.addTraverserRequirement()`.
* Added `Traversal.Admin.addTraverserRequirement()` to allow a traversal strategy or source to add requirements (not only step determined anymore).
* Added `TraverserRequirement.ONE_BULK` to state the traverser does not handle bulk.
* Added `GraphTraversalSource.withBulk(boolean)` to enabled users to compute only using `bulk=1`.
* Gremlin Server supports Netty native transport on linux.
* Removed the need for `GFunction` (etc.) closure wrappers in Gremlin-Groovy as `as Function` can be used to convert closures accordingly.
* Added `SelectColumnStep` (`select(keys)` and `select(values)`). Deprecated `mapKeys()` and `mapValues()`.
* Renamed `gremlin.hadoop.graphInputRDD` and `gremlin.hadoop.graphOutputRDD` to `gremlin.spark.graphInputRDD` and `gremlin.spark.graphOutputRDD`, respectively.
* Fixed a bug in `FoldStep` around bulking. This could be a breaking change, but it is the correct semantics.
* Previous `group()`-behavior steps are accessible via the deprecated `groupV3d0()`-steps.
* `GroupStep` and `GroupSideEffectStep` now do lazy reductions to reduce memory footprint. Breaking change for `group()` semantics.
* Added `GroupStepHelper` with various static methods and classes that are used by both `GroupStep` and `GroupSideEffectStep`.
* Added `BarrierStep` interface with `processAllStarts()` method which process all starts up to yielding the barrier result.
* Fixed a severe threading issue in `TinkerGraphComputer`.
* The location of the jars in HDFS is now `hadoop-gremlin-x.y.z-libs` to ensure multiple TinkerPop versions don't clash.
* `GiraphGraphComputer` will only upload the jars to HDFS if it doesn't already exist (to help speed up startup time).
* `GiraphGraphComputer.workers()` is smart about using threads and machines to load balance TinkerPop workers across cluster.
* `GraphComputer.workers(int)` allows the user to programmatically set the number of workers to spawn.
* Added `GryoSerializer` as the new recommended Spark `Serializer`. Handles `Graph` and `GryoMapper` registries.
* `GryoPool` now makes use of `GryoPool.Builder` for its construction.
* Bumped to Apache Hadoop 2.7.1.
* Bumped to Apache Giraph 1.1.0.
* Bumped to Apache Spark 1.5.1.
* Split Hadoop-Gremlin apart such there is now `hadoop-gremlin`, `spark-gremlin`, and `giraph-gremlin` (and respective `GremlinPlugins`).
* Added `LambdaCollectingBarrierStep` which generalizes `NoOpBarrierStep` and allows for `barrier(normSack)`-type operations.
* Fixed bugs in the Gremlin Server's NIO protocol both on the server and driver side.
* Added `Path.popEquals(Pop,Object)` to check for path equality based on `Pop` (useful for `TraverserRequirement.LABELED_PATH`).
* Added `Operator.assign` to allow setting a direct value.
* `Operator` is now a `BinaryOperator<Object>` with appropriate typecasting for respective number operators.
* Simplified `SackValueStep` so it now supports both `sack(function)` and `sack(function).by()`. Deprecated `sack(function,string)` .
* Added `Parameters` object to allow for the parameters of a step to be retrieved at runtime via a traversal.
* Redesigned (though backwards compatible) `AddEdgeStep`, `AddVertexStep`, and `AddPropertyStep` (and respective `GraphTraversal` API).
* Added `GraphTraversalSource.inject()` so users can spawn a traverser with non-graph objects.
* `GraphStep` can now take a single argument `Collection` which is either elements or element ids (i.e. `g.V([1,2,3])` is supported now).
* Added `LoopsStep` to make the loop counter accessible within `repeat()`, `until()` and `emit()`.
* Gephi Plugin no longer requires manual insert of `store` steps to visualize a traversal.
* Added a `TinkerIoRegistry` that registers a custom serializer for Gryo that will serialize an entire `TinkerGraph` instance.
* Added configuration options to Gephi Plugin for setting the size of nodes visualized.
* Replaced `DedupBijectionStrategy` with the more effective `FilterRankingStrategy`.
* `ComputerAwareSteps` must not only handle step ids, but also step labels.
* Renamed `B_O_P_SE_SL_Traverser` to `B_LP_O_P_SE_SL_Traverser` as it now supports `TraverserRequirement.LABELED_PATH`.
* Added `B_LP_O_S_SE_SL_Traverser` in support of `TraverserRequirement.LABELED_PATH`.
* Added `TraverserRequirement.LABELED_PATH` which only generates path data for steps that are labeled (greatly increases the likelihood of bulking).
* Fixed a bug in `Path` usage that required an API update: `Path.addLabel()` is now `Path.extend(Set<String>)` and `Traverser.addLabels(Set<String>)`.
* Made `Path` iterable, so that it can be ``unfold()``'ed and used by local steps like `min(local)`, `max(local)`, etc.
* `WhereTraversalStep` and `WherePredicateStep` are now the only "special" `Scoping` steps after `MatchStartStep` in `match()`.

==== Bugs

* TINKERPOP-774 order / dedup issues
* TINKERPOP-799 [Proposal] with()-modulator for stream level variable binding.
* TINKERPOP-801 groupCount() fails for vertices (elements?) (using Spark)
* TINKERPOP-811 AddPropertyStepTest fails "all of a sudden"
* TINKERPOP-823 addV() broken for multi-value properties
* TINKERPOP-843 Misspecified HADOOP_GREMLIN_LIBS generates NullPointerException
* TINKERPOP-857 Add GraphComputer.config(key,value)
* TINKERPOP-895 Use "as BinaryOperator" and remove GBinaryOperator
* TINKERPOP-903 Fix empty buffer return upon buffer capacity exceeded
* TINKERPOP-910 In session transaction opened from sessionless request
* TINKERPOP-918 ComputerVerificationStrategy is too restrictive
* TINKERPOP-926 Renamed TinkerGraph public statics to common pattern used for other statics.
* TINKERPOP-948 AbstractGremlinProcessTest.checkMap not asserted in GroupTest
* TINKERPOP-953 Artifact equality is not evaluating properly
* TINKERPOP-955 HashMap$Node not serializable

==== Improvements

* TINKERPOP-297 Ensure Consistent Behavior Over Deleted Elements *(breaking)*
* TINKERPOP-333 Support VertexProperty in PartitionStrategy
* TINKERPOP-391 More fluency in GraphComputer for parameterization.
* TINKERPOP-616 Use Spark 1.3.0 in Hadoop-Gremlin.
* TINKERPOP-624 Passing Detached/Referenced to Graph.vertices/edge()
* TINKERPOP-680 Configurable Channelizer for Gremlin Driver
* TINKERPOP-728 Improve Remote Graph Object Treatment in Console
* TINKERPOP-756 Provide a strict parsing option for GraphMLReader
* TINKERPOP-760 Make loop counter accessible within repeat()
* TINKERPOP-762 Allow mid-traversal V() (and E())
* TINKERPOP-765 Decompose AbstractTransaction for different transactional contexts *(breaking)*
* TINKERPOP-767 Path should play well with "local" steps.
* TINKERPOP-768 MatchStep in OLAP should be smart about current vertex.
* TINKERPOP-769 Make the introduction of the TP3 docs story better.
* TINKERPOP-772 TraverserRequirement.LABELED_PATH
* TINKERPOP-796 Support merge binary operator for Gremlin sacks *(breaking)*
* TINKERPOP-798 [Proposal] Rename mapKeys()/mapValues() to select(keys) and select(values).
* TINKERPOP-802 Provide sack(object) so that the sack can be directly set.
* TINKERPOP-803 A better solution to g.V(someCollection.toArray())
* TINKERPOP-805 Enforce AutoCloseable Semantics on Transaction *(breaking)*
* TINKERPOP-821 Improve testing around TraversalHelper around recursive methods
* TINKERPOP-825 [Proposal] SetBulkStep (sideEffectStep)
* TINKERPOP-826 OneToManyBarrierStrategy
* TINKERPOP-827 Add a console session to the PageRank section of the docs.
* TINKERPOP-829 TinkerGraphComputer should support the user specified thread/worker count.
* TINKERPOP-835 Shade Jackson Dependencies *(breaking)*
* TINKERPOP-836 Support Hadoop2 in place of Hadoop1
* TINKERPOP-850 Reduce Graph.addVertex overload ambiguity *(breaking)*
* TINKERPOP-851 GroupCountStep needs a by() for the count.
* TINKERPOP-861 Solve "The Number Problem" for Operator (and follow on operators)
* TINKERPOP-863 [Proposal] Turn off bulking -- or is there something more general? (hope not).
* TINKERPOP-866 GroupStep and Traversal-Based Reductions *(breaking)*
* TINKERPOP-868 Allow Spark Gremlin Computer to Reuse Spark Contexts
* TINKERPOP-874 Rename Gremlin-Spark properties using gremlin.spark prefix. *(breaking)*
* TINKERPOP-876 Rename VendorOptimizationStrategy XXXOptimizationStrategy *(breaking)*
* TINKERPOP-879 Remove deprecated promoteBindings from GremlinExecutor *(breaking)*
* TINKERPOP-885 Change Transaction.onReadWrite() to be a ThreadLocal setting *(breaking)*
* TINKERPOP-888 GraphTraversal.property overloads *(breaking)*
* TINKERPOP-896 Simplify the {{withSack}} methods of {{GraphTraversalSource}}. *(breaking)*
* TINKERPOP-897 Remove deprecated GSupplier, GFunction, GConsumer, etc. methods. *(breaking)*
* TINKERPOP-898 Rename ConjuctionP and ConjuctionStep to ConnectiveP and ConnectiveStep *(breaking)*
* TINKERPOP-899 Bump to the latest version of Neo4j.
* TINKERPOP-900 Provide by(object) which compiles to by(constant(object))
* TINKERPOP-901 Option for use of Netty epoll on Linux to reduce GC pressure
* TINKERPOP-904 BulkLoaderVertexProgram optimizations
* TINKERPOP-905 Harden time oriented tests in ResultQueueTest
* TINKERPOP-907 getters for RepeatStep.untilTraversal and RepeatStep.emitTraversal
* TINKERPOP-908 Use line breaks in documentation
* TINKERPOP-909 Improve steps that handle numeric data
* TINKERPOP-911 Allow setting Thread Specific Spark JobGroup/Custom Properties based on hadoop conf
* TINKERPOP-913 Rename Gremlin Server arguments rebinding to alias
* TINKERPOP-914 DriverRemoteAcceptor in Gremlin Console supports aliases
* TINKERPOP-917 Add HadoopGraph.open(String)
* TINKERPOP-922 Add a book for Developer Documentation
* TINKERPOP-923 Add a book for Tutorials
* TINKERPOP-925 Use persisted SparkContext to persist an RDD across Spark jobs.
* TINKERPOP-931 Make it possible to extend the core OpProcessor implementations
* TINKERPOP-933 Improve release process to get files named properly
* TINKERPOP-935 Add missing "close" operation to the session opProcessor docs

== TinkerPop 3.0.0 (A Gremlin Rāga in 7/16 Time)

image::https://raw.githubusercontent.com/apache/tinkerpop/master/docs/static/images/gremlin-hindu.png[width=225]

[[release-3-0-2-incubating]]
=== TinkerPop 3.0.2 (Release Date: October 19, 2015)

* Cleaned up `ext/` directory when plugin installation fails for `gremlin-server` and `gremlin-console`.
* Fixed issues in `gremlin-server` when configured for HTTP basic authentication.
* Made `BulkLoaderVertexProgram` work for any persistent TP3-supporting graph (input and output).
* `TreeSideEffectStep` now implements `PathProcessor` which fixed a `ComputerVerificationStrategy` issue.
* Added a shell script that verifies source and binary distributions.
* Fixed a bulk related bug in `GroupStep` when used on `GraphComputer` (OLAP).
* Gremlin Server binary distribution now packages `tinkergraph-gremlin` and `gremlin-groovy` as plugins to be consistent with Gremlin Console's packaging.
* The `RepeatStep` clauses (`until()`,`emit()`,`repeat()`) can only be set at most one time in order to prevent user confusion.
* Fixed a `clone()` bug in `RepeatStep`, `TreeStep`, `GroupCountStep`, `GroupStep`, and `TraversalRing`.
* Fixed a thread context bug in `TinkerGraphComputer`.
* Fixed issues with the `gremlin-driver` related to hanging connections in certain conditions.
* TinkerGraph now has an option for persistence where the data is saved on `close()` and, if present, loaded on `open()`.
* Added an overload for `GremlinExecutor.eval()` that takes a `Lifecycle` object to override some default settings from `GremlinExecutor.Builder`.
* Improved session closing for transactional graphs during shutdown of Gremlin Server.
* Fixed id parameter used in tests for `GroovyStoreTest` and `GroovyRepeatTest` to not be treated as an embedded string.
* `GraphStep` will convert any `Vertex` or `Edge` ids to their id `Object` prior to submission to `GraphComputer` (OLAP).

==== Bugs

* TINKERPOP-814 ConnectionPool can fill with dead Connections
* TINKERPOP-816 Gryo deserialization of error response with null message causes NPE and protocol desync
* TINKERPOP-817 Gryo serialization of large responses fails and causes protocol desync
* TINKERPOP-840 TreeTest Is not being ignored via ComputerVerificationStrategy
* TINKERPOP-849 gremlin-server doesn't close sessions on 'close' opcode
* TINKERPOP-855 sasl authentication type error due to Json format
* TINKERPOP-865 Errors with HTTP REST basic auth
* TINKERPOP-867 TinkerGraphProvider does not initialize temp dir
* TINKERPOP-870 Rebound client requires a connection to occur on the underlying client.
* TINKERPOP-877 Driver hangs if SSL enabled on server but not on client

==== Improvements

* TINKERPOP-828 TinkerGraph can supportPersistence(), should we allow it.
* TINKERPOP-830 process-docs.sh introduces extra white space dependent on console width
* TINKERPOP-839 Docs should have a ${version.number} under the logo.
* TINKERPOP-852 A shell script that validates the distribution artifacts at release time
* TINKERPOP-853 TinkerPop Logo in JavaDoc index.html
* TINKERPOP-858 Cleanup after failed :install

[[release-3-0-1-incubating]]
=== TinkerPop 3.0.1 (Release Date: September 2, 2015)

* `Compare` now uses `BigDecimal` internally to ensure that precision is not lost on standard number comparisons.
* Renamed `ComputerVerificationStrategy` to `VerificationStrategy` so all the verification strategies can use it.
* Added `StandardVerificationStrategy` that throws exceptions for illegal traversal patterns on the standard engine (which extends to `GraphComputer`).
* Added `GraphFeatures.supportsConcurrentAccess()` to allows `Graph` implementations to signify if multiple instances can access the same data.
* Clarified semantics of `Transaction.close()` in unit tests - now refers only to closing the current transaction in the current thread.
* `Neo4jGraph` no longer uses `OptOut` on `TransactionTest.shouldRollbackOnCloseWhenConfigured` (formerly `shouldRollbackOnShutdownWhenConfigured`)
* Gremlin Server initialization scripts can now return a `Map` of values that will become global bindings for the server.
* Introduced the `--dryRun` option to the document generation process which ignores actual script execution in the Gremlin Console.
* Fixed bug in `EventStrategy` around property changed events when calling `property` without cardinality or meta-property values.
* Improved support for the `Accept` header for REST-based requests in Gremlin Server.
* `GraphFactory` now allows specification of the class to use to instantiate the `Graph` through the `GraphFactoryClass` annotation.
* Added `wrapAdjacencyList` and `unwrapAdjacencyList` options to `GraphSONWriter` and `GraphSONReader` respectively, thus allowing valid JSON to be written/read if the user desires.
* Added Gremlin Server/Driver authentication support via SASL.
* Added Basic HTTP authentication support for REST in Gremlin Server.
* Added Gremlin Server plugin to help with "credential graph" management (used in conjunction with authentication features of Gremlin Server).
* Added "secure" Gremlin Server/Driver example configuration files.
* Adjusted configuration for javadoc generation to eliminate error messages.
* Removed "reserved" graph concept names from tests (e.g. "label", "edge", "value") to support the convention of avoiding these strings for property names.
* Introduced `GraphProvider.Descriptor` which annotates a `GraphProvider` implementation to describe what `GraphComputer` implementation will be used.
* Modified `OptOut` to include a `computers` attribute which allows the `Graph` to opt-out of computer-based tests for specific computation engines.
* Added a `SandboxExtension` that can be plugged into `TypeCheckedCustomizerProvider` and `CompileStaticCustomizerProvider` to control classes and methods that can be used in the `GremlinGroovyScriptEngine`.
* Added a number of new `ImportCustomizerProvider` implementations such as, `TimedInterruptCustomizerProvider`, `TypeCheckedCustomizerProvider` and others.
* Refactored `GremlinGroovyScriptEngine` to make more general use of `ImportCustomizerProvider` implementations.
* Removed `SecurityCustomizerProvider` class and the "sandbox" configuration on the `ScriptEngines` class - this was an experimental feature and not meant for public use.
* Removed dependency on `groovy-sandbox` from the `gremlin-groovy` module.

==== Bugs

* TINKERPOP-770 Exception while AddPropertyStep tries to detach vertex property
* TINKERPOP-780 Use of fold() in repeat()
* TINKERPOP-782 map(Traversal) should declare requirements of child
* TINKERPOP-785 Gremlin Server Not Properly Reporting Port Conflict
* TINKERPOP-792 select at start of match traversal on Map can fail
* TINKERPOP-794 IncidentToAdjecentStrategy malfunction
* TINKERPOP-804 Failed installing neo4j-gremlin extension on Windows 7
* TINKERPOP-822 Neo4j GraphStep with element arguments ignores has  *(breaking)*

==== Improvements

* TINKERPOP-576 Gremlin Server Authentication
* TINKERPOP-582 Remove Groovy Sandbox Dependency
* TINKERPOP-610 General graph concept names in test schema
* TINKERPOP-656 IoRegistry Chaining
* TINKERPOP-690 Be able to OPT_OUT for Standard, but not Computer *(breaking)*
* TINKERPOP-699 GraphSON writeGraph not producing valid json object
* TINKERPOP-750 Compare should not have special case for Number
* TINKERPOP-752 Make Gremlin Server Better Respect ACCEPT
* TINKERPOP-764 Unify semantics of Transaction.close() in tests and documentation *(breaking)*
* TINKERPOP-771 IoRegistry Instantiation With GryoPool
* TINKERPOP-778 Support GraphFactory location via annotation.
* TINKERPOP-791 Document rules for committers
* TINKERPOP-797 order() seems to only like List? *(breaking)*
* TINKERPOP-808 TraversalComparator.comparator needs a getter

=== TinkerPop 3.0.0 (Release Date: July 9, 2015)

* Modified the `GremlinExecutor` to catch `Throwable` as opposed to `Exception` so as to properly handle `Error` based exceptions.
* Modified the `GremlinGroovyScriptEngine` compilation configuration to prevent inappropriate script evaluation timeouts on standalone functions.
* Added a custom configuration for "timed interrupt" in the `ScriptEngines` instantiation of the `GremlinGroovyScriptEngine`.
* Added `mapKeys()` (`MapKeyStep`) and `mapValues()` (`MapValueStep`) to get the keys and values of a map, respectively.
* `select()` no longer supports empty arguments. The user must specify the keys they are selecting.
* `MatchStep` and `match()` no longer have a "start label" parameter -- it is computed if the incoming traverser does not have requisite labels.
* Turned transactional testing back on in Gremlin Server using Neo4j.
* Renamed `Transaction.create()` to `Transaction.createThreadedTx()`.
* Added `TraversalParent.removeGlobalChild()` and `TraversalParent.removeLocalChild()`.
* Added a `clear` option to the Gephi Plugin to empty the Gephi workspace.
* Refactored `ResultSet` and related classes to stop polling for results.
* `AbstractStep` now guarantees that bulk-less and null-valued traversers are never propagated.
* Added `dedup(string...)` which allows for the deduplication of a stream based on unique scope values.
* Fixed multiple bugs in the Gephi Plugin related to refactoring of traversal side-effects.
* Split `WhereStep` into `WherePredicateStep` and `WhereTraversalStep` to simplify internals.
* Prevent the driver from attempting to reconnect on a dead host if the `Cluster.close()` method has been called.
* Renamed the "deactivate" option on `:plugin` command to "unuse" to be symmetric with the "use" option.
* Added `Traversal.toStream()` to turn the `Traversal<S,E>` into a `Stream<E>`.
* Added `Scoping.Variable` enum of `START` and `END` which allows the `Scoping` step to specify where its bindings are.
* `ComputerVerificationStrategy` is smart about not allowing `WhereXXXStep` with a start-variable to run in OLAP as it selects the value from the path.
* Rewrote `MatchStep` where it now works on `GraphComputer`, solves more patterns, provides plugable execution plans, supports nested AND/OR, `not()`-patterns, etc.
* Renamed `Graphs` in Gremlin Server to `GraphManager`.
* Fixed bug in Gremlin Driver where client-side serialization errors would not bubble up properly.
* Fixed problem in Gremlin Server to ensure that a final `SUCCESS` or `NO_CONTENT` message assured that the transaction was successful in sessionless requests.
* Arrow keys for cycling through command history now work in Gremlin Console when being used on Windows.
* Added `NotStep` and `not(traversal)` for not'ing a traversal (integrates like `ConjunctionStep`).
* Removed `TraversalP`. Traversals and `P`-predicates are completely separate concepts.
* `has(key,traversal)` is now an alias for `filter(__.values(key).traversal)` using `TraversalFilterStep`.
* Simplified `SubgraphStrategy` by using `TraversalFilterStep` instead of the more complex `WhereStep`.
* Added `TraversalMapStep`, `TraversalFlatMapStep`, `TraversalFilterStep`, and `TraversalSideEffectStep` which all leverage an internal traversal.
* Added `Path.get(pop,label)` as default helpers in `Path`.
* Added `Pop.first`, `Pop.last`, and `Pop.all` as enums for getting single items from a collection or a list of said items.
* Changed `GremlinServer.start()` to return a `CompletableFuture` that contains the constructed `ServerGremlinExecutor`.
* Restructured `IoTest` breaking it up into smaller and more logically grouped test cases.
* Gremlin Server `Settings` now has sensible defaults thus allowing the server to be started with no additional configuration.
* Fixed garbled characters in Gremlin Console that notably showed up in `:help`
* Replaced dependency on `groovy-all` with individual Groovy dependencies as needed.
* Bumped `org.gperfutils:gbench` to the `0.4.3` and a version explicitly compatible with Groovy 2.4.x.
* Renamed `KeyStep` to `PropertyKeyStep` to be consistent with `PropertyValueStep`.
* Added `Gremlin-Lib-Paths` to modify paths in plugin `lib` directory.
* Modified the capabilities of `Gremlin-Plugin-Paths` to delete paths that have no value on the right-hand-side of the equals sign.
* The REST API in Gremlin Server now requires parameters to be defined with a "bindings." prefix.
* Modified the REST API in Gremlin Server to accept rebindings.
* Added `rebindings` optional argument to sessionless requests to allow global bindings to be rebound as needed.
* Added `LazyBarrierStrategy` which "stalls" a traversal of a particular form in order to gain a bulking optimization.
* `CollectingBarrierStep` supports `maxBarrierSize` for "lazy barrier," memory conservation.
* `Scoping` now has `getScopeKeys()` to get the keys desired by the scoping step.
* Refactored SSL support in the Gremlin Server/Driver.
* Factored out `ServerGremlinExecutor` which contains the core elements of server-side script execution in Gremlin Server.
* Bumped to netty 4.0.28.Final.
* Refactored the `Mutating` interface and introduce `CallbackRegistry` interface around `EventStrategy`.
* Changed `onReadWrite` and `onClose` of `AbstractTransaction` to be synchronized.
* Added `LabelP` to support index lookups and `has()` filtering on `Neo4jGraph` multi-label vertices.
* `AddEdgeStep` is now a `Scoping` step.
* Added a fully defined set of `Graph.Feature` implementations to `EmptyGraph`.
* Dropped dependency on `org.json:json` - used existing Jackson dependency.
* Added back neo4j-gremlin as the licensing of the Neo4j API is now Apache2.
* Added `willAllowId` method to features related to vertices, edges and vertex properties to test if an identifier can be use when `supportsUserSuppliedIds` is `true`.
* Fixed a bug in `GraphTraversal.choose(predicate,trueTraversal,falseTraversal)`.
* Removed `MapTraversal`, `MapTraverserTraversal`, `FilterTraversal`, and `FilterTraverserTraversal` as these are simply `__.map(function)` and `__.filter(predicate)`.
* Include `hadoop-gremlin` Hadoop configuration sample files in Gremlin Console distribution.
* Iteration of results in Gremlin Server occur in the same thread as evaluation and prior to transaction close.
* TinkerGraphComputer now supports every `ResultGraph`/`Persist` combination.
* `GraphComputerTest` extended with validation of the semantics of all `ResultGraph`/`Persist` combinations.
* GiraphGraphComputer no longer requires an extra iteration and MapReduce job to derive the full `Memory` result.
* SparkGraphComputer now supports `InputRDD` and `OutputRDD` to allow vendors/users to use a `SparkContext` to read/write the graph adjacency list.
* Added `Scoping.getScopeValue()` method so all "selecting" steps use the same pattern for map, path, and sideEffect data retrieval.

=== TinkerPop 3.0.0.M9 (Release Date: May 26, 2015)

* Removed `GraphComputer.isolation()` as all implementations use standard BSP.
* Added a Gremlin Server `LifeCycleHook` to ensure that certain scripts execute once at startup and once at shutdown.
* `has(key)` and `hasNot(key)` are now aliases for `where(values(key))` and `where(not(values(key)))`, respectively.
* TinkerGraph classes are now final to restrict user and vendor extension.
* Added `TraversalStrategy.VendorOptimization` to ensure that all TinkerPop optimizations execute first on the known TinkerPop steps.
* Added `TailGlobalStep` and `TailLocalStep` (`tail()`) which gets objects from the end of the traversal stream.
* `AndStep` and `OrStep` are now simply markers where `WhereStep(a.and(b).and(c)...and(z))` is the compilation.
* Moved `Compare`, `Contains`, `Order`, `Operator`, and `P` to `process/traversal` from `structure/` as they are process-based objects.
* `HasContainer` now uses `P` predicate as helper methods and tests are more thorough on `P`.
* Changed Gremlin Server integration/performance tests to be runnable from within the `gremlin-server` directory or from the project root.
* Moved the string methods of `TraversalHelper` to `StringFactory`.
* Renamed JSON-related serializers for Gremlin Server to be more consistent with GraphSON naming.
* Removed `HasTraversalStep` in favor of new `P.traversal` model with `HasStep`.
* Fixed bug in `WsGremlinTextRequestDecoder` where custom serializers from graphs were not being used.
* Added `AndP` which allows for the `and()`-ing of `P` predicates.
* `Order.opposite()` is now `reversed()` as that is a `Comparator` interface method with the same semantics.
* `Compare/Contains/P.opposite()` are now `negate()` as that is a `BiPredicate` interface method with the same semantics.
* `has(traversal)` is replaced by `where(traversal)` and `has(key,traversal)`. `HasXXX` is always with respects to an element property.
* Added `TraversalScriptHelper` with static methods for dynamically creating a `Traversal` from a JSR 223 `ScriptEngine`.
* Changed `SubgraphStrategy` to take `Traversal` rather than `Predicate` for filtering.
* Improved `SubgraphStrategy` to only modify the `Traversal` if filtering was required.
* Improved logging of errors in the `HttpGremlinEndpointHandler` to include a stracktrace if one was present.
* Moved `AbstractGremlinSuite.GraphProviderClass` to `org.apache.tinkerpop.gremlin.GraphProviderClass`.
* Simplified the Gremlin-Groovy test suite where there is now no distinction between `STANDARD` and `COMPUTER` tests.
* `VertexProgram` and `MapReduce` now add a `Graph` parameter to `loadState(Graph, Configuration)`.
* Added `ScopingStrategy` which auto-scopes `select()` and `where()` so the language looks clean.
* Added `Scoping` as a marker interface to state that a step desires a particular `Scope`.
* `SelectStep`, `SelectOneStep`, and `WhereStep` support both `Scope.local` and `Scope.global` for `Map<String,Object>` or `Path` analysis, respectively.
* Fixed a bug in the `TraversalStrategies` sort algorithm.
* Removed numerous unused static utility methods in `TraversalHelper`.
* TinkerGraph process suite tests are now running with and without strategies in place.
* Added `IncidentToAdjacentStrategy` which rewrites `outE().inV()`, `inE().outV()` and `bothE().otherV()` to `out()`, `in()` and `both()` respectively.
* Renamed `ComparatorHolderRemovalStrategy` to `OrderGlobalRemovalStrategy` as it now only applies to `OrderGlobalStep`.
* Anonymous traversal no longer have `EmptyGraph` as their graph, but instead use `Optional<Graph>.isPresent() == false`.
* Added `Traversal.Admin.setGraph(Graph)` as strategies that need reference to the graph, need it across all nested traversals.
* `AbstractLambdaTraversal` is now smart about `TraversalParent` and `TraversalStrategies`.
* Fixed bug in `GraphML` reader that was not allowing `<edge>` elements to come before `<node>` elements as allowable by the GraphML specification.
* Added `VertexFeature.getCardinality`.
* Added `AdjacentToIncidentStrategy` which rewrites `out().count()` to `outE().count()` (and similar such patterns).
* `GryoPool` now takes a `Configuration` object which allows setting the size of the pool and the `IoRegistry` instance.
* Added `PersistResultGraphAware` interface which is used by `OutputFormats` to specify persistence possibilities for a Hadoop `GraphComputer`.
* `ElementIdStrategy` now allows the identifier property to be set directly (and not only by specifying `T.id`).
* Added sample configuration files for registering a `TraversalStrategy` in Gremlin Server.
* Added response status code for `NO_CONTENT` to represent output for a successful script execution without a result (e.g. an empty `Iterator`).
* Removed the notion of a "terminator" message from the Gremlin Server protocol - new response status code for `PARTIAL_CONTENT`.
* `Path` and `Step` labels are ordered by the order in which the respective `addLabel()` calls were made.
* A `Step` now has a `Set<String>` of labels. Updated `as()` to take a var args of labels.
* Dropped `BatchGraph` from the code base - it will be replaced by bulk loader functionality over OLAP.
* `TraversalSideEffects` now implements `Optional` semantics. Less code as Java8 provides the helper methods.
* `TraversalScriptSupplier` now takes an `Object` var args for setting `ScriptEngine` bindings if needed.
* `Compare` is now more lenient on `Number`-types.
* Removed `Compare.inside` and `Compare.outside` as they are not primitive comparators and should be composed from primitives.
* Introduced `P` (predicate) for cleaner looking `is()`, `has()`, and `where()` calls -- e.g. `has('age',eq(32))`.
* `GraphTraversalSource` is now the location for `withXXX()` operations. No longer do they exist at `GraphTraversal`.
* All `Traverser` objects now extend from `AbstractTraverser` or a child that ultimately extends from `AbstractTraverser`.
* OLTP `select()` now returns a list for traversals with duplicate labels (as this was a unintended side-effect of `SparsePath`).
* Removed the `SparsePath` optimization as it led to numerous corner-case inconsistencies.
* `VertexWritable` serializes and deserializes the `StarGraph` object -- no more intermediate `DetachedXXX` objects.
* Gremlin Server better supports the settings for the high and low watermark that will slow writes to clients that are lagging.
* Added `GraphReader.readObject()` and `GraphWriter.writeObject` abstractions for those implementations that can support them.
* Altered `GraphWriter.writeVertices()` method to take an `Iterator` of vertices rather than a `Traversal`.
* GraphSON format for output from `GraphWriter.writeVertex`, `GraphWriter.writeVertices`, and `GraphWriter.writeGraph` have all changed now that they use `StarGraph` serialization.
* Gryo format for output from `GraphWriter.writeVertex`, `GraphWriter.writeVertices`, and `GraphWriter.writeGraph` have all changed now that they use `StarGraph` serialization.
* Added read and write methods to `GraphReader` and `GraphWriter` for `Property` and `VertexProperty`.
* Reduced object creation in GraphSON during serialization.
* Moved `T` tokens to the `structure/` package as its more general than `process/`.
* `Attachable.attach()` now takes a `Method` to determine whether to attach via `GET`, `CREATE`, or `GET_OR_CREATE`.
* Decreased size of Gremlin Server `RequestMessage` and `ResponseMessage` serialization payloads and reduced object creation.
* `Graph.empty()` no longer required with the introduction of `ShellGraph` which is a placeholder for a graph class and computer.
* `VertexProperty.Cardinality` default is now vendor chosen. If the vendor has not preference, they should use `Cardinality.single`.
* `Messenger.receiveMessages()` no longer takes a `MessageScope` and thus, consistent behavior between message-passing and message-pulling systems.
* Changed the `gremlin.tests` environment variable for test filtering to the more standard convention of `GREMLIN_TESTS` and made it work for all test suites.
* Removed `back()`-step as `select()`-step provides the same behavior with more intelligent optimizations and `by()`-modulation.
* Removed `Graph.Helper` method annotation and related infrastructure in tests.
* Modified header of Gryo to be 16 bytes instead of 32 (and removed the version stamp).
* Removed the concept of handling version in Gryo via the builder as it wasn't really accomplishing the capability of ensuring backward compatibility.
* Moved `Exceptions.propertyRemovalNotSupported` from `Element` to `Property` for consistency.
* Provided a method for Gremlin Server to bind `TraversalSource` objects for use in scripts.
* Modified the reference implementation for dealing with "custom" identifier serialization in GraphSON - See `IoTest.CustomId` for the example.
* Modified `g.vertices/edges` and related methods and tests to support non-type specific querying (e.g. `g.V(1)` and `g.V(1L)` should both return the same result now).
* `TinkerGraph` supports an `IdManager` which helps enforce identifier types and improve flexibility in terms of how it will respond to queries around identifiers.
* `DetachedXXX` now uses the standard `structure/` exceptions for unsupported operations.
* Added private constructors to all `Exceptions` inner classes in the respective `structure/` interfaces.
* Re-introduced `ReferenceXXX` to ensure a smaller data footprint in OLAP situation (`DetachedXXX` uses too much data).
* `Attachable` now has a set of static exception messages in an `Exceptions` inner class.
* Added `StarGraph` which is a heap efficient representation of a vertex and its incident edges (useful for `GraphComputer` implementations).
* `TraverserSet` uses a `FastNoSuchElementException` on `remove()` for increased performance.
* Add `Profiling` interface to enable vendors to receive a `Step's MutableMetrics`.

=== TinkerPop 3.0.0.M8 (Release Date: April 6, 2015)

* Removed Neo4j-Gremlin from this distribution due to GPL licensing. Working with Neo4j team to reintroduce by M9.
* Altered structure of plugin directories for Gremlin Server and Gremlin Console to allow for the full `lib` directory with all dependencies and the lighter `plugin` directory which contains filtered dependencies given the path.
* Improved `OptOut` to allow for exclusion of a group of tests by specifying a base test class.
* `GraphComputerTest` is now Java8 specific and much easier to extend with new test cases.
* Merged the `gremlin-algorithm` module into `gremlin-test`.
* Removed `LambdaVertexProgram` and `LambdaMapReduce` as it will be one less thing to maintain.
* Gremlin Console accepts a `max-iteration` configuration via the standard `:set` command to limit result iteration.
* `Vertex.property()` default behavior is now `Cardinality.single`.
* Added `ElementIdStrategy` as a `TraversalStrategy`.
* Introduce `AbstractTransaction` to simplify implementation of standard transactional features for vendors.
* Added `EventStrategy` to generate `Graph` modification events to listeners.
* Added test to enforce return of an empty `Property` on `VertexProperty.property(k)` if no meta properties exist.
* Added methods to registered transaction completion listeners on `Transaction` and provided a default implementation.
* Fixed bug in Neo4j where return of an empty meta property was returning a `NullPointerException`.
* Refactored step API -- the TinkerPop3 steps are the foundation for any domain specific language (including graph).
* `MapReduce` now has `workerStart(Stage)` and `workerEnd(Stage)` methods with analagous semantics to `VertexProgram`.
* Hadoop-Gremlin `ObjectWritable` now leverages Kryo for data serialization.
* `GiraphGraphComputer` supports arbitrary objects as the vertex id -- previously, only long ids were supported.
* Added `VertexProgramPool` to support thread safe pooling of vertex programs for graph computers that provide threaded workers.
* Added `GryoPool` to support thread safe pooling of Gryo readers and writers.
* Added `TraversalSource` which contextualizes a traversal to a graph, DSL, execution engine, and runtime strategies.
* Added `AddVertexStep` (`addV`), `AddPropertyStep` (`property`), and changed `AddEdgeStep` to a map-step instead of a sideEffect-step.
* Added `compile` method to `GremlinExecutor` and related classes.
* Fixed bug in Gremlin Server that was generating extra response messages on script evaluation errors.
* Changed the `Memory` API to not return the mutated value on `or`, `and`, `incr` as it is too difficult to implement faithfully in a distributed system.
* Added `SparkGraphComputer` to Hadoop-Gremlin which uses Apache Spark as the underlying computing engine.
* Renamed "Gremlin Kryo" to "Gryo".
* Refactored `TinkerWorkerPool` to use `ExecutorService` so as to reuse threads when executing graph computer functions.
* Removed `Reducing.Reducer` and `ReducingStrategy`. Previous `Reducing` classes are now `MapReducer` classes.
* Refactored the "process" test suite to allow for better test configuration with respect to different `TraversalEngine` implementations.
* Added `hasNot(traversal)` which is a faster way of doing `has(traversal.count().is(0L))`.
* `TraversalStrategy.apply(traversal)` is the new method signature as the `TraversalEngine` can be retrieved from the `Traversal`.
* `TraversalEngine` is now an interface and provided to the traversal by the graph. `Graph` methods added to set the desired traversal engine to use.
* Added `count(local)`, `sum(local)`, `max(local)`, `min(local)`, `mean(local)`, `dedup(local)`, `sample(local)` and `range(local)` for operating on the local object (e.g. collection, map, etc.).
* `TraversalComparator` exists which allows for `order().by(outE().count(),decr)`.
* Added Apache Rat plugin to detect the proper inclusion of license headers in files.
* A `Traversal` now respects thread interruption during iteration, throwing a `TraversalInterruptionException` if it encounters interruption on the current thread.
* Apache refactoring: `com.tinkerpop` -> `org.apache.tinkerpop`.
* `Traversal` is now `Serializable` and with most queries no longer needing lambdas, Gremlin-Java works over the wire.
* Added `VertexProperty.Cardinality` with `list`, `set`, and `single`. No more `Vertex.singleProperty()` method.
* Added `RangeByIsCountStrategy` that adds a `RangeStep` in front of `.count().is(<predicate>, <value>)` to minimize the amount of fetched elements.
* Added `CoalesceStep` / `coalesce()` that emits the first traversal which emits at least one element.
* Added more syntactic sugar tricks to the Gremlin sugar plugin -- `&`, `|`, `select from`, `gt`, etc.
* `Traversal.Admin` is consistent internal to steps, traversals, strategies, etc. For the user, `Traversal` is all they see.
* `TraversalHolder` is now called `TraversalParent` with the child/parent terminology used throughout.
* Added `GroovyEnvironmentPerformanceSuite`.
* Provided more robust shutdown capabilities for the thread pools used in `GremlinExecutor`.
* A massive `process/` package reorganization -- class names are still the same, just in new packages.
* Bumped `neo4j-graph` to Neo4j 2.1.6.
* Bumped to Groovy 2.4.1.
* Added a new "performance" test suite for Gremlin Process.
* Steps now only operate with traversals -- no more lambdas. Lambda-> `Traversal` conversion utilities added.
* `SideEffectStep` always requires a `Consumer`. Steps that were consumer-less simply extends `AbstractStep`.
* Simplified the `Neo4jGraph` implementation by now allowing `cypher()` mid-traversal. Only available via `g.cypher()`.
* Moved `clock()` out of the Utility plugin. It is now available to both Groovy and Java.
* Changed the `OptOut` annotation to allow for ignoring an entire test case using a wildcard.
* Added `AndStep` and `OrStep` filters to support arbitrary conjunction of traversals.
* `__` is now a class with static `GraphTraversal` methods and thus `repeat(out())` is possible.
* Added `IsStep` / `.is()` that supports filtering scalar values.
* `Neo4jGraph` and `TinkerGraph` no longer create new `Feature` instances on each feature check.
* Added `Compare.inside` and `Compare.outside` for testing ranges. Removed `between()` as now its `has('age',inside,[10,30])`.
* `GraphTraversal.has()` no longer requires the element type to be cast in the traversal definition.
* Fixed a `ConcurrentModificationException` bug in TinkerGraph that occurred when doing full vertex/edge scans and removing elements along the way.
* Added `Scope.local` and `Scope.global` in support of `OrderLocalStep` and `OrderGlobalStep` via `order(scope)`.
* Added `Order.keyIncr`, `Order.keyDecr`, `Order.valueIncr`, and `Order.valueDecr` in support of `Map` sorting.
* Added `Order.shuffle` and removed `shuffle()` in favor of `order().by(shuffle)`.
* Changed `Order implements Comparator<Comparable>` to `Order implements Comparator<Object>` as its now generalized to multiple types of objects.
* The `maxContentLength` setting in Gremlin Server is now respected by the HTTP/REST Gremlin endpoint.
* Fixed resource leak in the HTTP/REST Gremlin endpoint of Gremlin Server.
* Refactored Gremlin Server `start` and `stop` functions to return `CompletableFuture`.
* HTTP REST error response JSON objects from Gremlin Server should no longer have issues with control characters, line feeds, etc.
* Added `MeanStep`, `mean()`, and `MeanNumber` for calculating number averages in a traversal.
* Greatly simplified all the traversal `MapReduce` implementations due to the introduction of `VertexTraversalSideEffects`.
* Added `VertexTraversalSideEffects` as a cheap, static way to get a sideEffect-view of a vertex in OLAP.
* Added `TraversalHelper.isLocalStarGraph()` which determines if a traversal is contained within the local star graph.
* Added `TraversalVerificationStrategy` to verify if the traversal can be executed on respective engine.
* Refactored `GraphTraversal.cap()` to `GraphTraversal.cap(String...)` to support multi-sideEffect grabs.
* Added GraphSON serialization for `Path`.
* Added `Traversal.Admin.getTraverserRequirements()` and removed `TraversalHelper.getTraverserRequirements(Traversal)`.
* `Traversal.equals()` is no longer computed by determining if the objects returned are equal.
* Altered messaging in Gremlin Console when using a remote that is not yet activated.
* Fixed potential for deadlock in Gremlin Driver when waiting for results from the server.
* Added the `useMapperFromGraph` serializer option to the Gremlin Server configuration file to allow auto-registration of serialization classes.
* Refactored Netty pipeline structure to not have a second "Gremlin" executor group and instead used a standard `ExecutorService`.
* Refactored the `GremlinExecutor` to take an optional transformation function so as to allow manipulation of results from `eval` in the same thread of execution.
* Fixed issue with the `HttpGremlinEndpointHandler` where requests were getting blocked when `keep-alive` was on.
* Added `MinStep` and `MaxStep` with respective `min()` and `max()`.
* `CountStep` and `SumStep` now extend `ReducingBarrierStep` and no longer are sideEffect steps.
* `SideEffectCapStep` now extends `SupplyingBarrier` and is much simpler than before.
* Added `SupplyingBarrier` which simply drains the traversal and emits the value of a provided supplier.
* Added `TraversalLambda` which implements function, predicate, and consumer over a provided traversal.
* Any non-core `Step` that takes a function or predicate can now take a traversal which maps to `traversal.next()` (function) and `traversal.hasNext()` (predicate).
* `CollectingBarrierStep` is no longer abstract and added `GraphTraversal.barrier()` which is analogous to `fold().unfold()`, though cheaper.
* Added `TraversalOptionHolder` for branching steps to index works with corresponding `GraphTraversal.option()`.
* `BranchStep` is now a proper generalization of `UnionStep` and `ChooseStep`.
* `SubgraphStep` has changed in support of in-traversal filtering and removing the need for path-based traversers.
* Added `HasTraversalStep` which takes an anonymous traversal to determine whether or not to filter the current object.
* Added `Traversal.Admin.getStartStep()` and `Traversal.Admin.getEndStep()`. Removed `TraversalHelper.getStart()` and `TraversalHelper.getEnd()`.
* Refactored `profile()` to use injected steps. `ProfileStep` can now be used without any special JVM command line parameters.
* Added `ReducingBarrierStep` which acts like `CollectingBarrierStep` but operates on a seed with a bi-function.
* Added a preprocessor for AsciiDocs. Documentation code examples are executed and the results are dynamically inserted into the doc file.
* `LocalStep` traversal is treated as a branch, not an isolated traversal. Moreover, moved `LocalStep` to `branch/`.
* Traversal strategies are now applied when the `TraversalVertexProgram` state is loaded, not when submitted. Less error prone as it guarantees strategy application.
* Reworked `TraversalHolder` where there are "local traversals" and "global traversals". Local traversals are not subject to OLAP message passing.
* Fixed a bug in `DedupStep` that made itself apparent in `DedupOptimizerStrategy`.
* Added `RepeatStep.RepeatEndStep` in order to reduce the complexity of the code on OLAP when the predicates are not at the start of `RepeatStep`.

=== TinkerPop 3.0.0.M7 (Release Date: January 19, 2015)

* Added `SideEffectRegistrar` interface and `SideEffectRegistrationStrategy` for allowing steps to register sideEffects at strategy application time.
* Renamed `Traverser.Admin.setFuture()` and `Traverser.Admin.getFuture()` to `setStepId()` and `getStepId()`, respectively.
* Added `TraversalMatrix` for random access to steps in a traversal by their step id. Used by `TraversalVertexProgram`.
* Added unique identifies to `Step` that are not the user provided labels. `Step.getLabel()` now returns an `Optional<String>`.
* Removed `UnionLinearStrategy`, `ChooseLinearStrategy`, and `RepeatLinearStrategy` as nested traversals are now natively supported in OLAP.
* Fixed `Neo4jGraph` around manual transaction behavior on `commit` and `rollback` such that they would throw exceptions if a transaction was not open.
* Redesigned the hidden step labeling mechanism so its consistent across a cluster, easier for rewrite strategies, and will enable nested OLAP traversals.
* `Traverser.incrLoops()` now takes a string step label to enable nested looping constructs (i.e. loop stacks).
* Added `Traversal.tryNext()` which returns an `Optional`, where the provided default method should be sufficient for all vendors.
* Removed `PathConsumer` in favor of `TraverserRequirement.PATH`-model via `Step.getRequirements()`.
* `Step.getRequirements()` returns a `Set<TraverserRequirement>` which is what is required of the `Traverser` by the `Step`.
* `Traverser` now extends `Cloneable` and `Traverser.clone()` is used to good effect in `Traverser.split()`.
* Added `AbstractTraverser` for which all traversers extend.
* Moved `Traversal.SideEffects` to `TraversalSideEffects` as sideEffects are not necessarily tied to the traversal.
* Removed `Graph.of()` for generating anonymous graph traversals -- replaced by `__`-model.
* Removed `Graph` being stored in `Traversal.SideEffects`. Too dangerous when moving between OLTP and OLAP and its limited uses were worked around easily.
* No need for `DefaultXXXGraphTraversal` unless the vendor is extending with new methods (e.g. `DefaultNeo4jGraphTraversal`).
* Reworked `TraversalStrategies` such that the are "emanating object class"-dependant, not `Traversal` dependent.
* Moved `Traverser.sideEffects()` to `Traverser.asAdmin().getSideEffects()`. Users should use `Traverser.sideEffects(key)` and `Traverser.sideEffects(key,value)`.
* Added `SerializationTest` to the `StructureStandardSuite` in `gremlin-test` which validates serialization at a lower level than `IoTest`.
* Removed `IntervalStep` and renamed `interval()` to `between()` which is simply an alias to a `has().has()` chain.
* Added `__` static interface which allows for `__.out().out()`-style construction of anonymous traversals (instead of `g.of()`).
* The only `GraphTraversal` steps that operate on `Traverser` are the base lambdas and `repeat()` (i.e. `emit()` and `until()`).
* Removed dependency on the `reflections` library in `gremlin-test` which removed the default implementation of `GraphProvider.getImplementations()` - vendors now need to implement this method themselves.
* Relaxed the `<S>` typing requirement for anonymous traversals when applied to `choose()`, `repeat()`, `union()`, etc.
* Removed `LoopStep` and `UntilStep` in favor of the new `RepeatStep` model of looping in Gremlin3.
* `BranchStep` is now exposed in `GraphTraversal` via `branch(function)`.
* `UnionStep` now implements `TraversalHolder`.
* Added `RepeatStep` as the new looping construct supporting do/while, while/do, and emit semantics.
* Moved `Traversal.sideEffects()` to `Traversal.Admin.getSideEffects()` as `cap()` should be used to access the sideEffect data of a traversal.
* Renamed vendor `XXXTraversal` to `XXXGraphTraversal` (interface) and `XXXGraphTraversal` to `DefaultXXXGraphTraversal` (implementation class).
* Modified packaging for console plugins to be more consistent by moving them to the `com.tinkerpop.gremlin.console.groovy.plugin` namespace.
* Removed all TinkerPop specific dependencies to Guava to avoid user version conflicts.
* Added support for `-e` (script file execution) and `-v` (version display) options on `gremlin.sh`.
* GraphSON supports the assignment of multiple custom serialization modules.
* `Traverser.get(stepLabel/sideEffectKey)` no longer exists. There now exists: `Traverser.path(stepLabel)` and `Traverser.sideEffects(sideEffectKey)`.
* `SimpleTraverser` now supports "path" but in a very loose, global cache way. Added `SparsePath` as a `Map`-backed `Path` implementation.
* Provided Neo4j multi-label support in Neo4j-Gremlin. Added three `Neo4jVertex`-specific methods: `addLabel()`, `removeLabel()`, `labels()`.
* Bumped to Groovy 2.3.9.
* Added `Graph.Io` interface which allows for simplified helper methods for end users and a way for vendors to override `GraphReader` and `GraphWriter` initial construction when custom serializers are needed.
* Removed methods from `GraphProvider` related to customizing serializers in `IoTest` from the test suite as the new `Graph.Io` interface now serves that purpose.
* Added `Neo4jGraph.checkElementsInTransaction(boolean)` which will (or not) verify whether elements retrieved via Neo4j global graph operations are transactionally consistent.
* Added `ScriptInputFormat` and `ScriptOutputFormat` to Hadoop-Gremlin for reading and writing a file according to an arbitrary parsing script.
* Added `TimeLimitStep.getTimedOut()` to determine if the step timed out or there were no more objects to process.
* `Graph.System` is now `Graph.Hidden` with "hidden" being the vendor namespace and the key prefix being `~`.
* Much better `toString()` handling in `Step` and `Traversal`.
* `ComparatorHolder<V>` interface returns a `List<Comparator<V>>` instead of a `Comparator<V>[]`.
* `T` now implements `Function<Element,Object>`.
* Added `ElementValueComparator` and `ElementFunctionComparator` in support of vendor introspection on `ComparatorHolder`-steps.
* Renamed `Comparing` marker interface to `ComparatorHolder`.
* `FunctionHolder` interface provides vendor introspection via `ElementValueFunction`.
* Removed `OrderByStep` as it is now just `order()` with a `by()`-based comparator.
* Added `SampleStep` (`sample()`) to allow for sampling the set of previous objects. Useful for doing random walks with `local()`.
* Renamed `random()` to `coin()` to better express that the filter is a random coin toss.
* Added `by()`-projection to modulate the meaning of post-processing steps like `aggregate()`, `groupCount()`, `path()`, `order()`, etc.
* Removed the `Strategy` interface and gave `StrategyGraph` direct access to the `GraphStrategy`.
* Added `Graph.strategy()` to help instantiate `StrategyGraph` instances.
* Modified the signature of all `GraphStrategy` methods to include an parameter that contains a reference to the "composing strategy".
* `PartitionStrategy` hides the specified partition key from view when iterating properties, keys, etc.
* Change construction of `GraphStrategy` implementations to be consistent with singleton instances and builder pattern.
* Added `Graph.Helper` annotation to "protected" certain default interface methods from implementation by vendors.
* Transaction retry functions now work with "manual" transactions.
* Improved error messaging when importing "legacy" GraphSON that was not generated with "extended" properties.
* Renamed "iterator" related methods in the `GraphStrategy` interface to be consistent with the method names they represent.
* `PropertyMapStep` (`valueMap()`) now takes a boolean to state if the tokens of the element are desired along with its properties.
* `HadoopGraph` now connected to the `StructureProcessSuite`.
* `HadoopGraph` no longer supports `Graph.Variables` as they were in-memory. A persistence mechanism can be introduced in the future.
* Hidden properties removed in favor of using `GraphStrategy` for such features.
* `Edge.iterators().vertexIterator(BOTH)` now guarantees `OUT` then `IN` vertex iterator order.
* `Graph.v(Object)` and `Graph.e(Object)` no longer exist. Instead, use `Graph.V(Object... ids)` and `Graph.E(Object... ids)`.
* Added `Graph.Iterators` to allow access to vertex and edge iterators based on element ids and bypassing `GraphTraversal`.
* Renamed `GraphStrategy` implementations to be less verbose - removed the word "Graph" from their names (e.g. `IdGraphStrategy` simply changed to `IdStrategy`).
* Removed `Step.NO_OBJECT` as the problem is solves can be solved with proper use of `flatMap` and `EmptyTraverser`.
* `Path` is now part of `GraphSerializer` and thus, not specific to a particular implementation of `Path`.
* Added messaging to show files being downloaded when using the Gremlin Server "install" command.
* Added test name and class arguments to the `GraphProvider.loadGraphWith` method.
* Merged `ReferencedXXX` and `DetachedXXX` so that all migration of graph element data is via `DetachedXXX`.
* Added `StaticVertexProgram` and `StaticMapReduce` which simply return `this` on `clone()`.
* `VertexProgram` and `MapReduce` now implement `Cloneable` and is used for fast copying across workers within the same machine.
* Added `TraversalHolder` interface which extends `PathConsumer` to determine recursively if nested traversals require path calculations turned on.
* Reworked how a `TraverserGenerator` is retrieved and utilized.
* Added `Traversal.toBulkSet()` to make getting resultant data more efficiently for traversals with repeated data.
* Provided a helper `LocalStep.isLocalStarGraph()` so `GraphComputer` implementers know the requisite data boundaries.
* Created `Traversal.Admin` to hide administrative methods. Added `Traversal.asAdmin()` to get at `Traversal.Admin`.
* Fixed up all `Step` cloning operations realizing that Java8 lambdas are always bound to the calling class (no delegates).
* Usage of `:remote close` without configured remotes shows a reasonable message rather than a stack trace.
* Provided `LocalStep` to signify that the internal traversal is locally bound to the incoming object.
* Failed script evaluation in Gremlin Server now triggers the cancel of the process attempting to timeout the script if it were to run too long.
* Greatly increased the speed of `ScriptEngineLambda` by making use of a static `ScriptEngine` cache.
* Fixed a general bug in all sideEffect using steps where the sideEffect should be accessed via the `Traverser` not `Traversal`.
* `GremlinPlugin` interface no longer has the `additionalDependencies` method - those dependencies are now defined by an entry in the manifest file for the jar called `Gremlin-Plugin-Dependencies`.
* Added `TinkerWorkerPool` which is used for resource efficient threading in `TinkerGraphComputer`.
* `MapReduce.createMapReduce(Configuration)` now exists and serves the same purpose as `VertexProgram.createVertexProgram(Configuration)`.
* Enabled SessionOps to be extended. Added eval handler hook.
* Setting a property with an unsupported data type throw `IllegalArgumentException` instead of `UnsupportedOperationException` as the operation is supported, but the argument is not.

=== TinkerPop 3.0.0.M6 (Release Date: December 2, 2014)

* `javatuples.Pair` avoided on `MapReduce` API in favor of a new `KeyValue` class.
* Renamed `Gremlin-Plugin` manifest entry for plugins to `Gremlin-Plugin-Paths`.
* Added `Gremlin-Plugin-Dependencies` manifest entry to list other dependencies that should be retrieved with a plugin jar.
* `Memory.Admin.asImmutable()` yields an immutable representation of the GraphComputer `Memory`.
* Fixed host selection in `gremlin-driver` by properly accounting for all hosts being marked unavailable at the instantiation of a `Client`.
* Removed Giraph-Gremlin in favor of new Hadoop-Gremlin with `GiraphGraphComputer` support. Future support for `MapReduceGraphComputer`.
* Greatly simplified the `InputFormat` and `OutputFormat` model for working with Giraph (and Hadoop).
* Added a serializer for `Property` for GraphSON correcting format of serialization of a single `Property` on an `Edge`.
* Fixed bug in Gremlin Console that prevented assignments to empty `List` objects.
* Added `VertexProgram.getMessageScopes()` to allow vendors to know which `MessageScopes` at a particular `Memory` state.
* Reduced the number of methods in `MessageScope.Local` as its up to vendors to inspect provided incident `Traversal` accordingly.
* Renamed `MessagesType` to `MessageScope` to make it less ambiguous regarding the class of the messages being sent.
* Changed the message type of `TraversalVertexProgram` to `TraverserSet` to support message combining.
* Added `VertexProgram.getMessageCombiner()` to support the combining of messages in route to a vertex.
* Reduced object creation in `TraversalVertexProgram` around vertex-local traversal sideEffects.
* Renamed `Traverser.Admin.makeChild()` and `Traverser.Admin.makeSibling()` to `Traverser.Admin.split()` to correspond with `merge()`.
* Added `Traverser.Admin.merge(Traverser)` method so that the merging algorithm is with the `Traverser`.
* Added `Operator` enum that contains sack-helpful `BinaryOperators`: sum, minus, mult, div, max, min, etc.
* Added `GraphTraversal.withSack()` and renamed `trackPaths()` and `with()` to `withPath()` and `withSideEffect()`, respectively.
* Added the "Gremlin Sacks" feature to allow a `Traverser` to carry local information along its walk.
* GraphSON format no longer makes use of `hiddens` JSON key. Its all just `properties`.
* Added `DoubleIterator` to make vendor implementations of `Edge.iterators().vertexIterator()` efficient.
* `PropertiesStep` is smart about hiddens vs. properties.
* `Element.iterators().hiddenProperties()` no longer exists. For vendors, simply provide an iterator of properties.
* `GIRAPH_GREMLIN_LIBS` supports colon separated directories for loading jars from multiple paths.
* Introduced method to control the location of dependencies dynamically loaded to the Gremlin Console as part of the `:install` command.
* Fixed problem with the Neo4j Gremlin Plugin not loading properly after Gremlin Console restart.
* Removed the "use" configuration from Gremlin Server.
* Moved `SugarGremlinPlugin` from `gremlin-console` to `gremlin-groovy` so that it could be shared with Gremlin Server.
* Fixed bug in serialization of `null` results returned to the Gremlin Console when serializing to strings.
* Moved the `GremlinPlugin` for `TinkerGraph` to `tinkergraph-gremlin` module (it is no longer in `gremlin-console`).
* Added a `plugin-info.txt` file to Gremlin Console `/ext/{module}` subdirectories to identify the module that was originally requested.
* Gremlin Server now allows for the explicit configuration of plugin activation.
* Refactored `GremlinPlugin` and `AbstractGremlinPlugin` to better account for plugins that run on the server and those that run in the console.
* Added a `plugins` configuration to Gremlin Server to control the plugins that are enabled on initialization.
* Added a builder option to `GremlinExecutor` to control the plugins that are enabled on initialization.
* Added `RemoteException` for usage with `RemoteAcceptor` implementations for the Gremlin Console so as to better standardize their development.
* Standardized all text being written to the Gremlin Console using starting upper case letter.
* Prevented error in the Console when `:submit` is called but no remotes were configured.
* Provided a way to clean the `grapes` directory as part of a standard build with `mvn clean install`.

=== TinkerPop 3.0.0.M5 (Release Date: November 7, 2014)

* Removed `PropertyFilterIterator` as using Java8 streams was just as efficient for the use case.
* Renamed `KryoWritable` to `GremlinWritable` as it is not necessarily Kryo that is the serialization mechanism.
* Fixed an input split bug in Giraph that was making it so that splits were not always at vertex boundaries.
* Fixed a combiner bug in `GirapGraphComputer`. Combiners were always calling `MapReduce.reduce()`, not `MapReduce.combine()`.
* Greatly simplified `SubgraphStrategy` by removing requirements for `Traversal` introspection.
* `StrategyWrappedGraph` mimics vendor use of `GraphStep` and `GraphTraversal` and no longer requires dynamic strategy application.
* `TraversalStrategies` make use of a dependency tree sorting algorithm to ensure proper sorts prior to application.
* `TraversalStrategies` are now immutable and are bound to the `Traversal` class.
* Fixed bug in Gephi Plugin that prevented it from communicating with the Gephi Streaming Server.
* Renamed `MessageType.XXX.to()` to `MessageType.XXX.of()` so it makes sense in both the sending and receiving context.
* Improved messaging with respect to tests that are ignored due to features to make it clear that those tests are not in error.
* Relaxed exception consistency checks in the test suite to only check that a thrown exception from an implementation extends the expected exception class (but no longer validates that it is the exact class or that the message text).
* `VertexProgram` now has `workerIterationStart()` and `workerIterationEnd()` to allow developers to control vertex split static data structures.
* `TraversalVertexProgram` startup time greatly reduced due to being smart about `loadState()` behavior.
* Gremlin Server sessions now allow serialization of results that were part of an open transaction.
* Refactor `OpProcessors` implementations in Gremlin Server for better reusability.
* `Vertex.iterators()` no longer have a `branchFactor`. This is now at the query language level with `localLimit()`.
* Added `limit(long)` and `localLimit(int,int)` which simply call the range equivalents with 0 as the low.
* Added `LocalRangeStep` which supports ranging the edges and properties of an element -- `localRange(int,int)`.
* `GraphTraversal.value(String)` no longer exists. Instead, use `GraphTraversal.values(String)`.
* `HiddenXXXStep` and `ValueXXXStep` no longer exist. `PropertyXXXStep` takes a `PropertyType` to denote value and hidden access.
* Added `PropertyType` to the structure-package which provide markers for denoting property types (vs. property classes).
* Renamed `setWorkingDirectory` to `workingDirectory` in the `KryoReader` builder.
* `Path.get(String)` returns the object if only one object is referenced by label, else it returns a `List` of referenced objects.
* Added overload to `GremlinKryo` to allow a serializer to be configured as a `Function<Kryo,Serializer>` to allow better flexibility in serializer creation.
* Added method to `GraphProvider` to allow implementers to provide a mechanism to convert GraphSON serialized identifiers back to custom identifiers as needed.
* Added methods to `GraphProvider` so that implementers could specify a custom built `GremlinKryo` class and/or `SimpleModule` class in case their implementation had custom classes to be serialized.
* Added `Traversal.forEachRemaining(class,consumer)` for those traversals whose end type is different from declared due to strategy rewriting.
* Removed `Traversal.forEach()` as traversal implements `Iterator` and users should use `forEachRemaining()`.
* `RangeStep` now has an inclusive low and an exclusive high -- a change from Gremlin2.
* `DriverGremlinPlugin` returns raw results with driver results available via the `result` variable.
* Removed test enforcement of `private` constructor for a `Graph` instance.
* `RemoteAcceptor` now supports `@` prefixed lines that will grab the script string from the Gremlin Console shell.
* Modified the signature of `Property.element()` to simply return `Element`
* Added `Reducing` marker and `ReducingStrategy` which supports reduction-functions as a final step in Gremlin OLAP (e.g. `fold()`).
* Once strategies are `complete()`, no more steps can be added to a `Traversal`.
* Renamed `Traversal.strategies()` to `Traversal.getStrategies()` as it is not a "query language"-method.
* Added test to enforce that a `label` on a `VertexProperty` is always set to the key of the owning property.
* Fixed bug with multi-property removal in `Neo4jGraph`.
* Bumped to Neo4j 2.1.5.
* Used standard `UUIDSerializer` from the `kryo-serializers` library for serialization of `UUID` objects.
* Changed GraphSON serialization to only use `iterators()` - there were still remnants of `Traversal` usage from previous refactoring.
* Added overload for `detach` method to allow for the `Element` to be detached as a "reference" only (i.e. without properties).
* Renamed `Item` in `gremlin-driver` to `Result`.
* Renamed `strategy` to `getStrategy` in `StrategyWrappedGraph`.
* Renamed `baseGraph` to `getBaseGraph` in `Neo4jGraph`.
* `Neo4jGraph` now returns an empty property `Vertex.property(k)` when the key is non-existent (a problem only visible when meta/multi property configuration was turned off).
* `Traversal.Strategies.apply()` now takes a `TraversalEngine`. Greatly simplifies strategy application for `STANDARD` or `COMPUTER`.
* Renamed `IdentityReductionStrategy` to `IdentityRemovalStrategy` for reasons of clarity.
* Added `ComparingRemovalStrategy` that removes `Comparing`-marked steps unless they are the end step of the traversal.
* `OrderStep` now works in OLAP, but only makes sense as a traversal end step.
* `MapReduce` API extended to include `getMapKeySort()` and `getReduceKeySort()` to sort outputs accordingly.
* Renamed `TraversalResultMapReduce` to `TraverserMapReduce`. Shorter and makes more sense.
* Improved build automation to package javadocs and asciidoc documentation in the distribution files.
* Improved build automation with a script to automatically bump release versions in the various files that needed it such as the `pom.xml` files.
* The identifier on `VertexProperty` is now read properly to those graphs that can support identifier assignment.
* `GraphSONReader.readGraph()` now properly reads vertex properties.
* Removed `Neo4jGraph.getCypher()` as users should use `Neo4jGraph.cypher()` and get back TinkerPop3 graph objects.
* `GiraphGraph.variables().getConfiguration()` is now replaced by `GiraphGraph.configuration()`.
* Added `Graph.configuration()` which returns the `Configuration` object of `Graph.open()`.
* Removed `TraverserTracker` as now there is only a `TraverserSet` for all halted traversers. A nice simplification of `TraversalVertexProgram`.
* Renamed `Traverser.isDone()` to `Traverser.isHalted()` and `DONE` to `HALT`. Consistent with automata terminology.
* Removed `PathTraverserExecutor` and `SimpleTraverserExecutor` as a single `TraverserExecutor` correctly executes both types of traversers.
* `TraversalVertexProgram` does "reflexive message passing" to reduce the total number of iterations required to execute a traversal.
* `MapReduce` no-argument constructors are private and thus, only for reflection and `loadState()` usage.
* MapReducers for `TraversalVertexProgram` are now smart about `with()` declared data structures.
* Updated `Traversal.SideEffects` to use "registered suppliers" and it now works accordingly in both OLTP and OLAP environments.
* Increased the speed of `FlatMapStep` by approximately 1.5x.

=== TinkerPop 3.0.0.M4 (Release Date: October 21, 2014)

* Added features for `VertexProperty` user supplied ids and related data types.
* Removed `SideEffectCap` marker interface as there is only one `SideEffectCapStep` and thus, `instanceof` is sufficient.
* `Path.getObjects()`/`Path.getLabels()` renamed to `Path.objects()`/`Path.labels()` to be in line with "query language" naming convention.
* Greatly simplified `GiraphInternalVertex` due to `Element.graph()` -- 1/2 the memory footprint and reduced construction time.
* Renamed `Property.getElement()` to `Property.element()` given the "query language" naming convention.
* `Element.graph()` added which returns the `Graph` that the element is contained within.
* Added tests for greater consistency around iterating hidden properties.
* Simplified `TraversalVertexProgram` where only a single `TraverserTracker` exists for both path- and simple-traversers.
* Fixed a major bug where `Arrays.binarySearch` was being used on an unsorted array in TinkerGraph and Neo4jGraph.
* Changed `ComputerResult.getXXX()` to `graph()` and `memory()` to be consistent with "query language" naming convention.
* `Traverser.getXXX()` changed to `loops()`, `bulk()`, `path()`, `sideEffects()` to be consistent with "query language" naming convention.
* Optimization to reduce the number of empty lists created due to no step class existing for respective `TraversalStrategy.apply()`.
* Added `CapTraversal` as a marker interface for the `cap()` method.
* Added `union()` with GraphComputer `UnionLinearStrategy`.
* `TimeLimitStep` was moved to `filter/` package. It was a mistake that it was in `sideEffect/`.
* Provided the configuration for generating both a "full" and "core" set of javadocs, where "full" represents all classes in all projects and "core" is the "user" subset.
* Validated bindings passed to Gremlin Server to ensure that they do not match the most common statically imported values.
* If no script engine name is provided to a `LambdaHolder` it is assumed to be Gremlin-Groovy.
* `MapEmitter` and `ReduceEmitter` have an `emit(value)` default method where the key is the `MapReduce.NullObject` singleton.
* `Traverser.Admin` now implements `Attachable` as the `Traversal.SideEffects` can be generated from the `Vertex`.
* Made a solid effort to ensure that all TinkerPop keys are `Graph.System` to leave `Graph.Key` for users.
* The `Graph.System` prefix is now `^` instead of `%&%`. Simpler and easier on the `toString()`-eyes.
* Added `Traversal.SideEffects.ifPresent(Consumer)` as a default helper method.
* Added `profile()`-step which provides detailed information about the performance of each step in a traversal.
* No more `CountCapStep` and `CountStep`, there is only `CountStep` and it is elegant.
* Created a `AbstractTraversalStrategy` with good `toString()`, `hasCode()`, and `equals()` implementations.
* Added `CountTraversal` as a marker-interface stating that the `Traversal` has a `count() -> Long` method.
* `Traversal` no longer has any step methods as its not required for DSL implementers to have "core steps."
* Added "linearization" strategy for `ChooseStep` so it is executed correctly on GraphComputer.
* Added `GraphTraversalStrategyRegistry` which has respective global strategies to make turning on/off strategies easier.
* Added a generic `BranchStep` to be used for re-writing "meta-steps" for execution on GraphComputer.
* Moved `JumpStep`, `UntilStep`, and `ChooseStep` to a new `branch/` package.
* Added test cases to the Structure Suite to enforce consistent operations of reading properties after removal of their owning `Element`.
* GraphSON format change for full `Graph` serialization - Graph variables are now serialized with the key "variables" as opposed to "properties".
* Relaxed `Graph.toString()` test requirements for implementers.
* Made the `toString` operations in `GraphStrategy` consistent.
* Added `VertexFeatures.supportsRemoveProperty`.
* Added `VertexPropertyFeatures.supportsRemoveProperty`.
* Added `EdgeFeatures.supportsRemoveProperty`.
* Added `VertexFeatures.supportsRemoveVertices`.
* Added `EdgeFeatures.supportsRemoveEdges`.
* Vendors should now get a clear error when mis-spelling something in an `@OptOut` (or more likely if a test name changes) and it now works all the test suites.
* All plugins now have a default prefix of "tinkerpop." as a namespace.
* `GraphComputer` now executes a `Set<MapReduce>` and `hashCode()`/`equals()` were implemented for existing `MapReduce` implementations.
* Changed `Contains.in/notin` to `Contains.within/without` as `in` is a reserved term in most languages (including Java and Groovy).
* Added helper methods for loading data into collections in `TraversalHelper`.
* Core `Traversal` methods are smart about bulking -- e.g. `iterate()`, `fill()`, `remove()`, etc.
* `GroupByStep` and `GroupByMapReduce` leverage `BulkSet` as the default group data structure.
* `Element.Iterator` has renamed methods so implementers can do `MyElement implements Element, Element.Iterators`.
* Renamed `MessageType.Global` and `MessageType.Local` creators from `of()` to `to()` as it makes more sense to send messages `to()`.
* With `Traverser.get/setBulk()` there is no need for a `TraverserMessage`. The `Traverser` is now the message in `TraversalVertexProgram`.
* Provided static `make()` methods for constructing `Path` implementations.
* Provided a more space/time efficient algorithm for `Path.isSimple()`.
* The `JumpStep` GraphComputer algorithm `Queue` is now a `TraverserSet`.
* `AggregateStep` and `StoreStep` now use `BulkSet` as their default backing `Collection` (much more space/time efficient).
* Added `BulkSet` which is like `TraverserSet` but for arbitrary objects (i.e. a weighted set).
* `UnrollJumpStrategy` is no longer a default strategy as it is less efficient with the inclusion of `TraverserSet`.
* Introduced `TraverserSet` with bulk updating capabilities. Like OLAP, OLTP looping is now linear space/time complexity.
* TinkerGraph's MapReduce framework is now thread safe with a parallel execution implementation.
* Added a default `Traverser.asAdmin()` method as a typecast convenience to `Traverser.Admin`.
* Renamed `Traverser.System` to `Traverser.Admin` as to not cause `java.lang.System` reference issues.
* Renamed `Memory.Administrative` to `Memory.Admin` to make it shorter and consistent with `Traverser.Admin`.
* Fixed a TinkerGraph bug around user supplied vertex property ids.
* Most `Step` classes are now defined as `public final class` to prevent inheritance.
* `ShuffleStep` now extends `BarrierStep` which enables semantically correct step-sideEffects.
* Leveraged `Traverser.getBulk()` consistently throughout all steps.

=== TinkerPop 3.0.0.M3 (Release Date: October 6, 2014)

* All `Step` fields are now `private`/`protected` with respective getters as currently needed and will be added to as needed.
* Gremlin Server no longer has the `traverse` operation as lambdas aren't really serialized.
* `Path` is now an interface with `ImmutablePath` and `MutablePath` as implementations (2x speedup on path calculations).
* `Traverser` now implements `Comparable`. If the underlying object doesn't implement `Comparable`, then a runtime exception.
* Added abstract `BarrierStep` which greatly simplifies implementing barriers like `AggregateStep`, `OrderStep`, etc.
* `SelectStep` is now intelligent about when to trigger path computations based on label selectors and barriers.
* `T` no longer has `eq`, `neq`, `lt`, `in`, etc. Renamed all respective enums and with `static import`, good in console (e.g. `Compare.eq`).
* Added `Order` enum which provides `Order.decr` and `Order.incr`.
* `Traverser.loops` and `Jump.loops` are now shorts (`32767` max-loops is probably sufficient for 99.9999% of use cases).
* `Traverser.bulk` exists which is how many instances does the traverser represent. For use in grouping with bulk computations.
* Greatly simplified sideEffect steps where there is no distinction between OLAP vs. OLTP (from the `Step` perspective).
* Removed the need for `Bulkable` and `VertexCentric` marker interfaces in process API.
* Renamed configuration parameters in Giraph-Gremlin to be consistent with a `giraph.gremlin`-prefix.
* Made it possible to pass a `ScriptEngine` name and string script in `TraversalVertexProgram` and `LambdaVertexProgram`.
* Made `TinkerGraph` a plugin for the Console as it is no longer a direct dependency in `gremlin-groovy`.
* Added features for supporting the addition of properties via `Element.property(String,Object)`.
* `GiraphGraph` OLTP tested against Gremlin-Java8 and Gremlin-Groovy -- OLAP tested against Gremlin-Groovy.
* `Neo4jGraph` is now tested against both Gremlin-Java8 and Gremlin-Groovy.
* Renamed the test cases in `ProcessTestSuite` to be consistent with other Gremlin language variants.
* Added a `gremlin-groovy-test` suite that can be used to validate implementations against the Groovy variant of Gremlin.
* `TinkerGraph` is no longer serializable, use a `GraphReader`/`GraphWriter` to serialize the graph data.
* Removed `implements Serializable` on numerous classes to ensure safety and proper usage of utilities for cloning.
* `Traversal` now implements `Cloneable` as this is the means that inter-JVM threads are able to get sibling `Traversals`.
* Created "integration" test for `Neo4jGraph` that runs the test suite with multi/meta property features turned off.
* Added `GraphStrategy` methods for `VertexProperty`.
* Converted the `id` data type from string to integer in the Grateful Dead sample data.
* Removed all notions of serializable lambdas as this is a misconception and should not be part of TinkerPop.
* Greatly simplified `TraversalVertexProgram` with three arguments: a `Traversal<Supplier>`, `Class<Traversal<Supplier>>`, or a script string with `ScriptEngine` name.
* Added `TraversalScript` interface with `GroovyTraversalScript` as an instance. To be used by OLAP engines and any language variant (e.g. gremlin-scala, gremlin-js, etc.).
* `UntilStep` now leverages `UnrollJumpStrategy` accordingly.
* Fixed a bug where the `toString()` of `Traversal` was being hijacked by `SugarGremlinPlugin`.
* Fixed compilation bug in `UntilStep` that is realized when used in multi-machine OLAP.
* Simplified `Enumerator` and implementations for `MatchStep`.

=== TinkerPop 3.0.0.M2 (Release Date: September 23, 2014)

* Added an exhaust `InnerJoinEnumerator` fix in `MatchStep` to get all solutions correctly.
* `Neo4jGraph` can be configured to allow or disallow meta- and multi-properties.
* Added `until()`-step as a simpler way to express while-do looping which compiles down to a `jump()`-step equivalent.
* Added "The Crew" (`CREW`) toy graph which contains multi-properties, meta-properties, graph variables, hiddens, etc.
* If the Giraph job fails, then the subsequent `MapReduce` jobs will not execute.
* Added `Graph.System` class which generates keys prefixed with `%&%` which is considered the vendor namespace and not allowed by users.
* Added `ReferencedVertex` (etc. for all graph object types) for lightweight message passing of graph object ids.
* `T.*` now has `label`, `id`, `key`, `value` and no longer are these `String` representations reserved in TinkerPop.
* `Traverser` now has a transient reference to `Traversal.SideEffects`.
* "Detached" classes are now tested by the standard test suite.
* Compartmentalized `Traverser` interface so there is now a `Traverser.System` sub-interface with methods that users shouldn't call.
* Added `OrderByStep` which orders `Elements` according to the value of a provided key.
* 2x speed increase on steps that rely heavily on `ExpandableStepIterator` with massive memory footprint reduction as well.
* Added `VertexProperty<V>` as the property type for vertices -- provides multi-properties and properties on properties for vertices.
* Changed `VertexProgram` such that `getElementComputeKeys()` is simply a `Set<String>`.
* Significant changes to the format of the `ResponseMessage` for Gremlin Server - these changes break existing clients.
* Close any open transactions on any configured `Graph` when a session in Gremlin Server is killed.
* Grateful Dead Graph now uses vertex labels instead of "type" properties.
* There is now a `GraphComputerStrategy` and `EngineDependent` marker interface to allow steps to decide their algorithm depending if they are OLAP or OLTP.
* A labeled step now stores its current traverser value in `Traversal.SideEffects` (no longer can sideEffectKeys and step labels be the same).
* `GraphFactory` support for opening a `Graph` with multiple `GraphStrategy` instances - if there are multiple strategies they are wrapped in order via `SequenceGraphStrategy`.
* The result type for result termination messages returned from Gremlin Server is now set to "no content".
* The `maxContentLength` setting for Gremlin Driver now blocks incoming frames that are too large.
* After initialization scripts are executed in Gremlin Server, the `Graph` instances are re-bound back to their global references, thus allowing `GraphStrategy` initialization or even dynamic `Graph` creation through scripts.
* Added "Modern" graph back which is basically the "Classic" graph with double values for the "weight" property on edges and non-default vertex labels.
* `Traversal.addStep()` is now hard typed so type casting isn't required and traversal APIs look clean.
* Changed the hidden key prefix from `%$%` to `~` in `Graph.Key.hide()`.
* Added `has(label,key,predicate,value)` to allow for `has('person','name','marko')`. Various overloaded methods provided.
* Update to traversal API where if a `SFunction<S,?>` was required, but can process a `Traverser<S>`, then the function is `SFunction<Traverser<S>,?>`.
* Added `WhereStep` as a way to further constrain `select()` and `match()`.
* Extensive work on `GiraphMemory` and its interaction with Giraph aggregators.
* If the input path of a `GiraphGraphComputer` does not exist, failure happens prior to job submission.
* `SugarPlugin` now has all inefficient methods and Gremlin-Groovy proper is only efficient Groovy techniques.
* Prevented concurrency problems by only modifying bindings within the same thread of execution in the `GremlinExecutor`.
* Calls to `use` on the `DependencyManager` now return the list of `GremlinPlugin` instances to initialize instead of just initializing them automatically because it causes problems with `ScriptEngine` setup if a plugin requires a script to be evaluated and a required dependency is not yet loaded.
* `Traversal.SideEffects` has `getGraph()`, `setGraph()`, and `removeGraph()` default helpers.
* `Traversal.Memory` -> `Traversal.SideEffects` and `GraphComputer.SideEffects` -> `GraphComputer.Memory`.
* `StrategyWrappedVertex` and `StrategyWrappedEdge` properly wrap `Element` objects returned from non-traversal based methods.
* Gremlin-Server now sends a single write with status 200 for Object and empty response messages.
* `GremlinGroovyScriptEngine` allows imports to re-import dependencies added via "use".
* Changed order in which the `GremlinExecutor` is initialized such that dependency loading via "use" are handled first which fixes problems with starting Gremlin Server with `gremlin-server-neo4j.yaml`.
* Corrected issues with the "branch factor" related traversals under `SubgraphStrategy`.  This change also altered the semantics of the `SubgraphStrategy` a bit as it became more restrictive around `Edge` inclusion (requires both vertices to be in the subgraph).
* The Gephi Plugin now visualizes traversals and has numerous configuration options.
* Added more specific features around the types of "identifiers" a graph can support.
* Added a new test graph called `MODERN` that is copy of the `CLASSIC` graph, but represents floats as doubles.  This graph will be the default graph for testing going forward.
* Fix bug in `Neo4jGraph` that was not processing multiple vertex labels properly when doing a `has()` step with `IN`.
* Changed semantics of `@LoadGraphWith` in gremlin-test to only refer to the ability of a test implementation to process the data types of the test graph (not to actually load it).
* `StartStep` is a `SideEffect` as it is a process to get data into the stream (like a keyboard) and more efficient as such.
* Greatly simplified the implementations of `Map`, `FlatMap`, `Filter`, and `SideEffect`.
* `Path` data structure changed to an ordered list of objects with each associated to a `Set<String>` of as-labels.
* All sideEffect-based steps no longer extend `FilterStep` with predicate equal true, but a more efficient `SideEffectStep`.
* `TreeStep` now has `TreeMapReduce` for executing on `GraphComputer`.
* `Neo4jTraversal.cypher()` is fluent throughout.
* Reverted back to TP2 model of `as()` referring to step names, not variable names of sideEffects.
* Updated `AddEdge`-step to support property key/value pairs for appending to newly created edges.
* Renamed `Graph.getFeatures()` to `Graph.features()` to be consistent with other API methods.
* `Vertex` and `Edge` now implement all `GraphTraversal` methods to ensure consistency throughout stack.
* `Neo4jTraversal` is auto-generated from `Neo4jTraversalStub` with technique generalizable to other vendors.
* Added test suite to ensure that all traversals are of the same type: `g.V`, `g.E`, `g.of()`, `v.identity()`, `e.identity()`, v-, e-methods.
* Giraph HDFS helpers now support `hdfs.mkdir(string)` and `local.mkdir(string)`
* Added `@OptIn` and `@OptOut` for implementers to specify on their `Graph` implementations for test compliance information.
* `GraphComputer` `Memory` now immutable after computation is complete.
* Dependency grabbing for plugins filter out slf4j logging dependencies so as to avoid multiple bindings with the standard TinkerPop distributions.
* Fixed `GiraphMemory` to be fully consistent with GraphComputer specification.
* Removed fatJar assembly from Giraph-Graph as it is no longed needed with distributed cache model.
* Reworked `GiraphRemoteAcceptor` to provide a `result` variable back to the console with `ComputerResult`.
* `VertexProgram` is no longer `Serializable` (use `loadState` and `storeState` for wire-propagation).
* Moved `GiraphGraph.getOutputGraph()` to `GiraphHelper`.
* Changed `GIRAPH_GREMLIN_HOME` to `GIRAPH_GREMLIN_LIB` to reference directory where jars are to be loaded.
* Updated README with release instructions.

=== TinkerPop 3.0.0.M1 (Release Date: August 12, 2014)

* First official release of TinkerPop3 and thus, no changes.<|MERGE_RESOLUTION|>--- conflicted
+++ resolved
@@ -25,11 +25,8 @@
 
 This release also includes changes from <<release-3-7-XXX, 3.7.XXX>>.
 
-<<<<<<< HEAD
 * Added promote to next highest number type to prevent sum step overflow
-=======
 * Added `DateTime` ontop of the existing 'datetime' grammar.
->>>>>>> f66fa39d
 * Added UUID() + UUID(value) to grammar
 * Modified `TraversalStrategy` construction in Javascript where configurations are now supplied as a `Map` of options.
 * Fixed bug in GraphSON v2 and v3 where full round trip of `TraversalStrategy` implementations was failing.
