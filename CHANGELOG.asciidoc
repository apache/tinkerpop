--- conflicted
+++ resolved
@@ -316,11 +316,7 @@
 * Fixed bug in which `gremlin-server` would not respond to clients if an `Error` was thrown during bytecode traversals.
 * Changed `with()` configuration for `ARGS_BATCH_SIZE` and `ARGS_EVAL_TIMEOUT` to be more forgiving on the type of `Number` used for the value.
 * Changed `gremlin-console` to add imports via an ImportCustomizer to reduce time spent resolving imports.
-<<<<<<< HEAD
-=======
-* Bumped to Groovy 2.5.21.
 * Added `AuthInfoProvider` interface and `NewDynamicAuth()` to gremlin-go for dynamic authentication support.
->>>>>>> 6feccd9f
 
 [[release-3-5-5]]
 === TinkerPop 3.5.5 (Release Date: January 16, 2023)
