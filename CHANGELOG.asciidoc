////
Licensed to the Apache Software Foundation (ASF) under one or more
contributor license agreements.  See the NOTICE file distributed with
this work for additional information regarding copyright ownership.
The ASF licenses this file to You under the Apache License, Version 2.0
(the "License"); you may not use this file except in compliance with
the License.  You may obtain a copy of the License at

  http://www.apache.org/licenses/LICENSE-2.0

Unless required by applicable law or agreed to in writing, software
distributed under the License is distributed on an "AS IS" BASIS,
WITHOUT WARRANTIES OR CONDITIONS OF ANY KIND, either express or implied.
See the License for the specific language governing permissions and
limitations under the License.
////
= TinkerPop3 CHANGELOG

== TinkerPop 3.5.0 (The Sleeping Gremlin: No. 18 Entr'acte Symphonique)

image::https://raw.githubusercontent.com/apache/tinkerpop/master/docs/static/images/gremlin-sleeping-beauty.png[width=185]

[[release-3-5-5]]
=== TinkerPop 3.5.5 (Release Date: NOT OFFICIALLY RELEASED YET)

* Fixed bug in `count()` when using `order()` or `sample()` with TinkerGraph.
* Changed the `Result` struct in gremlin-go to make it more suitable for mocking in tests.
* Changed label generation in `PathProcessorStrategy` to be more deterministic.
* Bumped to Apache `commons-configuration` 2.8.0 to fix security vulnerability.
* Fixed issue where the `GremlinGroovyScriptEngine` reused the same translator concurrently which lead to incorrect translations.
* Fixed bug where tasks that haven't started running yet time out due to `evaluationTimeout` and never send a response back to the client.
* Set the exact exception in `initializationFailure` on the Java driver instead of the root cause.
* Added `SparkIOUtil` utility to load graph into Spark RDD.
* Changed `JavaTranslator` exception handling so that an `IllegalArgumentException` is used for cases where the method exists but the signature can't be discerned given the arguments supplied.
* Dockerized all test environment for .NET, JavaScript, Python, Go, and Python-based tests for Console, and added Docker as a build requirement.
* Async operations in .NET can now be cancelled. This however does not cancel work that is already happening on the server.
* Bumped to `snakeyaml` 1.32 to fix security vulnerability.
* Added logging in .NET.
<<<<<<< HEAD
* Bumped to `jackson-databind` 2.14.0 to fix security vulnerability.
=======
* Added `addDefaultXModule` to `GraphSONMapper` as a shortcut for including a version matched GraphSON extension module.
* Modified `GraphSONRecordReader` and `GraphSONRecordWriter` to include the GraphSON extension module by default.
>>>>>>> e4775a69

==== Bugs

GENERATED AT RELEASE

==== Improvements

GENERATED AT RELEASE

[[release-3-5-4]]
=== TinkerPop 3.5.4 (Release Date: July 18, 2022)

* Added exception to Gremlin Server that is thrown when using a transaction on a non-transaction graph.
* Exposed error message sent by the server as a property on `GremlinServerError` for gremlin-python
* Allowed `datetime()` syntax to accept zone offset with colon separators and seconds.
* Fixed a minor problem in the Gremlin parser where a `GraphTraversalSource` may not have been initialized.
* Added getters to high and low properties in `RangeLocalStep`.
* Added `Pick` traversal to the return from `getGlobalChildren()` for `BranchStep`.
* Ensured `Pick` traversal was an integrated child.
* Added GraphBinary serialization support to gremlin-javascript.
* Improved startup time by removing unnecessary DNS lookup.
* Bumped to logback 1.2.9.
* Bumped to netty 4.1.77.
* Fixed bug in `submitAsync()` in gremlin-python where the deprecated version was not returning its result.
* Added missing `ResponseStatusCodeEnum` entries for 403, 429, 497, and 596 for .NET.
* Added GraphBinary support in gremlin-python for short, bigdecimal and biginteger.
* Fixed bug in `PartitionStrategy` where the use of `AbstractLambdaTraversal` caused an unexpected exception.
* Fixed bug where close requests for sessions were improperly validating the request in the `UnifiedChannelizer`.
* Deprecated and removed functionality of the `connectOnStartup` option in `gremlin-javascript` to resolve potential `unhandledRejection` and race conditions.
* Ensured `Graph` instance was set between `TraversalStrategy` executions.
* Fixed potential `NullPointerException` in `gremlin-driver` where initialization of a `ConnectionPool` would fail but not throw an exception due to centralized error check being satisfied by a different process.
* Fixed a bug where the JavaScript client would hang indefinitely on traversals if the connection to the server was terminated.
* Fix a javadoc comment in Cluster.Builder regarding maxInProcessPerConnection.
* Added a getter for selectKeys in SelectStep

==== Bugs

* TINKERPOP-2734 NullPointerException when calling Client chooseConnection()
* TINKERPOP-2735 IllegalStateException: Unrecognized content of the 'gremlin' argument... on connection close
* TINKERPOP-2736 PluginAcceptror interface no more available in 3.5.3+ but referred in documentation
* TINKERPOP-2741 GraphMLWriter error message is not properly formatted
* TINKERPOP-2751 Transaction: tx.commit() hangs up in javascript client-lib
* TINKERPOP-2754 Javascript client hangs if the server restarts
* TINKERPOP-2763 client.submitAsync returns None value
* TINKERPOP-2768 BranchStep pickToken should be integrated when added as a child option

==== Improvements

* TINKERPOP-2229 JavaScript GLV: Add GraphBinary Support
* TINKERPOP-2631 GraphSON float serialization when ujson is used is imprecise
* TINKERPOP-2693 Complete GraphBinary support in Python
* TINKERPOP-2740 first request suspend more than 9s when using gremlin-java-driver
* TINKERPOP-2748 Medium security vulnerability on netty-all and netty-codec
* TINKERPOP-2762 getScopeKeys should respect the order of keys passed in Step
* TINKERPOP-2764 AWS Neptune returns an inaccessible structured error response

[[release-3-5-3]]
=== TinkerPop 3.5.3 (Release Date: April 4, 2022)

* Added support for using a readable stream when submitting scripts through the JavaScript driver which allows processing each batch of result sets as they come in, rather than waiting for the entire result set to complete before allowing processing.
* Fixed issue with implicit conversion of `Infinity` number instances into `BigDecimal`.
* Ensured that new properties are added before triggering the associated event.
* Added support for WebSocket compression in the .NET driver. (Only available on .NET 6.)
* Added Groovy `Translator` for .NET.
* Bumped to `jackson-databind` 2.13.2.2.
* Fixed bug in `DefaultTraversal.clone()` where the resulting `Traversal` copy could not be re-iterated.
* Fixed bug in `JavaTranslator` that did not handle `has()` well where `null` was the first argument.
* Renamed `GremlinBaseVisitor` to `DefaultGremlinBaseVisitor` in `gremlin-core` to prevent conflict with the generated `GremlinBaseVisitor` in `gremlin-language`.
* Tracked transaction spawned connections and closed them when the parent connection was closed for `gremlin-python`.
* Prevented unintentionally opening another transaction in `TraversalOpProcessor`` and `SessionOpProcessor` of Gremlin Server.
* Fixed bug in `Translator` of `gremlin-python` around translation of Booleans.

==== Bugs

* TINKERPOP-2694 Bug of TinkerGraph gremlin api "has()"
* TINKERPOP-2706 Traversal clone() not resetting the close state
* TINKERPOP-2712 PropertyChangedEvent is triggered before Property is actually changed
* TINKERPOP-2717 Gremlin.NET : WebSocketConnection does not check for MessageType.Close, causing error InvalidOperationException: "Received data deserialized into null object message. Cannot operate on it."
* TINKERPOP-2719 hasNext is called on TraverserIterator after transaction is committed
* TINKERPOP-2726 Python's GroovyTranslator translates boolean wrong

==== Improvements

* TINKERPOP-2367 Gremlin Translators for .NET
* TINKERPOP-2518 Enhance .NET gherkin framework to deal with more advanced assertions
* TINKERPOP-2651 Update to .NET 6
* TINKERPOP-2679 Update JavaScript driver to support processing messages as a stream
* TINKERPOP-2682 Enable WebSocket compression in .NET by default
* TINKERPOP-2707 Closing parent connection in python should close tx() connections
* TINKERPOP-2711 Make gremlin-language optional as it brings in CDDL/GPL dependencies
* TINKERPOP-2716 Enable eslint for gremlin-javascript project
* TINKERPOP-2725 Traversal Strategy Mix Up In Gremlin-Python
* TINKERPOP-2727 HasContainer should allow a null key
* TINKERPOP-2728 jackson-databind high security issue identified

[[release-3-5-2]]
=== TinkerPop 3.5.2 (Release Date: January 10, 2022)

This release also includes changes from <<release-3-4-13, 3.4.13>>.

* Added an `AnonymizingTypeTranslator` for use with `GroovyTranslator` which strips PII (anonymizes any String, Numeric, Date, Timestamp, or UUID data)
* Added support for `g.tx()` in Python.
* Added logging in in Python.
* Added `tx()` syntax to `gremlin-language`.
* Fixed shutdown cleanup issue in Python aiohttp transport layer.
* Added a `NoSugarTranslator` translator to `PythonTranslator` which translates Gremlin queries to Python without syntactic sugar (ex `g.V().limit(1)` instead of `g.V()[0:1]`)
* Added support for `g.Tx()` in .NET.
* Added support for `with()` constant options to `io()`.
* Changed `GroovyTranslator` to generate code more compatible to Java with `Date` and `Timestamp`.
* Fixed bug in the processing of the `io()` step when constructing a `Traversal` from the grammar.
* Added the `ConnectedComponent` tokens required to properly process the `with()` of the `connectedComponent()` step.
* Fixed `DotNetTranslator` bugs where translations produced Gremlin that failed due to ambiguous step calls to `has()`.
* Fixed bug where `RepeatUnrollStrategy`, `InlineFilterStrategy` and `MessagePassingReductionStrategy` were all being applied more than necessary.
* Modified grammar to accept the `datetime()` function so that Gremlin scripts have a way to natively construct a `Date`.
* Ensured `PathRetractionStrategy` is applied after `InlineFilterStrategy` which prevents an error in traverser mapping in certain conditions.
* Deprecated `JsonBuilder` serialization for GraphSON and Gryo.
* Added `ProductiveByStrategy` to ensure consistency of `by()` modulator behaviors when child traversal arguments contained no elements.
* Changed drivers to once again send the previously deprecated and removed "close" message for sessions.
* Modified `fold()` to merge `Map` instances with `addAll`.
* Allowed `null` string values in the Gremlin grammar.
* Fixed support for `SeedStrategy` in the Gremlin Grammar.
* Fixed bug in `Translator` of `gremlin-javascript` around array translation.
* Fixed bugs in `PythonTranslator`, `JavascriptTranslator` and `DotNetTranslator` when translating `TraversalStrategy` objects to Javascript.
* Prevented exception with `hasLabel(null)` and `hasKey(null)` and instead filter away traversers as these structural components can't ever be null.
* Improved handling of `null` when passed to `P` predicates.
* Handled `null` for mathematical reducing operations of `sum()`, `mean()`, `max()` and `min()`.
* Allowed `null` values in `Memory` for `GraphComputer`.
* Allowed `null` assignment in `withSideEffect()`.
* Allowed labelling of steps that emit a traverser carrying `null`.
* Fixed bug in filtering for `null` property key arguments to `valueMap()`, `elementMap()`, `properties()` and `values()`.
* Modified grammar to allow a call to `within()` and `without()` with no arguments.
* Fixed problems with `inject(null)` variations where `null` was the only value being submitted.
* Fixed problem with `GroovyTranslator` and `inject(null,null)` which could be interpreted as the Groovy JDK extension `inject(Object,Closure)`.
* Fixed error where certain variants of `inject()` with `null` might not properly construct a traversal in .NET.
* Prevented exception with  `hasValue(null)` and allowed filtering as expected.
* Refined `DotNetTranslator` to be more explicit with `null` arguments to ensure that the right overloads are called.
* Created `GremlinParser` to construct `Traversal` objects from `gremlin-language`.
* Added `GremlinLangScriptEngine` as a `GremlinScriptEngine` implementation that users the grammar and `JavaTranslator` to evaluate Gremlin.
* Added getter method for `bypassTraversal` in `AbstractLambdaTraversal`.
* Added support for custom GraphBinary types in .NET.
* Removed some unnecessary exception wrapping around `gremlin-driver` errors now producing a more immediate view of the actual error cause.

==== Bugs

* TINKERPOP-2569 Reconnect to server if Java driver fails to initialize
* TINKERPOP-2585 Traversal failed for different strategies order
* TINKERPOP-2589 XML External Entity (XXE) vulnerability
* TINKERPOP-2597 NullPointerException while initializing connection pool
* TINKERPOP-2598 within(null) NPE
* TINKERPOP-2603 TinkerGraph sometimes could not query float values.
* TINKERPOP-2609 HTTP returns serialization exceptions for the GraphTraversalSource
* TINKERPOP-2621 toString for traversals such as within with empty array returns empty string as argument instead of brackets
* TINKERPOP-2626 RangeGlobalStep closes traversal prematurely
* TINKERPOP-2649 Unable to translate gremlin query to java
* TINKERPOP-2658 Translator in gremlin-javascript has trouble with array arguments
* TINKERPOP-2662 Unclosed client session and stacktrace pops up when cleanup is missed
* TINKERPOP-2670 JavaDocs do not build when using JDK 11

==== Improvements

* TINKERPOP-2504 Intermittently failing server/driver integration tests
* TINKERPOP-2555 Support for remote transactions in Python
* TINKERPOP-2556 Support remote transactions in .NET
* TINKERPOP-2570 Support custom type in GraphBinary for .NET
* TINKERPOP-2582 Construct traversals from gremlin-language
* TINKERPOP-2583 Make gremlin-groovy processing optional in Gremlin Server
* TINKERPOP-2591 Administrative adjustments to gremlint site
* TINKERPOP-2592 Align the style guides
* TINKERPOP-2596 datetime function
* TINKERPOP-2605 Further enforce and refine null semantics
* TINKERPOP-2615 Expand testing of path() with null values
* TINKERPOP-2616 Provide better exceptions with SSL related failures *(breaking)*
* TINKERPOP-2620 Clean up NullPointerExceptions related to null arguments on property related steps
* TINKERPOP-2630 Clarify that a server cannot support Graphson1.0 over HTTP
* TINKERPOP-2632 Netty 4.1.61 flagged with two high severity security violations
* TINKERPOP-2637 Enhance logging in the Python
* TINKERPOP-2646 Make .NET StreamExtensions public for GraphBinary
* TINKERPOP-2656 Provide a no syntax sugar translator for python
* TINKERPOP-2660 Bring back close message for drivers
* TINKERPOP-2666 Create an anonymizing Translator for logging traversals without user data
* TINKERPOP-2667 Allow fold() with addAll to work on Map
* TINKERPOP-2668 Updating aiohttp requirements at germin-python due to vulnerability
* TINKERPOP-2669 Netty 4.1.61 flagged with medium severity security violations
* TINKERPOP-2671 Add tx() support to grammar

[[release-3-5-1]]
=== TinkerPop 3.5.1 (Release Date: July 19, 2021)

This release also includes changes from <<release-3-4-12, 3.4.12>>.

* Added support for `g.tx()` in Javascript.
* Fixed bug in Javascript error message related to validating anonymous traversal spawns.
* Changed close of Python and Javascript connections to no longer send a "close message" as the server no longer acknowledges it as of 3.5.0.
* Fixed bug where the `Graph` instance was not being assigned to child traversals.
* Removed sending of deprecated session close message from Gremlin.Net driver.

==== Bugs

* TINKERPOP-2358 Potential connection leak on client disposing
* TINKERPOP-2554 Extracting step metrics from ProfileStep throws NPE if the step was not triggered
* TINKERPOP-2565 GraphMLWriter does not check vertexLabelKey conflict
* TINKERPOP-2566 Incomplete error message in bytecode step generation
* TINKERPOP-2568 Graph instance not set for child traversals
* TINKERPOP-2578 Set arguments to P within/without are wrapped in List
* TINKERPOP-2579 EventStrategy doesn't work with anonymous traversal
* TINKERPOP-2580 Update the custom DSL documentation

==== Improvements

* TINKERPOP-2548 Add getter for indexer used in IndexStep
* TINKERPOP-2551 Setup scripts to publish Gremint to npm
* TINKERPOP-2557 Support remote transactions in Javascript
* TINKERPOP-2559 Stop sending the close message for .NET
* TINKERPOP-2560 Stop sending close message for Python
* TINKERPOP-2561 Stop sending close message in Javascript
* TINKERPOP-2576 Setup automatic updates via Dependabot for Gremlin.NET
* TINKERPOP-2577 Remove unused test coverage dependencies from Gremlin.NET

[[release-3-5-0]]
=== TinkerPop 3.5.0 (Release Date: May 3, 2021)

This release also includes changes from <<release-3-4-11, 3.4.11>>.

* Changed transport implementation to use AIOHTTP instead of Tornado for gremlin-python.
* Added max_content_length and unit test for it in gremlin-python.
* Removed compression_option support for transport in gremlin-python.
* Fixed event loop issues and added unit test for it in gremlin-python.
* Fixed DriverRemoteConnection multithreading issues and added unit test for it in gremlin-python.
* Fixed heartbeat timeout issues and tested with local server manually for gremlin-python.
* Fixed build errors emitted for gremlin-python (asyncio task destroyed but is pending error).
* Added `gremlin-language` module.
* Allowed the possibility for the propagation of `null` as a `Traverser` in Gremlin.
* Added a fully shaded version of `gremlin-driver`.
* Exposed websocket connection status in JavaScript driver.
* Fixed a bug where spark-gremlin was not re-attaching properties when using `dedup()`.
* Fixed a bug in `WsAndHttpChannelizer` pipeline configuration where failed object aggregation could not write back HTTP responses.
* Ensured better consistency of the use of `null` as arguments to mutation steps.
* Added a `ResponseStatusCode` to indicate that a client should retry its request.
* Added `TemporaryException` interface to indicate that a transaction can be retried.
* Prevented `TraversalStrategy` instances from being added more than once, where the new instance replaces the old.
* Improved error message for `addE()` when the `from()` or `to()` does not resolve to a `Vertex`.
* Improved error message for `addE()` when cardinality is specified on `property()` assignments.
* Allowed `property(T.label,Object)` to be used if no value was supplied to `addV(String)`.
* Dropped support for .NET Standard 1.3 in Gremlin.Net. Only .NET Standard 2.0 is supported starting with this version.
* Added GraphBinary support for .NET.
* Added `UnifiedChannelizer` which exposes HTTP and Websockets connections and processes both sessionless and in-session requests with the same `gremlinPool`.
* Bounded the `gremlinPool` in Gremlin Server to enforce rate limiting which will then produce a `TOO_MANY_REQUESTS` response status code.
* Switched from `Newtonsoft.Json` to `System.Text.Json` as the JSON library for Gremlin.Net.
* Allowed additional arguments to `Client.submit()` in Javascript driver to enable setting of parameters like `scriptEvaluationTimeout`.
* Gremlin.Net driver no longer supports skipping deserialization by default. Users can however create their own `IMessageSerializer` if they need this functionality.
* Supported deserialization of `dict` and `list` as a key in a `dict` for Python.
* Changed the aliased `Client` to proxy `close()` methods to its underlying client.
* Added support for remote `g.tx()` usage.
* Added support for bytecode-based sessions.
* Added a `Graph.Feature` for `supportsNullPropertyValues`.
* Modified `TokenTraversal` to support `Property` thus `by(key)` and `by(value)` can now apply to `Edge` and meta-properties.
* Added `SeedStrategy` to allow deterministic behavior for `coin()`, `sample()` and `Order.shuffle`.
* Added `Grouping` step interface.
* Added `TraversalParent.replaceTraversal()` which can replace a direct child traversal.
* Added `ByModulatorOptimizationStrategy` which replaces certain standard traversals w/ optimized traversals (e.g. `TokenTraversal`).
* Improved `IdentityRemovalStrategy` by accounting for `EndStep` situations.
* Added `IdentityRemovalStrategy` to the standard list of `TraversalStrategies`.
* Modified `PathRetractionStrategy` to leave labels more often with `match()` cases to return more consistent results.
* Refactored `MapStep` to move its logic to `ScalarMapStep` so that the old behavior could be preserved while allow other implementations to have more flexibility.
* Modified TinkerGraph to support `null` property values and can be configured to disable that feature.
* Modified `null` handling in mutations to be consistent for a new `Vertex` as well as update to an existing one.
* Enforced use of anonymous child traversals.
* Removed support for Python 2.x in gremlinpython.
* Upgraded to Apache Commons Configuration2.
* Renamed `StoreStep` to `AggregateLocalStep`.
* Renamed `AggregateStep` to `AggregateGlobalStep`.
* Renamed `SERVER_ERROR_SCRIPT_EVALUATION` to `SERVER_ERROR_EVALUATION` given that this response code applies to remote traversals as well as scripts.
* Refactored `TraversalStrategies` to implement `Iterable`.
* Refactored `Traversal` semantics to always expect `EmptyStep` as a parent if it is meant to be the root `Traversal`.
* Configured GraphBinary as the default binary serialization format for the Java Driver.
* Configured GraphSON 3.0 as the default text serialization format when no serializer can be determined.
* Configured GraphSON 3.0 as the default setting for the `GraphSONMapper`.
* Added `JavascriptTranslator` for Java.
* Added `DotNetTranslator` for Java.
* Added Groovy `Translator` for Python.
* Fixed bug in `PythonTranslator` for processing `TraversalStrategy` instances in GraphBinary.
* Fixed bug in bytecode `Bindings` where calling `of()` prior to calling a child traversal in the same parent would cause the initial binding to be lost.
* Migrated from Tornado to AIOHTTP for gremlinpython.
* Bumped to Neo4j 3.4.11.
* Bumped to Spark 3.0.0.
* Bumped to Jackson 2.11.x.
* Supported build for Java 11.
* Added `MessageSerializer.getMapper()` to return the underlying object that handles serialization for a particular implementation.
* Added a parameterized `TypeTranslator` for use with `GroovyTranslator` that should produce more cache hits.
* Added support for `TextP` in Neo4j using its string search functions.
* Added a kerberos KDC to the docker container for testing GLV's.
* Added kerberos authentication to Gremlin-Python.
* Added audit logging to bytecode-based traversals.
* Changed `TraversalStrategy` application methodology to apply each strategy in turn to each level of the traversal hierarchy starting from root down to children.
* Added a VertexProgramRestrictionStrategy.
* Prevented more than one `Client` from connecting to the same Gremlin Server session.
* Changed the Groovy to an optional dependency in `gremlin-driver`.
* Added support for configuring an `Authorizer` implementation to Gremlin Server, allowing for authorization of individual gremlin requests.
* Added `gremlint` module to house the Gremlin query formatting JavaScript library powering gremlint.com.
* Removed internal functionality for the session close message in Gremlin Server - the message is accepted but ignored if sent.
* Removed `Property.Exceptions.propertyValueCanNotBeNull` exception type as `null` now has meaning in Gremlin.
* Removed the "experimental" support for multi/meta-properties in Neo4j.
* Removed Gryo serialization configurations from Gremlin Server sample configurations and default configurations.
* Removed previously deprecated custom keep-alive functionality in the Java driver.
* Removed previously deprecated `BytecodeUtil`.
* Removed previously deprecated `Cluster.maxWaitForSessionClose` configuration option.
* Removed previously deprecated `TraversalStrategies.applyStrategies()`.
* Removed previously deprecated `scriptEvaluationTimeout`.
* Removed previously deprecated `NioChannelizer` and related classes.
* Removed previously deprecated remote traversal side-effects and related infrastructure.
* Removed previously deprecated `Serializers.DEFAULT_RESULT_SERIALIZER` and `Serializers.DEFAULT_REQUEST_SERIALIZER`.
* Removed previously deprecated `decr` and `incr` from `Order`.
* Removed previously deprecated `TraversalSource.withRemote()`.
* Removed previously deprecated `ResponseHandlerContext` infrastructure.
* Removed previously deprecated `VertexProgram` related infrastructure.
* Removed previously deprecated SSL settings: `keyCertChainFile`, `keyFile`, `keyPassword` and `trustCertChainFile` and related infrastructure.
* Removed previously deprecated `PropertyMapStep` constructor and `isIncludeTokens`.
* Removed previously deprecated `StarGraph.builder()` and `StarGraph.Builder.create()`.
* Removed previously deprecated `AbstractOpProcessor.generateMetaData(ChannelHandlerContext, RequestMessage, ResponseStatusCode, Iterator)`
* Removed previously deprecated `BulkDumperVertexProgram` and `BulkLoaderVertexProgram`.

==== Bugs

* TINKERPOP-1619 TinkerGraphComputer worker count affects OptionalStep query results
* TINKERPOP-2107 Spark fails to reattach properties
* TINKERPOP-2157 SparkStarBarrierInterceptor injects (Byte) 0
* TINKERPOP-2159 EventStrategy doesn't handle multi-valued properties
* TINKERPOP-2175 Executor thread is not returned on channel close
* TINKERPOP-2185 Use commons-configuration2 instead of commons-configuration *(breaking)*
* TINKERPOP-2192 Gremlin.Net.Driver.Connection.Parse throws a NullReferenceException
* TINKERPOP-2224 Detect and fix resource leak
* TINKERPOP-2230 match() step unexpected behaviours
* TINKERPOP-2232 RemoteStrategy does not call parent class TraversalStrategy __init__
* TINKERPOP-2238 Fix remaining iterator leaks marked by @IgnoreIteratorLeak
* TINKERPOP-2241 Client exception don't match Server exception when server  throw StackOverflowError
* TINKERPOP-2248 Instability of driver for blocked requests
* TINKERPOP-2257 transaction itty  may still be visited after commit
* TINKERPOP-2264 Gremlin Python should deserialize g:Date to UTC
* TINKERPOP-2266 Keep alive not started at connection creation
* TINKERPOP-2274 Test of TinkerGraph Gremlin fail on Windows and non EN locale
* TINKERPOP-2276 No constructor for remote connection in DSL generated traversal source
* TINKERPOP-2283 GraphStep's ids null exception
* TINKERPOP-2285 Error object is unreachable
* TINKERPOP-2288 Get ConnectionPoolBusyException and then ServerUnavailableExceptions
* TINKERPOP-2289 Use address instead of hostname for connection
* TINKERPOP-2290 Javascript GLV connection refused error handling
* TINKERPOP-2291 TraversalExplanation deserialization in GraphSON
* TINKERPOP-2298 Bytecode.java  flattenArguments throw exception when null
* TINKERPOP-2303 GremlinDsl generate addV instead of addE
* TINKERPOP-2318 Edge properties dedup() not work with spark-gremlin *(breaking)*
* TINKERPOP-2337 In upgrade guide for 3.4.2, the option RemoteConnection.PER_REQUEST_TIMEOUT does not exist
* TINKERPOP-2338 drop() not removing all edge/meta properties
* TINKERPOP-2341 GremlinClientExtensions.SubmitAsync hangs as it tries to dispose connection
* TINKERPOP-2345 NullPointerException when Map key is not found for math()
* TINKERPOP-2347 Remove invalid service descriptors from gremlin-shaded
* TINKERPOP-2350 clone() is not deep copying Traversal internals
* TINKERPOP-2351 Local Map ordering of keys can generate cast errors
* TINKERPOP-2352 Gremlin Python driver default pool size makes Gremlin keep-alive difficult
* TINKERPOP-2353 Error while Shutting Down Gremlin Server
* TINKERPOP-2360 failed to deserializer int32 when gremlin-python submit bytecode with a big int value
* TINKERPOP-2364 Injected ProfileStep should not be displayed in child traversals
* TINKERPOP-2365 LazyBarrierStrategy adds a NoOpBarrierStep when profile() is present
* TINKERPOP-2368 JAVA_OPTIONS are not properly expanded in gremlin-console
* TINKERPOP-2369 Connections in ConnectionPool are not replaced in background when underlying channel is closed
* TINKERPOP-2374 SaslAndHttpBasicAuthenticationHandler can't extract authorization
* TINKERPOP-2383 has(T,Traversal) does not return results
* TINKERPOP-2384 Inject and withSideEffect causing different outcomes in order step
* TINKERPOP-2388 gremlinpython: Can't close DriverRemoteConnection
* TINKERPOP-2403 Gremlin javascript Translator does not handle child traversals
* TINKERPOP-2405 gremlinpython: traversal hangs when the connection is established but the servers stops responding later
* TINKERPOP-2408 Iterator leak in HasContainer
* TINKERPOP-2409 js: DriverRemoteConnection never times out if server uri not available.
* TINKERPOP-2410 Free up server threads when client is closed
* TINKERPOP-2425 Server closes HTTP connection for keepAlive as true
* TINKERPOP-2432 Generate correct toString() representation of bytecode in Javascript
* TINKERPOP-2433 typo in javadocs match() Type Parameters
* TINKERPOP-2435 Gremlin Python sugar syntax for values() can lead to unexpected problems
* TINKERPOP-2437 gremlin-driver hangs if ResultSet.statusAttributes().get() is called when the request throws
* TINKERPOP-2439 P and TextP toString() is broken
* TINKERPOP-2458 Bytecode Bindings lost when followed by a child traversal
* TINKERPOP-2465 TestHelper.generateTempFileFromResource file handling is invalid on windows
* TINKERPOP-2475 Barrier step touches one more element of next loop
* TINKERPOP-2478 Console byte code translator has issues with "new Date()"
* TINKERPOP-2496 GremlinDslProcessor fails when SocialTraversalSourceDsl overrides close
* TINKERPOP-2505 Gremlin Python Client Query Times out at 30 seconds instead of the server timeout
* TINKERPOP-2512 Duplicate jars in classpath when running gremlin-server.sh
* TINKERPOP-2513 Generics insufficiently strict on property()
* TINKERPOP-2514 Java client driver requests with same request ids hang
* TINKERPOP-2516 Property folding has trouble with coalesce
* TINKERPOP-2529 Global dedup() in reducing by() of group() detaches elements for OLTP
* TINKERPOP-2531 Gremlin .NET driver ConnectionPool can remain without connections if server is down for 1-2 minutes

==== Improvements

* TINKERPOP-709 Consider Bounding Gremlin Pool Queue Size
* TINKERPOP-1084 Branch option tokens should be allowed to be traversals.
* TINKERPOP-1553 Deprecate store() in favor of aggregate(Scope)
* TINKERPOP-1568 Change strategy application order *(breaking)*
* TINKERPOP-1641 Kerberos authentication for gremlin-python
* TINKERPOP-1682 by-modulator optimization strategy
* TINKERPOP-1733 hasKey, hasValues should work on Element and Property
* TINKERPOP-1810 Add Lambda.binaryOperator and Lambda.unaryOperator
* TINKERPOP-1838 Python sample script
* TINKERPOP-1886 Gremlin Python driver to periodically issue ping / heartbeat to gremlin server
* TINKERPOP-1921 Support hasNext terminal step in GLVs
* TINKERPOP-1994 LazyBarrierStrategy fully responsible for barrier() additions
* TINKERPOP-2001 Support lambdas in Javascript
* TINKERPOP-2014 Allow an ability to specify seeding for random methods such as coin, sample and Order.shuffle
* TINKERPOP-2020 Support withComputer() for javascript
* TINKERPOP-2046 Gremlin-Python: Support custom request headers in WebSocket request
* TINKERPOP-2054 Support TraversalStrategy specification in gremlin-javascript
* TINKERPOP-2076 Build with Java 11
* TINKERPOP-2080 Remove deprecated TraversalSource.withRemote() *(breaking)*
* TINKERPOP-2099 Property setting with null has different behavior between add and update *(breaking)*
* TINKERPOP-2133 Use neo4j index lookup in Neo4jGraphStep with HasContainers containing TextP predicates
* TINKERPOP-2168 GraphSON: P deserialization should be optimized
* TINKERPOP-2213 Replace scriptEvaluationTimeout in favor of something more suitable to bytecode
* TINKERPOP-2215 Better exception message for connection problems
* TINKERPOP-2223 Update jackson databind to 2.9.9
* TINKERPOP-2231 Remove deprecated bulk dumping/loading VertexPrograms *(breaking)*
* TINKERPOP-2233 Remove deprecated Order decr/incr *(breaking)*
* TINKERPOP-2235 Better handle the concept of null in traversals *(breaking)*
* TINKERPOP-2236 Improve error messaging for TinkerGraph IdManagers that fail on conversions
* TINKERPOP-2237 Prevent error when closing sessions that don't exist *(breaking)*
* TINKERPOP-2239 Remove previously deprecated SSL configuration options *(breaking)*
* TINKERPOP-2242 Bump to netty 4.1.36
* TINKERPOP-2243 Add user-agent to RequestOptions
* TINKERPOP-2245 Consolidate the executor for bytecode & string based client
* TINKERPOP-2246 Consolidate the error propagation to the client
* TINKERPOP-2250 Support toString serialization in GraphBinary
* TINKERPOP-2251 Remove deprecated VertexProgram-related methods *(breaking)*
* TINKERPOP-2252 A meaningful way to support session based byteCode interaction through gremlin-driver
* TINKERPOP-2254 Rename AggregateStep and StoreStep given aggregate(Scope,String) *(breaking)*
* TINKERPOP-2256 processAllStarts of AggregateStep should only be called when barrier is empty
* TINKERPOP-2259 Default Java based driver and server operations to GraphBinary and remove Gryo *(breaking)*
* TINKERPOP-2260 Update jackson databind 2.9.9.1
* TINKERPOP-2262 Improve Netty protocol handling
* TINKERPOP-2265 Deprecate Traversal.getSideEffects() functionality for remoting purposes
* TINKERPOP-2269 Remove remote side-effect related infrastructure *(breaking)*
* TINKERPOP-2270 Deprecate multi/metaproperty support in Neo4j
* TINKERPOP-2271 Add console preference to control server-originated warning display
* TINKERPOP-2272 Rename steps and tokens that conflict with standard python functions
* TINKERPOP-2273 Remove deprecated ResponseHandlerContext infrastructure *(breaking)*
* TINKERPOP-2277 Python sdk postpone the timing to create transport
* TINKERPOP-2279 GraphBinary support in Python
* TINKERPOP-2280 Prevent use of T values as property key overloads
* TINKERPOP-2284 Make it easier to return more structure of graph elements
* TINKERPOP-2295 Remove deprecated scriptEvaluationTimeout *(breaking)*
* TINKERPOP-2296 Per query timeout not working from Python
* TINKERPOP-2302 Add isOnGraphComputer() field accessor to ElementMapStep
* TINKERPOP-2307 Add better error message for badly configured Channelizer
* TINKERPOP-2310 Reduce Traversal.isRoot() to a check of EmptyStep *(breaking)*
* TINKERPOP-2311 TraversalStrategies implementing Iterable *(breaking)*
* TINKERPOP-2312 Empty keys to group() should group to null
* TINKERPOP-2314 Employ by(String) for Map when possible and improve errors around incorrect types
* TINKERPOP-2315 Implement some form of clone() or reset() for Traversal in GLVs
* TINKERPOP-2317 Remove Python 2 support *(breaking)*
* TINKERPOP-2320 [SECURITY] XMLInputFactory initialization in GraphMLReader introduces
* TINKERPOP-2325 Generate traversals that will better yield index lookups with SPARQL
* TINKERPOP-2327 Remove deprecated NIO protocol support *(breaking)*
* TINKERPOP-2328 Do not close all connections if just one has became closed
* TINKERPOP-2335 Drop support for older GLV runtimes
* TINKERPOP-2336 Allow close of channel without having to wait for server
* TINKERPOP-2349 Switch from Newtonsoft.Json to System.Text.Json *(breaking)*
* TINKERPOP-2354 Document recommendation to reuse graph traversal source
* TINKERPOP-2356 Bump to Jackson 2.10.x
* TINKERPOP-2357 Add a command to clear the Gremlin Console screen
* TINKERPOP-2361 Prevent using GraphTraversalSource spawned traversals as children *(breaking)*
* TINKERPOP-2371 Add possibility to import constants with ImportGremlinPlugin
* TINKERPOP-2376 Probability distribution controlled by weight when using sample step
* TINKERPOP-2377 Investigate intermittent .NET GLV test failures
* TINKERPOP-2389 Authorization support in TinkerPop
* TINKERPOP-2391 Drop GLV Templating System
* TINKERPOP-2392 Improve module level documentation for GLVs
* TINKERPOP-2394 Unable to use __ class of a custom DSL when passing a script even if this class is imported *(breaking)*
* TINKERPOP-2395 Gremlin Python doesn't support list as keys in groupCount
* TINKERPOP-2396 TraverserSet should be extendable for GraphDB provider
* TINKERPOP-2397 Don't create the default Gyro serializer if the caller specifies a different one
* TINKERPOP-2401 Upgrade Jackson-databind to 2.11.x
* TINKERPOP-2406 Delegate processing from event loop to worker threads
* TINKERPOP-2407 Support deserialization of a dict that has a dict as a key
* TINKERPOP-2412 Add missing query tests
* TINKERPOP-2413 Prefer withEmbedded() to withGraph() on AnonymousTraversalSource
* TINKERPOP-2415 Avoid unnecessary detached objects if not required
* TINKERPOP-2416 MultiIterator should implement AutoCloseable
* TINKERPOP-2418 Store authenticated user on server pipeline
* TINKERPOP-2420 Support per query request options in .NET
* TINKERPOP-2421 Support per query options in javascript
* TINKERPOP-2426 Use Netty's WebSocketClientProtocolHandler
* TINKERPOP-2427 Simplify Netty reference counting
* TINKERPOP-2430 Looping Recipies
* TINKERPOP-2431 Operating on Dropped Elements Recipes
* TINKERPOP-2436 The gremlin server starts even if all graphs instantiation has failed
* TINKERPOP-2438 Provide a way for scripts to respect with() specification of timeout
* TINKERPOP-2440 Simplify driver by delegating keepAlive logic to Netty
* TINKERPOP-2441 Add compression to WebSocket frames sent from client
* TINKERPOP-2442 Make Translators that work in Java part of gremlin-core
* TINKERPOP-2443 Improve testing of Translator instances for non-JVM languages with focus on Python as a model
* TINKERPOP-2445 Speed up client initialization *(breaking)*
* TINKERPOP-2446 Add Recipe for Optional Looping
* TINKERPOP-2447 Improve handling of StackOverflowError for long traversals
* TINKERPOP-2451 JavascriptTranslator for Java
* TINKERPOP-2452 DotNetTranslator for Java
* TINKERPOP-2453 Add WebSocket compression to gremlin-python
* TINKERPOP-2455 Remove deprecated custom keep-alive functionality in the Java driver Channelizer *(breaking)*
* TINKERPOP-2457 Add a max_content_length parameter to DriverRemoteConnection in the Python client
* TINKERPOP-2460 Change groovy to provided scope in gremlin-driver *(breaking)*
* TINKERPOP-2461 Align CoreImports with GroovyTranslator
* TINKERPOP-2462 Duplicated BytecodeUtil and BytecodeHelper classes
* TINKERPOP-2466 Improve syntax for Groovy scripts that use withStrategies()
* TINKERPOP-2468 Stabilize shouldProcessSessionRequestsInOrder() test
* TINKERPOP-2469 KrbException - Principal does not exist in test
* TINKERPOP-2470 Bump gremlinpython to tornado 6.x
* TINKERPOP-2472 GraphBinary support in .NET
* TINKERPOP-2473 Prevent TraversalStrategy instances of the same type to be added to a TraversalSource
* TINKERPOP-2474 withSack() Groovy translation output could be simplified
* TINKERPOP-2476 Provide fully shaded version of Java driver
* TINKERPOP-2479 Provide a way to set a custom GraphSONMapper for :bytecode command
* TINKERPOP-2481 IdentityRemovalStrategy not installed *(breaking)*
* TINKERPOP-2482 Rename wsConnectionTimeout to connectionSetupTimeout
* TINKERPOP-2484 Python  IOLoop close errors
* TINKERPOP-2485 Invalid http tests with ?gremlin=1-1
* TINKERPOP-2494 Document Translator parameter extraction functionality
* TINKERPOP-2499 PathRetractionStrategy returns inconsistent results when match() is not detected as the final step *(breaking)*
* TINKERPOP-2500 Add none() step for all GLVs
* TINKERPOP-2506 Expose client WebSocket connection status
* TINKERPOP-2517 Introduce a retry status code to the server protocol
* TINKERPOP-2527 Add a GroovyTranslator equivalent method to the Python client
* TINKERPOP-2530 Transfer OyvindSabo/gremlint and OyvindSabo/gremlint.com to apache/tinkerpop/gremlint
* TINKERPOP-2532 MaxBarrierSize of NoOpBarrierStep should be accessible
* TINKERPOP-2533 Develop a grammar for Gremlin
* TINKERPOP-2535 Netty 4.1.52 flagged as medium security violation
* TINKERPOP-2537 Support bytecode based requests in sessions and remote tx()
* TINKERPOP-2544 Modify site publishing scripts to include gremlint
* TINKERPOP-2546 Change transport layer to use AIOHTTP instead of Tornado
* TINKERPOP-2547 Provide an option to supply a callback before handshake submission
* TINKERPOP-2550 Deadlock on Client initialization

== TinkerPop 3.4.0 (Avant-Gremlin Construction #3 for Theremin and Flowers)

image::https://raw.githubusercontent.com/apache/tinkerpop/master/docs/static/images/avant-gremlin.png[width=185]

[[release-3-4-13]]
=== TinkerPop 3.4.13 (Release Date: January 10, 2022)

* Fixed `RangeGlobalStep` which was prematurely closing the iterator.
* Added explicit state to `DefaultTraversal` to track whether or not it was fully iterated and closed to ensure it released resources properly.
* Prevented XML External Entity (XXE) style attacks via `GraphMLReader` by disabling DTD and external entities by default.
* Improved error message for failed serialization for HTTP-based requests.
* Fixed a `NullPointerException` that could occur during a failed `Connection` initialization due to uninstantiated `AtomicInteger`.
* Minor changes to the initialization of Java driver `Cluster` and `Client` such that hosts are marked as available only after successfully initializing connection pools.
* `NoHostAvailableException` now contains a cause for the failure.
* Bumped to Netty 4.1.72.
* Added user-friendly message in Gremlin console for unavailable hosts upon initiation and fixed possible leak in `RemoteCommand.groovy` upon `RemoteException`.

==== Bugs

* TINKERPOP-2569 Reconnect to server if Java driver fails to initialize
* TINKERPOP-2589 XML External Entity (XXE) vulnerability
* TINKERPOP-2597 NullPointerException while initializing connection pool
* TINKERPOP-2603 TinkerGraph sometimes could not query float values.
* TINKERPOP-2609 HTTP returns serialization exceptions for the GraphTraversalSource
* TINKERPOP-2626 RangeGlobalStep closes traversal prematurely

==== Improvements

* TINKERPOP-2504 Intermittently failing server/driver integration tests
* TINKERPOP-2616 Provide better exceptions with SSL related failures *(breaking)*
* TINKERPOP-2630 Clarify that a server cannot support Graphson1.0 over HTTP
* TINKERPOP-2632 Netty 4.1.61 flagged with two high severity security violations
* TINKERPOP-2669 Netty 4.1.61 flagged with medium severity security violations

[[release-3-4-12]]
=== TinkerPop 3.4.12 (Release Date: July 19, 2021)

* Coerced single `set` arguments to `P.within` and `P.without` to `list` in Python which serializes to a more expected form for `P` instances.
* Fixed bug in the `vertexLabelKey` validation for `GraphMLWriter` which was inadvertently validating the `edgeLabelKey`.
* Changed `IndexStep` to make it easier for providers to determine the type of indexer being used.
* Allowed Javascript `Translator` to take `Bytecode` or a `Traversal`.
* Addressed CVE-2021-32640 for gremlin-javascript.
* Allowed construction of `DriverRemoteConnection` in .NET to use host and port specification similar to Java syntax.
* Defaulted `DriverRemoteConnection` to "g" if it the `TraversalSource` binding isn't supplied in Python.
* Initialized metrics in `ProfileStep` even if the step hasn't iterated.

==== Bugs

* TINKERPOP-2358 Potential connection leak on client disposing
* TINKERPOP-2554 Extracting step metrics from ProfileStep throws NPE if the step was not triggered
* TINKERPOP-2565 GraphMLWriter does not check vertexLabelKey conflict
* TINKERPOP-2578 Set arguments to P within/without are wrapped in List
* TINKERPOP-2580 Update the custom DSL documentation

==== Improvements

* TINKERPOP-2548 Add getter for indexer used in IndexStep
* TINKERPOP-2577 Remove unused test coverage dependencies from Gremlin.NET

[[release-3-4-11]]
=== TinkerPop 3.4.11 (Release Date: May 3, 2021)

* Prevented Java driver from sending multiple request messages with the same identifier.
* Improved error message for `property(T,Object)` when mutating graph elements.
* Added method caching for GraphSON 3.0 deserialization of `P` and `TextP` instances.
* Allowed setting `ssl_options` for gremlin-python.
* Fixed bug with global `dedup()` when used in reducing `by()` of `group()`.
* Fixed bug with Javascript Groovy `Translator` when generating Gremlin with multiple embedded traversals.
* Modified Gremlin Server `Settings` to be more extensible allowing for custom options with the YAML parser.
* Fixed `toString()` representation of `P` when string values are present in Javascript.
* Exposed barrier size with getter for `NoOpBarrierStep`.
* Bumped to Netty 4.1.61.
* Added `max_content_length` as a Python driver setting.
* Fixed bug in Java `Client` initialization, reconnect and shutdown where certain thread pool configurations might produce a deadlock.
* Ensured that `barrier()` additions by strategies were controlled solely by `LazyBarrierStrategy`.
* Fixed `NullPointerException` in `ResponseMessage` deserialization for GraphSON.
* Enabled the Gremlin.Net driver to repair its connection pool after the server was temporarily unavailable.
* Added the ability to supply a `HandshakeInterceptor` to a `Cluster` which will provide access to the initial HTTP request that establishes the websocket.
* Fixed a possible leakage of connections in the Gremlin.NET driver that could happen if `Dispose()` was called while the pool was creating connections.

==== Bugs

* TINKERPOP-2512 Duplicate jars in classpath when running gremlin-server.sh
* TINKERPOP-2514 Java client driver requests with same request ids hang
* TINKERPOP-2516 Property folding has trouble with coalesce
* TINKERPOP-2529 Global dedup() in reducing by() of group() detaches elements for OLTP
* TINKERPOP-2531 Gremlin .NET driver ConnectionPool can remain without connections if server is down for 1-2 minutes

==== Improvements

* TINKERPOP-1994 LazyBarrierStrategy fully responsible for barrier() additions
* TINKERPOP-2168 GraphSON: P deserialization should be optimized
* TINKERPOP-2457 Add a max_content_length parameter to DriverRemoteConnection in the Python client
* TINKERPOP-2532 MaxBarrierSize of NoOpBarrierStep should be accessible
* TINKERPOP-2535 Netty 4.1.52 flagged as medium security violation
* TINKERPOP-2547 Provide an option to supply a callback before handshake submission
* TINKERPOP-2550 Deadlock on Client initialization

[[release-3-4-10]]
=== TinkerPop 3.4.10 (Release Date: January 18, 2021)

* Added `GremlinScriptChecker` to provide a way to extract properties of scripts before doing an actual `eval()`.
* Added `none()` step for all language variants.
* Fixed bug in `PythonTranslator` which was improperly translating `Lambda` scripts.
* Fixed bug in `GremlinDslProcessor` where certain return types in `TraversalSource` definitions were not generating code that would compile.
* Changed the default read and write timeout values for the `TornadoTransport` to `None` to disable it.
* Bumped to Groovy 2.5.14.

==== Bugs

* TINKERPOP-2496 GremlinDslProcessor fails when SocialTraversalSourceDsl overrides close
* TINKERPOP-2505 Gremlin Python Client Query Times out at 30 seconds instead of the server timeout

==== Improvements

* TINKERPOP-2447 Improve handling of StackOverflowError for long traversals
* TINKERPOP-2485 Invalid http tests with ?gremlin=1-1
* TINKERPOP-2500 Add none() step for all GLVs

[[release-3-4-9]]
=== TinkerPop 3.4.9 (Release Date: December 7, 2020)

* Modified the text of `profile()` output to hide step instances injected for purpose of collecting metrics.
* Bumped to Jackson 2.11.x.
* Bumped Netty 4.1.52.
* Added lambda support for `gremlin-javascript`.
* Provided a more concise syntax for constructing strategies in Groovy.
* Aligned `CoreImports` with `GroovyTranslator` to generate more succinct syntax.
* Improved `gremlin-groovy` understanding of `withSack()` overloads to avoid forced casts.
* Moved `Translator` instances to `gremlin-core`.
* Prevented barriers from over-reaching their limits by one.
* Added `CheckedGraphManager` to prevent Gremlin Server from starting if there are no graphs configured.
* Fixed bug in bytecode `Bindings` where calling `of()` prior to calling a child traversal in the same parent would cause the initial binding to be lost.
* Established a default read and write timeout for the `TornadoTransport` in Python, allowing it to be configurable.
* Delegated handling of erroneous response to the worker thread pool instead of event loop thread pool in Java Driver.
* Removed `Connection` from `Connection Pool` when server closes a connection with no pending requests in Java Driver.
* Improved initialization time of Java Driver if the default serializer is replaced.
* Deprecated `withGraph()` in favor of `withEmbedded()` on `AnonymousTraversalSource`.
* Added support for per-request level configurations, like timeouts, in .NET, Python and Javascript.
* Fixed bug in Javascript `Translator` that wasn't handling child traversals well.
* Prevented Gremlin Python sugar from being confused by Python magic methods.
* Allowed Gremlin Python sugar calls from anonymous context.
* Implemented `AutoCloseable` on `MultiIterator`.
* Fixed an iterator leak in `HasContainer`.
* Fixed bug in `:bytecode` command preventing translations with whitespace from working properly.
* Added `reset` and `config` options to the `:bytecode` command to allow for greater customization options.
* Added GraphSON extension module and the `TinkerIoRegistry` to the default `GraphSONMapper` configuration used by the `:bytecode` command.
* Added `GremlinASTChecker` to provide a way to extract properties of scripts before doing an actual `eval()`.
* Avoided creating unnecessary detached objects in JVM.
* Added support for `TraversalStrategy` usage in Javascript.
* Added `Traversal.getTraverserSetSupplier()` to allow providers to supply their own `TraverserSet` instances.
* Release server threads waiting on connection if the connection is dead.
* Fixed bug where server closes HTTP connection on request error even if keep alive is set to true.
* Deprecated driver `Channelizer` keep-alive related methods.
* Delegate handling of WebSocket handshake to Netty instead of custom code in Java Driver.
* Delegate detection of idle connection to Netty instead of custom keep alive logic for `WebSocketChannelizer`.
* Added support for WebSocket frame compression extension ( [RFC7692](https://tools.ietf.org/html/rfc7692) ) for `WebSocketChannelizer` in Java/Python driver.
* Added server support for WebSocket compression extension ( [RFC7692](https://tools.ietf.org/html/rfc7692) ).
* Fixed bug with Bytecode serialization when `Bytecode.toString()` is used in Javascript.
* Fixed "toString" for P and TextP to produce valid script representation from bytecode glv steps containing a string predicate in Javascript.
* Fixed a bug which could cause Java driver to hang when using `ResultSet.statusAttributes()`
* Added a listener to javascript's `DriverRemoteConnection` to find note errors from websocket connection setup.
* Fixed bug with `ReservedVerificationStrategy.getConfiguration()` which was omitting the reserved `keys` value.
* Changed all configuration keys on `AbstractWarningVerificationStrategy` implementations to `public`.
* Deprecated `BytecodeUtil` and merged its functionality to the existing `BytecodeHelper`.
* Added configuring implementation in HasStep
* Remove static initialization for `GraphSONMessageSerializerV1d0` and `GraphSONMessageSerializerV1d0` in Java driver.
* Connections to the server in a connection pool are created in parallel instead of serially in Java Driver.
* Connection pools for multiple endpoints are created in parallel instead of serially in Java Driver.
* Introduced new HostNotAvailable exception to represent cases when no server with active connection is available.
* Don't wait for new requests during shutdown of event loop group in Java Driver.

==== Bugs

* TINKERPOP-2364 Injected ProfileStep should not be displayed in child traversals
* TINKERPOP-2369 Connections in ConnectionPool are not replaced in background when underlying channel is closed
* TINKERPOP-2403 Gremlin javascript Translator does not handle child traversals
* TINKERPOP-2405 gremlinpython: traversal hangs when the connection is established but the servers stops responding later
* TINKERPOP-2408 Iterator leak in HasContainer
* TINKERPOP-2409 js: DriverRemoteConnection never times out if server uri not available.
* TINKERPOP-2410 Free up server threads when client is closed
* TINKERPOP-2425 Server closes HTTP connection for keepAlive as true
* TINKERPOP-2432 Generate correct toString() representation of bytecode in Javascript
* TINKERPOP-2433 typo in javadocs match() Type Parameters
* TINKERPOP-2435 Gremlin Python sugar syntax for values() can lead to unexpected problems
* TINKERPOP-2437 gremlin-driver hangs if ResultSet.statusAttributes().get() is called when the request throws
* TINKERPOP-2439 P and TextP toString() is broken
* TINKERPOP-2458 Bytecode Bindings lost when followed by a child traversal
* TINKERPOP-2465 TestHelper.generateTempFileFromResource file handling is invalid on windows
* TINKERPOP-2475 Barrier step touches one more element of next loop
* TINKERPOP-2478 Console byte code translator has issues with "new Date()"

==== Improvements

* TINKERPOP-2001 Support lambdas in Javascript
* TINKERPOP-2054 Support TraversalStrategy specification in gremlin-javascript
* TINKERPOP-2296 Per query timeout not working from Python
* TINKERPOP-2392 Improve module level documentation for GLVs
* TINKERPOP-2396 TraverserSet should be extendable for GraphDB provider
* TINKERPOP-2397 Don't create the default Gyro serializer if the caller specifies a different one
* TINKERPOP-2401 Upgrade Jackson-databind to 2.11.x
* TINKERPOP-2406 Delegate processing from event loop to worker threads
* TINKERPOP-2412 Add missing query tests
* TINKERPOP-2413 Prefer withEmbedded() to withGraph() on AnonymousTraversalSource
* TINKERPOP-2415 Avoid unnecessary detached objects if not required
* TINKERPOP-2416 MultiIterator should implement AutoCloseable
* TINKERPOP-2420 Support per query request options in .NET
* TINKERPOP-2421 Support per query options in javascript
* TINKERPOP-2426 Use Netty's WebSocketClientProtocolHandler
* TINKERPOP-2427 Simplify Netty reference counting
* TINKERPOP-2430 Looping Recipies
* TINKERPOP-2431 Operating on Dropped Elements Recipes
* TINKERPOP-2436 The gremlin server starts even if all graphs instantiation has failed
* TINKERPOP-2438 Provide a way for scripts to respect with() specification of timeout
* TINKERPOP-2440 Simplify driver by delegating keepAlive logic to Netty
* TINKERPOP-2441 Add compression to WebSocket frames sent from client
* TINKERPOP-2442 Make Translators that work in Java part of gremlin-core
* TINKERPOP-2445 Speed up client initialization *(breaking)*
* TINKERPOP-2446 Add Recipe for Optional Looping
* TINKERPOP-2453 Add WebSocket compression to gremlin-python
* TINKERPOP-2461 Align CoreImports with GroovyTranslator
* TINKERPOP-2462 Duplicated BytecodeUtil and BytecodeHelper classes
* TINKERPOP-2466 Improve syntax for Groovy scripts that use withStrategies()
* TINKERPOP-2468 Stabilize shouldProcessSessionRequestsInOrder() test
* TINKERPOP-2469 KrbException - Principal does not exist in test
* TINKERPOP-2474 withSack() Groovy translation output could be simplified
* TINKERPOP-2479 Provide a way to set a custom GraphSONMapper for :bytecode command
* TINKERPOP-2482 Rename wsConnectionTimeout to connectionSetupTimeout

[[release-3-4-8]]
=== TinkerPop 3.4.8 (Release Date: August 3, 2020)

* Fixed bug in `has(T,Traversal)` where results were not being returned.
* Fixed bug in `select(Traversal)` where side-effects were getting lost if accessed from the child traversal.
* Fixed authorization bug when using `WsAndHttpChannelizerHandler` with keep-alive enabled.
* Fixed bug in option-less construction of `DriverRemoteConnection` in Javascript.
* Bumped Jackson to 2.9.10.5.
* Improved sampling distribution for global scope `sample()` operations.

==== Bugs

* TINKERPOP-2288 Get ConnectionPoolBusyException and then ServerUnavailableExceptions
* TINKERPOP-2352 Gremlin Python driver default pool size makes Gremlin keep-alive difficult
* TINKERPOP-2374 SaslAndHttpBasicAuthenticationHandler can't extract authorization
* TINKERPOP-2383 has(T,Traversal) does not return results
* TINKERPOP-2384 Inject and withSideEffect causing different outcomes in order step

==== Improvements

* TINKERPOP-2328 Do not close all connections if just one has became closed
* TINKERPOP-2376 Probability distribution controlled by weight when using sample step

[[release-3-4-7]]
=== TinkerPop 3.4.7 (Release Date: June 1, 2020)

This release also includes changes from <<release-3-3-11, 3.3.11>>.

* Gremlin.NET driver: Fixed a `NullReferenceException` and throw clear exception if received message is empty.
* Bumped to Groovy 2.5.11.
* Modified `ImportGremlinPlugin` to allow for field imports.
* Improved error message for `math()` when the selected key in a `Map` is `null` or not a `Number`.
* Added `:cls` command to Gremlin Console to clear the screen.
* Bumped Netty 4.1.49.

==== Bugs

* TINKERPOP-2192 Gremlin.Net.Driver.Connection.Parse throws a NullReferenceException
* TINKERPOP-2345 NullPointerException when Map key is not found for math()
* TINKERPOP-2347 Remove invalid service descriptors from gremlin-shaded
* TINKERPOP-2350 clone() is not deep copying Traversal internals
* TINKERPOP-2351 Local Map ordering of keys can generate cast errors
* TINKERPOP-2353 Error while Shutting Down Gremlin Server
* TINKERPOP-2355 Jackson-databind version in Gremlin shaded dependency needs to be increased  - introduces vulnerability issues
* TINKERPOP-2360 failed to deserializer int32 when gremlin-python submit bytecode with a big int value
* TINKERPOP-2365 LazyBarrierStrategy adds a NoOpBarrierStep when profile() is present
* TINKERPOP-2368 JAVA_OPTIONS are not properly expanded in gremlin-console

==== Improvements

* TINKERPOP-2215 Better exception message for connection problems
* TINKERPOP-2336 Allow close of channel without having to wait for server
* TINKERPOP-2339 Gremlin.Net: Update System.Net.WebSockets.Client dependency
* TINKERPOP-2354 Document recommendation to reuse graph traversal source
* TINKERPOP-2357 Add a command to clear the Gremlin Console screen
* TINKERPOP-2371 Add possibility to import constants with ImportGremlinPlugin

[[release-3-4-6]]
=== TinkerPop 3.4.6 (Release Date: February 20, 2020)

* Fixed bug in `drop()` of properties which was introduced in 3.4.5.

==== Bugs

* TINKERPOP-2338 drop() not removing all edge/meta properties

[[release-3-4-5]]
=== TinkerPop 3.4.5 (Release Date: February 3, 2020)

This release also includes changes from <<release-3-3-10, 3.3.10>>.

* Expanded the use of `by(String)` modulator so that it can work on `Map` as well as `Element`.
* Improved error messaging for `by(String)` so that it is more clear as to what the problem is
* Bumped to Netty 4.1.42
* Improved SPARQL query translation to better allow for index optimizations during execution.
* Improved Gremlin Server websocket handling preventing automatic server close of the channel for protocol errors.
* Introduced internal `Buffer` API as a way to wrap Netty's Buffer API and moved `GraphBinaryReader`, `GraphBinaryWriter` and `TypeSerializer<T>` to `gremlin-core`.
* Unified the behavior of property comparison: only compare key&value.
* Supported `hasKey()` and `hasValue()` step for edge property and meta property, like `g.E().properties().hasKey('xx')`.
* Modified driver to send `overrideRequestId` and `userAgent` to server when they are present in `RequestOptions` for bytecode requests.

==== Bugs

* TINKERPOP-2175 Executor thread is not returned on channel close
* TINKERPOP-2266 Keep alive not started at connection creation
* TINKERPOP-2274 Test of TinkerGraph Gremlin fail on Windows and non EN locale
* TINKERPOP-2318 Edge properties dedup() not work with spark-gremlin *(breaking)*
* TINKERPOP-2332 JavaScript GLV: structure element toString() should internally call toString()
* TINKERPOP-2333 JavaScript GLV: GraphSON2/3 Edge deserialization is invalid

==== Improvements

* TINKERPOP-1733 hasKey, hasValues should work on Element and Property
* TINKERPOP-2262 Improve Netty protocol handling
* TINKERPOP-2305 GraphBinary: Wrap Buffer API
* TINKERPOP-2307 Add better error message for badly configured Channelizer
* TINKERPOP-2309 Bump gremlinpython to Tornado 5.x
* TINKERPOP-2314 Employ by(String) for Map when possible and improve errors around incorrect types
* TINKERPOP-2315 Implement some form of clone() or reset() for Traversal in GLVs
* TINKERPOP-2320 [SECURITY] XMLInputFactory initialization in GraphMLReader introduces
* TINKERPOP-2322 Deprecate Jython support
* TINKERPOP-2324 Deprecate the raw NIO support in the Java driver
* TINKERPOP-2325 Generate traversals that will better yield index lookups with SPARQL
* TINKERPOP-2329 JavaScript GLV: Update websocket library dependency
* TINKERPOP-2330 JavaScript GLV should expose GraphSON2Writer and GraphSONReader

[[release-3-4-4]]
=== TinkerPop 3.4.4 (Release Date: October 14, 2019)

This release also includes changes from <<release-3-3-9, 3.3.9>>.

* Provided support for DSLs by way of remote connections through `AnonymousTraversalSource`.
* Added `elementMap()` step.
* Added GraphBinary support for Python.
* Allowed for embedded map assertions in GLV tests.
* Added `Direction` deserialization support in GLVs.

==== Bugs

* TINKERPOP-2159 EventStrategy doesn't handle multi-valued properties
* TINKERPOP-2276 No constructor for remote connection in DSL generated traversal source
* TINKERPOP-2283 GraphStep's ids null exception
* TINKERPOP-2285 Error object is unreachable
* TINKERPOP-2289 Use address instead of hostname for connection
* TINKERPOP-2290 Javascript GLV connection refused error handling
* TINKERPOP-2291 TraversalExplanation deserialization in GraphSON
* TINKERPOP-2298 Bytecode.java  flattenArguments throw exception when null
* TINKERPOP-2303 GremlinDsl generate addV instead of addE

==== Improvements

* TINKERPOP-1810 Add Lambda.binaryOperator and Lambda.unaryOperator
* TINKERPOP-1838 Python sample script
* TINKERPOP-2046 Gremlin-Python: Support custom request headers in WebSocket request
* TINKERPOP-2213 Replace scriptEvaluationTimeout in favor of something more suitable to bytecode
* TINKERPOP-2275 Update jackson databind 2.9.9.3+
* TINKERPOP-2277 Python sdk postpone the timing to create transport
* TINKERPOP-2279 GraphBinary support in Python
* TINKERPOP-2280 Prevent use of T values as property key overloads
* TINKERPOP-2284 Make it easier to return more structure of graph elements
* TINKERPOP-2302 Add isOnGraphComputer() field accessor to ElementMapStep

[[release-3-4-3]]
=== TinkerPop 3.4.3 (Release Date: August 5, 2019)

This release also includes changes from <<release-3-3-8, 3.3.8>>.

* Improved error messaging on timeouts returned to the console from `:>`.
* Added a `toString()` serializer for GraphBinary.
* Configured the Gremlin Console to use GraphBinary by default.
* Fixed transaction management for empty iterators in Gremlin Server.
* Deprecated `MessageSerializer` implementations for Gryo in Gremlin Server.
* Deprecated `Serializers` enum values of `GRYO_V1D0` and `GRYO_V3D0`.
* Deprecated `SerTokens` values of `MIME_GRYO_V1D0` and `MIME_GRYO_V3D0`.
* Added a Docker command to start Gremlin Server with the standard GLV test configurations.
* Added `aggregate(Scope,String)` and deprecated `store()` in favor of `aggregate(local)`.
* Modified `NumberHelper` to better ignore `Double.NaN` in `min()` and `max()` comparisons.
* Bumped to Netty 4.1.36.
* Bumped to Groovy 2.5.7.
* Added `userAgent` to RequestOptions. Gremlin Console sends `Gremlin Console/<version>` as the `userAgent`.
* Fixed DriverRemoteConnection ignoring `with` `Token` options when multiple were set.
* Added `:set warnings <true|false>` to Gremlin Console.

==== Bugs

* TINKERPOP-1619 TinkerGraphComputer worker count affects OptionalStep query results
* TINKERPOP-2157 SparkStarBarrierInterceptor injects (Byte) 0
* TINKERPOP-2224 Detect and fix resource leak
* TINKERPOP-2230 match() step unexpected behaviours
* TINKERPOP-2232 RemoteStrategy does not call parent class TraversalStrategy __init__
* TINKERPOP-2238 Fix remaining iterator leaks marked by @IgnoreIteratorLeak
* TINKERPOP-2241 Client exception don't match Server exception when server  throw StackOverflowError
* TINKERPOP-2248 Instability of driver for blocked requests
* TINKERPOP-2257 transaction itty  may still be visited after commit
* TINKERPOP-2264 Gremlin Python should deserialize g:Date to UTC

==== Improvements

* TINKERPOP-1084 Branch option tokens should be allowed to be traversals.
* TINKERPOP-1553 Deprecate store() in favor of aggregate(Scope)
* TINKERPOP-1921 Support hasNext terminal step in GLVs
* TINKERPOP-2020 Support withComputer() for javascript
* TINKERPOP-2223 Update jackson databind to 2.9.9
* TINKERPOP-2236 Improve error messaging for TinkerGraph IdManagers that fail on conversions
* TINKERPOP-2237 Prevent error when closing sessions that don't exist *(breaking)*
* TINKERPOP-2242 Bump to netty 4.1.36
* TINKERPOP-2243 Add user-agent to RequestOptions
* TINKERPOP-2246 Consolidate the error propagation to the client
* TINKERPOP-2250 Support toString serialization in GraphBinary
* TINKERPOP-2256 processAllStarts of AggregateStep should only be called when barrier is empty
* TINKERPOP-2260 Update jackson databind 2.9.9.1
* TINKERPOP-2265 Deprecate Traversal.getSideEffects() functionality for remoting purposes
* TINKERPOP-2270 Deprecate multi/metaproperty support in Neo4j
* TINKERPOP-2271 Add console preference to control server-originated warning display
* TINKERPOP-2272 Rename steps and tokens that conflict with standard python functions

[[release-3-4-2]]
=== TinkerPop 3.4.2 (Release Date: May 28, 2019)

This release also includes changes from <<release-3-3-7, 3.3.7>>.

* Allow a `Traversal` to know what `TraversalSource` it spawned from.
* Fixed problem with connection pool sizing and retry.
* Added status attribute for warnings to be returned to the client.
* Modified Gremlin Console to report warning status attributes.
* Changed `:>` in Gremlin Console to submit the client-side timeout on each request.
* Provided method to override the request identifier with `RequestOptions`.
* Added option to set per-request settings on a `Traversal` submitted via `Bytecode`.
* Fixed the Gryo registration for `OptionsStrategy` as it was not serializing state properly.

==== Bugs

* TINKERPOP-2090 After running backend for a day or so System.IO.IOException keep throwing
* TINKERPOP-2112 Folding in property() step is not being optimally performed
* TINKERPOP-2180 gremlin.sh doesn't work when directories contain spaces
* TINKERPOP-2183 InterpreterModeASTTransformation needs to be more specific about what it transforms
* TINKERPOP-2189 ConnectedComponent test assumes fixed order of vertices
* TINKERPOP-2194 Enforcing an order on properties in one test method of ChooseTest
* TINKERPOP-2196 PartitionStrategy with includeMetaProperties(true) can't add labeled vertex
* TINKERPOP-2198 Documentation for Store contradicts itself
* TINKERPOP-2199 within step does not work with more than two parameters with python
* TINKERPOP-2200 AddEdgeStartStep used DetachedFactory.detach instead of EventStrategy.detach
* TINKERPOP-2204 Client receives no response on failed request
* TINKERPOP-2206 Certain types in javascript don't appear to serialize with a GraphSON type
* TINKERPOP-2212 Path is not detaching properly under certain conditions
* TINKERPOP-2217 Race condition in Gremlin.net driver connection

==== Improvements

* TINKERPOP-2089 Javascript DSL support
* TINKERPOP-2179 Have o.a.t.g.driver.ser.SerializationException extend IOException
* TINKERPOP-2181 Allow ctrl+c to break out of a long running process in Gremlin Console
* TINKERPOP-2182 Remove gperfutils from Gremlin Console *(breaking)*
* TINKERPOP-2190 Document Gremlin sanitization best practices
* TINKERPOP-2191 Implement EdgeLabelVerificationStrategy
* TINKERPOP-2193 Allow a Traversal to know what TraversalSource it spawned from
* TINKERPOP-2203 Bind the console timeout to the request timeout
* TINKERPOP-2208 Include inject() in DSLs generated with Java annotation processor
* TINKERPOP-2211 Provide API to add per request option for a bytecode
* TINKERPOP-2216 Consider adding conventional status attribute key for warnings
* TINKERPOP-2219 Upgrade Netty version

[[release-3-4-1]]
=== TinkerPop 3.4.1 (Release Date: March 18, 2019)

This release also includes changes from <<release-3-3-6, 3.3.6>>.

* Gremlin.NET driver: Fixed removal of closed connections and added round-robin scheduling.
* Added GraphBinary serializer for TraversalMetrics
* Added registration for `SparqlStrategy` for GraphSON.
* Fixed up `SparqlStrategy` so that it could be used properly with `RemoteStrategy`.
* Fixed `ByteBuffer` serialization for GraphBinary.
* Fixed `Path.toString()` in `gremlin-javascript` which was referencing an invalid object.
* Fixed potential for an infinite loop in connection creation for `gremlin-dotnet`.
* Added fallback resolver to `TypeSerializerRegistry` for GraphBinary.
* Added easier to understand exceptions for connection problems in the Gremlin.Net driver.
* Support configuring the type registry builder for GraphBinary.
* Bumped to Groovy 2.5.6.
* Release working buffers in case of failure for GraphBinary.
* GraphBinary: Use the same `ByteBuf` instance to write during serialization. Changed signature of write methods in type serializers.
* Remove unused parameter in GraphBinary's `ResponseMessageSerializer`.
* Changed `SparqlTraversalSource` so as to enable Gremlin steps to be used to process results from the `sparql()` step.
* GraphBinary: Cache expression to obtain the method in `PSerializer`.

==== Bugs

* TINKERPOP-1992 count has negative time in profile
* TINKERPOP-2126 toString() methods not thread-safe
* TINKERPOP-2135 Gremlin.Net ConnectionPool doesn't handle closed idle connections properly
* TINKERPOP-2139 Errors during request serialization in WebSocketGremlinRequestEncoder/NioGremlinRequestEncoder are not reported to the client
* TINKERPOP-2141 ByteBufferSerializer modifies buffer's position
* TINKERPOP-2148 "no connection available!" is being thrown despite lots of free connections
* TINKERPOP-2152 Path toString fails in Gremlin JavaScript
* TINKERPOP-2153 Remove unused parameter from ResponseMessageSerializer *(breaking)*
* TINKERPOP-2154 GraphBinary: Serializers should release resources in case of failures
* TINKERPOP-2155 Situation can occur that causes infinite amount of connection to be opened, causing System.Net.WebSockets.WebSocketException
* TINKERPOP-2161 GraphBinary: Write serialization performance issue
* TINKERPOP-2169 Responses exceeding maxContentLength cause subsequent queries to hang
* TINKERPOP-2172 PartitionStrategy doesn't apply to AddEdgeStartStep
* TINKERPOP-2173 Incorrect reset of log level in integration test
* TINKERPOP-2177 Streaming response immediately after authentication stops after first partial response

==== Improvements

* TINKERPOP-1435 Support for extended GraphSON in gremlin-python
* TINKERPOP-1882 Apply range and limit steps as early as possible
* TINKERPOP-1998 IoGraphTest use different schemas for standard and readGraph configurations
* TINKERPOP-2088 Enable SourceLink for Gremlin.Net
* TINKERPOP-2098 Improve gremlin-server.sh help output
* TINKERPOP-2122 Expose status codes from server errors
* TINKERPOP-2124 InlineFilterStrategy produces wrong result
* TINKERPOP-2125 Extend release validation script
* TINKERPOP-2127 Add g:TraversalMetrics and g:Metrics deserializers for gremlinpython
* TINKERPOP-2129 Mask security secret or password in logs
* TINKERPOP-2130 Cannot instantiate DriverRemoteConnection without passing an options object
* TINKERPOP-2131 NoConnectionAvailableException doesn't reveal the reason
* TINKERPOP-2134 Bump to Groovy 2.5.6
* TINKERPOP-2136 Inside lower bound inclusion (documentation)
* TINKERPOP-2138 Provide a configuration to disable the global closure cache
* TINKERPOP-2140 Test build with Docker automatically
* TINKERPOP-2144 Better handle Authenticator instance failures
* TINKERPOP-2147 Add GraphBinary serializer for TraversalMetrics
* TINKERPOP-2149 GraphBinary: Make type serializer resolution pluggable
* TINKERPOP-2150 GraphBinary: Support configuring the TypeSerializerRegistry builder class in config
* TINKERPOP-2163 JavaTranslator performance enhancements
* TINKERPOP-2164 Bytecode's hashCode impl (and its inner classes) can produce hash collisions
* TINKERPOP-2165 Prefer commons-lang3 to commons-lang
* TINKERPOP-2166 GraphBinary: P deserialization should be optimized
* TINKERPOP-2167 Gremlin Javascript Traversal as async iterable
* TINKERPOP-2171 Allow SPARQL to be extended with Gremlin steps
* TINKERPOP-2174 Improve Docker Image Security

[[release-3-4-0]]
=== TinkerPop 3.4.0 (Release Date: January 2, 2019)

This release also includes changes from <<release-3-3-4, 3.3.4>> and <<release-3-3-5, 3.3.5>>.

* Changed Python "bindings" to use an actual `Bindings` object rather than a 2-tuple.
* Improved the Gremlin.NET driver: It now uses request pipelining and its `ConnectionPool` has a fixed size.
* Implemented `IndexStep` which allows to transform local collections into indexed collections or maps.
* Made `valueMap()` aware of `by` and `with` modulators and deprecated `valueMap(boolean)` overloads.
* Use `Compare.eq` in `Contains` predicates to ensure the same filter behavior for numeric values.
* Added `OptionsStrategy` to allow traversals to take arbitrary traversal-wide configurations.
* Added text predicates.
* Added `BulkSet` as a GraphSON type with support in all language variants.
* Added `ReferenceElementStrategy` to auto-detach elements to "reference" from a traversal.
* Added initial release of the GraphBinary serialization format with Java support.
* Allowed `ImportCustomizer` to accept fields.
* Removed groovy-sql dependency.
* Modified `Mutating` steps so that they are no longer marked as `final`.
* Rewrote `ConnectiveStrategy` to support an arbitrary number of infix notations in a single traversal.
* GraphSON `MessageSerializer` s will automatically register the GremlinServerModule to a provided GraphSONMapper.
* Removed support for `-i` option in Gremlin Server which was previously deprecated.
* Implemented `ShortestPathVertexProgram` and the `shortestPath()` step.
* `AbstractGraphProvider` uses `g.io()` for loading test data.
* Added the `io()` start step and `read()` and `write()` termination steps to the Gremlin language.
* Added `GraphFeatures.supportsIoRead()` and `GraphFeatures.supportsIoWrite()`.
* Deprecated `Graph.io()` and related infrastructure.
* `GraphMLReader` better handles edge and vertex properties with the same name.
* Maintained order of annotations in metrics returned from `profile()`-step.
* Refactored `TypeTranslator` to be directly extensible for `ScriptTranslator` functions.
* Bumped to Netty 4.1.25.
* Bumped to Spark 2.4.0.
* Bumped to Groovy 2.5.4.
* Modified Gremlin Server to return a "host" status attribute on responses.
* Added ability to the Java, .NET, Python and JavaScript drivers to retrieve status attributes returned from the server.
* Modified Java and Gremlin.Net `ResponseException` to include status code and status attributes.
* Modified Python `GremlinServerError` to include status attributes.
* Modified the return type for `IGremlinClient.SubmitAsync()` to be a `ResultSet` rather than an `IReadOnlyCollection`.
* Deprecated two `submit()`-related methods on the Java driver `Client` class.
* Added `Client.submit()` overloads that accept per-request `RequestOptions`.
* Added sparql-gremlin.
* Fixed a bug in dynamic Gryo registration where registrations that did not have serializers would fail.
* Moved `Parameterizing` interface to the `org.apache.tinkerpop.gremlin.process.traversal.step` package with other marker interfaces of its type.
* Replaced `Parameterizing.addPropertyMutations()` with `Configuring.configure()`.
* Changed interface hierarchy for `Parameterizing` and `Mutating` interfaces as they are tightly related.
* Introduced the `with(k,v)` and `with(k)` step modulators which can supply configuration options to `Configuring` steps.
* Added `OptionsStrategy` to allow traversals to take arbitrary traversal-wide configurations.
* Introduced the `with(k,v)` and `with(k)` traveral source configuration options which can supply configuration options to the traversal.
* Added `connectedComponent()` step and related `VertexProgram`.
* Added `supportsUpsert()` option to `VertexFeatures` and `EdgeFeatures`.
* `min()` and `max()` now support all types implementing `Comparable`.
* Change the `toString()` of `Path` to be standardized as other graph elements are.
* `hadoop-gremlin` no longer generates a test artifact.
* Allowed `GraphProvider` to expose a cached `Graph.Feature` object so that the test suite could re-use them to speed test runs.
* Fixed a bug in `ReducingBarrierStep`, that returned the provided seed value despite no elements being available.
* Changed the order of `select()` scopes. The order is now: maps, side-effects, paths.
* Moved `TraversalEngine` to `gremlin-test` as it has long been only used in testing infrastructure.
* Nested loop support added allowing `repeat()` steps to be nested.
* Events from `EventStrategy` raised from "new" mutations will now return a `KeyedVertexProperty` or `KeyedProperty` as is appropriate.
* `MutationListener#vertexPropertyChanged(Vertex, VertexProperty, Object, Object...)` no longer has a default implementation.
* Deprecated `GraphSONMessageSerializerV2d0` as it is now analogous to `GraphSONMessageSerializerGremlinV2d0`.
* Moved previously deprecated `RemoteGraph` to `gremlin-test` as it is now just a testing component.
* Removed previously deprecated `RemoteStrategy.instance()` and the strategy no longer has any connection to `RemoteGraph`.
* Removed previously deprecated methods in `SubgraphStrategy` and `PartitionStrategy` builders.
* Removed previously deprecated Credentials DSL infrastructure.
* Removed previously deprecated `RemoteConnection#submit(Traversal)` and `RemoteConnection#submit(Bytecode)` methods.
* Removed previously deprecated `MutationListener#vertexPropertyChanged(Vertex, Property, Object, Object...)`.
* Removed previously deprecated `OpSelectorHandler` constructor.
* Removed previously deprecated `close()` from `GremlinGroovyScriptEngine` which no longer implements `AutoCloseable`.
* Removed previously deprecated `getGraphInputFormat()` and `getGraphOutputFormat()` from `HadoopConfiguration`.
* Removed previously deprecated `AbstractOpProcessor#makeFrame()` method.
* Removed previously deprecated `AuthenticationSettings.className` configuration option in Gremlin Server.
* Removed previously deprecated `GraphManager` methods `getGraphs()` and `getTraversalSources()`.
* Removed previously deprecated Gremlin Server setting for `serializedResponseTimeout`.
* Removed previously deprecated Structure API exceptions related to "element not found" situations.
* Removed previously deprecated `rebindings` options from the Java driver API.
* Removed previously deprecated `LambdaCollectingBarrierStep.Consumers` enum.
* Removed previously deprecated `HasContainer#makeHasContainers(String, P)`
* Removed support for Giraph.
* Removed previously deprecated JavaScript Driver property `traversers` of the `ResultSet`.
* gremlin-python: use explicit Bindings object for python instead of a 2-tuple

==== Bugs

* TINKERPOP-1777 Gremlin .max step returns -2147483648 for empty result sets *(breaking)*
* TINKERPOP-1869 Profile step and iterate do not play nicely with each other
* TINKERPOP-1898 Issue with bindings in strategies and lambdas
* TINKERPOP-1927 Gherkin scenario expects list with duplicates, but receives g:Set
* TINKERPOP-1933 gremlin-python maximum recursion depth exceeded on large responses
* TINKERPOP-1947 Path history isn't preserved for keys in mutations
* TINKERPOP-1949 Formatting error on website
* TINKERPOP-1958 TinkerGraphCountStrategy can return wrong counts
* TINKERPOP-1961 Duplicate copies of images directory in docs
* TINKERPOP-1962 GroovyTranslator doesn't handle empty maps
* TINKERPOP-1963 Use of reducing step in choose()
* TINKERPOP-1972 inject() tests are throwing exceptions in .NET GLV tests
* TINKERPOP-1978 Check for Websocket connection state when retrieved from Connection Pool missing
* TINKERPOP-1979 Several OLAP issues in MathStep
* TINKERPOP-1988 minor error in documentation
* TINKERPOP-1999 [Java][gremlin-driver] Query to a remote server via the websocket client hangs indefinitely if the server becomes unavailable
* TINKERPOP-2005 Intermittent NullPointerException in response handling
* TINKERPOP-2006 GraphML serialization invalid if a vertex and edge have similar named property
* TINKERPOP-2009 Pick.any and Pick.none should be exposed in Gremlin-JavaScript
* TINKERPOP-2021 Prevent maximum recursion depth failure
* TINKERPOP-2028 AbstractGraphSONMessageSerializerV2d0 should register GremlinServerModule when mapper is provided
* TINKERPOP-2029 ConcurrentModificationException for InlineFilterStrategy
* TINKERPOP-2030 KeepAlive task executed for every Connection.write call
* TINKERPOP-2032 Update jython-standalone
* TINKERPOP-2044 Cannot reconnect to Azure cosmos host that becomes available again
* TINKERPOP-2058 Contains predicates should rely on Compare predicates *(breaking)*
* TINKERPOP-2081 PersistedOutputRDD materialises rdd lazily with Spark 2.x
* TINKERPOP-2091 Wrong/Missing feature requirements in StructureStandardTestSuite
* TINKERPOP-2094 Gremlin Driver Cluster Builder serializer method does not use mimeType as suggested
* TINKERPOP-2095 GroupStep looks for irrelevant barrier steps
* TINKERPOP-2096 gremlinpython: AttributeError when connection is closed before result is received
* TINKERPOP-2100 coalesce() creating unexpected results when used with order()
* TINKERPOP-2113 P.Within() doesn't work when given a List argument

==== Improvements

* TINKERPOP-550 Gremlin IO needs to support both OLTP and OLAP naturally.
* TINKERPOP-967 Support nested-repeat() structures
* TINKERPOP-1113 GraphComputer subclasses should support native methods
* TINKERPOP-1143 Remove deprecated TraversalSource.Builder and TraversalEngine. *(breaking)*
* TINKERPOP-1296 Remove deprecated serializedResponseTimeout from Gremlin Server *(breaking)*
* TINKERPOP-1342 Allow setting scriptEvaluationTimeout in driver
* TINKERPOP-1365 Log the seed used to initialize Random in tests
* TINKERPOP-1410 mvn install -Dmaven.test.skip=true doesn't work on a clean machine *(breaking)*
* TINKERPOP-1446 Add a StringFactory for Path which prefixes with type.
* TINKERPOP-1447 Add some JavaScript intelligence to the documentation so that comments and output are not copied in a copy paste
* TINKERPOP-1494 Means of exposing execution information from a result produced by RemoteConnection
* TINKERPOP-1518 Provide a way for providers to expose static Graph.Features to tests
* TINKERPOP-1522 Order of select() scopes *(breaking)*
* TINKERPOP-1595 Go through TraversalVertexProgram with a profile and optimize.
* TINKERPOP-1628 Implement TraversalSelectStep
* TINKERPOP-1685 Introduce optional feature to allow for upserts without read-before-write
* TINKERPOP-1705 Remove deprecated rebindings option *(breaking)*
* TINKERPOP-1707 Remove deprecated AuthenticationSettings.className option *(breaking)*
* TINKERPOP-1755 No docs for ReferenceElements
* TINKERPOP-1769 Python graph[empty] string representation is confusing
* TINKERPOP-1774 Gremlin .NET: Support min and max sizes in Connection pool
* TINKERPOP-1775 Gremlin .NET: Implement a Connection write queue to support request pipelining
* TINKERPOP-1778 Do not promote timedInterrupt option for Gremlin Server script processing
* TINKERPOP-1780 Add authentication tests for gremlin-python
* TINKERPOP-1831 Refactor EventStrategy  *(breaking)*
* TINKERPOP-1836 .NET sample project
* TINKERPOP-1841 Include Python GLV tests on TravisCI
* TINKERPOP-1849 Provide a way to fold() with an index
* TINKERPOP-1864 Gremlin Python tests for GraphSON 2.0 and 3.0
* TINKERPOP-1878 Sparql to Gremlin Compiler
* TINKERPOP-1888 Extend max and min to all Comparable properties, not just Numbers *(breaking)*
* TINKERPOP-1889 JavaScript GLV: Use heartbeat to prevent connection timeout
* TINKERPOP-1897 Provide Docker images of Gremlin Server and Console
* TINKERPOP-1906 Make ResponseException explorable
* TINKERPOP-1912 Remove MD5 checksums
* TINKERPOP-1913 Expose metadata from Gremlin Server to Clients
* TINKERPOP-1930 Drop support for Giraph *(breaking)*
* TINKERPOP-1934 Bump to latest version of httpclient
* TINKERPOP-1936 Performance enhancement to Bytecode deserialization
* TINKERPOP-1941 Remove deprecated Structure API exception methods *(breaking)*
* TINKERPOP-1942 Binary serialization format
* TINKERPOP-1945 Add support for extended GraphSon types to Gremlin.net
* TINKERPOP-1946 Remove the deprecated Credentials DSL infrastructure *(breaking)*
* TINKERPOP-1950 Traversal construction performance enhancements
* TINKERPOP-1951 gremlin-server.bat doesn't support paths containing spaces
* TINKERPOP-1953 Bump to Groovy 2.4.15
* TINKERPOP-1954 Remove deprecated GraphManager methods *(breaking)*
* TINKERPOP-1959 Provide a way to submit scripts to the server in gremlin-javascript
* TINKERPOP-1967 Add a connectedComponent() step
* TINKERPOP-1968 Refactor elements of Gremlin Server testing
* TINKERPOP-1975 Introduce with() step modulator *(breaking)*
* TINKERPOP-1976 Include Computer tests for GLVs
* TINKERPOP-1977 Gremlin-JavaScript: Support SASL authentication
* TINKERPOP-1984 Allow support for multiple serializer versions in Gremlin Server HTTP *(breaking)*
* TINKERPOP-1985 Update position on bulk loading
* TINKERPOP-1986 Remove deprecation from PartitionStrategy, SubgraphStrategy and GremlinScriptEngine *(breaking)*
* TINKERPOP-1987 Bump to Netty 4.1.x
* TINKERPOP-1989 Preserve order that plugins are applied in Gremlin Console
* TINKERPOP-1990 Add a shortestPath() step
* TINKERPOP-1993 Bump to Spark 2.3.1
* TINKERPOP-1995 DriverRemoteConnection close() method returns undefined
* TINKERPOP-1996 Introduce read() and write() steps
* TINKERPOP-2002 Create a blog post explaining the value of using TinkerPop
* TINKERPOP-2010 Generate jsdoc for gremlin-javascript
* TINKERPOP-2011 Use NumberHelper on choose()
* TINKERPOP-2012 Target .NET Standard 2.0 for Gremlin.Net
* TINKERPOP-2013 Process tests that are auto-ignored stink
* TINKERPOP-2015 Allow users to configure the WebSocket connections
* TINKERPOP-2016 Upgrade Jackson FasterXML to 2.9.5 or later to fix security vulnerability
* TINKERPOP-2017 Check for Column in by()
* TINKERPOP-2018 Generate API docs for Gremlin.Net
* TINKERPOP-2022 Cluster SSL should trust default ca certs by default
* TINKERPOP-2023 Gremlin Server should not create self-signed certs *(breaking)*
* TINKERPOP-2024 Gremlin Server Application archetype should connect via withRemote
* TINKERPOP-2025 Change to SHA-256/512 and drop SHA-1 for releases
* TINKERPOP-2026 Gremlin.Net.Driver should check ClientWebSocket.State before closing
* TINKERPOP-2031 Remove support for -i in gremlin-server.sh *(breaking)*
* TINKERPOP-2033 Maintain order of profile() annotations
* TINKERPOP-2034 Register synchronizedMap() with Gryo
* TINKERPOP-2037 Remove unused groovy-sql dependency
* TINKERPOP-2038 Make groovy script cache size configurable
* TINKERPOP-2039 Bump to Groovy 2.5.2 *(breaking)*
* TINKERPOP-2040 Improve flexibility of GroovyTranslator to handle custom types
* TINKERPOP-2041 Text Predicates
* TINKERPOP-2045 Remove non-indy groovy dependencies
* TINKERPOP-2049 Single argument with() overload
* TINKERPOP-2050 Add a :bytecode command to Gremlin Console
* TINKERPOP-2053 Provider OptionsStrategy for traversal configurations
* TINKERPOP-2055 Provide support for special number cases like Infinity in GraphSON
* TINKERPOP-2056 Use NumberHelper in Compare
* TINKERPOP-2059 Modulation of valueMap() *(breaking)*
* TINKERPOP-2060 Make Mutating steps non-final
* TINKERPOP-2061 Add with() configuration as global to a traversal
* TINKERPOP-2062 Add Traversal class to CoreImports
* TINKERPOP-2064 Add status attributes to results for gremlin-javascript
* TINKERPOP-2065 Optimize iterate() for remote traversals
* TINKERPOP-2066 Bump to Groovy 2.5.3
* TINKERPOP-2067 Allow getting raw data from Gremlin.Net.Driver.IGremlinClient
* TINKERPOP-2068 Bump Jackson Databind 2.9.7
* TINKERPOP-2069 Document configuration of Gremlin.Net
* TINKERPOP-2070 gremlin-javascript: Introduce Connection representation
* TINKERPOP-2071 gremlin-python: the graphson deserializer for g:Set should return a python set
* TINKERPOP-2072 Refactor custom type translation for ScriptTranslators *(breaking)*
* TINKERPOP-2073 Generate tabs for static code blocks
* TINKERPOP-2074 Ensure that only NuGet packages for the current version are pushed
* TINKERPOP-2075 Introduce ReferenceElementStrategy
* TINKERPOP-2077 VertexProgram.Builder should have a default create() method with no Graph
* TINKERPOP-2078 Hide use of EmptyGraph or RemoteGraph behind a more unified method for TraversalSource construction
* TINKERPOP-2079 Move RemoteGraph to test package *(breaking)*
* TINKERPOP-2084 For remote requests in console display the remote stack trace
* TINKERPOP-2092 Deprecate default GraphSON serializer fields
* TINKERPOP-2093 Bump to Groovy 2.5.4
* TINKERPOP-2097 Create a DriverRemoteConnection with an initialized Client
* TINKERPOP-2101 Support Spark 2.4
* TINKERPOP-2103 Remove deprecated submit() options on RemoteConnection *(breaking)*
* TINKERPOP-2104 Allow ImportCustomizer to handle fields
* TINKERPOP-2106 When gremlin executes timeout, throw TimeoutException instead of TraversalInterruptedException/InterruptedIOException
* TINKERPOP-2110 Allow Connection on Different Path (from /gremlin)
* TINKERPOP-2111 Add BulkSet as a GraphSON type *(breaking)*
* TINKERPOP-2114 Document common Gremlin anti-patterns
* TINKERPOP-2116 Explicit Bindings object for Python *(breaking)*
* TINKERPOP-2117 gremlin-python: Provide a better data structure for a Binding
* TINKERPOP-2119 Validate C# code samples in docs
* TINKERPOP-2121 Bump Jackson Databind 2.9.8

== TinkerPop 3.3.0 (Gremlin Symphony #40 in G Minor)

image::https://raw.githubusercontent.com/apache/tinkerpop/master/docs/static/images/gremlin-mozart.png[width=185]

[[release-3-3-11]]
=== TinkerPop 3.3.11 (Release Date: June 1, 2020)

* Added `trustStoreType` such that keystore and truststore can be of different types in the Java driver.
* Added session support to all GLVs: Javascript, .NET and Python.
* Fixed bug in Gremlin Server shutdown if failures occurred during `GraphManager` initialization.
* Modified Gremlin Server to close the session when the channel itself is closed.
* Fixed bug in `Order` where comparisons of `enum` types wouldn't compare with `String` values.
* Added `maxWaitForClose` configuration option to the Java driver.
* Deprecated `maxWaitForSessionClose` in the Java driver.
* Bumped to Jackson 2.9.10.4.
* Remove invalid service descriptors from gremlin-shaded.
* Fixed bug in Python and .NET traversal `clone()` where deep copies of bytecode were not occurring.
* Fixed bug where `profile()` was forcing `LazyBarrierStrategy` to add an extra `barrier()` to the end of traversals.
* Fixed bug in Python about integer serializer which was out of range of `g:Int32`
* Bumped commons-codec 1.14

==== Bugs

* TINKERPOP-2347 Remove invalid service descriptors from gremlin-shaded
* TINKERPOP-2350 clone() is not deep copying Traversal internals
* TINKERPOP-2351 Local Map ordering of keys can generate cast errors
* TINKERPOP-2353 Error while Shutting Down Gremlin Server
* TINKERPOP-2355 Jackson-databind version in Gremlin shaded dependency needs to be increased  - introduces vulnerability issues
* TINKERPOP-2360 failed to deserializer int32 when gremlin-python submit bytecode with a big int value
* TINKERPOP-2365 LazyBarrierStrategy adds a NoOpBarrierStep when profile() is present

==== Improvements

* TINKERPOP-2336 Allow close of channel without having to wait for server
* TINKERPOP-2339 Gremlin.Net: Update System.Net.WebSockets.Client dependency
* TINKERPOP-2354 Document recommendation to reuse graph traversal source

[[release-3-3-10]]
=== TinkerPop 3.3.10 (Release Date: February 3, 2020)

* Improved error messaging for a `Cluster` with a bad `Channelizer` configuration in the Java driver.
* Made `Cluster` be able to open configuration file on resources directory.
* Implemented `Traversal.clone()` operations for all language variants.
* Refactored `PathProcessorStrategy` to use the marker model.
* Bumped to Tornado 5.x for gremlin-python.
* Started keep-alive polling on `Connection` construction to ensure that a `Connection` doesn't die in the pool.
* Deprecated `TraversalStrategies.applyStrategies()`.
* Deprecated Jython support in `gremlin-python`.
* Deprecated `NioChannelizer` and related classes in `gremlin-driver` and `gremlin-server`.
* Fixed a bug in the `ClassCacheRequestCount` metric for `GremlinGroovyScriptEngine` which wasn't including the cache hit count, only the misses.
* Improved Gremlin Server executor thread handling on client close requests.
* Reverted: Modified Java driver to use IP address rather than hostname to create connections.
* Allow custom XMLInputFactory to be used with GraphMLReader.

==== Bugs

* TINKERPOP-2175 Executor thread is not returned on channel close
* TINKERPOP-2266 Keep alive not started at connection creation
* TINKERPOP-2274 Test of TinkerGraph Gremlin fail on Windows and non EN locale
* TINKERPOP-2332 JavaScript GLV: structure element toString() should internally call toString()
* TINKERPOP-2333 JavaScript GLV: GraphSON2/3 Edge deserialization is invalid

==== Improvements

* TINKERPOP-2307 Add better error message for badly configured Channelizer
* TINKERPOP-2309 Bump gremlinpython to Tornado 5.x
* TINKERPOP-2315 Implement some form of clone() or reset() for Traversal in GLVs
* TINKERPOP-2320 [SECURITY] XMLInputFactory initialization in GraphMLReader introduces
* TINKERPOP-2322 Deprecate Jython support
* TINKERPOP-2324 Deprecate the raw NIO support in the Java driver
* TINKERPOP-2329 JavaScript GLV: Update websocket library dependency
* TINKERPOP-2330 JavaScript GLV should expose GraphSON2Writer and GraphSONReader

[[release-3-3-9]]
=== TinkerPop 3.3.9 (Release Date: October 14, 2019)

* Exposed response status attributes in a `ResponseError` in gremlin-javascript.
* Added `ImmutableExplanation` for a `TraversalExplanation` that just contains data.
* Added support for `UnaryOperator` and `BinaryOperator` for `Lambda` instances.
* Fixed `TraversalExplanation` deserialization in GraphSON 2 and 3 which was not supported before in Java.
* Added support for custom request headers in Python.
* Fixed Java DSL annotation for generation of `addE()` which was formerly calling the wrong step.
* Deprecated `scriptEvaluationTimeout` in favor of the more generic `evaluationTimeout`.
* Bumped jackson-databind to 2.9.10 due to CVE-2019-14379, CVE-2019-14540, CVE-2019-16335.
* Added `ReservedKeysVerificationStrategy` to allow warnings or exceptions when certain keys are used for properties.
* Added the `AbstractWarningVerificationStrategy` base class for "warning" style `VerificationStrategy` implementations.
* Refactored `EdgeLabelVerificationStrategy` to use `AbstractWarningVerificationStrategy`.
* Added `EdgeLabelVerificationStrategy` to Python.
* Improved handling of `null` values in bytecode construction.
* Fixed Java driver authentication problems when calling the driver from multiple threads.
* Modified Java driver to use IP address rather than hostname to create connections.
* Fixed potential for `NullPointerException` with empty identifiers in `GraphStep`.
* Postponed the timing of transport creation to `connection.write` in Gremlin Python.
* Made `EventStrategy` compatible with multi-valued properties.
* Changed `TraversalOpProcessor` to throw a `SERVER_ERROR_SCRIPT_EVALUATION` (597) if lambdas don't compile.
* Bumped `commons-compress` to 1.19 due to CVE-2018-11771.
* gremlin-javascript: Use `socketError` Connection event to prevent exit on error and expose Connection events.

==== Bugs

* TINKERPOP-2159 EventStrategy doesn't handle multi-valued properties
* TINKERPOP-2283 GraphStep's ids null exception
* TINKERPOP-2285 Error object is unreachable
* TINKERPOP-2289 Use address instead of hostname for connection
* TINKERPOP-2290 Javascript GLV connection refused error handling
* TINKERPOP-2291 TraversalExplanation deserialization in GraphSON
* TINKERPOP-2298 Bytecode.java  flattenArguments throw exception when null
* TINKERPOP-2303 GremlinDsl generate addV instead of addE

==== Improvements

* TINKERPOP-1810 Add Lambda.binaryOperator and Lambda.unaryOperator
* TINKERPOP-1838 Python sample script
* TINKERPOP-2046 Gremlin-Python: Support custom request headers in WebSocket request
* TINKERPOP-2213 Replace scriptEvaluationTimeout in favor of something more suitable to bytecode
* TINKERPOP-2275 Update jackson databind 2.9.9.3+
* TINKERPOP-2277 Python sdk postpone the timing to create transport
* TINKERPOP-2280 Prevent use of T values as property key overloads

[[release-3-3-8]]
=== TinkerPop 3.3.8 (Release Date: August 5, 2019)

* Provided support for `withComputer()` in gremlin-javascript.
* Deprecated remote traversal side-effect retrieval and related infrastructure.
* Bumped to Groovy 2.4.17.
* Bumped to Jackson Databind 2.9.9.1.
* Fixed bug with Python in `g:Date` of GraphSON where local time zone was being used during serialization/deserialization.
* Improved error messaging when an attempt is made to serialize multi-properties to GraphML.
* Deprecated multi/meta-property support in `Neo4jGraph`.
* Improved exception and messaging for gt/gte/lt/lte when one of the object isn't a `Comparable`.
* Added test infrastructure to check for storage iterator leak.
* Fixed multiple iterator leaks in query processor.
* Fixed `optional()` so that the child traversal is treated as local.
* Changed default keep-alive time for driver to 3 minutes.
* Fixed bug where server-side keep-alive was not always disabled when its setting was zero.
* Added support for `hasNext()` in Javascript and .NET.
* Improved error messaging for invalid inputs to the TinkerGraph `IdManager` instances.
* Forced replacement of connections in Java driver for certain exception types that seem to ultimately kill the connection.
* Changed the `reverse()` of `desc` and `asc` on `Order` to not use the deprecated `decr` and `incr`.
* Fixed bug in `MatchStep` where the correct was not properly determined.
* Fixed bug where client/server exception mismatch when server throw StackOverflowError
* Added underscore suffixed steps and tokens in Gremlin-Python that conflict with global function names.
* Prevent exception when closing a session that doesn't exist.
* Allow predicates and traversals to be used as options in `BranchStep`.
* Ensure only a single final response is sent to the client with Gremlin Server.
* Deprecated `ResponseHandlerContext` with related infrastructure and folded its functionality into `Context` in Gremlin Server.
* Improved performance of `aggregate()` by avoiding excessive calls to `hasNext()` when the barrier is empty.

==== Bugs

* TINKERPOP-1619 TinkerGraphComputer worker count affects OptionalStep query results
* TINKERPOP-2224 Detect and fix resource leak
* TINKERPOP-2230 match() step unexpected behaviours
* TINKERPOP-2232 RemoteStrategy does not call parent class TraversalStrategy __init__
* TINKERPOP-2238 Fix remaining iterator leaks marked by @IgnoreIteratorLeak
* TINKERPOP-2241 Client exception don't match Server exception when server  throw StackOverflowError
* TINKERPOP-2248 Instability of driver for blocked requests
* TINKERPOP-2264 Gremlin Python should deserialize g:Date to UTC

==== Improvements

* TINKERPOP-1084 Branch option tokens should be allowed to be traversals.
* TINKERPOP-1921 Support hasNext terminal step in GLVs
* TINKERPOP-2020 Support withComputer() for javascript
* TINKERPOP-2223 Update jackson databind to 2.9.9
* TINKERPOP-2236 Improve error messaging for TinkerGraph IdManagers that fail on conversions
* TINKERPOP-2237 Prevent error when closing sessions that don't exist *(breaking)*
* TINKERPOP-2246 Consolidate the error propagation to the client
* TINKERPOP-2256 processAllStarts of AggregateStep should only be called when barrier is empty
* TINKERPOP-2260 Update jackson databind 2.9.9.1
* TINKERPOP-2265 Deprecate Traversal.getSideEffects() functionality for remoting purposes
* TINKERPOP-2270 Deprecate multi/metaproperty support in Neo4j
* TINKERPOP-2272 Rename steps and tokens that conflict with standard python functions

[[release-3-3-7]]
=== TinkerPop 3.3.7 (Release Date: May 28, 2019)

* Developed DSL pattern for gremlin-javascript.
* Generated uberjar artifact for Gremlin Console.
* Improved folding of `property()` step into related mutating steps.
* Added `inject()` to steps generated on the DSL `TraversalSource`.
* Removed `gperfutils` dependencies from Gremlin Console.
* Fixed `PartitionStrategy` when setting vertex label and having `includeMetaProperties` configured to `true`.
* Ensure `gremlin.sh` works when directories contain spaces.
* Prevented client-side hangs if metadata generation fails on the server.
* Fixed bug with `EventStrategy` in relation to `addE()` where detachment was not happening properly.
* Ensured that `gremlin.sh` works when directories contain spaces.
* Fixed bug in detachment of `Path` where embedded collection objects would prevent that process.
* Enabled `ctrl+c` to interrupt long running processes in Gremlin Console.
* Quieted "host unavailable" warnings for both the driver and Gremlin Console.
* Fixed construction of `g:List` from arrays in gremlin-javascript.
* Fixed bug in `GremlinGroovyScriptEngine` interpreter mode around class definitions.
* Implemented `EdgeLabelVerificationStrategy`.
* Fixed behavior of `P` for `within()` and `without()` in GLVs to be consistent with Java when using varargs.
* Cleared the input buffer after exceptions in Gremlin Console.
* Added parameter to configure the `processor` in the gremlin-javascript `client` constructor.
* Bumped `Netty` to 4.1.32.

==== Bugs

* TINKERPOP-2112 Folding in property() step is not being optimally performed
* TINKERPOP-2180 gremlin.sh doesn't work when directories contain spaces
* TINKERPOP-2183 InterpreterModeASTTransformation needs to be more specific about what it transforms
* TINKERPOP-2194 Enforcing an order on properties in one test method of ChooseTest
* TINKERPOP-2196 PartitionStrategy with includeMetaProperties(true) can't add labeled vertex
* TINKERPOP-2198 Documentation for Store contradicts itself
* TINKERPOP-2199 within step does not work with more than two parameters with python
* TINKERPOP-2200 AddEdgeStartStep used DetachedFactory.detach instead of EventStrategy.detach
* TINKERPOP-2204 Client receives no response on failed request
* TINKERPOP-2206 Certain types in javascript don't appear to serialize with a GraphSON type
* TINKERPOP-2212 Path is not detaching properly under certain conditions

==== Improvements

* TINKERPOP-2089 Javascript DSL support
* TINKERPOP-2179 Have o.a.t.g.driver.ser.SerializationException extend IOException
* TINKERPOP-2181 Allow ctrl+c to break out of a long running process in Gremlin Console
* TINKERPOP-2182 Remove gperfutils from Gremlin Console *(breaking)*
* TINKERPOP-2191 Implement EdgeLabelVerificationStrategy
* TINKERPOP-2211 Provide API to add per request option for a bytecode

[[release-3-3-6]]
=== TinkerPop 3.3.6 (Release Date: March 18, 2019)

* Docker images use user `gremlin` instead of `root`
* Added a new `ResponseStatusCode` for client-side serialization errors.
* Refactored use of `commons-lang` to use `common-lang3` only, though dependencies may still use `commons-lang`.
* Bumped `commons-lang3` to 3.8.1.
* Improved handling of client-side serialization errors that were formerly just being logged rather than being raised.
* Add Python `TraversalMetrics` and `Metrics` deserializers.
* Masked sensitive configuration options in the logs of `KryoShimServiceLoader`.
* Added `globalFunctionCacheEnabled` to the `GroovyCompilerGremlinPlugin` to allow that cache to be disabled.
* Added `globalFunctionCacheEnabled` override to `SessionOpProcessor` configuration.
* Added status code to `GremlinServerError` so that it would be more directly accessible during failures.
* Added GraphSON serialization support for `Duration`, `Char`, `ByteBuffer`, `Byte`, `BigInteger` and `BigDecimal` in `gremlin-python`.
* Added `ProfilingAware` interface to allow steps to be notified that `profile()` was being called.
* Fixed bug where `profile()` could produce negative timings when `group()` contained a reducing barrier.
* Improved logic determining the dead or alive state of a Java driver `Connection`.
* Improved handling of dead connections and the availability of hosts.
* Bumped `httpclient` to 4.5.7.
* Bumped `slf4j` to 1.7.25.
* Bumped `commons-codec` to 1.12.
* Bumped to Groovy 2.5.6.
* Bumped to Hadoop 2.7.7.
* Fixed partial response failures when using authentication in `gremlin-python`.
* Fixed concurrency issues in `TraverserSet.toString()` and `ObjectWritable.toString()`.
* Fixed a bug in `InlineFilterStrategy` that mixed up and's and or's when folding merging conditions together.
* Fixed a bug in `PartitionStrategy` where `addE()` as a start step was not applying the partition.
* Improved handling of failing `Authenticator` instances thus improving server responses to drivers.
* Improved performance of `JavaTranslator` by reducing calls to `Method.getParameters()`.
* Implemented `EarlyLimitStrategy` which is supposed to significantly reduce backend operations for queries that use `range()`.
* Reduced chance of hash collisions in `Bytecode` and its inner classes.
* Added `Symbol.asyncIterator` member to the `Traversal` class to provide support for `await ... of` loops (async iterables).

==== Bugs

* TINKERPOP-2081 PersistedOutputRDD materialises rdd lazily with Spark 2.x
* TINKERPOP-2091 Wrong/Missing feature requirements in StructureStandardTestSuite
* TINKERPOP-2094 Gremlin Driver Cluster Builder serializer method does not use mimeType as suggested
* TINKERPOP-2095 GroupStep looks for irrelevant barrier steps
* TINKERPOP-2096 gremlinpython: AttributeError when connection is closed before result is received
* TINKERPOP-2100 coalesce() creating unexpected results when used with order()
* TINKERPOP-2105 Gremlin-Python connection not returned back to the pool on exception from gremlin server
* TINKERPOP-2113 P.Within() doesn't work when given a List argument

==== Improvements

* TINKERPOP-1889 JavaScript GLV: Use heartbeat to prevent connection timeout
* TINKERPOP-2010 Generate jsdoc for gremlin-javascript
* TINKERPOP-2013 Process tests that are auto-ignored stink
* TINKERPOP-2018 Generate API docs for Gremlin.Net
* TINKERPOP-2038 Make groovy script cache size configurable
* TINKERPOP-2050 Add a :bytecode command to Gremlin Console
* TINKERPOP-2062 Add Traversal class to CoreImports
* TINKERPOP-2065 Optimize iterate() for remote traversals
* TINKERPOP-2067 Allow getting raw data from Gremlin.Net.Driver.IGremlinClient
* TINKERPOP-2068 Bump Jackson Databind 2.9.7
* TINKERPOP-2069 Document configuration of Gremlin.Net
* TINKERPOP-2070 gremlin-javascript: Introduce Connection representation
* TINKERPOP-2071 gremlin-python: the graphson deserializer for g:Set should return a python set
* TINKERPOP-2073 Generate tabs for static code blocks
* TINKERPOP-2074 Ensure that only NuGet packages for the current version are pushed
* TINKERPOP-2077 VertexProgram.Builder should have a default create() method with no Graph
* TINKERPOP-2078 Hide use of EmptyGraph or RemoteGraph behind a more unified method for TraversalSource construction
* TINKERPOP-2084 For remote requests in console display the remote stack trace
* TINKERPOP-2092 Deprecate default GraphSON serializer fields
* TINKERPOP-2097 Create a DriverRemoteConnection with an initialized Client
* TINKERPOP-2102 Deprecate static fields on TraversalSource related to remoting
* TINKERPOP-2106 When gremlin executes timeout, throw TimeoutException instead of TraversalInterruptedException/InterruptedIOException
* TINKERPOP-2110 Allow Connection on Different Path (from /gremlin)
* TINKERPOP-2114 Document common Gremlin anti-patterns
* TINKERPOP-2118 Bump to Groovy 2.4.16
* TINKERPOP-2121 Bump Jackson Databind 2.9.8

[[release-3-3-5]]
=== TinkerPop 3.3.5 (Release Date: January 2, 2019)

This release also includes changes from <<release-3-2-11, 3.2.11>>.

* Fixed and/or folding in `InlineFilterStrategy`.
* Fixed configuration and serialization of `SubgraphStrategy` which was missing the `checkAdjacentVertices` flag.
* Captured `TraversalInterruptionException` and converted to `TimeoutException` for `GremlinExecutor`.
* Fixed a bug in `CoalesceStep` which squared the bulk if the step followed a `Barrier` step.
* Fixed a bug in `GroupStep` that assigned wrong reducing bi-operators
* Added `:bytecode` command to help developers debugging `Bytecode`-based traversals.
* Added option to set the path for the URI on the Java driver.
* Fixed `PersistedOutputRDD` to eager persist RDD by adding `count()` action calls.
* Deserialized `g:Set` to a Python `Set` in GraphSON in `gremlin-python`.
* Deprecated `StarGraph.builder()` and `StarGraph.Builder.build()` in favor of the more common "builder" patterns of `build()` and `create()` respectively.
* Deprecated `Serializers.DEFAULT_RESULT_SERIALIZER` and `DEFAULT_REQUEST_SERIALIZER`.
* Deprecated `TraversalSource#GREMLIN_REMOTE` and `TraversalSource#GREMLIN_REMOTE_CONNECTION_CLASS` moving them to `RemoteConnection`.
* Fixed the setting of the default label for a `ReferenceVertex` when the original vertex was of type `ComputerAdjacentVertex`.
* Changed Java driver to expect a generic `RemoteTraverser` object rather than the specific `DefaultRemoteTraverser`.
* Better handled server disconnect condition for the `gremlin-python` driver by throwing a clear exception.
* Display the remote stack trace in the Gremlin Console when scripts sent to the server fail.
* Added `AnonymousTraversalSource` which provides a more unified means of constructing a `TraversalSource`.
* Added `DriverRemoteConnection.using(Client)` to provide users better control over the number of connections being created.
* Changed behavior of GraphSON deserializer in gremlin-python such that `g:Set` returns a Python `Set`.
* Bumped to Groovy 2.4.16.
* Fixed bug that prevented `TraversalExplanation` from serializing properly with GraphSON.
* Changed behavior of `iterate()` in Python, Javascript and .NET to send `none()` thus avoiding unnecessary results being returned.
* Provided for a configurable class map cache in the `GremlinGroovyScriptEngine` and exposed that in Gremlin Server.
* `GraphProvider` instances can be annotated with `OptOut` configurations that will be applied in addition to the `OptOut` instances on a `Graph`.

==== Bugs

* TINKERPOP-2081 PersistedOutputRDD materialises rdd lazily with Spark 2.x
* TINKERPOP-2091 Wrong/Missing feature requirements in StructureStandardTestSuite
* TINKERPOP-2094 Gremlin Driver Cluster Builder serializer method does not use mimeType as suggested
* TINKERPOP-2095 GroupStep looks for irrelevant barrier steps
* TINKERPOP-2096 gremlinpython: AttributeError when connection is closed before result is received
* TINKERPOP-2100 coalesce() creating unexpected results when used with order()
* TINKERPOP-2113 P.Within() doesn't work when given a List argument

==== Improvements

* TINKERPOP-1889 JavaScript GLV: Use heartbeat to prevent connection timeout
* TINKERPOP-2010 Generate jsdoc for gremlin-javascript
* TINKERPOP-2013 Process tests that are auto-ignored stink
* TINKERPOP-2018 Generate API docs for Gremlin.Net
* TINKERPOP-2038 Make groovy script cache size configurable
* TINKERPOP-2050 Add a :bytecode command to Gremlin Console
* TINKERPOP-2062 Add Traversal class to CoreImports
* TINKERPOP-2065 Optimize iterate() for remote traversals
* TINKERPOP-2067 Allow getting raw data from Gremlin.Net.Driver.IGremlinClient
* TINKERPOP-2069 Document configuration of Gremlin.Net
* TINKERPOP-2070 gremlin-javascript: Introduce Connection representation
* TINKERPOP-2071 gremlin-python: the graphson deserializer for g:Set should return a python set
* TINKERPOP-2073 Generate tabs for static code blocks
* TINKERPOP-2074 Ensure that only NuGet packages for the current version are pushed
* TINKERPOP-2077 VertexProgram.Builder should have a default create() method with no Graph
* TINKERPOP-2078 Hide use of EmptyGraph or RemoteGraph behind a more unified method for TraversalSource construction
* TINKERPOP-2084 For remote requests in console display the remote stack trace
* TINKERPOP-2092 Deprecate default GraphSON serializer fields
* TINKERPOP-2097 Create a DriverRemoteConnection with an initialized Client
* TINKERPOP-2102 Deprecate static fields on TraversalSource related to remoting
* TINKERPOP-2106 When gremlin executes timeout, throw TimeoutException instead of TraversalInterruptedException/InterruptedIOException
* TINKERPOP-2110 Allow Connection on Different Path (from /gremlin)
* TINKERPOP-2114 Document common Gremlin anti-patterns
* TINKERPOP-2118 Bump to Groovy 2.4.16
* TINKERPOP-2121 Bump Jackson Databind 2.9.8

[[release-3-3-4]]
=== TinkerPop 3.3.4 (Release Date: October 15, 2018)

This release also includes changes from <<release-3-2-10, 3.2.10>>.

* Added synchronized `Map` to Gryo 3.0 registrations.
* Removed `timedInterrupt` from documentation as a way to timeout.
* Deprecated `Order` for `incr` and `decr` in favor of `asc` and `desc`.
* Fixed bug in `math()` for OLAP where `ComputerVerificationStrategy` was incorrectly detecting path label access and preventing execution.

==== Bugs

* TINKERPOP-1898 Issue with bindings in strategies and lambdas
* TINKERPOP-1933 gremlin-python maximum recursion depth exceeded on large responses
* TINKERPOP-1958 TinkerGraphCountStrategy can return wrong counts
* TINKERPOP-1961 Duplicate copies of images directory in docs
* TINKERPOP-1962 GroovyTranslator doesn't handle empty maps
* TINKERPOP-1963 Use of reducing step in choose()
* TINKERPOP-1972 inject() tests are throwing exceptions in .NET GLV tests
* TINKERPOP-1978 Check for Websocket connection state when retrieved from Connection Pool missing
* TINKERPOP-1979 Several OLAP issues in MathStep
* TINKERPOP-1988 minor error in documentation
* TINKERPOP-1999 [Java][gremlin-driver] Query to a remote server via the websocket client hangs indefinitely if the server becomes unavailable
* TINKERPOP-2005 Intermittent NullPointerException in response handling
* TINKERPOP-2009 Pick.any and Pick.none should be exposed in Gremlin-JavaScript
* TINKERPOP-2021 Prevent maximum recursion depth failure
* TINKERPOP-2030 KeepAlive task executed for every Connection.write call
* TINKERPOP-2032 Update jython-standalone
* TINKERPOP-2044 Cannot reconnect to Azure cosmos host that becomes available again

==== Improvements

* TINKERPOP-1113 GraphComputer subclasses should support native methods
* TINKERPOP-1365 Log the seed used to initialize Random in tests
* TINKERPOP-1447 Add some JavaScript intelligence to the documentation so that comments and output are not copied in a copy paste
* TINKERPOP-1595 Go through TraversalVertexProgram with a profile and optimize.
* TINKERPOP-1778 Do not promote timedInterrupt option for Gremlin Server script processing
* TINKERPOP-1780 Add authentication tests for gremlin-python
* TINKERPOP-1836 .NET sample project
* TINKERPOP-1841 Include Python GLV tests on TravisCI
* TINKERPOP-1864 Gremlin Python tests for GraphSON 2.0 and 3.0
* TINKERPOP-1897 Provide Docker images of Gremlin Server and Console
* TINKERPOP-1945 Add support for extended GraphSon types to Gremlin.net
* TINKERPOP-1951 gremlin-server.bat doesn't support paths containing spaces
* TINKERPOP-1956 Deprecate Order incr/decr for asc/desc
* TINKERPOP-1959 Provide a way to submit scripts to the server in gremlin-javascript
* TINKERPOP-1968 Refactor elements of Gremlin Server testing
* TINKERPOP-1976 Include Computer tests for GLVs
* TINKERPOP-1977 Gremlin-JavaScript: Support SASL authentication
* TINKERPOP-1985 Update position on bulk loading
* TINKERPOP-1989 Preserve order that plugins are applied in Gremlin Console
* TINKERPOP-1995 DriverRemoteConnection close() method returns undefined
* TINKERPOP-2011 Use NumberHelper on choose()
* TINKERPOP-2012 Target .NET Standard 2.0 for Gremlin.Net
* TINKERPOP-2015 Allow users to configure the WebSocket connections
* TINKERPOP-2016 Upgrade Jackson FasterXML to 2.9.5 or later to fix security vulnerability
* TINKERPOP-2017 Check for Column in by()
* TINKERPOP-2022 Cluster SSL should trust default ca certs by default
* TINKERPOP-2023 Gremlin Server should not create self-signed certs *(breaking)*
* TINKERPOP-2024 Gremlin Server Application archetype should connect via withRemote
* TINKERPOP-2025 Change to SHA-256/512 and drop SHA-1 for releases
* TINKERPOP-2026 Gremlin.Net.Driver should check ClientWebSocket.State before closing
* TINKERPOP-2034 Register synchronizedMap() with Gryo
* TINKERPOP-2035 Gremlin-JavaScript: Pass custom headers to the websocket connection
* TINKERPOP-2040 Improve flexibility of GroovyTranslator to handle custom types
* TINKERPOP-2045 Remove non-indy groovy dependencies
* TINKERPOP-2055 Provide support for special number cases like Infinity in GraphSON
* TINKERPOP-2056 Use NumberHelper in Compare

[[release-3-3-3]]
=== TinkerPop 3.3.3 (Release Date: May 8, 2018)

This release also includes changes from <<release-3-2-9, 3.2.9>>.

* Implemented `TraversalSelectStep` which allows to `select()` runtime-generated keys.
* Coerced `BulkSet` to `g:List` in GraphSON 3.0.
* Deprecated `CredentialsGraph` DSL in favor of `CredentialsTraversalDsl` which uses the recommended method for Gremlin DSL development.
* Allowed `iterate()` to be called after `profile()`.

==== Bugs

* TINKERPOP-1869 Profile step and iterate do not play nicely with each other
* TINKERPOP-1927 Gherkin scenario expects list with duplicates, but receives g:Set
* TINKERPOP-1947 Path history isn't preserved for keys in mutations

==== Improvements

* TINKERPOP-1628 Implement TraversalSelectStep
* TINKERPOP-1755 No docs for ReferenceElements
* TINKERPOP-1903 Credentials DSL should use the Java annotation processor
* TINKERPOP-1912 Remove MD5 checksums
* TINKERPOP-1934 Bump to latest version of httpclient
* TINKERPOP-1936 Performance enhancement to Bytecode deserialization
* TINKERPOP-1943 JavaScript GLV: Support GraphSON3
* TINKERPOP-1944 JavaScript GLV: DriverRemoteConnection is not exported in the root module
* TINKERPOP-1950 Traversal construction performance enhancements
* TINKERPOP-1953 Bump to Groovy 2.4.15

[[release-3-3-2]]
=== TinkerPop 3.3.2 (Release Date: April 2, 2018)

This release also includes changes from <<release-3-2-8, 3.2.8>>.

* Fixed regression issue where the HTTPChannelizer doesn't instantiate the specified AuthenticationHandler.
* Defaulted GLV tests for gremlin-python to run for GraphSON 3.0.
* Fixed a bug with `Tree` serialization in GraphSON 3.0.
* In gremlin-python, the GraphSON 3.0 `g:Set` type is now deserialized to `List`.

==== Bugs

* TINKERPOP-1053 installed plugins are placed in a directory relative to where gremlin.sh is started
* TINKERPOP-1509 Failing test case for tree serialization
* TINKERPOP-1738 Proper functioning of GraphSONReader depends on order of elements in String representation
* TINKERPOP-1758 RemoteStrategy should be before all other DecorationStrategies.
* TINKERPOP-1855 Update Rexster links
* TINKERPOP-1858 HttpChannelizer regression: Does not create specified AuthenticationHandler
* TINKERPOP-1859 Complex instance of P not serializing to bytecode properly
* TINKERPOP-1860 valueMap(True) result in error in gremlin-python
* TINKERPOP-1862 TinkerGraph VertexProgram message passing doesn't work properly when using Direction.BOTH
* TINKERPOP-1867 union() can produce extra traversers
* TINKERPOP-1872 Apply edgeFunction in SparkMessenger
* TINKERPOP-1873 min() and max() work only in the range of Integer values
* TINKERPOP-1874 P does not appear to be serialized consistently in GraphSON
* TINKERPOP-1875 Gremlin-Python only aggregates to list when using GraphSON3
* TINKERPOP-1879 Gremlin Console does not resepect equal sign for flag argument assignments
* TINKERPOP-1880 Gremlin.NET Strong name signature could not be verified. (HRESULT: 0x80131045)
* TINKERPOP-1883 gremlinpython future will never return
* TINKERPOP-1890 getAnonymousTraversalClass() is not being generated for Java DSLs
* TINKERPOP-1891 Serialization of P.not() for gremlin-javascript
* TINKERPOP-1892 GLV test failures for .NET
* TINKERPOP-1894 GraphSONMessageSerializerV2d0 fails to deserialize valid P.not()
* TINKERPOP-1896 gremlin-python lambdas error
* TINKERPOP-1907 Fix failing GLV test for withSack() in .NET
* TINKERPOP-1917 gx:BigDecimal serialization broken in Gremlin.Net on systems with ',' as decimal separator
* TINKERPOP-1918 Scenarios fail because of wrong numerical types
* TINKERPOP-1919 Gherkin runner doesn't work with P.And() and P.Or() in Gremlin.Net
* TINKERPOP-1920 Tests fail because P.Within() arguments are wrapped in an array in Gremlin.Net
* TINKERPOP-1922 Gherkin features fail that contain P.not() in Gremlin.Net

==== Improvements

* TINKERPOP-1357 Centrality Recipes should mention pageRank and OLAP.
* TINKERPOP-1489 Provide a Javascript Gremlin Language Variant
* TINKERPOP-1586 SubgraphStrategy in OLAP
* TINKERPOP-1726 Support WebSockets ping/pong keep-alive in Gremlin server
* TINKERPOP-1842 iterate() missing in terminal steps documentation
* TINKERPOP-1844 Python GLV test should run for GraphSON 3.0 *(breaking)*
* TINKERPOP-1850 Range step has undocumented special values
* TINKERPOP-1854 Support lambdas in Gremlin.Net
* TINKERPOP-1857 GLV test suite consistency and completeness
* TINKERPOP-1863 Delaying the setting of requestId till the RequestMessage instantiation time
* TINKERPOP-1865 Run Gremlin .NET GLV tests with GraphSON 3.0
* TINKERPOP-1866 Support g:T for .NET
* TINKERPOP-1868 Support inject source step in Gremlin.Net
* TINKERPOP-1870 n^2 synchronious operation in OLAP WorkerExecutor.execute() method
* TINKERPOP-1871 Exception handling is slow in element  ReferenceElement creation
* TINKERPOP-1877 Add new graph data for specialized testing scenarios
* TINKERPOP-1884 Bump to Netty 4.0.56.Final
* TINKERPOP-1885 Various Gremlin.Net documentation updates
* TINKERPOP-1901 Enable usage of enums in more steps in Gremlin.Net
* TINKERPOP-1908 Bump to Groovy 2.4.14
* TINKERPOP-1911 Refactor JavaTranslator to cache all reflective calls
* TINKERPOP-1914 Support construct a GremlinServer instance from gremlin executor service

[[release-3-3-1]]
=== TinkerPop 3.3.1 (Release Date: December 17, 2017)

This release also includes changes from <<release-3-2-7, 3.2.7>>.

* Added `NoneStep` and `Traversal.none()` for full filtering integration with `iterate()`.
* Fixed bug in serialization of `Path` for GraphSON 3.0 in `gremlin-python`.
* Added support for GraphSON 3.0 in Gremlin.Net.
* Added `math()`-step which supports scientific calculator capabilities for numbers within a traversal.
* Added missing `GraphTraversalSource.addE()`-method to `GremlinDslProcessor`.
* Changed `to()` and `from()` traversal-based steps to take a wildcard `?` instead of of `E`.
* Added `addV(traversal)` and `addE(traversal)` so that created element labels can be determined dynamically.
* `PageRankVertexProgram` supports `maxIterations` but will break out early if epsilon-based convergence occurs.
* Added support for epsilon-based convergence in `PageRankVertexProgram`.
* Fixed two major bugs in how PageRank was being calculated in `PageRankVertexProgram`.
* Added `Io.requiresVersion(Object)` to allow graph providers a way to check the `Io` type and version being constructed.
* Defaulted `IoCore.gryo()` and `IoCore.graphson()` to both use their 3.0 formats which means that `Graph.io()` will use those by default.
* Bumped Neo4j 3.2.3

==== Bugs

* TINKERPOP-1773 Lop should be created as a "software" and not a "person"
* TINKERPOP-1783 PageRank gives incorrect results for graphs with sinks *(breaking)*
* TINKERPOP-1799 Failure to serialize path() in gremlin-python
* TINKERPOP-1847 tinkergraph-gremlin dependency on gremlin-test, bad scope?

==== Improvements

* TINKERPOP-1632 Create a set of default functions
* TINKERPOP-1692 Bump to Neo4j 3.2.3
* TINKERPOP-1717 Update name and link of DynamoDB storage backend in landing page
* TINKERPOP-1730 Gremlin .NET support for GraphSON 3.0
* TINKERPOP-1767 Method for graph providers to check an IO version and type
* TINKERPOP-1793 addE() should allow dynamic edge labels
* TINKERPOP-1834 Consider iterate() as a first class step

[[release-3-3-0]]
=== TinkerPop 3.3.0 (Release Date: August 21, 2017)

This release also includes changes from <<release-3-2-6, 3.2.6>>.

* Removed previously deprecated `ScriptElementFactory`.
* Added `GraphTraversalSource.addE(String)` in support of `g.addE().from().to()`.
* Added support for `to(Vertex)` and `from(Vertex)` as a shorthand for `to(V(a))` and `from(V(b))`.
* Bumped to support Spark 2.2.0.
* Detected if type checking was required in `GremlinGroovyScriptEngine` and disabled related infrastructure if not.
* Removed previously deprecated `GraphTraversal.selectV3d0()` step.
* Removed previously deprecated `DetachedEdge(Object,String,Map,Pair,Pair)` constructor.
* Removed previously deprecated `Bindings` constructor. It is now a private constructor.
* Removed previously deprecated `TraversalSource.withBindings()`.
* Removed previously deprecated `GraphTraversal.sack(BiFunction,String)`.
* `TraversalMetrics` and `Metrics` Gryo 1.0 formats changed given internal changes to their implementations.
* Made `TraversalMetrics` safe to write to from multiple threads.
* Removed previously deprecated `TraversalSideEffects` methods.
* Removed previously deprecated `finalization.LazyBarrierStrategy` (moved to `optimization.LazyBarrierStrategy`).
* Removed previously deprecated `Constants` in Hadoop.
* Removed previously deprecated `VertexComputing.generateComputer(Graph)`.
* Removed previously deprecated `ConfigurationTraversal`.
* Established the Gryo 3.0 format.
* `GryoVersion` now includes a default `ClassResolver` to supply to the `GryoMapper`.
* `GryoClassResolver` renamed to `GryoClassResolverV1d0` which has an abstract class that for providers to extend in `AbstractGryoClassResolver`.
* Removed previously deprecated `Order` enums of `keyIncr`, `keyDecr`, `valueIncr`, and `valueDecr.`
* Removed previously deprecated `GraphTraversal.mapKeys()` step.
* Removed previously deprecated `GraphTraversal.mapValues()` step.
* Removed previously deprecated `GraphTraversal#addV(Object...)`.
* Removed previously deprecated `GraphTraversal#addE(Direction, String, String, Object...)`.
* Removed previously deprecated `GraphTraversal#addOutE(String, String, Object...)`.
* Removed previously deprecated `GraphTraversal#addInV(String, String, Object...)`.
* Removed previously deprecated `GraphTraversal.groupV3d0()` and respective `GroupSideEffectStepV3d0` and `GroupStepV3d0`.
* Removed previously deprecated `TraversalSource.Builder` class.
* Removed previously deprecated `ConnectiveP`, `AndP`, `OrP` constructors.
* Removed previously deprecated `TraversalScriptFunction` class.
* Removed previously deprecated `TraversalScriptHelper` class.
* Removed previously deprecated `ScriptEngineCache` class.
* Removed previously deprecated `CoreImports` class.
* Removed previously deprecated `GremlinJythonScriptEngine#()` constructor.
* Removed access to previously deprecated `CoreGremlinPlugin#INSTANCE` field.
* `gremlin.sh` and `gremln.bat` no longer support the option to pass a script as an argument for execution mode without using the `-i` option.
* Graphite and Ganglia are no longer packaged with the Gremlin Server distribution.
* `TransactionException` is no longer a class of `AbstractTransaction` and it extends `RuntimeException`.
* Included an ellipse on long property names that are truncated.
* Renamed `RangeByIsCountStrategy` to `CountStrategy`.
* Added more specific typing to various `__` traversal steps. E.g. `<A,Vertex>out()` is `<Vertex,Vertex>out()`.
* Updated Docker build scripts to include Python dependencies (NOTE: users should remove any previously generated TinkerPop Docker images).
* Added "attachment requisite" `VertexProperty.element()` and `Property.element()` data in GraphSON serialization.
* GraphSON 3.0 is now the default serialization format in TinkerGraph and Gremlin Server.
* Changed `ServerGremlinExecutor` to not use generics since there really is no flexibility in the kind of `ScheduledExecutorService` that will be used.
* Removed support for passing a byte array on the `sasl` parameter.
* Removed previously deprecated `GraphSONMapper$Builder#embedTypes` option.
* Removed previously deprecated `:remote config timeout max`.
* Removed previously deprecated `ConnectionPoolSettings.sessionId` and `ConnectionPoolSettings.optionalSessionId()`.
* Removed previously deprecated `reconnectInitialDelay` setting from the Java driver.
* Removed previously deprecated `useMapperFromGraph` option.
* Established the GraphSON 3.0 format with new `g:Map`, `g:List` and `g:Set` types.
* Removed previously deprecated `Io.Builder#registry(IoRegistry)` method.
* Removed previously deprecated `GryoMessageSerializerV1d0(GryoMapper)` constructor.
* Removed previously deprecated `TinkerIoRegistry`.
* Removed previously deprecated `getInstance()` methods on all TinkerPop classes.
* Removed previously deprecated `VertexPropertyFeatures.supportsAddProperty()`.
* Removed previously deprecated TinkerGraph configuration member variables.
* Removed previously deprecated `Transaction.submit(Function)`.
* Removed previously deprecated `OpSelectorHandler.errorMeter` and `AbstractEvalOpProcessor.errorMeter` fields.
* Removed previously deprecated `AbstractEvalOpProcessor.validBindingName` field.
* Removed previously deprecated `SimpleAuthenticator.CONFIG_CREDENTIALS_LOCATION` field.
* Removed previously deprecated `IteratorHandler`, `NioGremlinResponseEncoder` and `WsGremlinResponseEncoder` classes.
* Removed previously deprecated `Session.kill()` and `Session.manualKill()`.
* Removed previously deprecated `Authenticator.newSaslNegotiator()` and its method implementations in classes that were assignable to that interface.
* Removed `gremlin-groovy-test`.
* Removed previously deprecated "G" functions in `gremlin-groovy` (i.e. `GFunction`).
* Removed references to the old `GremlinPlugin` system that was in `gremlin-groovy` - the revised `GremlinPlugin` system in `gremlin-core` is the only one now in use.
* `GremlinGroovyScriptEngine` no longer implements the now removed `DependencyManager`.
* Added `Vertex`, `Edge`, `VertexProperty`, and `Property` serializers to Gremlin-Python and exposed tests that use graph object arguments.
* `Bytecode.getSourceInstructions()` and `Bytecode.getStepInstructions()` now returns `List<Instruction>` instead of `Iterable<Instruction>`.
* Added various `TraversalStrategy` registrations with `GryoMapper`.
* Fixed a naming mistake in Gremlin-Python: `IdentityRemoveStrategy` is now called `IdentityRemovalStrategy`.
* Added `TranslationStrategy` test infrastructure that verifies `Bytecode` generated from a translation is equal to the original `Bytecode`.
* Moved `NumberHelper` into the `org.apache.tinkerpop.gremlin.util` package.
* Added `Pop.mixed` instead of using `null` to represent such semantics.
* `select()`-step now defaults to using `Pop.last` instead of `Pop.mixed`.
* Added `gremlin-io-test` module to validate IO formats.
* `RequestMessage` and `ResponseMessage` are now registered with `GryoMapper` as part of the TinkerPop range of type identifiers.
* Removed previously deprecated `Console` constructor that took a `String` as an argument from `gremlin-console`.
* Removed previously deprecated `ConcurrentBindings` from `gremlin-groovy`.
* Removed previously deprecated `ScriptExecutor` from `gremlin-groovy`.
* Removed previously deprecated `SandboxExtension` from `gremlin-groovy`.
* Removed previously deprecated `GremlinGroovyScriptEngine` constructor that took `ImportCustomizerProvider` as an argument from `gremlin-groovy`.
* Removed previously deprecated `GremlinGroovyScriptEngine#plugins()` from `gremlin-groovy`.
* Added `OptionalStep` for use with `optional()` to better handle issues associated with branch side-effects.
* `UnfoldStep` now supports unfolding of arrays.
* Removed all performance tests that were not part of `gremlin-benchmark`.
* Removed dependency on `junit-benchmarks` and it's related reference to `h2`.
* Moved the source for the "home page" into the repository under `/site` so that it easier to accept contributions.
* Added `UnshadedKryoShimService` as the new default serializer model for `SparkGraphComputer`.
* `GryoRegistrator` is more efficient than the previous `GryoSerializer` model in `SparkGraphComputer`.
* Added support for `IoRegistry` custom serialization in Spark/Giraph and provided a general `hadoop-gremlin` test suite.
* Replaced term `REST` with `HTTP` to remove any confusion as to the design of the API.
* Moved `gremlin-benchmark` under `gremlin-tools` module.
* Added `gremlin-tools` and its submodule `gremlin-coverage`.
* Removed `tryRandomCommit()` from `AbstractGremlinTest`.
* Changed `gremlin-benchmark` system property for the report location to `benchmarkReportDir` for consistency.
* Added SysV and systemd init scripts.
* `GraphTraversal.valueMap(includeTokens,propertyKeys...)` now returns a `Map<Object,E>` since keys could be `T.id` or `T.label`.
* Added `skip(long)` and `skip((Scope,long)` which call the `range(low,high)` equivalents with -1 as the high.
* Added Kerberos authentication to `gremlin-server` for websockets and nio transport.
* Added audit logging of authenticated users and gremlin queries to `gremlin-server`.

==== Bugs

* TINKERPOP-1211 UnfoldStep should unfold arrays. *(breaking)*
* TINKERPOP-1426 GryoSerializer should implement Java serialization interface
* TINKERPOP-1465 Remove deprecated newSaslNegotiator *(breaking)*
* TINKERPOP-1483 PropertyMapStep returns Map<String,E> but puts non String keys in it!
* TINKERPOP-1520 Difference between 'has' step generated graphson2.0 in java and python glv implementation
* TINKERPOP-1533 Storage and IoRegistry
* TINKERPOP-1597 PathRetractionStrategy messing up certain traversals
* TINKERPOP-1635 gremlin-python: Duplicate serialization of element property in PropertySerializer
* TINKERPOP-1658 Graphson2 map keys are serialised as strings
* TINKERPOP-1716 Traversal strategies are not applied with remote in Gremlin Console

==== Improvements

* TINKERPOP-832 Remove deprecated addV/E/InE/OutE methods *(breaking)*
* TINKERPOP-833 Remove deprecated GremlinGroovyScriptEngine constructor and plugins() *(breaking)*
* TINKERPOP-834 Remove deprecated sack() method *(breaking)*
* TINKERPOP-880 Remove deprecated GroupStepV3d0 and GroupSideEffectStepV3d0 *(breaking)*
* TINKERPOP-929 Remove Deprecated TinkerGraph public static methods. *(breaking)*
* TINKERPOP-980 Add a service script or daemon mode in the distribution *(breaking)*
* TINKERPOP-999 ServerGremlinExecutor construction need not use generics for ExecutorService *(breaking)*
* TINKERPOP-1004 Make Transaction.commit() failures consistent across implementations. *(breaking)*
* TINKERPOP-1010 Remove deprecated credentialsDbLocation for SimpleAuthenticator *(breaking)*
* TINKERPOP-1024 Remove deprecated tryRandomCommit() *(breaking)*
* TINKERPOP-1028 Remove deprecated ConnectionPoolSettings session settings *(breaking)*
* TINKERPOP-1040 Remove deprecated SandboxExtension *(breaking)*
* TINKERPOP-1046 Remove deprecated Gremlin Server handler implementations *(breaking)*
* TINKERPOP-1049 Remove deprecated error meter member variables in Gremlin Server handlers *(breaking)*
* TINKERPOP-1094 Remove deprecated VertexPropertyFeatures.FEATURE_ADD_PROPERTY *(breaking)*
* TINKERPOP-1116 Some anonymous traversal steps can be hard typed. *(breaking)*
* TINKERPOP-1130 Each release should store Kryo/GraphSON/GraphML versions to ensure future compatibility *(breaking)*
* TINKERPOP-1142 Remove deprecated valueIncr, valueDecr, keyIncr, keyDecr. *(breaking)*
* TINKERPOP-1169 Remove deprecated TraversalScriptFunction and TraversalScriptHelper *(breaking)*
* TINKERPOP-1170 Remove deprecated ConfigurationTraversal. *(breaking)*
* TINKERPOP-1171 Remove deprecated TraversalSource.Builder *(breaking)*
* TINKERPOP-1235 Remove deprecated ProcessPerformanceSuite and TraversalPerformanceTest *(breaking)*
* TINKERPOP-1275 Remove deprecated max setting for :remote *(breaking)*
* TINKERPOP-1283 Remove deprecated ScriptExecutor *(breaking)*
* TINKERPOP-1289 Remove deprecated ConnectiveP, AndP, and OrP constructors. *(breaking)*
* TINKERPOP-1291 Remove deprecated mapValues and mapKeys methods *(breaking)*
* TINKERPOP-1313 Rename RangeByIsCountStrategy *(breaking)*
* TINKERPOP-1316 Remove deprecated constructor from GryoMessageSerializers *(breaking)*
* TINKERPOP-1327 Bring GryoRegistrator to the forefront and deprecate GryoSerializer *(breaking)*
* TINKERPOP-1363 Cleanup Docker build script for next major release *(breaking)*
* TINKERPOP-1369 Replace REST API with HTTP API
* TINKERPOP-1389 Support Spark 2.0.0
* TINKERPOP-1399 NumberHelper needs to go into util and have a private constructor *(breaking)*
* TINKERPOP-1404 Path/label optimization
* TINKERPOP-1408 Remove Deprecated Io.Builder.registry() *(breaking)*
* TINKERPOP-1414 Change default GraphSON version to 3.0 *(breaking)*
* TINKERPOP-1420 Remove deprecated ConcurrentBindings in gremlin-groovy *(breaking)*
* TINKERPOP-1421 Remove deprecated ControlOps *(breaking)*
* TINKERPOP-1427 GraphSON 3.0 needs collection types and consistent number typing.
* TINKERPOP-1443 Use an API checker during build
* TINKERPOP-1445 Large nested VertexProperties and Properties do not get printed well
* TINKERPOP-1454 Create Serializers for Graph objects in Gremlin-Python
* TINKERPOP-1481 Remove deprecated reconnectInitialDelay in Java driver *(breaking)*
* TINKERPOP-1485 Move source for TinkerPop site to source code repo
* TINKERPOP-1506 Optional/Coalesce should not allow sideEffect traversals.
* TINKERPOP-1514 Restructure for gremlin-tools module *(breaking)*
* TINKERPOP-1524 Bytecode.getXXXInstructions should return a List, not Iterable.
* TINKERPOP-1526 Remove deprecated Session kill() overloads *(breaking)*
* TINKERPOP-1536 Include GLVs in Docker build
* TINKERPOP-1541 Select should default to Pop.last semantics *(breaking)*
* TINKERPOP-1549 Implement skip()
* TINKERPOP-1550 Make Graphite and Ganglia optional dependencies
* TINKERPOP-1563 Remove deprecated getInstance() methods *(breaking)*
* TINKERPOP-1565 Setup GraphSON 3.0
* TINKERPOP-1566 Kerberos authentication for gremlin-server
* TINKERPOP-1574 Get rid of untyped GraphSON in 3.0
* TINKERPOP-1603 Remove support for SASL byte array in protocol *(breaking)*
* TINKERPOP-1612 Remove gremlin-groovy-test module *(breaking)*
* TINKERPOP-1621 Remove deprecated GremlnPlugin and related infrastructure *(breaking)*
* TINKERPOP-1622 Remove deprecated G functions in gremlin-groovy *(breaking)*
* TINKERPOP-1651 Remove deprecated gremlin.sh init syntax *(breaking)*
* TINKERPOP-1686 Make TraversalMetrics thread safe *(breaking)*
* TINKERPOP-1698 Gryo 3.0
* TINKERPOP-1699 Remove deprecated userMapperFromGraph *(breaking)*
* TINKERPOP-1700 Remove deprecated embedTypes option
* TINKERPOP-1706 Remove deprecated ScriptEngineCache and related dead code *(breaking)*
* TINKERPOP-1715 Bump to Spark 2.2
* TINKERPOP-1719 Remove deprecated Traversal related code *(breaking)*
* TINKERPOP-1720 Remove deprecated Hadoop code *(breaking)*
* TINKERPOP-1721 Remove deprecated Bindings related code *(breaking)*
* TINKERPOP-1724 Remove deprecated ScriptElementFactory
* TINKERPOP-1729 Remove deprecated select steps.
* TINKERPOP-1740 Add vertex parameter overload to to() and from()
* TINKERPOP-1747 Streamline inheritance for gremlin-python GraphSON serializer classes

== TinkerPop 3.2.0 (Nine Inch Gremlins)

image::https://raw.githubusercontent.com/apache/tinkerpop/master/docs/static/images/nine-inch-gremlins.png[width=185]

[[release-3-2-11]]
=== TinkerPop 3.2.11 (Release Date: January 2, 2019)

* Bumped to Jackson Databind 2.9.8

==== Improvements

* TINKERPOP-2074 Ensure that only NuGet packages for the current version are pushed
* TINKERPOP-2121 Bump Jackson Databind 2.9.8

[[release-3-2-10]]
=== TinkerPop 3.2.10 (Release Date: October 15, 2018)

* Removed conflicting non-indy groovy core dependency
* Bumped jython-standalone 2.7.1
* Added a delegate to the Gremlin.Net driver that can be used to configure the WebSocket connection.
* SSL security enhancements
* Added Gremlin version to Gremlin Server startup logging output.
* Fixed problem with Gremlin Server sometimes returning an additional message after a failure.
* Allowed spaces in classpath for `gremlin-server.bat`.
* Fixed bug in traversals that used Python lambdas with strategies in `gremlin-python`.
* Modified Maven archetype for Gremlin Server to use remote traversals rather than scripts.
* Added an system error code for failed plugin installs for Gremlin Server `-i` option.
* Fixed bug in keep-alive requests from over-queuing cancelled jobs.
* Match numbers in `choose()` options using `NumberHelper` (match values, ignore data type).
* Added support for GraphSON serialization of `Date` in Javascript.
* Added synchronized `Map` to Gryo 1.0 registrations.
* Added `Triple` to Gryo 1.0 registrations.
* Added support for `Double.NaN`, `Double.POSITIVE_INFINITY` and `Double.NEGATIVE_INFINITY`.
* Improved escaping of special characters in strings passed to the `GroovyTranslator`.
* Added `Cluster` configuration option to set a custom validation script to use to test server connectivity in the Java driver.
* Improved ability of `GroovyTranslator` to handle more types supported by GraphSON.
* Improved ability of `GroovyTranslator` to handle custom types.
* Added better internal processing of `Column` in `by(Function)`.
* Added `hasNext()` support on `Traversal` for `gremlin-python`.
* Added support for additional extended types in Gremlin.Net with `decimal`, `TimeSpan`, `BigInteger`, `byte`, `byte[]`, `char` and `short`.
* Fixed bug in Java driver where an disorderly shutdown of the server would cause the client to hang.
* Added a dotnet template project that should make it easier to get started with Gremlin.Net.
* Removed `ThreadInterruptCustomizerProvider` from documentation as a way to timeout.
* Changed behavior of `withRemote()` if called multiple times so as to simply throw an exception and not perform the side-effect of auto-closing.
* Added Docker images for Gremlin Console and Gremlin Server.
* Fixed bug in `branch()` where reducing steps as options would produce incorrect results.
* Removed recursive handling of streaming results from Gremlin-Python driver to avoid max recursion depth errors.
* Improved performance of `TraversalVertexProgram` and related infrastructure.
* Checked web socket state before closing connection in the .NET driver.
* Deprecated `BulkLoaderVertexProgram` and related infrastructure.
* Deprecated `BulkDumperVertexProgram` with the more aptly named `CloneVertexProgram`.
* Added `createGratefulDead()` to `TinkerFactory` to help make it easier to try to instantiate that toy graph.
* Added identifiers to edges in the Kitchen Sink toy graph.
* Ordered the loading of plugins in the Gremlin Console by their position in the configuration file.
* Refactored the Gremlin Server integration testing framework and streamlined that infrastructure.
* Logged the seed used in initializing `Random` for tests.
* Fixed bug in `GroovyTranslator` that didn't properly handle empty `Map` objects.
* Added concrete configuration methods to `SparkGraphComputer` to make a more clear API for configuring it.
* Fixed a bug in `TinkerGraphCountStrategy`, which didn't consider that certain map steps may not emit an element.
* Fixed a bug in JavaScript GLV where DriverRemoteConnection close() method didn't returned a Promise instance.
* Bumped to Jackson 2.9.6.
* Sasl Plain Text Authentication added to Gremlin Javascript.
* Ability to send scripts to server added to Gremlin Javascript.
* Translator class added to Gremlin Javascript to translate bytecode to script clientside.

==== Bugs

* TINKERPOP-1898 Issue with bindings in strategies and lambdas
* TINKERPOP-1933 gremlin-python maximum recursion depth exceeded on large responses
* TINKERPOP-1958 TinkerGraphCountStrategy can return wrong counts
* TINKERPOP-1961 Duplicate copies of images directory in docs
* TINKERPOP-1962 GroovyTranslator doesn't handle empty maps
* TINKERPOP-1963 Use of reducing step in choose()
* TINKERPOP-1972 inject() tests are throwing exceptions in .NET GLV tests
* TINKERPOP-1978 Check for Websocket connection state when retrieved from Connection Pool missing
* TINKERPOP-1988 minor error in documentation
* TINKERPOP-1999 [Java][gremlin-driver] Query to a remote server via the websocket client hangs indefinitely if the server becomes unavailable
* TINKERPOP-2005 Intermittent NullPointerException in response handling
* TINKERPOP-2009 Pick.any and Pick.none should be exposed in Gremlin-JavaScript
* TINKERPOP-2030 KeepAlive task executed for every Connection.write call
* TINKERPOP-2032 Update jython-standalone
* TINKERPOP-2044 Cannot reconnect to Azure cosmos host that becomes available again

==== Improvements

* TINKERPOP-1113 GraphComputer subclasses should support native methods
* TINKERPOP-1365 Log the seed used to initialize Random in tests
* TINKERPOP-1595 Go through TraversalVertexProgram with a profile and optimize.
* TINKERPOP-1778 Do not promote timedInterrupt option for Gremlin Server script processing
* TINKERPOP-1780 Add authentication tests for gremlin-python
* TINKERPOP-1836 .NET sample project
* TINKERPOP-1841 Include Python GLV tests on TravisCI
* TINKERPOP-1897 Provide Docker images of Gremlin Server and Console
* TINKERPOP-1945 Add support for extended GraphSon types to Gremlin.net
* TINKERPOP-1951 gremlin-server.bat doesn't support paths containing spaces
* TINKERPOP-1959 Provide a way to submit scripts to the server in gremlin-javascript
* TINKERPOP-1968 Refactor elements of Gremlin Server testing
* TINKERPOP-1976 Include Computer tests for GLVs
* TINKERPOP-1977 Gremlin-JavaScript: Support SASL authentication
* TINKERPOP-1985 Update position on bulk loading
* TINKERPOP-1989 Preserve order that plugins are applied in Gremlin Console
* TINKERPOP-1995 DriverRemoteConnection close() method returns undefined
* TINKERPOP-2011 Use NumberHelper on choose()
* TINKERPOP-2012 Target .NET Standard 2.0 for Gremlin.Net
* TINKERPOP-2015 Allow users to configure the WebSocket connections
* TINKERPOP-2016 Upgrade Jackson FasterXML to 2.9.5 or later to fix security vulnerability
* TINKERPOP-2017 Check for Column in by()
* TINKERPOP-2022 Cluster SSL should trust default ca certs by default
* TINKERPOP-2023 Gremlin Server should not create self-signed certs *(breaking)*
* TINKERPOP-2024 Gremlin Server Application archetype should connect via withRemote
* TINKERPOP-2025 Change to SHA-256/512 and drop SHA-1 for releases
* TINKERPOP-2026 Gremlin.Net.Driver should check ClientWebSocket.State before closing
* TINKERPOP-2034 Register synchronizedMap() with Gryo
* TINKERPOP-2035 Gremlin-JavaScript: Pass custom headers to the websocket connection
* TINKERPOP-2040 Improve flexibility of GroovyTranslator to handle custom types
* TINKERPOP-2045 Remove non-indy groovy dependencies
* TINKERPOP-2055 Provide support for special number cases like Infinity in GraphSON
* TINKERPOP-2056 Use NumberHelper in Compare

[[release-3-2-9]]
=== TinkerPop 3.2.9 (Release Date: May 8, 2018)

* Fixed bug where path history was not being preserved for keys in mutations.
* Bumped to httpclient 4.5.5.
* Bumped to Groovy 2.4.15 - fixes bug with `Lambda` construction.
* Improved performance of GraphSON deserialization of `Bytecode`.
* Improved performance of traversal construction.

====  Bugs

* TINKERPOP-1947 Path history isn't preserved for keys in mutations

==== Improvements

* TINKERPOP-1755 No docs for ReferenceElements
* TINKERPOP-1912 Remove MD5 checksums
* TINKERPOP-1934 Bump to latest version of httpclient
* TINKERPOP-1936 Performance enhancement to Bytecode deserialization
* TINKERPOP-1944 JavaScript GLV: DriverRemoteConnection is not exported in the root module
* TINKERPOP-1950 Traversal construction performance enhancements
* TINKERPOP-1953 Bump to Groovy 2.4.15

[[release-3-2-8]]
=== TinkerPop 3.2.8 (Release Date: April 2, 2018)

* Added a `Lambda` class to Gremlin.Net that makes it possible to use Groovy and Python lambdas with Gremlin.Net.
* Enums are now represented as classes in Gremlin.Net which allows to use them as arguments in more steps.
* Bumped to Groovy 2.4.14.
* Added `checkAdjacentVertices` option to `SubgraphStrategy`.
* Modified `GremlinDslProcessor` so that it generated the `getAnonymousTraversalClass()` method to return the DSL version of `__`.
* Added the "Kitchen Sink" test data set.
* Fixed deserialization of `P.not()` for GraphSON.
* Bumped to Jackson 2.9.4.
* Improved performance of `JavaTranslator` by caching reflected methods required for traversal construction.
* Ensure that `RemoteStrategy` is applied before all other `DecorationStrategy` instances.
* Added `idleConnectionTimeout` and `keepAliveInterval` to Gremlin Server that enables a "ping" and auto-close for seemingly dead clients.
* Fixed a bug where lambdas in `gremlin-python` would trigger a failure if steps using python-only symbols were present (such as `as_()`).
* Fixed a bug in `NumberHelper` that led to wrong min/max results if numbers exceeded the Integer limits.
* Delayed setting of the request identifier until `RequestMessage` construction by the builder.
* `ReferenceElement` avoids `UnsupportedOperationException` handling in construction thus improving performance.
* Improved error messaging for failed serialization and deserialization of request/response messages.
* Fixed handling of `Direction.BOTH` in `Messenger` implementations to pass the message to the opposite side of the `StarGraph`.
* Removed hardcoded expectation in metrics serialization test suite as different providers may have different outputs.
* Added `IndexedTraverserSet` which indexes on the value of a `Traverser` thus improving performance when used.
* Utilized `IndexedTraverserSet` in `TraversalVertexProgram` to avoid extra iteration when doing `Vertex` lookups.
* Bumped to Netty 4.0.56.Final.
* Fixed .NET GraphSON serialization of `P.Within()` and `P.without()` when passing a `Collection` as an argument.
* Fixed a bug in Gremlin Console which prevented handling of `gremlin.sh` flags that had an "=" between the flag and its arguments.
* Fixed bug where `SparkMessenger` was not applying the `edgeFunction` from `MessageScope`.
* Fixed a bug in `ComputerAwareStep` that didn't handle `reset()` properly and thus occasionally produced some extra traversers.
* Removed `TraversalPredicate` class in Gremlin.Net. It is now included in the `P` class instead.

==== Bugs

* TINKERPOP-1053 installed plugins are placed in a directory relative to where gremlin.sh is started
* TINKERPOP-1509 Failing test case for tree serialization
* TINKERPOP-1738 Proper functioning of GraphSONReader depends on order of elements in String representation
* TINKERPOP-1758 RemoteStrategy should be before all other DecorationStrategies.
* TINKERPOP-1855 Update Rexster links
* TINKERPOP-1859 Complex instance of P not serializing to bytecode properly
* TINKERPOP-1860 valueMap(True) result in error in gremlin-python
* TINKERPOP-1862 TinkerGraph VertexProgram message passing doesn't work properly when using Direction.BOTH
* TINKERPOP-1867 union() can produce extra traversers
* TINKERPOP-1872 Apply edgeFunction in SparkMessenger
* TINKERPOP-1873 min() and max() work only in the range of Integer values
* TINKERPOP-1874 P does not appear to be serialized consistently in GraphSON
* TINKERPOP-1879 Gremlin Console does not resepect equal sign for flag argument assignments
* TINKERPOP-1880 Gremlin.NET Strong name signature could not be verified. (HRESULT: 0x80131045)
* TINKERPOP-1883 gremlinpython future will never return
* TINKERPOP-1890 getAnonymousTraversalClass() is not being generated for Java DSLs
* TINKERPOP-1891 Serialization of P.not() for gremlin-javascript
* TINKERPOP-1892 GLV test failures for .NET
* TINKERPOP-1894 GraphSONMessageSerializerV2d0 fails to deserialize valid P.not()
* TINKERPOP-1896 gremlin-python lambdas error
* TINKERPOP-1907 Fix failing GLV test for withSack() in .NET
* TINKERPOP-1917 gx:BigDecimal serialization broken in Gremlin.Net on systems with ',' as decimal separator
* TINKERPOP-1918 Scenarios fail because of wrong numerical types
* TINKERPOP-1919 Gherkin runner doesn't work with P.And() and P.Or() in Gremlin.Net
* TINKERPOP-1920 Tests fail because P.Within() arguments are wrapped in an array in Gremlin.Net
* TINKERPOP-1922 Gherkin features fail that contain P.not() in Gremlin.Net

==== Improvements

* TINKERPOP-1357 Centrality Recipes should mention pageRank and OLAP.
* TINKERPOP-1489 Provide a Javascript Gremlin Language Variant
* TINKERPOP-1586 SubgraphStrategy in OLAP
* TINKERPOP-1726 Support WebSockets ping/pong keep-alive in Gremlin server
* TINKERPOP-1842 iterate() missing in terminal steps documentation
* TINKERPOP-1850 Range step has undocumented special values
* TINKERPOP-1854 Support lambdas in Gremlin.Net
* TINKERPOP-1857 GLV test suite consistency and completeness
* TINKERPOP-1863 Delaying the setting of requestId till the RequestMessage instantiation time
* TINKERPOP-1868 Support inject source step in Gremlin.Net
* TINKERPOP-1870 n^2 synchronious operation in OLAP WorkerExecutor.execute() method
* TINKERPOP-1877 Add new graph data for specialized testing scenarios
* TINKERPOP-1884 Bump to Netty 4.0.56.Final
* TINKERPOP-1885 Various Gremlin.Net documentation updates
* TINKERPOP-1901 Enable usage of enums in more steps in Gremlin.Net
* TINKERPOP-1908 Bump to Groovy 2.4.14
* TINKERPOP-1911 Refactor JavaTranslator to cache all reflective calls

[[release-3-2-7]]
=== TinkerPop 3.2.7 (Release Date: December 17, 2017)

* Added core GraphSON classes for Gremlin-Python: `UUID`, `Date`, and `Timestamp`.
* Documented the recommended method for constructing DSLs with Gremlin.Net.
* Provided a method to configure detachment options with `EventStrategy`.
* Fixed a race condition in `TinkerIndex`.
* Fixed bug in handling of the long forms of `-e` and `-i` (`--execute` and `--interactive` respectively) for Gremlin Console.
* Fixed bug in `LambdaRestrictionStrategy` where traversals using `Lambda` scripts weren't causing the strategy to trigger.
* Improved error messaging for bytecode deserialization errors in Gremlin Server.
* Fixed an `ArrayOutOfBoundsException` in `hasId()` for the rare situation when the provided collection is empty.
* Bumped to Netty 4.0.53
* `TraversalVertexProgram` `profile()` now accounts for worker iteration in `GraphComputer` OLAP.
* Returned the `Builder` instance from the `DetachedEdge.Builder` methods of `setOutE` and `setOutV`.
* Added test framework for GLVs.
* Fixed bug in `TraversalHelper.replaceStep()` where the step being replaced needed to be removed prior to the new one being added.
* Added alias support in the .NET `DriverRemoteConnection`.
* Added a test for self-edges and fixed `Neo4jVertex` to provided repeated self-edges on `BOTH`.
* Better respected permissions on the `plugins.txt` file and prevented writing if marked as read-only.
* Added getters for the lambdas held by `LambdaCollectingBarrierStep`, `LambdaFlatMapStep` and `LambdaSideEffectStep`.
* Fixed an old hack in `GroovyTranslator` and `PythonTranslator` where `Elements` were being mapped to their id only.
* Fixed an "attachement"-bug in `InjectStep` with a solution generalized to `StartStep`.
* Truncate the script in error logs and error return messages for "Method code too large" errors in Gremlin Server.
* Fixed a bug in `LambdaRestrictionStrategy` where it was too eager to consider a step as being a lambda step.
* `ReferenceVertex` was missing its `label()` string. `ReferenceElement` now supports all label handling.
* Fixed a bug where bytecode containing lambdas would randomly select a traversal source from bindings.
* Deprecated `GremlinScriptEngine.eval()` methods and replaced them with new overloads that include the specific `TraversalSource` to bind to.
* Added `GraphHelper.cloneElements(Graph original, Graph clone)` to the `gremlin-test` module to quickly clone a graph.
* Added `GremlinDsl.AnonymousMethod` annotation to help provide explicit types for anonymous methods when the types are not easily inferred.
* Bumped to GMavenPlus 1.6.
* Added better error message for illegal use of `repeat()`-step.
* Fixed a bug in `RangeByIsCountStrategy` that led to unexpected behaviors when predicates were used with floating point numbers.
* Bumped to Jackson 2.8.10.
* Deprecated `MutationListener.vertexPropertyChanged()` method that did not use `VertexProperty` and added a new method that does.
* Added an `EmbeddedRemoteConnection` so that it's possible to mimic a remote connection within the same JVM.
* Supported interruption for remote traversals.
* Allow the `:remote` command to accept a `Cluster` object defined in the console itself.
* The Console's `plugin.txt` file is only updated if there were manually uninstalled plugins.
* Fixed a bug in `MatchStep` where mid-traversal `where()` variables were not being considered in start-scope.
* Generalized `MatchStep` to locally compute all clauses with barriers (not just reducing barriers).
* Ensured that plugins were applied in the order they were configured.
* Fixed a bug in `Neo4jGremlinPlugin` that prevented it from loading properly in the `GremlinPythonScriptEngine`.
* Fixed a bug in `ComputerVerificationStrategy` where child traversals were being analyzed prior to compilation.
* Fixed a bug that prevented Gremlin from ordering lists and streams made of mixed number types.
* Fixed a bug where `keepLabels` were being corrupted because a defensive copy was not being made when they were being set by `PathRetractionStrategy`.
* Cancel script evaluation timeout in `GremlinExecutor` when script evaluation finished.
* Added a recipe for OLAP traversals with Spark on YARN.
* Added `spark-yarn` dependencies to the manifest of `spark-gremlin`.

==== Bugs

* TINKERPOP-1650 PathRetractionStrategy makes Match steps unsolvable
* TINKERPOP-1731 Docker build does not appear to work for gremlin-dotnet
* TINKERPOP-1745 Gremlin .NET: Use DateTimeOffset instead of DateTime to represent g:Date
* TINKERPOP-1753 OrderStep not able to order by non-integer numbers
* TINKERPOP-1760 OLAP compilation failing around ConnectiveStrategy
* TINKERPOP-1761 GremlinExecutor: Timeout future not cancelled on successful script evaluation
* TINKERPOP-1762 Make MatchStep analyze mid-clause variables for executing ordering purposes.
* TINKERPOP-1764 Generalize MatchStep to localize all barriers, not just reducing barriers.
* TINKERPOP-1766 Gremlin.Net: Closed connections should not be re-used
* TINKERPOP-1782 RangeByIsCountStrategy doesn't handle floating point numbers properly
* TINKERPOP-1789 Reference elements should be represented by id and label *(breaking)*
* TINKERPOP-1790 GraphSON 3.0 doc updates
* TINKERPOP-1791 GremlinDsl custom step with generic end type produces invalid code in __.java
* TINKERPOP-1792 Random TraversalSource Selection in GremlinScriptEngine
* TINKERPOP-1795 Getting Lambda comparator message for .profile() step
* TINKERPOP-1796 Driver connection pool SSL properties missing
* TINKERPOP-1797 LambdaRestrictionStrategy and LambdaMapStep in `by()`-modulation.
* TINKERPOP-1798 MutationListener.vertexPropertyChanged oldValue should be a VertexProperty
* TINKERPOP-1801 OLAP profile() step return incorrect timing
* TINKERPOP-1802 hasId() fails for empty collections
* TINKERPOP-1803 inject() doesn't re-attach with remote traversals
* TINKERPOP-1819 documentation query and description mismatch
* TINKERPOP-1821 Consistent behavior of self-referencing edges
* TINKERPOP-1825 Gremlin .NET: Constant() step has incorrect parameter defined
* TINKERPOP-1830 Race condition in Tinkergraph index creation
* TINKERPOP-1832 TraversalHelper.replaceStep sets previousStep to the wrong step
* TINKERPOP-1846 LambdaRestrictionStrategy not triggering for Lambda scripts
* TINKERPOP-1848 Fix g:Date assertion in python tests
* TINKERPOP-1851 Gremlin long options for -e and -i are not working properly

==== Improvements

* TINKERPOP-1661 Docker-built documentation does not always point locally
* TINKERPOP-1725 DotNet GLV: Make traversal generation deterministic
* TINKERPOP-1734 DSL for Gremlin .NET
* TINKERPOP-1746 Better error message on wrong ordering of emit()/until()/has()
* TINKERPOP-1752 Gremlin.Net: Generate completely type-safe methods
* TINKERPOP-1756 Provide a way to easily mock a RemoteConnection for tests
* TINKERPOP-1759 Improve hashcode and equals for Traverser implementations
* TINKERPOP-1768 Bump to Jackson 2.8.10
* TINKERPOP-1770 Remote traversal timeout
* TINKERPOP-1771 gremlin.bat doesn't support paths containing spaces
* TINKERPOP-1779 Bump to GMavenPlus 1.6
* TINKERPOP-1784 Gremlin Language Test Suite
* TINKERPOP-1785 Gremlin.Net should be strong-name signed
* TINKERPOP-1786 Recipe and missing manifest items for Spark on Yarn
* TINKERPOP-1787 Allow :remote command to accept a user defined Cluster instance
* TINKERPOP-1806 Consistently use Gremlin.Net instead of Gremlin-DotNet
* TINKERPOP-1807 Gremlin-Python doesn't support GraphSON types g:Date, g:Timestamp and g:UUID
* TINKERPOP-1808 Add ability to get the consumer in LambdaSideEffectStep
* TINKERPOP-1811 Improve error reporting for serialization errors between gremlin-python and gremlin-server
* TINKERPOP-1812 ProfileTest assumes that graph implementations will not add their own steps
* TINKERPOP-1813 Subgraph step requires the graph API
* TINKERPOP-1814 Some process tests require the graph API
* TINKERPOP-1820 Include .NET GLV tests on TravisCI
* TINKERPOP-1824 Update netty version to 4.0.52
* TINKERPOP-1827 Gremlin .NET: Test Suite Runner
* TINKERPOP-1829 Improve flexibility of detachment for EventStrategy
* TINKERPOP-1833 DetachedEdge.Builder#setInV and setOutV doesn't return the builder
* TINKERPOP-1835 Bump Netty 4.0.53
* TINKERPOP-1837 Gremlin .NET: Provide type coercion between IDictionary<K, V> instances

[[release-3-2-6]]
=== TinkerPop 3.2.6 (Release Date: August 21, 2017)

This release also includes changes from <<release-3-1-8, 3.1.8>>.

* Bumped to Netty 4.0.50
* Registered `HashMap$TreeNode` to Gryo.
* Fixed a lambda-leak in `SackValueStep` where `BiFunction` must be tested for true lambda status.
* Fixed a bug in `RangeByIsCountStrategy` that broke any `ConnectiveStep` that included a child traversal with an optimizable pattern.
* Allowed access to `InjectStep.injections` for `TraversalStrategy` analysis.
* Exceptions that occur during result iteration in Gremlin Server will now return `SCRIPT_EVALUATION_EXCEPTION` rather than `SERVER_ERROR`.
* `AddEdgeStep` attaches detached vertices prior to edge creation.
* Added graph element GraphSON serializers in Gremlin-Python.
* Initialization scripts for Gremlin Server will not timeout.
* Added Gremlin.Net.
* `ProfileTest` is now less stringent about assertions which will reduce burdens on providers.
* `GremlinExecutor` begins timeout of script evaluation at the time the script was submitted and not from the time it began evaluation.
* Added Gremlin.Net.
* `ReferenceFactory` and `DetachedFactory` now detach elements in collections accordingly.
* Deprecated `GryoLiteMessageSerializerV1d0` in favor of `HaltedTraverserStrategy`.
* Deprecated the `useMapperFromGraph` configuration option for Gremlin Server serializers.
* `JavaTranslator` is now smart about handling `BulkSet` and `Tree`.
* Added annotations to the traversal metrics pretty print.
* `EdgeOtherVertexStep` is no longer final and can be extended by providers.
* `EdgeVertexStep` is no longer final and can be extended by providers.
* Deprecated `Transaction.submit(Function)`.
* Fixed `HADOOP_GREMLIN_LIBS` parsing for Windows.
* Improved GraphSON serialization performance around `VertexProperty`.
* Changed some tests in `EventStrategyProcessTest` which were enforcing some unintended semantics around transaction state.
* Added WsAndHttpChannelizer and SaslAndHttpBasicAuthenticationHandler to be allow for servicing Http and Websocket requests to the same server
* Added deep copy of `Bytecode` to `DefaultTraversal.clone()`.

==== Bugs

* TINKERPOP-1385 Refactor Profiling test cases
* TINKERPOP-1679 Detached side-effects aren't attached when remoted
* TINKERPOP-1683 AbstractHadoopGraphComputer on Windows
* TINKERPOP-1691 Some EventStrategyProcessTest assume element state is synced in memory
* TINKERPOP-1704 XXXTranslators are not being respective of BulkSet and Tree.
* TINKERPOP-1727 Bytecode object shallow copied when traversals are cloned
* TINKERPOP-1742 RangeByIsCountStrategy fails for ConnectiveSteps
* TINKERPOP-1743 LambdaRestrictionStrategy does not catch lambdas passed to sack()
* TINKERPOP-1744 Gremlin .NET: Exception from sync execution gets wrapped in AggregateException

==== Improvements

* TINKERPOP-741 Remove Options For Transaction Retry
* TINKERPOP-915 Gremlin Server supports REST and Websockets simultanteously
* TINKERPOP-920 Test case needed for ensuring same cardinality for key.
* TINKERPOP-1552 C# Gremlin Language Variant
* TINKERPOP-1669 EdgeVertexStep should be designed for extension
* TINKERPOP-1676 Improve GraphSON 2.0 Performance  *(breaking)*
* TINKERPOP-1688 Include TraversalMetrics annotation in pretty print
* TINKERPOP-1694 Deprecate useMapperFromGraph
* TINKERPOP-1701 HaltedTraverserStrategy should recurse into collections for detachment.
* TINKERPOP-1703 Make EdgeOtherVertexStep non-final
* TINKERPOP-1708 Add a "Note on Scopes" document
* TINKERPOP-1709 Add a list of all the steps that support by()/from()/to()/as()/option()
* TINKERPOP-1710 Add a note on tree() by-modulation and uniqueness of tree branches.
* TINKERPOP-1714 Gremlin Server scriptEvaluationTimeout should take into account request arrival time
* TINKERPOP-1718 Deprecate GryoLiteMessageSerializerV1d0
* TINKERPOP-1748 Callout comments break code snippets
* TINKERPOP-1749 Bump to Netty 4.0.50

[[release-3-2-5]]
=== TinkerPop 3.2.5 (Release Date: June 12, 2017)

This release also includes changes from <<release-3-1-7, 3.1.7>>.

* Fixed folding of multiple `hasId()` steps into `GraphStep`.
* Added string performance options to `StarGraph`.
* Fixed a bug in `until(predicate)` where it was actually calling `emit(predicate)`.
* Fixed inconsistency in GraphSON serialization of `Path` where properties of graph elements were being included when serialized.
* Improved performance and memory usage of GraphSON when serializing `TinkerGraph` and graph elements.
* Removed use of `stream()` in `DetachedEdge` and `DetachedVertex`.
* Deprecated a constructor in `DetachedEdge` that made use of `Pair` in favor of a new one that just uses the objects that were in the `Pair`.
* Improved error messaging on the `g.addV(Object...)` when passing an invalid arguments.
* Reduced memory usage for TinkerGraph deserialization in GraphSON by streaming vertices and edges.
* Added the `gremlin-archetype-dsl` to demonstrate how to structure a Maven project for a DSL.
* Developed and documented patterns for Domain Specific Language implementations.
* Removed the Groovy dependency from `gremlin-python` and used Groovy Templates and the `gmavenplus-plugin` to generate the python GLV classes.
* Now using Groovy `[...]` map notation in `GroovyTranslator` instead of `new LinkedHashMap(){{ }}`.
* Maintained type information on `Traversal.promise()`.
* Propagated exception to `Future` instead of calling thread in `RemoteConnection`.
* Fixed a bug in `RepeatUnrollStrategy` where `LoopsStep` and `LambdaHolder` should invalidate the strategy's application.
* Deprecated `authentication.className` setting in favor of using `authentication.authenticator`.
* Added `authentication.authenticationHandler` setting.
* Added abstraction to authentication to allow users to plug in their own `AbstractAuthenticationHandler` implementations.
* Fixed a `NullPointerException` bug in `B_LP_O_S_SE_SL_Traverser`.
* `PathRetractionStrategy` now uses the marker-model to reduce recursive lookups of invalidating steps.
* `ProfileStrategy` now uses the marker-model to reduce recursive lookups of `ProfileSideEffectStep`.
* `Mutating` steps now implement `Scoping` interface.
* Fixed a step id compilation bug in `AddVertexStartStep`, `AddVertexStep`, `AddEdgeStep`, and `AddPropertyStep`.
* Added more details to Gremlin Server client side messages - exception hierarchy and stack trace.
* Deprecated "Exception-Class" in the Gremlin Server HTTP protocol in favor of the new "exceptions" field.
* De-registered metrics on Gremlin Server shutdown.
* Added "help" command option on `:remote config` for plugins that support that feature in the Gremlin Console.
* Allowed for multiple scripts and related arguments to be passed to `gremlin.sh` via `-i` and `-e`.
* `LABELED_PATH` requirement is now set if any step in the traversal is labeled.
* Updated `PathRetractionStrategy` to not run if the provided traversal contains a `VertexProgramStep` that has a `LABELED_PATH` requirement.
* Added various metrics to the `GremlinGroovyScriptEngine` around script compilation and exposed them in Gremlin Server.
* Moved the `caffeine` dependency down to `gremlin-groovy` and out of `gremlin-server`.
* Improved script compilation in `GremlinGroovyScriptEngine` to use better caching, log long compile times and prevent failed compilations from recompiling on future requests.
* Synchronized script compilation.
* Logged Script compilation times.
* Prevented failed scripts from recompiling.
* Logged warnings for scripts that take "too long" to compile.
* Improved memory usage of the `GremlinGroovyScriptEngine`.
* Added `cyclicPath().from().to().by()` support to `GraphTraversal`.
* Added `simplePath().from().to().by()` support to `GraphTraversal`.
* Added `path().from().to()` support to `GraphTraversal` so sub-paths can be isolated from the current path.
* Added `FromToModulating` interface for use with `to()`- and `from()`-based step modulators.
* Added `Path.subPath()` which supports isolating a sub-path from `Path` via to/from-labels.
* Fixed `NullPointerException` in `GraphMLReader` that occurred when an `<edge>` didn't have an ID field and the base graph supported ID assignment.
* Added `ScopingStrategy` which will computer and provide all `Scoping` steps with the path labels of the global `Traversal`.
* Split `ComputerVerificationStrategy` into two strategies: `ComputerVerificationStrategy` and `ComputerFinalizationStrategy`.
* Removed `HasTest.g_V_hasId_compilationEquality` from process test suite as it makes too many assumptions about provider compilation.
* Deprecated `CustomizerProvider` infrastructure.
* Deprecated `PluginAcceptor` infrastructure.
* Improved consistency of the application of bindings to `GremlinScriptEngine` implementations in the `BindingsGremlinPlugin`.
* Fixed a bug in OLAP `ComputerAwareStep` where end-step labels were not being appended to the traverser correctly.
* Refactor `SparkContext` handler to support external kill and stop operations.
* Fixed an optimization bug in `LazyBarrierStrategy` around appending barriers to the end of a `Traversal`.
* Fixed an optimization bug in `PathRetractionStrategy` around appending barriers to the end of a `Traversal`.
* `TraverserIterator` in GremlinServer is smart to try and bulk traversers prior to network I/O.
* Improved error handling of compilation failures for very large or highly parameterized script sent to Gremlin Server.
* Fixed a bug in `RangeByIsCountStrategy` that changed the meaning of inner traversals.
* Improved Gremlin-Python Driver implementation by adding a threaded client with basic connection pooling and support for pluggable websocket clients.
* Changed `GraphManager` from a final class implementation to an interface.
* Updated `GraphManager` interface to include methods for opening/instantiating a graph and closing a graph.
* Implemented `DefaultGraphManager` to include previous `GraphManager` functionality and adhere to updated interface.
* Deprecated `GraphManager.getGraphs()` and added `GraphManager.getGraphNames()`.
* Deprecated `GraphManager.getTraversalSources()` and added `GraphManager.getTraversalSourceNames()`.
* Fixed a bug so now users can supply a YAML with an empty `staticVariableTypes` to be used by the `FileSandboxExtension`

==== Bugs

* TINKERPOP-1258 HasTest.g_V_hasId_compilationEquality makes GraphStep assumptions
* TINKERPOP-1528 CountByIsRangeStrategy fails for a particular query
* TINKERPOP-1626 choose() is buggy in OLAP
* TINKERPOP-1638 count() is optimized away in where()
* TINKERPOP-1640 ComputerVerificationStrategy gives false errors
* TINKERPOP-1652 Disable PathRetractionStrategy strategy if VertexProgramStep has LABELLED_PATH requirement
* TINKERPOP-1660 Documentation links should not link to TINKERPOP-xxxx branches
* TINKERPOP-1666 NPE in FileSandboxExtension if staticVariableTypes is empty in supplied YAML file
* TINKERPOP-1668 RepeatUnrollStrategy should not execute if there is a LoopStep used.
* TINKERPOP-1670 End type lost when using promise()
* TINKERPOP-1673 GroovyTranslator produces Gremlin that can't execute on :remote
* TINKERPOP-1675 RemoteStep#processNextStart() throws CompletionException instead of underlying exception
* TINKERPOP-1681 Multiple hasId's are or'd into GraphStep

==== Improvements

* TINKERPOP-761 Some basic mathematical functions / steps
* TINKERPOP-786 Patterns for DSL Development
* TINKERPOP-1044 ResponseMessage should contain server-side exception name.
* TINKERPOP-1095 Create a custom ScriptContext
* TINKERPOP-1266 Make memory available to benchmarks configurable
* TINKERPOP-1303 add help for :remote config for Gephi Plugin
* TINKERPOP-1340 docs do not state at what version an API was introduced (or deprecated)
* TINKERPOP-1387 from and to modulators for path steps
* TINKERPOP-1438 Consider GraphManager as an interface*(breaking)*
* TINKERPOP-1453 Allow Gremlin-Python to handle asynchronous failure
* TINKERPOP-1577 Provide support for Python3 or Python2 in the Docker builds.
* TINKERPOP-1599 implement real gremlin-python driver
* TINKERPOP-1614 Improve documentation for Graph.V() and Graph.E() on main docs page
* TINKERPOP-1618 Remove groovy dependency from gremlin-python
* TINKERPOP-1627 LazyBarrierStrategy should not append an end barrier.
* TINKERPOP-1631 Fix visibility issues with the BindingsGremlinPlugin
* TINKERPOP-1634 Deprecate old methods of GremlinGroovyScriptEngine customization
* TINKERPOP-1642 Improve performance of mutating traversals
* TINKERPOP-1644 Improve script compilation process and include metrics
* TINKERPOP-1653 Allow multiple scripts with arguments to be passed to the Console
* TINKERPOP-1657 Provide abstraction to easily allow different HttpAuth schemes
* TINKERPOP-1663 Validate a maximum for the number of parameters passed to Gremlin Server
* TINKERPOP-1665 Remove unittest from Gremlin-Python tests
* TINKERPOP-1671 Default method for RemoteConnection.submitAsync throws exception from submit on calling thread instead of failing the future
* TINKERPOP-1677 Bump Groovy to 2.4.11
* TINKERPOP-1680 Add string performance options to StarGraph

[[release-3-2-4]]
=== TinkerPop 3.2.4 (Release Date: February 8, 2017)

This release also includes changes from <<release-3-1-6, 3.1.6>>.

* Fixed a bug where `PathProcessor.keepLabels` were not being pushed down into child traversals by `PathRetractionStrategy`.
* Added default `MessagePassingReductionStrategy` for `GraphComputer` that can reduce the number of message passing iterations.
* Fixed a bug associated with user-provided maps and `GroupSideEffectStep`.
* `GroupBiOperator` no longer maintains a detached traversal and thus, no more side-effect related OLAP inconsistencies.
* Added `ProjectedTraverser` which wraps a traverser with a `List<Object>` of projected data.
* Fixed an optimization bug in `CollectingBarrierSteps` where the barrier was being consumed on each `addBarrier()`.
* `OrderGlobalStep` and `SampleGlobalStep` use `ProjectedTraverser` and now can work up to the local star graph in OLAP.
* SASL negotiation supports both a byte array and Base64 encoded bytes as a string for authentication to Gremlin Server.
* Deprecated all test suites in `gremlin-groovy-test` - Graph Providers no longer need to implement these.
* Deprecated `TinkerIoRegistry` replacing it with the more consistently named `TinkerIoRegistryV1d0`.
* Made error messaging more consistent during result iteration timeouts in Gremlin Server.
* Fixed a memory leak in the classloader for the `GremlinGroovyScriptEngine` where classes in the loader were not releasing from memory as a strong reference was always maintained.
* `PathRetractionStrategy` does not add a `NoOpBarrierStep` to the end of local children as its wasted computation in 99% of traversals.
* Fixed a bug in `AddVertexStartStep` where if a side-effect was being used in the parametrization, an NPE occurred.
* Fixed a bug in `LazyBarrierStrategy` where `profile()` was deactivating it accidentally.
* Fixed a bug in `RepeatUnrollStrategy` where stateful `DedupGlobalStep` was cloned and thus, maintained two deduplication sets.
* Added documentation around "terminal steps" in Gremlin: `hasNext()`, `next()`, `toList()`, etc.
* Added specific GraphSON serializers for `RequestMessage` and `ResponseMessage` in GraphSON 2.0.
* Added `CloseableIterator` to allow `Graph` providers who open expensive resources a way to let users release them.
* Fixed minor bug in `gremlin-driver` where closing a session-based `Client` without initializing it could generate an error.
* Relieved synchronization pressure in various areas of `TinkerGraphComputer`.
* Fixed an optimization bug in OLAP-based `DedupGlobalStep` where deduping occurred twice.
* `MemoryComputeKey` now implements `Cloneable` which is useful for `BiOperator` reducers that maintain thread-unsafe state.
* `TinkerGraphComputer` now supports distributed `Memory` with lock-free partition aggregation.
* `TinkerGraph` Gryo and GraphSON deserialization is now configured to use multi-properties.
* Changed behavior of `ElementHelper.areEqual(Property, Property)` to not throw exceptions with `null` arguments.
* Added `GryoVersion` for future flexibility when introducing a new verison of Gryo and moved serializer registrations to it.
* Fixed Gryo serialization of `ConnectiveP` instances.
* Lessened the severity of Gremlin Server logging when it encounters two or more serializers addressing the same mime type.
* Bumped to Netty 4.0.42.final.
* Added `ByteBuffer`, `InetAddress`, `Timestamp` to the list of Gryo supported classes.
* Fixed Gryo serialization of `Class`.
* Fixed GraphSON serialization of enums like `T`, `P`, etc. where values were overriding each other in the GraphSON type registry.
* Fixed a bug in Gremlin-Python around `__.__()` and `__.start()`.
* Fixed a bug around long serialization in Gremlin-Python when using Python3.
* Deprecated `TraversalSource.withBindings()` as it is no longer needed in Gremlin-Java and never was needed for other variants.
* Fixed a bug in Gremlin-Java `Bytecode` where anonymous traversals were not aware of parent bindings.
* Fixed a bug in Gremlin-Java GraphSON deserialization around `P.within()` and `P.without()`.
* Converted Spark process suite tests to "integration" tests.
* Fixed a bug in `InlineFilterStrategy` having to do with folding `HasContainers` into `VertexStep`.
* Deprecated `HasContainer.makeHasContainers()` which was used to dissect `AndP` and shouldn't be used at the TinkerPop-level.
* `GraphTraversal.has()` now will try and fold-left `HasContainer` if end step is a `HasContainerHolder`.
* Created explicit `P`-predicate methods for `GraphTraversal.hasXXX()`.
* Fixed a bug in `FilterRankStrategy` around `where().by()` ordering.
* Added another optimization in `RangeByIsCountStrategy`, that removes `count().is()` altogether if it's not needed.
* Fixed a OLAP `MatchStep.clone()`-bug that occurs when the `match()` is in a local child.
* Added another optimization in `RangeByIsCountStrategy`, that removes `count().is()` altogether if it's not needed.
* Fixed a bug in `RangeByIsCountStrategy` where labeled parents shouldn't have the strategy applied to their children.
* Fixed a bug in `PathRetractionStrategy` where `MatchEndStep` labels were being dropped when they shouldn't be.
* Added `TinkerGraphCountStrategy` which translates `g.V().map*.count()` patterns into direct `Map.size()` calls in `TinkerGraph`.
* Added `Path.head()` and `Path.isEmpty()` with default method implementations.
* Fixed a `NoSuchElementException` bug with `GroupXXXStep` where if the reduced `TraverserSet` is empty, don't add the key/value.
* Fixed a `NullPointerException` bug with profiling `GroupSideEffectStep` in OLTP.
* Improved ability to release resources in `GraphProvider` instances in the test suite.
* Factored `GremlinPlugin` functionality out of gremlin-groovy and into gremlin-core - related classes were deprecated.
* Added a `force` option for killing sessions without waiting for transaction close or timeout of a currently running job or multiple jobs.
* Deprecated `Session.kill()` and `Session.manualKill()`.
* Added `Traversal.promise()` method to allow for asynchronous traversal processing on "remote" traversals.
* Deprecated `RemoteConnection.submit(Bytecode)` in favor of `submitAsync(Bytecode)`.
* Added `choose(predicate,traversal)` and `choose(traversal,traversal)` to effect if/then-semantics (no else). Equivalent to `choose(x,y,identity())`.
* Removed `ImmutablePath.TailPath` as it is no longer required with new recursion model.
* Removed call stack recursion in `ImmutablePath`.
* Gremlin-Python serializes `Bytecode` as an object (instead of a JSON string) when submit over the `RemoteConnection`.
* Fixed the handling of the `DriverRemoteConnection` pass-through configurations to the driver.
* `IncidentToAdjacentStrategy` now uses a hidden label marker model to avoid repeated recursion for invalidating steps.
* `PathProcessorStrategy` can inline certain `where(traversal)`-steps in order to increase the likelihood of star-local children.
* `SparkGraphComputer` no longer starts a worker iteration if the worker's partition is empty.
* Added `ProjectStep.getProjectKeys()` for strategies that rely on such information.
* Added `VertexFeatures.supportsDuplicateMultiProperties()` for graphs that only support unique values in multi-properties.
* Deprecated the "performance" tests in `OptIn`.
* Deprecated `getInstance()` methods in favor of `instance()` for better consistency with the rest of the API.
* Block calls to "remote" traversal side-effects until the traversal read is complete which signifies an end to iteration.
* Added `Pick.none` and `Pick.any` to the serializers and importers.
* Added a class loader to `TraversalStrategies.GlobalCache` which guarantees strategies are registered prior to `GlobalCache.getStrategies()`.
* Fixed a severe bug where `GraphComputer` strategies are not being loaded until the second use of the traversal source.
* The root traversal now throws regular `NoSuchElementException` instead of `FastNoSuchElementException`. (*breaking*)
* Added a short sleep to prevent traversal from finishing before it can be interrupted during `TraversalInterruptionComputerTest`.
* Added support for SSL client authentication

==== Bugs

* TINKERPOP-1380 dedup() doesn't dedup in rare cases
* TINKERPOP-1384 Description of filter function in traversal documentation
* TINKERPOP-1428 profile() throws NPE for union(group, group)
* TINKERPOP-1521 Mutating steps don't recognize side-effects
* TINKERPOP-1525 Plug VertexProgram iteration leak on empty Spark RDD partitions
* TINKERPOP-1534 Gremlin Server instances leaking in tests
* TINKERPOP-1537 Python tests should not use hard-coded number of workers
* TINKERPOP-1547 Two bugs found associated with MatchStep: Path retraction and range count.
* TINKERPOP-1548 Traversals can complete before interrupted in TraversalInterruptionComputerTest
* TINKERPOP-1560 Cache in GroovyClassLoader may continue to grow
* TINKERPOP-1561 gremiln-python GraphSONWriter doesn't properly serialize long in Python 3.5
* TINKERPOP-1567 GraphSON deserialization fails with within('a')
* TINKERPOP-1573 Bindings don't work in coalesce
* TINKERPOP-1576 gremlin-python calls non-existent methods
* TINKERPOP-1581 Gremlin-Python driver connection is not thread safe.
* TINKERPOP-1583 PathRetractionStrategy retracts keys that are actually needed
* TINKERPOP-1585 OLAP dedup over non elements
* TINKERPOP-1587 Gremlin Server Subgraph Cardinality Not Respected
* TINKERPOP-1594 LazyBarrierStrategy does not activate with ProfileStep
* TINKERPOP-1605 gremlin-console 3.2.3 -e can no longer take paths relative to current working directory

==== Improvements

* TINKERPOP-887 FastNoSuchElementException hides stack trace in client code
* TINKERPOP-919 Features needs to specify whether 2 vertex properties with same key/value is allowed.
* TINKERPOP-932 Add ability to cancel script execution associated with a Gremlin Server Session
* TINKERPOP-1248 OrderGlobalStep should use local star graph to compute sorts, prior to reduction.
* TINKERPOP-1261 Side-effect group().by() can't handle user-defined maps
* TINKERPOP-1292 TinkerGraphComputer VertexProgramInterceptors
* TINKERPOP-1372 ImmutablePath should not use Java recursion (call stacks are wack)
* TINKERPOP-1433 Add steps to dev docs to help committers get their keys in order
* TINKERPOP-1434 Block calls to traversal side-effects until read is complete
* TINKERPOP-1471 IncidentToAdjacentStrategy use hidden marker to avoid repeated recursion.
* TINKERPOP-1473 Given PathRetractionStrategy, PathProcessorStrategy can be extended to support partial where() inlining.
* TINKERPOP-1482 has(x).has(y) chains should be has(x.and(y))
* TINKERPOP-1490 Provider a Future based Traversal.async(Function<Traversal,V>) terminal step
* TINKERPOP-1502 Chained has()-steps should simply left-append HasContainers in Gremlin-Java.
* TINKERPOP-1507 Pick.any and Pick.none are not in GraphSON or Gremlin-Python
* TINKERPOP-1508 Add choose(predicate,trueTraversal)
* TINKERPOP-1527 Do not override registered strategies in TraversalStrategies.GlobalCache
* TINKERPOP-1530 Consistent use of instance()
* TINKERPOP-1539 Create a ComplexTraversalTest with crazy nested gnarly traversals.
* TINKERPOP-1542 Add Path.isEmpty() with a default implementation.
* TINKERPOP-1562 Migrate ScriptEngine-related code to gremlin-core
* TINKERPOP-1570 Bump to Netty 4.0.42
* TINKERPOP-1582 TraversalOpProcessor does not support custom serializers
* TINKERPOP-1584 Add gryo serializers to support types covered in GraphSON
* TINKERPOP-1588 Added Terminal Steps section to the docs
* TINKERPOP-1589 Re-Introduce CloseableIterator
* TINKERPOP-1590 Create TinkerWorkerMemory and Partitioned Vertices
* TINKERPOP-1600 Consistent use of base 64 encoded bytes for SASL negotiation
* TINKERPOP-1602 Support SSL client certificate authentication
* TINKERPOP-1606 Refactor GroupStep to not have the reduction traversal included in its BiOperator.
* TINKERPOP-1610 Deprecate gremlin-groovy-test provider based tests
* TINKERPOP-1617 Create a SingleIterationStrategy which will do its best to rewrite OLAP traversals to not message pass.

[[release-3-2-3]]
=== TinkerPop 3.2.3 (Release Date: October 17, 2016)

This release also includes changes from <<release-3-1-5, 3.1.5>>.

* Restructured Gremlin-Python's GraphSON I/O package to make it easier for users to register serializers/deserializers. (*breaking*)
* Fixed a bug with `TraversalOpProcessor` that was returning a final result prior to committing the transaction.
* Fixed a bug in `ConnectiveStrategy` where infix and/or was not correctly reasoning on `choose()` `HasNextStep` injections.
* Increased performance of `CredentialGraph` authentication.
* Removed Java 8 stream usage from `TraversalHelper` for performance reasons.
* Fixed a bug in `RepeatStep` where `emit().as('x')` wasn't adding the step labels to the emit-traverser.
* Added `GraphComputing.atMaster(boolean)` to allow steps to know whether they are executing at master or distributed at workers.
* Fixed a bug in OLAP where `DedupGlobalStep` wasn't de-duping local master traversers.
* Added `HasContainerHolder.removeHasContainer()`-method with default `UnsupportedOperationException` implementation.
* `TraversalSource.withComputer()` is simplified to add a `VertexProgramStrategy`. Easier for language variants.
* Fixed a `Set`, `List`, `Map` bug in the various `Translators` where such collections were not being internally translated.
* Fixed a `Bytecode` bug where nested structures (map, list, set) were not being analyzed for bindings and bytecode conversions.
* Fixed a `String` bug in `GroovyTranslator` and `PythonTranslator` where if the string has double-quotes it now uses """ """.
* Added a default `TraversalStrategy.getConfiguration()` which returns the configuration needed to construct the strategy.
* `Computer` instances can be created with `Computer.create(Configuration)` and accessed via `Computer.getConf()`.
* Every `TraversalStrategy` can be created via a `Configuration` and a static `MyStrategy.create(Configuration)`.
* Added language-agnostic `TraversalStrategy` support in `Bytecode`.
* Added `PartitionStrategy.Builder.readPartitions()` and deprecated `PartitionStrategy.Builder.addPartition()`.
* A new version of `LazyBarrierStrategy` has been created and added to the default strategies.
* `FilterRankStrategy` now propagates labels "right" over non-`Scoping` filters.
* Fixed a bug in `ConnectiveP` where nested equivalent connectives should be inlined.
* Fixed a bug in `IncidentToAdjacentStrategy` where `TreeStep` traversals were allowed.
* Fixed a end-step label bug in `MatchPredicateStrategy`.
* Fixed a bug in `MatchPredicateStrategy` where inlined traversals did not have strategies applied to it.
* Fixed a bug in `RepeatUnrollStrategy` where inlined traversal did not have strategies applied to it.
* Fixed padding of prompt in Gremlin Console when the number of lines went beyond a single digit.
* Fixed GraphSON 2.0 namespace for `TinkerGraph` to be "tinker" instead of "gremlin".
* Dropped serialization support in GraphSON 2.0 for `Calendar`, `TimeZone`, and `Timestamp`.
* Added `TraversalHelper.copyLabels()` for copying (or moving) labels form one step to another.
* Added `TraversalHelper.applySingleLevelStrategies()` which will apply a subset of strategies but not walk the child tree.
* Added the concept that hidden labels using during traversal compilation are removed at the end during `StandardVerificationStrategy`. (*breaking*)
* Added `InlineFilterStrategy` which will determine if various `TraversalParent` children are filters and if so, inline them.
* Removed `IdentityRemovalStrategy` from the default listing as its not worth the clock cycles.
* Removed the "!" symbol in `NotStep.toString()` as it is confusing and the `NotStep`-name is sufficient.
* Fixed a bug in `TraversalVertexProgram` (OLAP) around ordering and connectives (i.e. `and()` and `or()`).
* Added `AbstractGremlinProcessTest.checkOrderedResults()` to make testing ordered results easier.
* `AbstractLambdaTraversal` now supports a `bypassTraversal` where it is possible for strategies to redefine such lambda traversals.
* Added an internal utility `ClassFilterStep` which determines if the traverser object's class is an instance of the provided class.
* `ConnectiveStep` extends `FilterStep` and thus, is more appropriately categorized in the step hierarchy.
* `PropertyMapStep` supports a provided traversal for accessing the properties of the element. (*breaking*)
* `SubgraphStrategy` now supports vertex property filtering.
* Fixed a bug in Gremlin-Python `P` where predicates reversed the order of the predicates.
* Added tests to `DedupTest` for the `dedup(Scope, String...)` overload.
* Added more detailed reference documentation for IO formats.
* Fixed a bug in serialization of `Lambda` instances in GraphSON, which prevented their use in remote traversals.
* Fixed a naming bug in Gremlin-Python where `P._and` and `P._or` should be `P.and_` and `P.or_`. (*breaking*)
* `where()` predicate-based steps now support `by()`-modulation.
* Added Gryo serialization for `Bytecode`.
* Moved utility-based serializers to `UtilSerializers` for Gryo - these classes were private and hence this change is non-breaking.
* `TraversalRing` returns a `null` if it does not contain traversals (previously `IdentityTraversal`).
* Deprecated `Graph.Exceptions.elementNotFoundException()` as it was not used in the code base outside of the test suite.
* Fixed a `JavaTranslator` bug where `Bytecode` instructions were being mutated during translation.
* Added `Path` to Gremlin-Python with respective GraphSON 2.0 deserializer.
* `Traversal` and `TraversalSource` now implement `AutoCloseable`.
* Added "keep-alive" functionality to the Java driver, which will send a heartbeat to the server when normal request activity on a connection stops for a period of time.
* Renamed the `empty.result.indicator` preference to `result.indicator.null` in Gremlin Console
* If `result.indicator.null` is set to an empty string, then no "result line" is printed in Gremlin Console.
* Deprecated `reconnectInitialDelay` on the Java driver.
* Added some validations to `Cluster` instance building.
* Produced better errors in `readGraph` of `GryoReader` and `GraphSONReader` if a `Vertex` cannot be found in the cache on edge loading.
* VertexPrograms can now declare traverser requirements, e.g. to have access to the path when used with `.program()`.
* New build options for `gremlin-python` where `-DglvPython` is no longer required.
* Added missing `InetAddress` to GraphSON extension module.
* Added new recipe for "Pagination".
* Added new recipe for "Recommendation".
* Added functionality to Gremlin-Server REST endpoint to forward Exception Messages and Class in HTTP Response
* Gremlin Server `TraversalOpProcessor` now returns confirmation upon `Op` `close`.
* Added `close` method Java driver and Python driver `DriverRemoteTraversalSideEffects`.

==== Bugs

* TINKERPOP-1423 IncidentToAdjacentStrategy should be disabled for tree steps
* TINKERPOP-1440 g:Path needs a GraphSON deserializer in Gremlin-Python
* TINKERPOP-1457 Groovy Lambdas for remote traversals not serializable
* TINKERPOP-1458 Gremlin Server doesn't return confirmation upon Traversal OpProcessor "close" op
* TINKERPOP-1466 PeerPressureTest has been failing recently
* TINKERPOP-1472 RepeatUnrollStrategy does not semi-compile inlined repeat traversal
* TINKERPOP-1476 TinkerGraph does not get typed with the right type name in GraphSON
* TINKERPOP-1495 Global list deduplication doesn't work in OLAP
* TINKERPOP-1500 and/or infix and choose() do not work correctly.
* TINKERPOP-1511 Remote client addV, V()

==== Improvements

* TINKERPOP-790 Implement AutoCloseable on TraversalSource
* TINKERPOP-944 Deprecate Graph.Exceptions.elementNotFound
* TINKERPOP-1189 SimpleAuthenticator over HttpChannelizer makes Gremlin Server pretty slow and consumes more CPU
* TINKERPOP-1249 Gremlin driver to periodically issue ping / heartbeat to gremlin server
* TINKERPOP-1280 VertexPrograms should declare traverser requirements
* TINKERPOP-1330 by()-modulation for where()
* TINKERPOP-1409 Make the "null" return in the gremlin console into something more understandable  *(breaking)*
* TINKERPOP-1431 Documentation generation requires tests to execute on gremlin-python
* TINKERPOP-1437 Add tests for dedup(Scope) in DedupTest
* TINKERPOP-1444 Benchmark bytecode->Traversal creation and implement GremlinServer cache if necessary.
* TINKERPOP-1448 gremlin-python should be Python 2/3 compatible
* TINKERPOP-1449 Streamline gremlin-python build
* TINKERPOP-1455 Provide String-based withStrategy()/withoutStrategy() for language variant usage
* TINKERPOP-1456 Support SubgraphStrategy.vertexProperties().
* TINKERPOP-1460 Deprecate reconnectInitialDelay in Java driver
* TINKERPOP-1464 Gryo Serialization for Bytecode
* TINKERPOP-1469 Get rid of Stream-usage in TraversalHelper
* TINKERPOP-1470 InlineFilterStrategy should try and P.or() has() children in OrSteps.
* TINKERPOP-1486 Improve API of RemoteConnection
* TINKERPOP-1487 Reference Documentation for IO
* TINKERPOP-1488 Make LazyBarrierStrategy part of the default TraversalStrategies *(breaking)*
* TINKERPOP-1492 RemoteStrategy or the RemoteConnection should append a lazy barrier().
* TINKERPOP-1423 IncidentToAdjacentStrategy should be disabled for tree steps
* TINKERPOP-1440 g:Path needs a GraphSON deserializer in Gremlin-Python
* TINKERPOP-1457 Groovy Lambdas for remote traversals not serializable
* TINKERPOP-1458 Gremlin Server doesn't return confirmation upon Traversal OpProcessor "close" op
* TINKERPOP-1466 PeerPressureTest has been failing recently
* TINKERPOP-1472 RepeatUnrollStrategy does not semi-compile inlined repeat traversal
* TINKERPOP-1495 Global list deduplication doesn't work in OLAP
* TINKERPOP-1500 and/or infix and choose() do not work correctly.
* TINKERPOP-1511 Remote client addV, V()

[[release-3-2-2]]
=== TinkerPop 3.2.2 (Release Date: September 6, 2016)

This release also includes changes from <<release-3-1-4, 3.1.4>>.

* Included GraphSON as a default serializer (in addition to Gryo, which was already present) in Gremlin Server if none are defined.
* Added `gremlin-python` package as a Gremlin language variant in Python.
* Added `Bytecode` which specifies the instructions and arguments used to construct a traversal.
* Created an experimental GraphSON representation of `Bytecode` that will be considered unstable until 3.3.0.
* Added `Translator` which allows from the translation of `Bytecode` into some other form (e.g. script, `Traversal`, etc.).
* Added `JavaTranslator`, `GroovyTranslator`, `PythonTranslator`, and `JythonTranslator` for translating `Bytecode` accordingly.
* Added `TranslationStrategy` to `gremlin-test` so translators can be tested against the process test suite.
* Added `Traversal.Admin.nextTraverser()` to get the next result in bulk-form (w/ default implementation).
* Added `TraversalSource.getAnonymousTraversalClass()` (w/ default implementation).
* Added `GremlinScriptEngine` interface which specifies a `eval(Bytecode, Bindings)` method.
* Deprecated `RemoteGraph` in favor of `TraversalSource.withRemote()` as it is more technically correct to tie a remote traversal to the `TraversalSource` than a `Graph` instance.
* `GremlinGroovyScriptEngine` implements `GremlinScriptEngine`.
* Added `GremlinJythonScriptEngine` which implements `GremlinScriptEngine`.
* Removed support for submitting a Java serialized `Traversal` to Gremlin Server.
* Removed a largely internal feature that supported automatic unrolling of traversers in the Gremlin Driver.
* Made it possible to directly initialize `OpProcessor` implementations with server `Settings`.
* Included GraphSON as a default serializer (in addition to Gryo, which was already present) in Gremlin Server if none are defined
* Introduced GraphSON 2.0.
* Deprecated `embedTypes` on the builder for `GraphSONMapper`.
* Bumped to Netty 4.0.40.final.
* Defaulted the `gremlinPool` setting in Gremlin Server to be zero, which will instructs it to use `Runtime.availableProcessors()` for that settings.
* Changed scope of log4j dependencies so that they would only be used in tests and the binary distributions of Gremlin Console and Server.
* Deprecated `Io.Builder.registry()` in favor of the newly introduced `Io.Builder.onMapper()`.
* Added new recipe for "Traversal Induced Values".
* Fixed a potential leak of a `ReferenceCounted` resource in Gremlin Server.
* Added class registrations for `Map.Entry` implementations to `GryoMapper`.
* Added methods to retrieve `Cluster` settings in `gremlin-driver`.
* Fixed a severe bug in `SubgraphStrategy`.
* Deprecated `SubgraphStrategy.Builder.vertexCriterion()/edgeCriterion()` in favor of `vertices()/edges()`.
* Fixed a small bug in `StandardVerificationStrategy` that caused verification to fail when `withPath` was used in conjunction with `ProfileStep`.
* Added color preferences
* Added input, result prompt preferences
* Added multi-line indicator in Gremlin Console

==== Bugs

* TINKERPOP-810 store not visible
* TINKERPOP-1151 slf4j-log4j12 / log4j is only required for testing *(breaking)*
* TINKERPOP-1383 publish-docs.sh might publish to current too early
* TINKERPOP-1390 IdentityRemoveStrategyTest fails randomly
* TINKERPOP-1400 SubgraphStrategy introduces infinite recursion if filter has Vertex/Edge steps.
* TINKERPOP-1405 profile() doesn't like withPath()

==== Improvements

* TINKERPOP-1037 Gremlin shell output coloring
* TINKERPOP-1226 Gremlin Console should :clear automagically after "Display stack trace."
* TINKERPOP-1230 Serialising lambdas for RemoteGraph
* TINKERPOP-1274 GraphSON Version 2.0
* TINKERPOP-1278 Implement Gremlin-Python and general purpose language variant test infrastructure
* TINKERPOP-1285 Gremline console does not differentiate between multi-line and single-line input
* TINKERPOP-1334 Provide a way to pull gremlin.driver.Cluster connection settings.
* TINKERPOP-1347 RemoteConnection needs to provide TraversalSideEffects. *(breaking)*
* TINKERPOP-1373 Default gremlinPool to number of cores
* TINKERPOP-1386 Bump to Netty 4.0.40.Final
* TINKERPOP-1392 Remove support for java serialized Traversal *(breaking)*
* TINKERPOP-1394 Fix links in Recipes doc
* TINKERPOP-1396 Traversal Induced Values Recipe
* TINKERPOP-1402 Impossible for graph implementations to provide a class resolver for Gryo IO
* TINKERPOP-1407 Default serializers for Gremlin Server
* TINKERPOP-1425 Use trailing underscores in gremlin-python

[[release-3-2-1]]
=== TinkerPop 3.2.1 (Release Date: July 18, 2016)

This release also includes changes from <<release-3-1-3, 3.1.3>>.

* `PathProcessor` steps now have the ability (if configured through a strategy) to drop `Traverser` path segments.
* `MatchStep` in OLTP has a lazy barrier to increase the probability of bulking.
* Added `PathRetractionStrategy` which will remove labeled path segments that will no longer be referenced.
* Added `Path.retract()` to support retracting paths based on labels.
* Optimized `ImmutablePath` and `MutablePath` equality code removing significant unnecessary object creation code.
* Bumped to Groovy 2.4.7.
* Added `RepeatUnrollStrategy` to linearize a `repeat()`-traversal if loop amount is known at compile time.
* Fixed a bug in `BranchStep` around child integration during `clone()`.
* Fixed a bug in `AbstractStep` around label set cloning.
* Added `TraversalStrategyPerformanceTest` for verifying the performance gains of optimization-based traversal strategies.
* `TraversalExplanation.prettyPrint()` exists which provides word wrapping and GremlinConsole is smart to use console width to control `toString()`.
* `TraversalOpProcessor` (`RemoteConnection`) uses `HaltedTraverserStrategy` metadata to determine detachment procedure prior to returning results.
* Allow DFS paths in `HADOOP_GREMLIN_LIBS`.
* Added a safer serializer infrastructure for use with `SparkGraphComputer` that uses `KryoSerializer` and the new `GryoRegistrator`.
* Added `HaltedTraverserStrategy` to allow users to get back different element detachments in OLAP.
* Fixed a `NullPointerException` bug around nested `group()`-steps in OLAP.
* Fixed a severe bug around halted traversers in a multi-job OLAP traversal chain.
* Ensure a separation of `GraphComputer` and `VertexProgram` configurations in `SparkGraphComputer` and `GiraphGraphComputer`.
* `PeerPressureVertexProgram` now supports dynamic initial vote strength calculations.
* Added `EmptyMemory` for ease of use when no memory exists.
* Updated `VertexComputing.generateProgram()` API to include `Memory`. *(breaking)*
* `ImmutablePath.TailPath` is now serializable like `ImmutablePath`.
* Added `ConfigurationCompilerProvider` which allows fine-grained control of some of the internal `GremlinGroovyScriptEngine` settings at the Groovy compilation level.
* Intoduced the `application/vnd.gremlin-v1.0+gryo-lite` serialization type to Gremlin Server which users "reference" elements rather than "detached".
* `GryoMapper` allows overrides of existing serializers on calls to `addCustom` on the builder.
* Added a traversal style guide to the recipes cookbook.
* Fixed a bug in master-traversal traverser propagation.
* Added useful methods for custom `VertexPrograms` to be used with `program()`-step.
* Increased the test coverage around traverser propagation within a multi-job OLAP traversal.
* Added tests to validate the status of a transaction immediately following calls to close.
* Added tests to ensure that threaded transactions cannot be re-used.
* `GraphFilter` helper methods are now more intelligent when determining edge direction/label legality.
* Added `GraphFilterStrategy` to automatically construct `GraphFilters` via traversal introspection in OLAP.
* Updated the Gephi Plugin to support Gephi 0.9.x.
* Increased the testing and scope of `TraversalHelper.isLocalStarGraph()`.
* Changed signature of `get_g_VXlistXv1_v2_v3XX_name` and `get_g_VXlistX1_2_3XX_name` of `VertexTest` to take arguments for the `Traversal` to be constructed by extending classes.
* Added `VertexProgramInterceptor` interface as a general pattern for `GraphComputer` providers to use for bypassing `GraphComputer` semantics where appropriate.
* Added `SparkStarBarrierInterceptor` that uses Spark DSL for local star graph traversals that end with a `ReducingBarrierStep`.
* Added `SparkInterceptorStrategy` which identifies which interceptor to use (if any) given the submitted `VertexProgram`.
* Added `SparkSingleIterationStrategy` that does not partition nor cache the graph RDD if the traversal does not message pass.
* Added more helper methods to `TraversalHelper` for handling scoped traversal children.
* Deprecated all "performance" tests based on "JUnit Benchmarks".
* `SparkGraphComputer` no longer shuffles empty views or empty outgoing messages in order to save time and space.
* `TraversalVertexProgram` no longer maintains empty halted traverser properties in order to save space.
* Added `List<P<V>>` constructors to `ConnectiveP`, `AndP`, and `OrP` for ease of use.
* Added support for interactive (`-i`) and execute (`-e`) modes for Gremlin Console.
* Displayed line numbers for script execution failures of `-e` and `-i`.
* Improved messaging around script execution errors in Gremlin Console.
* Added "help" support to Gremlin Console with the `-h` flag.
* Added options to better control verbosity of Gremlin Console output with `-Q`, `-V` and `-D`.
* Deprecated the `ScriptExecutor` - the `-e` option to `gremlin.sh` is now handled by `Console`.
* `Traversal` now allows cancellation with `Thread.interrupt()`.
* Added a Gremlin language variant tutorial teaching people how to embed Gremlin in a host programming language.

==== Bugs

* TINKERPOP-1281 Memory.HALTED_TRAVERSER transience is not sound.
* TINKERPOP-1305 HALTED_TRAVERSERS hold wrong information
* TINKERPOP-1307 NPE with OLTP nested group() in an OLAP group() traversal
* TINKERPOP-1323 ComputerVerificationStrategy fails for nested match() steps
* TINKERPOP-1341 UnshadedKryoAdapter fails to deserialize StarGraph when SparkConf sets spark.rdd.compress=true whereas GryoSerializer works
* TINKERPOP-1348 TraversalInterruptionTest success dependent on iteration order

==== Improvements

* TINKERPOP-818 Consider a P.type()
* TINKERPOP-946 Traversal respecting Thread.interrupt()
* TINKERPOP-947 Enforce semantics of threaded transactions as manual *(breaking)*
* TINKERPOP-1059 Add test to ensure transaction opening happens at read/write and not on close *(breaking)*
* TINKERPOP-1071 Enhance pre-processor output
* TINKERPOP-1091 Get KryoSerializer to work natively. *(breaking)*
* TINKERPOP-1120 If there is no view nor messages, don't create empty views/messages in SparkExecutor
* TINKERPOP-1144 Improve ScriptElementFactory
* TINKERPOP-1155 gremlin.sh -e doesn't log line numbers for errors
* TINKERPOP-1156 gremlin.sh could use a help text
* TINKERPOP-1157 gremlin.sh should allow you to execute a script and go interactive on error or completion
* TINKERPOP-1232 Write a tutorial demonstrating the 3 ways to write a Gremlin language variant.
* TINKERPOP-1254 Support dropping traverser path information when it is no longer needed.
* TINKERPOP-1268 Improve script execution options for console *(breaking)*
* TINKERPOP-1273 Deprecate old performance tests
* TINKERPOP-1276 Deprecate serializedResponseTimeout
* TINKERPOP-1279 Add Iterable<V> parameter constructor to ConnectiveP subclasses
* TINKERPOP-1282 Add more compliance tests around how memory and vertex compute keys are propagated in chained OLAP.
* TINKERPOP-1286 Add Recipes documentation
* TINKERPOP-1288 Support gremlin.spark.skipPartitioning configuration.
* TINKERPOP-1290 Create VertexProgramInterceptor as a pattern for GraphComputer strategies.
* TINKERPOP-1293 Implement GraphFilterStrategy as a default registration for GraphComputer
* TINKERPOP-1294 Deprecate use of junit-benchmarks
* TINKERPOP-1297 Gephi plugin on Gephi 0.9.x  *(breaking)*
* TINKERPOP-1299 Refactor TraversalVertexProgram to make it easier to understand.
* TINKERPOP-1308 Serialize to "reference" for Gremlin Server
* TINKERPOP-1310 Allow OLAP to return properties as Detached
* TINKERPOP-1321 Loosen coupling between TinkerPop serialization logic and shaded Kryo
* TINKERPOP-1322 Provide fine-grained control of CompilerConfiguration
* TINKERPOP-1328 Provide [gremlin-python] as an code executor in docs
* TINKERPOP-1331 HADOOP_GREMLIN_LIBS can only point to local file system
* TINKERPOP-1332 Improve .explain() Dialogue
* TINKERPOP-1338 Bump to Groovy 2.4.7
* TINKERPOP-1349 RepeatUnrollStrategy should unroll loops while maintaining equivalent semantics.
* TINKERPOP-1355 Design HasContainer for extension

[[release-3-2-0-incubating]]
=== TinkerPop 3.2.0 (Release Date: April 8, 2016)

This release also includes changes from <<release-3-1-2-incubating, 3.1.2-incubating>>.

* Bumped to Neo4j 2.3.3.
* Renamed variable `local` to `fs` in `HadoopGremlinPlugin` to avoid a naming conflict with `Scope.local`. *(breaking)*
* Added `GraphTraversal.optional()` which will use the inner traversal if it returns results, else it won't.
* `GroupStep` and `GroupSideEffectStep` make use of mid-traversal reducers to limit memory consumption in OLAP.
* Added `GraphTraversal.program(VertexProgram)` to allow arbitrary user vertex programs in OLAP.
* Added `GraphTraversal.project()` for creating a `Map<String,E>` given the current traverser and an arbitrary number of `by()`-modulators.
* `HADOOP_GREMLIN_LIBS` can now reference a directory in HDFS and will be used if the directory does not exist locally.
* Added `gremlin-benchmark` module with JMH benchmarking base classes that can be used for further benchmark development.
* `TraversalStrategies.GlobalCache` supports both `Graph` and `GraphComputer` strategy registrations.
* `select("a","b").by("name").by("age")`-style traversals now work in OLAP with new `PathProcessorStrategy`.
* `DedupGlobalStep` can now handle star-bound `by()`-modulators and scoped keys on `GraphComputer`.
* Added `Computer` which is a builder for `GraphComputers` that is serializable.
* `PersistedOutputRDD` now implements `PersistResultGraphAware` and thus, no more unneeded warnings when using it.
* Renamed `StandardTraversalMetrics` to `DefaultTraversalMetrics` given the `DefaultXXX`-convention throughout. *(breaking)*
* Bumped to Apache Hadoop 2.7.2.
* Fixed a bug around profiling and nested traversals.
* Added `gremlin.hadoop.defaultGraphComputer` so users can use `graph.compute()` with `HadoopGraph`.
* Added `gremlin.hadoop.graphReader` and `gremlin.hadoop.graphWriter` which can handled `XXXFormats` and `XXXRDDs`.
* Deprecated `gremlin.hadoop.graphInputFormat`, `gremlin.hadoop.graphOutputFormat`, `gremlin.spark.graphInputRDD`, and `gremlin.spark.graphOutputRDD`.
* If no configuration is provided to `HadoopPools` it uses the default configuration to create a pool once and only once per JVM.
* Implemented `RemoteGraph`, `RemoteConnection`, and `RemoteStrategy`.
* Added validation to `GryoMapper` Kryo identifiers before construction to prevent accidental duplicates.
* Added `GraphStep.addIds()` which is useful for `HasContainer` "fold ins."
* Added a static `GraphStep.processHashContainerIds()` helper for handling id-based `HasContainers`.
* `GraphStep` implementations should have `g.V().hasId(x)` and `g.V(x)` compile equivalently. *(breaking)*
* Optimized `ExpandableStepIterator` with simpler logic and increased the likelihood of bulking.
* Optimized `TraverserRequirement` calculations.
* `Step.addStart()` and `Step.addStarts()` now take `Traverser.Admin<S>` and `Traverser.Admin<S>`, respectively. *(breaking)*
* `Step.processNextStart()` and `Step.next()` now return `Traverser.Admin<E>`. *(breaking)*
* `Traversal.addTraverserRequirement()` method removed. *(breaking)*
* Fixed a `hashCode()` bug in `OrderGlobalStep` and `OrderLocalStep`.
* Added `OrderLimitStrategy` which will ensure that partitions are limited before being merged in OLAP.
* `ComparatorHolder` now separates the traversal from the comparator. *(breaking)*
* Bumped to Apache Spark 1.6.1.
* If no Spark serializer is provided then `GryoSerializer` is the default, not `JavaSerializer`.
* Added `Operator.sumLong` as a optimized binary operator intended to be used by `Memory` reducers that know they are dealing with longs.
* Traversers from `ComputerResultStep` are no longer attached. Attaching is only used in TinkerPop's test suite via `System.getProperties()`.
* Fixed a `hashCode()`/`equals()` bug in `MessageScope`.
* Fixed a severe `Traversal` cloning issue that caused inconsistent `TraversalSideEffects`.
* `TraversalSideEffects` remain consistent and usable across multiple chained OLAP jobs.
* Added `MemoryTraversalSideEffects` which wraps `Memory` in a `TraversalSideEffects` for use in OLAP.
* `TraversalSideEffects` are now fully functional in OLAP save that an accurate global view is possible at the start of an iteration (not during).
* Updated the `TraversalSideEffects` API to support registered reducers and updated `get()`-semantics. *(breaking)*
* Split existing `profile()` into `ProfileStep` and `ProfileSideEffectStep`.
* The `profile()`-step acts like a reducing barrier and emits `TraversalMetrics` without the need for `cap()`. *(breaking)*
* Added `LocalBarrier` interface to allow traversers to remain distributed during an iteration so as to reduce cluster traffic.
* Added `NoOpBarrierStep` as a `LocalBarrier` implementation of `LambdaCollectingBarrierStep(noOp)`.
* `AggregateStep` implements `LocalBarrier` and thus, doesn't needlessly communicate its barrier traversers.
* Fixed an OLAP-based `Barrier` synchronization bug.
* Fixed a semantic bug in `BranchStep` (and inheriting steps) where barriers reacted locally. *(breaking)*
* Added `MemoryComputeKey` for specification of `Memory` keys in `VertexProgram`. *(breaking)*
* Added `VertexComputeKey` for specification of vertex compute properties in `VertexProgram`. *(breaking)*
* Added `and`, `or`, and `addAll` to `Operator`.
* `Memory` API changed to support setting and adding values for reduction. *(breaking)*
* `Memory` keys can be marked as broadcast and only those values are sent to workers on each iterator.
* `Memory` keys can be marked transient and thus deleted at the end of the OLAP job.
* Vertex compute keys can be marked transient and thus deleted at the end of the OLAP job.
* `VertexProgram` API changed to support `MemoryComputeKey` and `VertexComputeKey`. *(breaking)*
* `TraversalVertexProgram` able to execute OLAP and OLTP traversal sections dynamically within the same job.
* Removed `FinalGet` interface as all post processing of reductions should be handled by the reducing step explicitly. *(breaking)*
* Simplified all `SupplyingBarrierStep` implementations as they no longer require `MapReduce` in OLAP.
* Simplified all `CollectingBarrierStep` implementations as they no longer require `MapReduce` in OLAP.
* Simplified all `ReducingBarrierStep` implementations as they no longer require `MapReduce` in OLAP.
* All steps in OLAP that used `MapReduce` now use `Memory` to do their reductions which expands the list of legal traversals.
* `GroupStep` simplified with `GroupHelper.GroupMap` no longer being needed. Related to the removal of `FinalGet`.
* OLAP side-effects that are no longer generated by `MapReduce` are simply stored in `ComputerResult.Memory` w/ no disk persistence needed. *(breaking)*
* Added `Generate` step interface which states that there could be a final generating phase to a side-effect or reduction (e.g. `GroupStep`).
* `Barrier` step interface is now the means by which non-parallel steps communicate with their counterparts in OLAP.
* Added `MemoryComputing` step interface which states that the step uses `MemoryComputeKeys` for its computation in OLAP.
* Added `PeerPressureVertexProgramStep` and `GraphTraversal.peerPressure()`.
* Added `PureTraversal` for handling pure and compiled versions of a `Traversal`. Useful in OLAP.
* Added `ScriptTraversal` which allows for delayed compilation of script-based `Traversals`.
* Simplified `VertexProgram` implementations with a `PureTraversal`-model and deprecated `ConfigurationTraversal`.
* Simplified script-based `Traversals` via `ScriptTraversal` and deprecated `TraversalScriptFunction` and `TraversalScriptHelper`.
* Added `TimesModulating` interface which allows the `Step` to decide how a `times()`-modulation should be handled.
* Added `ByModulating` interface which allows the `Step` to decide how a `by()`-modulation should be handled. *(breaking)*
* Simplified the `by()`-modulation patterns of `OrderGlobalStep` and `OrderLocalStep`.
* Added `GraphComputerTest.shouldSupportPreExistingComputeKeys()` to ensure existing compute keys are "revived." *(breaking)*
* Added `GraphComputerTest.shouldSupportJobChaining()` to ensure OLAP jobs can be linearly chained. *(breaking)*
* Fixed a bug in both `SparkGraphComputer` and `GiraphGraphComputer` regarding source data access in job chains.
* Expanded job chaining test coverage for `GraphComputer` providers.
* Added `TraversalHelper.onGraphComputer(traversal)`.
* `MapReduce.map()` no longer has a default implementation. This method must be implemented. *(breaking)*
* `TraversalVertexProgram` can work without a `GraphStep` start.
* Added `PageRankVertexProgramStep` and `GraphTraversal.pageRank()`.
* Added `TraversalVertexProgramStep` to support OLAP traversal job chaining.
* Added `VertexProgramStrategy` which compiles multiple OLAP jobs into a single traversal.
* Simplified the comparator model in `OrderGlobalStep` and `OrderLocalStep`.
* Refactored `TraversalSource` model to allow fluent-method construction of `TraversalSources`.
* Deprecated the concept of a `TraversalSource.Builder`.
* Removed the concept of a `TraversalEngine`. All `Traversal` modulations are now mediated by `TraversalStrategies`. *(breaking)*
* Added `SideEffectStrategy` for registering sideEffects in a spawned `Traversal`.
* Added `SackStrategy` for registering a sack for a spawned `Traversal`.
* Added `RequirementsStrategy` and `RequirementsStep` for adding dynamic `TraverserRequirements` to a `Traversal`.
* Removed `EngineDependentStrategy`.
* Renamed step interface `EngineDependent` to `GraphComputing` with method `onGraphComputer()`. *(breaking)*
* Cleaned up various `TraversalStrategy` tests now that `TraversalEngine` no longer exists.
* Added `GraphFilter` to support filtering out vertices and edges that won't be touched by an OLAP job.
* Added `GraphComputer.vertices()` and `GraphComputer.edges()` for `GraphFilter` construction. *(breaking)*
* `SparkGraphComputer`, `GiraphGraphComputer`, and `TinkerGraphComputer` all support `GraphFilter`.
* Added `GraphComputerTest.shouldSupportGraphFilter()` which verifies all filtered graphs have the same topology.
* Added `GraphFilterAware` interface to `hadoop-gremlin/` which tells the OLAP engine that the `InputFormat` handles filtering.
* `GryoInputFormat` and `ScriptInputFormat` implement `GraphFilterAware`.
* Added `GraphFilterInputFormat` which handles graph filtering for `InputFormats` that are not `GraphFilterAware`.
* Fixed a bug in `TraversalHelper.isLocalStarGraph()` which allowed certain illegal traversals to pass.
* Added `TraversalHelper.isLocalProperties()` to verify that the traversal does not touch incident edges.
* `GraphReader` I/O interface now has `Optional<Vertex> readGraph(InputStream, GraphFilter)`. Default `UnsupportedOperationException`.
* `GryoReader` does not materialize edges that will be filtered out and this greatly reduces GC and load times.
* Created custom `Serializers` for `SparkGraphComputer` message-passing classes which reduce graph sizes significantly.

==== Bugs

* TINKERPOP-951 Barrier steps provide unexpected results in Gremlin OLAP
* TINKERPOP-1057 GroupSideEffectStep doesn't use provided maps
* TINKERPOP-1103 Two objects fighting for local variable name in Gremlin Console *(breaking)*
* TINKERPOP-1149 TraversalXXXSteps Aren't Providing SideEffects
* TINKERPOP-1181 select(Column) should not use a LambdaMapStep
* TINKERPOP-1188 Semantics of BarrierSteps in TraversalParent global traversals is wrong. *(breaking)*
* TINKERPOP-1194 explain() seems broken
* TINKERPOP-1217 Repeated Logging of "The HadoopPools has not been initialized, using the default pool"

==== Improvements

* TINKERPOP-570 [Proposal] Provide support for OLAP to OLTP to OLAP to OLTP
* TINKERPOP-575 Implement RemoteGraph
* TINKERPOP-813 [Proposal] Make the Gremlin Graph Traversal Machine and Instruction Set Explicit
* TINKERPOP-872 Remove GroupCountStep in favor of new Reduce-based GroupStep
* TINKERPOP-890 Remove the concept of branch/ package. *(breaking)*
* TINKERPOP-958 Improve usability of .profile() step.
* TINKERPOP-962 Provide "vertex query" selectivity when importing data in OLAP. *(breaking)*
* TINKERPOP-968 Add first class support for an optional traversal
* TINKERPOP-971 TraversalSource should be fluent like GraphComputer *(breaking)*
* TINKERPOP-1016 Replace junit-benchmarks with JMH
* TINKERPOP-1021 Deprecate Order.valueIncr, Order.valueDecr, Order.keyIncr, and Order.keyDecr *(breaking)*
* TINKERPOP-1032 Clean up the conf/hadoop configurations
* TINKERPOP-1034 Bump to support Spark 1.5.2
* TINKERPOP-1069 Support Spark 1.6.0
* TINKERPOP-1082 INPUT_RDD and INPUT_FORMAT are bad, we should just have one key.
* TINKERPOP-1112 Create GryoSerializers for the Spark Payload classes.
* TINKERPOP-1121 FileSystemStorage needs to be smart about /.
* TINKERPOP-1132 Messenger.receiveMessages() Iterator should .remove().
* TINKERPOP-1140 TraversalVertexProgramStep in support of OLAP/OLTP conversions.
* TINKERPOP-1153 Add ByModulating and TimesModulating interfaces.
* TINKERPOP-1154 Create a ScriptTraversal which is Serializable and auto-compiles.
* TINKERPOP-1162 Add VertexProgram.getTransientComputeKeys() for removing scratch-data. *(breaking)*
* TINKERPOP-1163 GraphComputer's can have TraversalStrategies.
* TINKERPOP-1164 ReducingBarriersSteps should use ComputerMemory, not MapReduce.
* TINKERPOP-1166 Add Memory.reduce() as option to Memory implementations. *(breaking)*
* TINKERPOP-1173 If no Serializer is provided in Configuration, use GryoSerializer by default (Spark)
* TINKERPOP-1180 Add more optimized binary operators to Operator.
* TINKERPOP-1192 TraversalSideEffects should support registered reducers (binary operators).
* TINKERPOP-1193 Add a LocalBarrier interface.
* TINKERPOP-1199 Use "MicroMetrics" as the mutator of the TraversalMetrics.
* TINKERPOP-1206 ExpandableIterator can take a full TraverserSet at once -- Barriers.
* TINKERPOP-1209 ComparatorHolder should returns a Pair<Traversal,Comparator>. *(breaking)*
* TINKERPOP-1210 Provide an OrderLimitStep as an optimization.
* TINKERPOP-1219 Create a test case that ensures the provider's compilation of g.V(x) and g.V().hasId(x) is identical *(breaking)*
* TINKERPOP-1222 Allow default GraphComputer configuration
* TINKERPOP-1223 Allow jars in gremlin.distributedJars to be read from HDFS
* TINKERPOP-1225 Do a "rolling reduce" for GroupXXXStep in OLAP.
* TINKERPOP-1227 Add Metrics for the TraversalOpProcessor
* TINKERPOP-1234 program() step that takes arbitrary vertex programs
* TINKERPOP-1236 SelectDenormalizationStrategy for select().by(starGraph) in OLAP.
* TINKERPOP-1237 ProjectMap: For the Love of Die Faterland
* TINKERPOP-1238 Re-use Client instances in RemoteGraph tests

== TinkerPop 3.1.0 (A 187 On The Undercover Gremlinz)

image::https://raw.githubusercontent.com/apache/tinkerpop/master/docs/static/images/gremlin-gangster.png[width=185]

[[release-3-1-8]]
=== TinkerPop 3.1.8 (Release Date: August 21, 2017)

* Fixed a `MessageScope` bug in `TinkerGraphComputer`.
* Fixed a bug in `BigDecimal` divisions in `NumberHelper` that potentially threw an `ArithmeticException`.
* Non-deserializable exceptions no longer added to ScriptRecordReader IOExceptions.

==== Bugs

* TINKERPOP-1519 TinkerGraphComputer doesn't handle multiple MessageScopes in single iteration
* TINKERPOP-1736 Sack step evaluated by Groovy interprets numbers in an unexpected way
* TINKERPOP-1754 Spark can not deserialise some ScriptRecordReader parse exceptions

[[release-3-1-7]]
=== TinkerPop 3.1.7 (Release Date: June 12, 2017)

* Configured Modern and The Crew graphs to work with a integer `IdManager` when `TinkerFactory.createXXX()` is called.
* Added XSLT transform option to convert TinkerPop 2.x GraphML to 3.x GraphML.
* Added validation to `StarVertexProperty`.
* Bumped to Jackson 2.8.7.
* Fixed `EventStrategy` so that newly added properties trigger events with the name of the key that was added.
* Drop use of jitpack for the jbcrypt artifact - using the official one in Maven Central.
* Bumped to Groovy 2.4.11.

==== Improvements

* TINKERPOP-1504 MutationListener doesn't provide property key on property additions
* TINKERPOP-1608 TP2-to-TP3 GraphML XSLT
* TINKERPOP-1633 Use org.mindrot:jbcrypt v0.4
* TINKERPOP-1645 Bump to Groovy 2.4.9
* TINKERPOP-1654 Upgrade to jackson-databind 2.8.6+ in gremlin-shaded
* TINKERPOP-1659 Docker build should use maven settings.xml
* TINKERPOP-1664 StarVertexProperty#property should throw an NPE if the value is null

[[release-3-1-6]]
=== TinkerPop 3.1.6 (Release Date: February 3, 2017)

* Fixed bug in `IncidentToAdjacentStrategy`, it was missing some invalidating steps.
* Returned a confirmation on session close from Gremlin Server.
* Use non-default port for running tests on Gremlin Server.
* Fully shutdown metrics services in Gremlin Server on shutdown.
* Deprecated `tryRandomCommit()` in `AbstractGremlinTest` - the annotation was never added in 3.1.1, and was only deprecated via javadoc.
* Minor fixes to various test feature requirements in `gremlin-test`.
* Allow developers to pass options to `docker run` with TINKERPOP_DOCKER_OPTS environment variable

==== Bugs

* TINKERPOP-1493 Groovy project doesn't build on Windows
* TINKERPOP-1545 IncidentToAdjacentStrategy is buggy

==== Improvements

* TINKERPOP-1538 Gremlin Server spawned by test suites should use a different port
* TINKERPOP-1544 Return a confirmation of session close
* TINKERPOP-1556 Allow Hadoop to run on IPv6 systems
* TINKERPOP-1557 Improve docker build time with this one weird trick!
* TINKERPOP-1598 Bump to Grovy 2.4.8

[[release-3-1-5]]
=== TinkerPop 3.1.5 (Release Date: October 17, 2016)

* Improved handling of `Cluster.close()` and `Client.close()` to prevent the methods from hanging.
* Fixed a bug in `NotStep` where child requirements were not being analyzed.
* Fixed output redirection and potential memory leak in `GremlinGroovyScriptEngine`.
* Corrected naming of `g_withPath_V_asXaX_out_out_mapXa_name_it_nameX` and `g_withPath_V_asXaX_out_mapXa_nameX` in `MapTest`.
* Improved session cleanup when a close is triggered by the client.
* Removed the `appveyor.yml` file as the AppVeyor build is no longer enabled by Apache Infrastructure.
* Fixed TinkerGraph which was not saving on `close()` if the path only consisted of the file name.
* Fixed a bug in `RangeByIsCountStrategy` which didn't use the `NotStep` properly.

==== Bugs

* TINKERPOP-1158 gremlin.sh -v emits log4j initialization errors
* TINKERPOP-1391 issue with where filter
* TINKERPOP-1442 Killing session should make better attempt to cleanup
* TINKERPOP-1451 TinkerGraph persistence cannot handle a single file name as the graph location
* TINKERPOP-1467 Improve close() operations on the Java driver
* TINKERPOP-1478 Propogate ScriptEngine fixes from groovy to GremlinGroovyScriptEngine
* TINKERPOP-1512 gremlin-server-classic.yaml is broken

==== Improvements

* TINKERPOP-927 bin/publish-docs.sh should only upload diffs.
* TINKERPOP-1264 Improve BLVP docs
* TINKERPOP-1477 Make DependencyGrabberTest an integration test

[[release-3-1-4]]
=== TinkerPop 3.1.4 (Release Date: September 6, 2016)

* Improved the error provided by a client-side session if no hosts were available.
* Fixed a bug in `PropertiesTest` which assumed long id values.
* Fixed a bug in `StarGraph` around self-edges.
* Fixed a potential leak of a `ReferenceCounted` resource in Gremlin Server.
* Renamed distributions to make the prefix "apache-tinkerpop-" as opposed to just "apache-".
* Fixed a problem (previously thought resolved on 3.1.3) causing Gremlin Server to lock up when parallel requests were submitted on the same session if those parallel requests included a script that blocked indefinitely.
* Fixed bug in `TailGlobalStep` where excess bulk was not accounted for correctly.

==== Bugs

* TINKERPOP-1350 Server locks when submitting parallel requests on session
* TINKERPOP-1375 Possible ByteBuf leak for certain transactional scenarios
* TINKERPOP-1377 Closing a remote in "console mode" has bad message
* TINKERPOP-1379 unaccounted excess in TailGlobalStep
* TINKERPOP-1397 StarVertex self edge has buggy interaction with graph filters
* TINKERPOP-1419 Wrong exception when a SessionedClient is initialized with no available host

==== Improvements

* TINKERPOP-989 Default documentation should be reference/index.html
* TINKERPOP-1376 Rename TinkerPop artifacts
* TINKERPOP-1413 PropertiesTest#g_V_hasXageX_propertiesXnameX assumes that ids are longs
* TINKERPOP-1416 Write Gremlin Server log files somewhere during doc generation
* TINKERPOP-1418 CoreTraversalTests depend on missing functionality

[[release-3-1-3]]
=== TinkerPop 3.1.3 (Release Date: July 18, 2016)

* Fixed bug in `SubgraphStep` where features were not being checked properly prior to reading meta-properties.
* Ensured calls to `Result.hasNext()` were idempotent.
* Avoid hamcrest conflict by using mockito-core instead of mockito-all dependency in `gremlin-test`.
* Fixed bug in `GremlinExecutor` causing Gremlin Server to lock up when parallel requests were submitted on the same session if those parallel requests included a script that blocked indefinitely.
* Changed `GremlinExecutor` timeout scheduling so that the timer would not start until a time closer to the actual start of script evaluation.
* Fixed bug in `SubgraphStrategy` where step labels were not being propogated properly to new steps injected by the strategy.
* Fix incorrect test `FeatureRequirement` annotations.
* Defaulted to `Edge.DEFAULT` if no edge label was supplied in GraphML.
* Fixed bug in `IoGraphTest` causing IllegalArgumentException: URI is not hierarchical error for external graph implementations.
* Fixed bug in `GremlinGroovyScriptEngineFileSandboxTest` resource loading
* Improved `TinkerGraph` performance when iterating vertices and edges.
* Fixed a bug where timeout functions provided to the `GremlinExecutor` were not executing in the same thread as the script evaluation.
* Fixed a bug in the driver where many parallel requests over a session would sometimes force a connection to close and replace itself.
* Graph providers should no longer rely on the test suite to validate that hyphens work for property keys.
* Optimized a few special cases in `RangeByIsCountStrategy`.
* Added more "invalid" variable bindings to the list used by Gremlin Server to validate incoming bindings on requests.
* Fixed a bug where the `ConnectionPool` in the driver would not grow with certain configuration options.
* Fixed a bug where pauses in Gremlin Server writing to an overtaxed client would generate unexpected `FastNoSuchElementException` errors.
* Named the thread pool used by Gremlin Server sessions: "gremlin-server-session-$n".
* Fixed a bug in `BulkSet.equals()` which made itself apparent when using `store()` and `aggregate()` with labeled `cap()`.
* Fixed a bug where `Result.one()` could potentially block indefinitely under certain circumstances.
* Ensured that all asserts of vertex and edge counts were being applied properly in the test suite.
* Fixed bug in `gremlin-driver` where certain channel-level errors would not allow the driver to reconnect.
* `SubgraphStep` now consults the parent graph features to determine cardinality of a property.
* Use of `Ctrl-C` in Gremlin Console now triggers closing of open remotes.
* Bumped SLF4J to 1.7.21 as previous versions suffered from a memory leak.
* Fixed a bug in `Neo4jGraphStepStrategy` where it wasn't defined properly as a `ProviderOptimizationStrategy`.
* Renamed `AndTest.get_g_V_andXhasXage_gt_27X__outE_count_gt_2X_name` to `get_g_V_andXhasXage_gt_27X__outE_count_gte_2X_name` to match the traversal being tested.
* Fixed a self-loop bug in `StarGraph`.
* Added configuration option for disabling `:remote` timeout with `:remote config timeout none`.
* Added `init-tp-spark.sh` to Gremlin Console binary distribution.
* Fixed bug where use of `:x` in a Gremlin Console initialization script would generate a stack trace.
* Added configuration options to Gremlin Driver and Server to override the SSL configuration with an `SslContext`.
* Added driver configuration settings for SSL: `keyCertChainFile`, `keyFile` and `keyPassword`.
* Fixed bug where transaction managed sessions were not properly rolling back transactions for exceptions encountered during script evaluation.
* Fixed bug in `:uninstall` command if the default `/ext` directory was not used.
* Added support to Gremlin Driver to allow either plain text or GSSAPI SASL authentication allowing the client to pass the SASL mechanism in the request.
* Improved dryRun functionality for the docs processor. It's now possible to dry run (or full run) only specific files.
* Added precompile of `ScriptInputFormat` scripts to `ScriptRecordReader` to improve performance.

==== Bugs

* TINKERPOP-906 Install plugin always fails after first unresolved dependency
* TINKERPOP-1088 Preserve Cardinality in Subgraph
* TINKERPOP-1092 Gremlin Console init script with :x throws exception
* TINKERPOP-1139 [Neo4JGraph] GraphTraversal with SubgraphStrategy removes addLabelStep (as("b"))
* TINKERPOP-1196 Calls to Result.one() might block indefinitely
* TINKERPOP-1215 Labeled a SideEffectCapStep cause problems.
* TINKERPOP-1242 ScriptEngineTest randomly hangs indefinately.
* TINKERPOP-1257 Bad SackTest variable use.
* TINKERPOP-1265 Managed Session Eval Exceptions Rollback
* TINKERPOP-1272 Gremlin Console distribution needs bin/init-tp-spark.sh
* TINKERPOP-1284 StarGraph does not handle self-loops correctly.
* TINKERPOP-1300 Many asserts around vertex/edge counts on graphs not applied
* TINKERPOP-1317 IoGraphTest throws error: URI is not hierarchical
* TINKERPOP-1318 java.lang.NoSuchMethodError: org/hamcrest/Matcher.describeMismatch
* TINKERPOP-1319 several FeatureRequirement annotations are incorrect in gremlin-test
* TINKERPOP-1320 GremlinGroovyScriptEngineFileSandboxTest throws error: URI is not hierarchical
* TINKERPOP-1324 Better error for invalid args to addV()
* TINKERPOP-1350 Server locks when submitting parallel requests on session
* TINKERPOP-1351 Number of connections going beyond the pool max size
* TINKERPOP-1352 Connection Pool doesn't always grow
* TINKERPOP-1359 Exception thrown when calling subgraph() on Neo4jGraph
* TINKERPOP-1360 intermittent error in spark-gremlin integration test

==== Improvements

* TINKERPOP-939 Neo4jGraph should support HighAvailability (Neo4jHA).
* TINKERPOP-1003 Setting up latest/current links for bins and docs.
* TINKERPOP-1020 Provide --dryRun selectivity for "half publishing" docs.
* TINKERPOP-1063 TinkerGraph performance enhancements
* TINKERPOP-1229 More Descriptive Messaging for :remote console
* TINKERPOP-1260 Log for validate-distribution.sh
* TINKERPOP-1263 Pass SASL mechanism name through with initial SASL response
* TINKERPOP-1267 Configure Console for no timeout on remote requests
* TINKERPOP-1269 More SSL settings for driver
* TINKERPOP-1295 Precompile ScriptInputFormat scripts once during initialization of ScriptRecordReader
* TINKERPOP-1301 Provide Javadoc for ScriptInput/OutputFormat's
* TINKERPOP-1302 Ctrl-C should kill open remotes in Console
* TINKERPOP-1312 .count().is(0) is not properly optimized
* TINKERPOP-1314 Improve error detection in docs preprocessor
* TINKERPOP-1354 Include all static enum imports in request validation for bindings *(breaking)*

[[release-3-1-2-incubating]]
=== TinkerPop 3.1.2 (Release Date: April 8, 2016)

* Fixed two `NullPointerException`-potential situations in `ObjectWritable`.
* Provided Docker script that allows the execution of several build tasks within a Docker container.
* Added a per-request `scriptEvaluationTimeout` option to the Gremlin Server protocol.
* Changed `DriverRemoteAcceptor` to send scripts as multi-line.
* Fixed a bug in `gremlin-driver` where connections were not returning to the pool after many consecutive errors.
* Fixed a bug where `tree()` did not serialize into GraphSON.
* Bumped to SLF4j 1.7.19.
* Bumped to Apache Hadoop 2.7.2.
* Fixed a bug in `gremlin-driver` where a really fast call to get a `Future` to wait for a result might not register an error raised from the server.
* Fixed a severe bug where `LP_O_OB_P_S_SE_SL_Traverser` was not registered with `GryoMapper`.
* The future from `GremlinExecutor.eval()` is completed after the entire evaluation lifecyle is completed.
* Spark `Memory` uses `collect().iterator()` instead of `toLocalIterator()` to reduce noise in Spark UI.
* Added the `:remote console` option which flips the Gremlin Console into a remote-only mode where all script evaluation is routed to the currently configured remote, which removes the need to use the `:>` command.
* Added `allowRemoteConsole()` to the `RemoteAcceptor` interface.
* The `:remote` for `tinkerpop.server` now includes an option to establish the connection as a "session".
* Provided an implementation for calls to `SessionedClient.alias()`, which formerly threw an `UnsupportedOperationException`.
* Bumped to commons-collections 3.2.2.
* Fixed a bug where `OrderGlobalStep` and `OrderLocalStep` were not incorporating their children's traverser requirements.
* Fixed a compilation bug in `TraversalExplanation`.
* Fixed bug where a session explicitly closed was being closed again by session expiration.
* Improved the recovery options for `gremlin-driver` after failed requests to Gremlin Server.
* Added `maxWaitForSessionClose` to the settings for `gremlin-driver`.
* Bumped to Netty 4.0.34.Final.
* Added "interpreter mode" for the `ScriptEngine` and Gremlin Server which allows variables defined with `def` or a type to be recognized as "global".
* Bumped to Apache Groovy 2.4.6.
* Added the `gremlin-archetype-server` archetype that demonstrates
* Added the `gremlin-archetype-tinkergraph` archetype that demonstrates a basic project that uses TinkerGraph.
* Added `gremlin-archetype` module to house TinkerPop "examples".
* Fixed a condition where `ConnectionPool` initialization in the driver would present a `NullPointerException` on initialization if there were errors constructing the pool in full.
* Fixed a bug in the round-robin load balancing strategy in the driver would waste requests potentially sending messages to dead hosts.
* Added new Provider Documentation book - content for this book was extracted from the reference documentation.
* Fixed a bug where multiple "close" requests were being sent by the driver on `Client.close()`.
* Fixed an `Property` attach bug that shows up in serialization-based `GraphComputer` implementations.
* Fixed a pom.xml bug where Gremlin Console/Server were not pulling the latest Neo4j 2.3.2.
* Fixed bug in "round robin" load balancing in `gremlin-driver` where requests were wrongly being sent to the same host.
* Prevented the spawning of unneeded reconnect tasks in `gremlin-driver` when a host goes offline.
* Fixed bug preventing `gremlin-driver` from reconnecting to Gremlin Server when it was restarted.
* Better handled errors that occurred on commits and serialization in Gremlin Server to first break the result iteration loop and to ensure commit errors were reported to the client.
* Added GraphSON serializers for the `java.time.*` classes.
* Improved the logging of the Gremlin Server REST endpoint as it pertained to script execution failures.
* `TraversalExplanation` is now `Serializable` and compatible with GraphSON and Gryo serialization.
* Fixed a problem with global bindings in Gremlin Server which weren't properly designed to handle concurrent modification.
* Deprecated `ScriptElementFactory` and made the local `StarGraph` globally available for ``ScriptInputFormat``'s `parse()` method.
* Improved reusability of unique test directory creation in `/target` for `AbstractGraphProvider`, which was formerly only available to Neo4j, by adding `makeTestDirectory()`.
* Optimized memory-usage in `TraversalVertexProgram`.
* `Graph` instances are not merely "closed" at the end of tests, they are "cleared" via `GraphProvider.clear()`, which should in turn cleans up old data for an implementation.
* Expanded the Gremlin Server protocol to allow for transaction management on in-session requests and updated the `gremlin-driver` to take advantage of that.
* Greatly reduced the amount of objects required in OLAP for the `ReducingBarrierStep` steps.
* Improved messages for the different distinct "timeouts" that a user can encounter with Gremlin Server.

==== Bugs

* TINKERPOP-1041 StructureStandardTestSuite has file I/O issues on Windows
* TINKERPOP-1105 SparkGraphComputer / Null Pointer Exceptions for properties traversals
* TINKERPOP-1106 Errors on commit in Gremlin Server don't register as exception on driver
* TINKERPOP-1125 RoundRobin load balancing always uses the second Host when size = 2
* TINKERPOP-1126 A single Host spawns many reconnect tasks
* TINKERPOP-1127 client fails to reconnect to restarted server
* TINKERPOP-1146 IoTest are not clearing the db after the test run
* TINKERPOP-1148 ConcurrentModificationException with bindings in Gremlin Server
* TINKERPOP-1150 Update pom file dependencies to work with Neo4j 2.3.2
* TINKERPOP-1159 Client sends multiple session close messages per host
* TINKERPOP-1168 Switch plugins in docs preprocessor
* TINKERPOP-1172 Reconnect to Gremlin Server previously marked as dead
* TINKERPOP-1175 Anonymous traversals can't be explained
* TINKERPOP-1184 Sessions not being closed properly
* TINKERPOP-1216 OrderStep or O_Traverser is broken
* TINKERPOP-1239 Excessive continual failure for requests can cause TimeoutException in driver
* TINKERPOP-1245 Gremlin shell starts incorrectly on OS X due to awk difference
* TINKERPOP-1251 NPE in ObjectWritable.toString
* TINKERPOP-1252 Failed Neo4j transaction can leave Neo4jTransaction in inconsistent state

==== Improvements

* TINKERPOP-732 gremlin-server GraphSON serializer issue with tree()
* TINKERPOP-916 Develop a better "simple" driver for testing and example purposes
* TINKERPOP-937 Extract the implementations sections of the primary documentation to its own book
* TINKERPOP-956 Connection errors tend to force a complete close of the channel
* TINKERPOP-1039 Enable auto-commit for session'd requests.
* TINKERPOP-1068 Bump to support jbcrypt-0.4m.jar
* TINKERPOP-1080 Bump Netty version - 4.0.34.Final
* TINKERPOP-1085 Establish TinkerPop "example" projects
* TINKERPOP-1096 Support aliasing for sessions in Gremlin Server
* TINKERPOP-1097 Gremlin Console supporting sessions
* TINKERPOP-1107 Provide a way to support global variables with sandboxing enabled
* TINKERPOP-1109 Make Gremlin Console better suited for system level installs
* TINKERPOP-1131 TraversalVertexProgram traverser management is inefficient memory-wise.
* TINKERPOP-1135 Improve GraphSON representation of java.time.* classes
* TINKERPOP-1137 Deprecate ScriptElementFactory and make star graph globally available
* TINKERPOP-1138 Improve messaging on server timeouts
* TINKERPOP-1147 Add serialization for TraversalExplanation
* TINKERPOP-1160 Add timeout configuration for time to wait for connection close
* TINKERPOP-1165 Tooling Support: Compile with -parameters
* TINKERPOP-1176 Bump Groovy version - 2.4.6
* TINKERPOP-1177 Improve documentation around Spark's storage levels
* TINKERPOP-1197 Document Gremlin Server available metrics
* TINKERPOP-1198 Bump commons-collections to 3.2.2
* TINKERPOP-1213 missing docs for has(label, key, value)
* TINKERPOP-1218 Usage of toLocalIterator Produces large amount of Spark Jobs

[[release-3-1-1-incubating]]
=== TinkerPop 3.1.1 (Release Date: February 8, 2016)

* Made `GryoRecordReader` more robust to 0 byte record splits.
* Fixed a constructor/serialization bug in `LP_O_OB_S_SE_SL_Traverser`.
* Added a lazy iterator, memory safe implementation of MapReduce to `SparkGraphComputer`.
* Added `MapReduce.combine()` support to `SparkGraphComputer`.
* Bumped to Neo4j 2.3.2.
* Fixed Java comparator contract issue around `Order.shuffle`.
* Optimized a very inefficient implementation of `SampleLocalStep`.
* Reduced the complexity and execution time of all `AbstractLambdaTraversal` instances.
* `DefaultTraversal` has a well defined `hashCode()` and `equals()`.
* Added serializers to Gryo for `java.time` related classes.
* Integrated `NumberHelper` in `SackFunctions`.
* Deprecated `VertexPropertyFeatures.supportsAddProperty()` which effectively was a duplicate of `VertexFeatures.supportsMetaProperties`.
* The Spark persistence `StorageLevel` can now be set for both job graphs and `PersistedOutputRDD` data.
* Added to the list of "invalid binding keys" allowed by Gremlin Server to cover the private fields of `T` which get exposed in the `ScriptEngine` on static imports.
* Added `BulkDumperVertexProgram` that allows to dump a whole graph in any of the supported IO formats (GraphSON, Gryo, Script).
* Fixed a bug around duration calculations of `cap()`-step during profiling.
* It is possible to completely avoid using HDFS with Spark if `PersistedInputRDD` and `PersistedOutpuRDD` are leveraged.
* `InputRDD` and `OutputRDD` can now process both graphs and memory (i.e. sideEffects).
* Removed Groovy specific meta-programming overloads for handling Hadoop `FileSystem` (instead, its all accessible via `FileSystemStorage`).
* Added `FileSystemStorage` and `SparkContextStorage` which both implement the new `Storage` API.
* Added `Storage` to the gremlin-core io-package which providers can implement to allow conventional access to data sources (e.g. `ls()`, `rm()`, `cp()`, etc.).
* Bumped to Spark 1.5.2.
* Bumped to Groovy 2.4.5.
* Added `--noClean` option in `bin/process-docs.sh` to prevent the script from cleaning Grapes and HDFS.
* Execute the `LifeCycle.beforeEval()` in the same thread that `eval()` is executed in for `GremlinExecutor`.
* Improved error handling of Gremlin Console initialization scripts to better separate errors in initialization script I/O versus execution of the script itself.
* Fixed a bug in `Graph.OptOut` when trying to opt-out of certain test cases with the `method` property set to "*".
* Added another `BulkLoader` implementation (`OneTimeBulkLoader`) that doesn't store temporary properties in the target graph.
* Added option to allow for a custom `ClassResolver` to be assigned to a `GryoMapper` instance.
* Fixed a `SparkGraphComputer` sorting bug in MapReduce that occurred when there was more than one partition.
* Added `strictTransactionManagement` to the Gremlin Server settings to indicate that the `aliases` parameter must be passed on requests and that transaction management will be scoped to the graphs provided in that argument.
* Fixed a `NullPointerException` bug in `PeerPressureVertexProgram` that occurred when an adjacency traversal was not provided.
* Standardized "test data directories" across all tests as generated by `TestHelper`.
* Fixed a bug in Gremlin Server where error messages were not always being passed back in the `statusMessage` field of the `ResponseMessage`.
* Added validation for parameter `bindings` to ensure that keys were `String` values.
* Improved Transaction Management consistency in Gremlin Server.
* Added `FileSandboxExtension` which takes a configuration file to white list methods and classes that can be used in `ScriptEngine` execution.
* Deprecated `SandboxExtension` and `SimpleSandboxExtension` in favor of `AbstractSandboxExtension` which provides better abstractions for those writing sandboxes.
* Fixed a long standing "view merge" issue requiring `reduceByKey()` on input data to Spark. It is no longer required.
* Added `Spark` static object to allow "file system" control of persisted RDDs in Spark.
* Added a Spark "job server" to ensure that persisted RDDs are not garbage collected by Spark.
* Improved logging control during builds with Maven.
* Fixed settings that weren't being passed to the Gremlin Driver `Cluster` through configuration file.
* `Column` now implements `Function`. The modulator `by(valueDecr)` can be replaced by `by(values,decr)` and thus, projection and order are separated.
* Added `InputRDDFormat` which wraps an `InputRDD` to make it accessible to Hadoop and not just Spark.
* Added `AbstractSparkTest` which handles closing `SparkContext` instances between tests now that we support persisted contexts.
* Fixed a serialization bug in `GryoSerializer` that made it difficult for graph providers to yield `InputRDDs` for `SparkGraphComputer`.
* `SparkGraphComputer` is now tested against Gryo, GraphSON, and `InputRDD` data sources.
* `HadoopElementIterator` (for Hadoop-Gremlin OLTP) now works for any `InputFormat`, not just `FileInputFormats`.
* Added `Traverser.Admin.getTags()` which are used to mark branches in a traversal (useful in `match()` and related future steps).
* Fixed the `Future` model for `GiraphGraphComputer` and `SparkGraphComputer` so that class loaders are preserved.
* Added support for arbitrary vertex ID types in `BulkLoaderVertexProgram`.
* Deprecated `credentialsDbLocation` from `SimpleAuthenticator` in Gremlin Server.
* `TinkerGraph` has "native" serialization in GraphSON, which enables it to be a return value from Gremlin Server.
* Improved the ability to embed Gremlin Server by providing a way to get the `ServerGremlinExecutor` and improve reusability of `AbstractEvalOpProcessor` and related classes.
* Added `Authenticator.newSaslNegotiator(InetAddress)` and deprecated the zero-arg version of that method.
* `ProfileStep` is now available off of `Traversal` via `profile()`. To be consistent with `Traversal.explain()`.
* If no comparator is provided to `order()`, `Order.incr` is assumed (previously, an exception occurred).
* Fixed various Gremlin-Groovy tests that assumed `toString()`-able ids.
* Split TinkerPop documentation into different directories.
* Added `explain()`-step which yields a `TraversalExplanation` with a pretty `toString()` detailing the compilation process.
* Fixed a traversal strategy ordering bug in `AdjacentToIncidentStrategy` and `IncidentToAdjacentStrategy`.
* Made a number of changes to improve traversal startup and execution performance.
* Added support for 'gremlin.tinkergraph.graphLocation' to accept a fully qualified class name that implements `Io.Builder` interface.

==== Bugs

* TINKERPOP-763 IsStep broken when profiling is enabled.
* TINKERPOP-972 Cluster::close does not shut down its executor
* TINKERPOP-973 BLVP shouldn't clear configuration properties
* TINKERPOP-976 Fail earlier if invalid version is supplied in validate-distribution.sh
* TINKERPOP-977 Dead link to traversal javadocs
* TINKERPOP-979 ComputerVerificationStrategy not picking up Order local traversal
* TINKERPOP-985 shouldPersistDataOnClose makes incorrect feature check
* TINKERPOP-990 Mixed types in VertexPropertyTest
* TINKERPOP-993 cyclicPath is not(simplePath)
* TINKERPOP-997 FeatureRequirementSet.SIMPLE should not require multi-property *(breaking)*
* TINKERPOP-1000 GremlinGroovyScriptEngineOverGraphTest failures
* TINKERPOP-1001 SugarLoaderPerformanceTest contains hardcoded vertex ids
* TINKERPOP-1002 Should rollback transaction after catching on close
* TINKERPOP-1006 Random error during builds: shouldReloadClassLoaderWhileDoingEvalInSeparateThread()
* TINKERPOP-1011 HadoopGraph can't re-attach when the InputFormat is not a FileInputFormat
* TINKERPOP-1012 BulkLoaderVertexProgram shouldn't assume vertex IDs of type Long
* TINKERPOP-1025 Solve SparkContext Persistence Issues with BulkLoaderVertexProgram
* TINKERPOP-1027 Merge view prior to writing graphRDD to output format/rdd
* TINKERPOP-1036 Support self-looping edges in IO
* TINKERPOP-1052 @Graph.OptOut causes Exception during Suite setup
* TINKERPOP-1060 LambdaRestrictionStrategy too restrictive
* TINKERPOP-1075 Profile duration of cap step seems broken.
* TINKERPOP-1083 Traversal needs a hashCode() and equals() definition.
* TINKERPOP-1089 Order.shuffle implementation is too fragile
* TINKERPOP-1119 LP_O_OB_S_SE_SL_Traverser doesn't have a protected constructor().

==== Improvements

* TINKERPOP-320 BulkDumperVertexProgram
* TINKERPOP-379 MessageScope.Local.setStaticMessage(M msg)
* TINKERPOP-824 Do we need runtime BigDecimal in more places?
* TINKERPOP-859 Provide a more general way to set log levels in plugins
* TINKERPOP-860 Bindings applied to the PluginAcceptor should appear to Gremlin Server
* TINKERPOP-886 Allow any GraphReader/Writer to be persistence engine for TinkerGraph
* TINKERPOP-891 Re-examine Sandboxing Abstractions
* TINKERPOP-912 Improve the ability to embed Gremlin Server with Channelizer injection
* TINKERPOP-928 Use directories to separate different books
* TINKERPOP-930 Tie Alias to Transaction Manager in Gremlin Server
* TINKERPOP-938 Add a "clear SNAPSHOT jars" section to the process-docs.sh.
* TINKERPOP-941 Improve error message for wrong order().by() arguments
* TINKERPOP-943 Warn if Gremlin Server is running prior to generating docs
* TINKERPOP-945 Exceptions should allow me to include root cause if/when available
* TINKERPOP-952 Include Cardinality.list example in VertexProperty section of main docs.
* TINKERPOP-954 Consistent test directory usage
* TINKERPOP-957 Improve speed of addV()
* TINKERPOP-964 Test XXXGraphComputer on a Hadoop2 cluster (non-pseudocluster).
* TINKERPOP-970 ProfileStep should be off Traversal, not GraphTraversal
* TINKERPOP-978 Native TinkerGraph Serializers for GraphSON
* TINKERPOP-981 Deprecate support for credentialsDbLocation in Gremlin Server Config
* TINKERPOP-982 valuesDecr, valuesIncr, keysDecr, and valuesDecr is lame.
* TINKERPOP-983 Provide a way to track open Graph instances in tests
* TINKERPOP-984 Use GraphProvider for id conversion in Groovy Environment test suite
* TINKERPOP-987 Use tinkerpop.apache.org URL in all documentation and homepage
* TINKERPOP-988 SparkGraphComputer.submit shouldn't use ForkJoinPool.commonPool
* TINKERPOP-992 Better support for schema driven Graphs in IO related tests
* TINKERPOP-994 Driver using deprecated Rebindings Still
* TINKERPOP-995 Add Authenticator.newSaslNegotiator(InetAddress)
* TINKERPOP-996 Please delete old releases from mirroring system
* TINKERPOP-998 Deprecate VertexPropertyFeatures.FEATURE_ADD_PROPERTY
* TINKERPOP-1009 Add a CAUTION to documentation about HadoopGraph and getting back elements
* TINKERPOP-1013 Traverser tags as a safer way of using path labels
* TINKERPOP-1018 Allow setting for maxContentLength to be set from yaml in driver
* TINKERPOP-1019 Convert println in test to SLF4j
* TINKERPOP-1022 Automatically warm up ops handlers
* TINKERPOP-1023 Add a spark variable in SparkGremlinPlugin like we do hdfs for HadoopGremlinPlugin
* TINKERPOP-1026 BVLP should store vertex IDs as String
* TINKERPOP-1033 Store sideEffects as a persisted RDD
* TINKERPOP-1035 Better Consistency in Gremlin Server Transaction Management
* TINKERPOP-1045 Client-Side Hangs when attempting to access a HashMap with Keys of type Integer
* TINKERPOP-1047 TinkerGraph GraphSON storage format broken
* TINKERPOP-1051 Add note in best practice docs about gremlin server heap setting
* TINKERPOP-1055 Gremlin Console FileNotFoundException can be misleading
* TINKERPOP-1062 Make LifeCycle beforeEval execute in same thread as eval operation
* TINKERPOP-1064 Allow a ClassResolver to be added to GryoMapper construction
* TINKERPOP-1065 Fix some typos and clarify some wording in the TinkerPop documentation
* TINKERPOP-1066 Add ioRegistries configuration to GraphSON MessageSerializer
* TINKERPOP-1067 Update Groovy to 2.4.5
* TINKERPOP-1072 Allow the user to set persistence options using StorageLevel.valueOf()
* TINKERPOP-1073 HadoopGraph toString() is weird for Spark PersitedRDD data.
* TINKERPOP-1086 Include gryo serializers for java.time related classes
* TINKERPOP-1087 Add has()/order() to FilterRankStrategy
* TINKERPOP-1093 Add Spark init.sh script and update dev documentation.
* TINKERPOP-1100 Look deeply into adding combine()-support in Spark MapReduce.
* TINKERPOP-1117 InputFormatRDD.readGraphRDD requires a valid gremlin.hadoop.inputLocation, breaking InputFormats (Cassandra, HBase) that don't need one

[[release-3-1-0-incubating]]
=== TinkerPop 3.1.0 (Release Date: November 16, 2015)

This release also includes changes from <<release-3-0-1-incubating, 3.0.1-incubating>> and <<release-3-0-2-incubating, 3.0.2-incubating>>.

* Fixed bug in Gryo and GraphSON (with embedded types) serialization for serialization of results returned from `Map.entrySet()`.
* `Transaction` settings for `onReadWrite` and `onClose` are now `ThreadLocal` in nature of standard transactions.
* Optimized `BulkLoaderVertexProgram`. It now uses `EventStrategy` to monitor what the underlying `BulkLoader` implementation does (e.g. whether it creates a new vertex or returns an existing).
* Integrated `NumberHelper` in `SumStep`, `MinStep`, `MaxStep` and `MeanStep` (local and global step variants).
* Gremlin Console remoting to Gremlin Server now supports a configuration option for assigning aliases.
* `CountMatchAlgorithm`, in OLAP, now biases traversal selection towards those traversals that start at the current traverser location to reduce message passing.
* Fixed a file stream bug in Hadoop OLTP that showed up if the streamed file was more than 2G of data.
* Added the ability to set thread local properties in `SparkGraphComputer` when using a persistent context.
* Bumped to Neo4j 2.3.0.
* Deprecated "rebindings" as an argument to Gremlin Server and replaced it with "aliases".
* Added `PersistedInputRDD` and `PersistedOutputRDD` which enables `SparkGraphComputer` to store the graph RDD in the context between jobs (no HDFS serialization required).
* Renamed the `public static String` configuration variable names of TinkerGraph (deprecated old variables).
* Added `GraphComputer.configure(key,value)` to allow engine-specific configurations.
* `GraphStep` is no longer in the `sideEffect`-package and is now in `map`-package (breaking change).
* Added support for mid-traversal `V()`-steps (`GraphStep` semantics updated).
* Fixed `Number` handling in `Operator` enums. Prior this change a lot of operations on mixed `Number` types returned a wrong result (wrong data type).
* Fixed a bug in Gremlin Server/Driver serializer where empty buffers were getting returned in certain cases.
* Renamed `ConjunctionX` to `ConnectiveX` because "conjunction" is assumed "and" (disjunction "or"), where "connective" is the parent concept.
* Removed `PathIdentityStep` as it was a hack that is now solved by `Traversal.Admin.addTraverserRequirement()`.
* Added `Traversal.Admin.addTraverserRequirement()` to allow a traversal strategy or source to add requirements (not only step determined anymore).
* Added `TraverserRequirement.ONE_BULK` to state the traverser does not handle bulk.
* Added `GraphTraversalSource.withBulk(boolean)` to enabled users to compute only using `bulk=1`.
* Gremlin Server supports Netty native transport on linux.
* Removed the need for `GFunction` (etc.) closure wrappers in Gremlin-Groovy as `as Function` can be used to convert closures accordingly.
* Added `SelectColumnStep` (`select(keys)` and `select(values)`). Deprecated `mapKeys()` and `mapValues()`.
* Renamed `gremlin.hadoop.graphInputRDD` and `gremlin.hadoop.graphOutputRDD` to `gremlin.spark.graphInputRDD` and `gremlin.spark.graphOutputRDD`, respectively.
* Fixed a bug in `FoldStep` around bulking. This could be a breaking change, but it is the correct semantics.
* Previous `group()`-behavior steps are accessible via the deprecated `groupV3d0()`-steps.
* `GroupStep` and `GroupSideEffectStep` now do lazy reductions to reduce memory footprint. Breaking change for `group()` semantics.
* Added `GroupStepHelper` with various static methods and classes that are used by both `GroupStep` and `GroupSideEffectStep`.
* Added `BarrierStep` interface with `processAllStarts()` method which process all starts up to yielding the barrier result.
* Fixed a severe threading issue in `TinkerGraphComputer`.
* The location of the jars in HDFS is now `hadoop-gremlin-x.y.z-libs` to ensure multiple TinkerPop versions don't clash.
* `GiraphGraphComputer` will only upload the jars to HDFS if it doesn't already exist (to help speed up startup time).
* `GiraphGraphComputer.workers()` is smart about using threads and machines to load balance TinkerPop workers across cluster.
* `GraphComputer.workers(int)` allows the user to programmatically set the number of workers to spawn.
* Added `GryoSerializer` as the new recommended Spark `Serializer`. Handles `Graph` and `GryoMapper` registries.
* `GryoPool` now makes use of `GryoPool.Builder` for its construction.
* Bumped to Apache Hadoop 2.7.1.
* Bumped to Apache Giraph 1.1.0.
* Bumped to Apache Spark 1.5.1.
* Split Hadoop-Gremlin apart such there is now `hadoop-gremlin`, `spark-gremlin`, and `giraph-gremlin` (and respective `GremlinPlugins`).
* Added `LambdaCollectingBarrierStep` which generalizes `NoOpBarrierStep` and allows for `barrier(normSack)`-type operations.
* Fixed bugs in the Gremlin Server's NIO protocol both on the server and driver side.
* Added `Path.popEquals(Pop,Object)` to check for path equality based on `Pop` (useful for `TraverserRequirement.LABELED_PATH`).
* Added `Operator.assign` to allow setting a direct value.
* `Operator` is now a `BinaryOperator<Object>` with appropriate typecasting for respective number operators.
* Simplified `SackValueStep` so it now supports both `sack(function)` and `sack(function).by()`. Deprecated `sack(function,string)` .
* Added `Parameters` object to allow for the parameters of a step to be retrieved at runtime via a traversal.
* Redesigned (though backwards compatible) `AddEdgeStep`, `AddVertexStep`, and `AddPropertyStep` (and respective `GraphTraversal` API).
* Added `GraphTraversalSource.inject()` so users can spawn a traverser with non-graph objects.
* `GraphStep` can now take a single argument `Collection` which is either elements or element ids (i.e. `g.V([1,2,3])` is supported now).
* Added `LoopsStep` to make the loop counter accessible within `repeat()`, `until()` and `emit()`.
* Gephi Plugin no longer requires manual insert of `store` steps to visualize a traversal.
* Added a `TinkerIoRegistry` that registers a custom serializer for Gryo that will serialize an entire `TinkerGraph` instance.
* Added configuration options to Gephi Plugin for setting the size of nodes visualized.
* Replaced `DedupBijectionStrategy` with the more effective `FilterRankingStrategy`.
* `ComputerAwareSteps` must not only handle step ids, but also step labels.
* Renamed `B_O_P_SE_SL_Traverser` to `B_LP_O_P_SE_SL_Traverser` as it now supports `TraverserRequirement.LABELED_PATH`.
* Added `B_LP_O_S_SE_SL_Traverser` in support of `TraverserRequirement.LABELED_PATH`.
* Added `TraverserRequirement.LABELED_PATH` which only generates path data for steps that are labeled (greatly increases the likelihood of bulking).
* Fixed a bug in `Path` usage that required an API update: `Path.addLabel()` is now `Path.extend(Set<String>)` and `Traverser.addLabels(Set<String>)`.
* Made `Path` iterable, so that it can be ``unfold()``'ed and used by local steps like `min(local)`, `max(local)`, etc.
* `WhereTraversalStep` and `WherePredicateStep` are now the only "special" `Scoping` steps after `MatchStartStep` in `match()`.

==== Bugs

* TINKERPOP-774 order / dedup issues
* TINKERPOP-799 [Proposal] with()-modulator for stream level variable binding.
* TINKERPOP-801 groupCount() fails for vertices (elements?) (using Spark)
* TINKERPOP-811 AddPropertyStepTest fails "all of a sudden"
* TINKERPOP-823 addV() broken for multi-value properties
* TINKERPOP-843 Misspecified HADOOP_GREMLIN_LIBS generates NullPointerException
* TINKERPOP-857 Add GraphComputer.config(key,value)
* TINKERPOP-895 Use "as BinaryOperator" and remove GBinaryOperator
* TINKERPOP-903 Fix empty buffer return upon buffer capacity exceeded
* TINKERPOP-910 In session transaction opened from sessionless request
* TINKERPOP-918 ComputerVerificationStrategy is too restrictive
* TINKERPOP-926 Renamed TinkerGraph public statics to common pattern used for other statics.
* TINKERPOP-948 AbstractGremlinProcessTest.checkMap not asserted in GroupTest
* TINKERPOP-953 Artifact equality is not evaluating properly
* TINKERPOP-955 HashMap$Node not serializable

==== Improvements

* TINKERPOP-297 Ensure Consistent Behavior Over Deleted Elements *(breaking)*
* TINKERPOP-333 Support VertexProperty in PartitionStrategy
* TINKERPOP-391 More fluency in GraphComputer for parameterization.
* TINKERPOP-616 Use Spark 1.3.0 in Hadoop-Gremlin.
* TINKERPOP-624 Passing Detached/Referenced to Graph.vertices/edge()
* TINKERPOP-680 Configurable Channelizer for Gremlin Driver
* TINKERPOP-728 Improve Remote Graph Object Treatment in Console
* TINKERPOP-756 Provide a strict parsing option for GraphMLReader
* TINKERPOP-760 Make loop counter accessible within repeat()
* TINKERPOP-762 Allow mid-traversal V() (and E())
* TINKERPOP-765 Decompose AbstractTransaction for different transactional contexts *(breaking)*
* TINKERPOP-767 Path should play well with "local" steps.
* TINKERPOP-768 MatchStep in OLAP should be smart about current vertex.
* TINKERPOP-769 Make the introduction of the TP3 docs story better.
* TINKERPOP-772 TraverserRequirement.LABELED_PATH
* TINKERPOP-796 Support merge binary operator for Gremlin sacks *(breaking)*
* TINKERPOP-798 [Proposal] Rename mapKeys()/mapValues() to select(keys) and select(values).
* TINKERPOP-802 Provide sack(object) so that the sack can be directly set.
* TINKERPOP-803 A better solution to g.V(someCollection.toArray())
* TINKERPOP-805 Enforce AutoCloseable Semantics on Transaction *(breaking)*
* TINKERPOP-821 Improve testing around TraversalHelper around recursive methods
* TINKERPOP-825 [Proposal] SetBulkStep (sideEffectStep)
* TINKERPOP-826 OneToManyBarrierStrategy
* TINKERPOP-827 Add a console session to the PageRank section of the docs.
* TINKERPOP-829 TinkerGraphComputer should support the user specified thread/worker count.
* TINKERPOP-835 Shade Jackson Dependencies *(breaking)*
* TINKERPOP-836 Support Hadoop2 in place of Hadoop1
* TINKERPOP-850 Reduce Graph.addVertex overload ambiguity *(breaking)*
* TINKERPOP-851 GroupCountStep needs a by() for the count.
* TINKERPOP-861 Solve "The Number Problem" for Operator (and follow on operators)
* TINKERPOP-863 [Proposal] Turn off bulking -- or is there something more general? (hope not).
* TINKERPOP-866 GroupStep and Traversal-Based Reductions *(breaking)*
* TINKERPOP-868 Allow Spark Gremlin Computer to Reuse Spark Contexts
* TINKERPOP-874 Rename Gremlin-Spark properties using gremlin.spark prefix. *(breaking)*
* TINKERPOP-876 Rename VendorOptimizationStrategy XXXOptimizationStrategy *(breaking)*
* TINKERPOP-879 Remove deprecated promoteBindings from GremlinExecutor *(breaking)*
* TINKERPOP-885 Change Transaction.onReadWrite() to be a ThreadLocal setting *(breaking)*
* TINKERPOP-888 GraphTraversal.property overloads *(breaking)*
* TINKERPOP-896 Simplify the {{withSack}} methods of {{GraphTraversalSource}}. *(breaking)*
* TINKERPOP-897 Remove deprecated GSupplier, GFunction, GConsumer, etc. methods. *(breaking)*
* TINKERPOP-898 Rename ConjuctionP and ConjuctionStep to ConnectiveP and ConnectiveStep *(breaking)*
* TINKERPOP-899 Bump to the latest version of Neo4j.
* TINKERPOP-900 Provide by(object) which compiles to by(constant(object))
* TINKERPOP-901 Option for use of Netty epoll on Linux to reduce GC pressure
* TINKERPOP-904 BulkLoaderVertexProgram optimizations
* TINKERPOP-905 Harden time oriented tests in ResultQueueTest
* TINKERPOP-907 getters for RepeatStep.untilTraversal and RepeatStep.emitTraversal
* TINKERPOP-908 Use line breaks in documentation
* TINKERPOP-909 Improve steps that handle numeric data
* TINKERPOP-911 Allow setting Thread Specific Spark JobGroup/Custom Properties based on hadoop conf
* TINKERPOP-913 Rename Gremlin Server arguments rebinding to alias
* TINKERPOP-914 DriverRemoteAcceptor in Gremlin Console supports aliases
* TINKERPOP-917 Add HadoopGraph.open(String)
* TINKERPOP-922 Add a book for Developer Documentation
* TINKERPOP-923 Add a book for Tutorials
* TINKERPOP-925 Use persisted SparkContext to persist an RDD across Spark jobs.
* TINKERPOP-931 Make it possible to extend the core OpProcessor implementations
* TINKERPOP-933 Improve release process to get files named properly
* TINKERPOP-935 Add missing "close" operation to the session opProcessor docs

== TinkerPop 3.0.0 (A Gremlin Rāga in 7/16 Time)

image::https://raw.githubusercontent.com/apache/tinkerpop/master/docs/static/images/gremlin-hindu.png[width=225]

[[release-3-0-2-incubating]]
=== TinkerPop 3.0.2 (Release Date: October 19, 2015)

* Cleaned up `ext/` directory when plugin installation fails for `gremlin-server` and `gremlin-console`.
* Fixed issues in `gremlin-server` when configured for HTTP basic authentication.
* Made `BulkLoaderVertexProgram` work for any persistent TP3-supporting graph (input and output).
* `TreeSideEffectStep` now implements `PathProcessor` which fixed a `ComputerVerificationStrategy` issue.
* Added a shell script that verifies source and binary distributions.
* Fixed a bulk related bug in `GroupStep` when used on `GraphComputer` (OLAP).
* Gremlin Server binary distribution now packages `tinkergraph-gremlin` and `gremlin-groovy` as plugins to be consistent with Gremlin Console's packaging.
* The `RepeatStep` clauses (`until()`,`emit()`,`repeat()`) can only be set at most one time in order to prevent user confusion.
* Fixed a `clone()` bug in `RepeatStep`, `TreeStep`, `GroupCountStep`, `GroupStep`, and `TraversalRing`.
* Fixed a thread context bug in `TinkerGraphComputer`.
* Fixed issues with the `gremlin-driver` related to hanging connections in certain conditions.
* TinkerGraph now has an option for persistence where the data is saved on `close()` and, if present, loaded on `open()`.
* Added an overload for `GremlinExecutor.eval()` that takes a `Lifecycle` object to override some default settings from `GremlinExecutor.Builder`.
* Improved session closing for transactional graphs during shutdown of Gremlin Server.
* Fixed id parameter used in tests for `GroovyStoreTest` and `GroovyRepeatTest` to not be treated as an embedded string.
* `GraphStep` will convert any `Vertex` or `Edge` ids to their id `Object` prior to submission to `GraphComputer` (OLAP).

==== Bugs

* TINKERPOP-814 ConnectionPool can fill with dead Connections
* TINKERPOP-816 Gryo deserialization of error response with null message causes NPE and protocol desync
* TINKERPOP-817 Gryo serialization of large responses fails and causes protocol desync
* TINKERPOP-840 TreeTest Is not being ignored via ComputerVerificationStrategy
* TINKERPOP-849 gremlin-server doesn't close sessions on 'close' opcode
* TINKERPOP-855 sasl authentication type error due to Json format
* TINKERPOP-865 Errors with HTTP REST basic auth
* TINKERPOP-867 TinkerGraphProvider does not initialize temp dir
* TINKERPOP-870 Rebound client requires a connection to occur on the underlying client.
* TINKERPOP-877 Driver hangs if SSL enabled on server but not on client

==== Improvements

* TINKERPOP-828 TinkerGraph can supportPersistence(), should we allow it.
* TINKERPOP-830 process-docs.sh introduces extra white space dependent on console width
* TINKERPOP-839 Docs should have a ${version.number} under the logo.
* TINKERPOP-852 A shell script that validates the distribution artifacts at release time
* TINKERPOP-853 TinkerPop Logo in JavaDoc index.html
* TINKERPOP-858 Cleanup after failed :install

[[release-3-0-1-incubating]]
=== TinkerPop 3.0.1 (Release Date: September 2, 2015)

* `Compare` now uses `BigDecimal` internally to ensure that precision is not lost on standard number comparisons.
* Renamed `ComputerVerificationStrategy` to `VerificationStrategy` so all the verification strategies can use it.
* Added `StandardVerificationStrategy` that throws exceptions for illegal traversal patterns on the standard engine (which extends to `GraphComputer`).
* Added `GraphFeatures.supportsConcurrentAccess()` to allows `Graph` implementations to signify if multiple instances can access the same data.
* Clarified semantics of `Transaction.close()` in unit tests - now refers only to closing the current transaction in the current thread.
* `Neo4jGraph` no longer uses `OptOut` on `TransactionTest.shouldRollbackOnCloseWhenConfigured` (formerly `shouldRollbackOnShutdownWhenConfigured`)
* Gremlin Server initialization scripts can now return a `Map` of values that will become global bindings for the server.
* Introduced the `--dryRun` option to the document generation process which ignores actual script execution in the Gremlin Console.
* Fixed bug in `EventStrategy` around property changed events when calling `property` without cardinality or meta-property values.
* Improved support for the `Accept` header for REST-based requests in Gremlin Server.
* `GraphFactory` now allows specification of the class to use to instantiate the `Graph` through the `GraphFactoryClass` annotation.
* Added `wrapAdjacencyList` and `unwrapAdjacencyList` options to `GraphSONWriter` and `GraphSONReader` respectively, thus allowing valid JSON to be written/read if the user desires.
* Added Gremlin Server/Driver authentication support via SASL.
* Added Basic HTTP authentication support for REST in Gremlin Server.
* Added Gremlin Server plugin to help with "credential graph" management (used in conjunction with authentication features of Gremlin Server).
* Added "secure" Gremlin Server/Driver example configuration files.
* Adjusted configuration for javadoc generation to eliminate error messages.
* Removed "reserved" graph concept names from tests (e.g. "label", "edge", "value") to support the convention of avoiding these strings for property names.
* Introduced `GraphProvider.Descriptor` which annotates a `GraphProvider` implementation to describe what `GraphComputer` implementation will be used.
* Modified `OptOut` to include a `computers` attribute which allows the `Graph` to opt-out of computer-based tests for specific computation engines.
* Added a `SandboxExtension` that can be plugged into `TypeCheckedCustomizerProvider` and `CompileStaticCustomizerProvider` to control classes and methods that can be used in the `GremlinGroovyScriptEngine`.
* Added a number of new `ImportCustomizerProvider` implementations such as, `TimedInterruptCustomizerProvider`, `TypeCheckedCustomizerProvider` and others.
* Refactored `GremlinGroovyScriptEngine` to make more general use of `ImportCustomizerProvider` implementations.
* Removed `SecurityCustomizerProvider` class and the "sandbox" configuration on the `ScriptEngines` class - this was an experimental feature and not meant for public use.
* Removed dependency on `groovy-sandbox` from the `gremlin-groovy` module.

==== Bugs

* TINKERPOP-770 Exception while AddPropertyStep tries to detach vertex property
* TINKERPOP-780 Use of fold() in repeat()
* TINKERPOP-782 map(Traversal) should declare requirements of child
* TINKERPOP-785 Gremlin Server Not Properly Reporting Port Conflict
* TINKERPOP-792 select at start of match traversal on Map can fail
* TINKERPOP-794 IncidentToAdjecentStrategy malfunction
* TINKERPOP-804 Failed installing neo4j-gremlin extension on Windows 7
* TINKERPOP-822 Neo4j GraphStep with element arguments ignores has  *(breaking)*

==== Improvements

* TINKERPOP-576 Gremlin Server Authentication
* TINKERPOP-582 Remove Groovy Sandbox Dependency
* TINKERPOP-610 General graph concept names in test schema
* TINKERPOP-656 IoRegistry Chaining
* TINKERPOP-690 Be able to OPT_OUT for Standard, but not Computer *(breaking)*
* TINKERPOP-699 GraphSON writeGraph not producing valid json object
* TINKERPOP-750 Compare should not have special case for Number
* TINKERPOP-752 Make Gremlin Server Better Respect ACCEPT
* TINKERPOP-764 Unify semantics of Transaction.close() in tests and documentation *(breaking)*
* TINKERPOP-771 IoRegistry Instantiation With GryoPool
* TINKERPOP-778 Support GraphFactory location via annotation.
* TINKERPOP-791 Document rules for committers
* TINKERPOP-797 order() seems to only like List? *(breaking)*
* TINKERPOP-808 TraversalComparator.comparator needs a getter

=== TinkerPop 3.0.0 (Release Date: July 9, 2015)

* Modified the `GremlinExecutor` to catch `Throwable` as opposed to `Exception` so as to properly handle `Error` based exceptions.
* Modified the `GremlinGroovyScriptEngine` compilation configuration to prevent inappropriate script evaluation timeouts on standalone functions.
* Added a custom configuration for "timed interrupt" in the `ScriptEngines` instantiation of the `GremlinGroovyScriptEngine`.
* Added `mapKeys()` (`MapKeyStep`) and `mapValues()` (`MapValueStep`) to get the keys and values of a map, respectively.
* `select()` no longer supports empty arguments. The user must specify the keys they are selecting.
* `MatchStep` and `match()` no longer have a "start label" parameter -- it is computed if the incoming traverser does not have requisite labels.
* Turned transactional testing back on in Gremlin Server using Neo4j.
* Renamed `Transaction.create()` to `Transaction.createThreadedTx()`.
* Added `TraversalParent.removeGlobalChild()` and `TraversalParent.removeLocalChild()`.
* Added a `clear` option to the Gephi Plugin to empty the Gephi workspace.
* Refactored `ResultSet` and related classes to stop polling for results.
* `AbstractStep` now guarantees that bulk-less and null-valued traversers are never propagated.
* Added `dedup(string...)` which allows for the deduplication of a stream based on unique scope values.
* Fixed multiple bugs in the Gephi Plugin related to refactoring of traversal side-effects.
* Split `WhereStep` into `WherePredicateStep` and `WhereTraversalStep` to simplify internals.
* Prevent the driver from attempting to reconnect on a dead host if the `Cluster.close()` method has been called.
* Renamed the "deactivate" option on `:plugin` command to "unuse" to be symmetric with the "use" option.
* Added `Traversal.toStream()` to turn the `Traversal<S,E>` into a `Stream<E>`.
* Added `Scoping.Variable` enum of `START` and `END` which allows the `Scoping` step to specify where its bindings are.
* `ComputerVerificationStrategy` is smart about not allowing `WhereXXXStep` with a start-variable to run in OLAP as it selects the value from the path.
* Rewrote `MatchStep` where it now works on `GraphComputer`, solves more patterns, provides plugable execution plans, supports nested AND/OR, `not()`-patterns, etc.
* Renamed `Graphs` in Gremlin Server to `GraphManager`.
* Fixed bug in Gremlin Driver where client-side serialization errors would not bubble up properly.
* Fixed problem in Gremlin Server to ensure that a final `SUCCESS` or `NO_CONTENT` message assured that the transaction was successful in sessionless requests.
* Arrow keys for cycling through command history now work in Gremlin Console when being used on Windows.
* Added `NotStep` and `not(traversal)` for not'ing a traversal (integrates like `ConjunctionStep`).
* Removed `TraversalP`. Traversals and `P`-predicates are completely separate concepts.
* `has(key,traversal)` is now an alias for `filter(__.values(key).traversal)` using `TraversalFilterStep`.
* Simplified `SubgraphStrategy` by using `TraversalFilterStep` instead of the more complex `WhereStep`.
* Added `TraversalMapStep`, `TraversalFlatMapStep`, `TraversalFilterStep`, and `TraversalSideEffectStep` which all leverage an internal traversal.
* Added `Path.get(pop,label)` as default helpers in `Path`.
* Added `Pop.first`, `Pop.last`, and `Pop.all` as enums for getting single items from a collection or a list of said items.
* Changed `GremlinServer.start()` to return a `CompletableFuture` that contains the constructed `ServerGremlinExecutor`.
* Restructured `IoTest` breaking it up into smaller and more logically grouped test cases.
* Gremlin Server `Settings` now has sensible defaults thus allowing the server to be started with no additional configuration.
* Fixed garbled characters in Gremlin Console that notably showed up in `:help`
* Replaced dependency on `groovy-all` with individual Groovy dependencies as needed.
* Bumped `org.gperfutils:gbench` to the `0.4.3` and a version explicitly compatible with Groovy 2.4.x.
* Renamed `KeyStep` to `PropertyKeyStep` to be consistent with `PropertyValueStep`.
* Added `Gremlin-Lib-Paths` to modify paths in plugin `lib` directory.
* Modified the capabilities of `Gremlin-Plugin-Paths` to delete paths that have no value on the right-hand-side of the equals sign.
* The REST API in Gremlin Server now requires parameters to be defined with a "bindings." prefix.
* Modified the REST API in Gremlin Server to accept rebindings.
* Added `rebindings` optional argument to sessionless requests to allow global bindings to be rebound as needed.
* Added `LazyBarrierStrategy` which "stalls" a traversal of a particular form in order to gain a bulking optimization.
* `CollectingBarrierStep` supports `maxBarrierSize` for "lazy barrier," memory conservation.
* `Scoping` now has `getScopeKeys()` to get the keys desired by the scoping step.
* Refactored SSL support in the Gremlin Server/Driver.
* Factored out `ServerGremlinExecutor` which contains the core elements of server-side script execution in Gremlin Server.
* Bumped to netty 4.0.28.Final.
* Refactored the `Mutating` interface and introduce `CallbackRegistry` interface around `EventStrategy`.
* Changed `onReadWrite` and `onClose` of `AbstractTransaction` to be synchronized.
* Added `LabelP` to support index lookups and `has()` filtering on `Neo4jGraph` multi-label vertices.
* `AddEdgeStep` is now a `Scoping` step.
* Added a fully defined set of `Graph.Feature` implementations to `EmptyGraph`.
* Dropped dependency on `org.json:json` - used existing Jackson dependency.
* Added back neo4j-gremlin as the licensing of the Neo4j API is now Apache2.
* Added `willAllowId` method to features related to vertices, edges and vertex properties to test if an identifier can be use when `supportsUserSuppliedIds` is `true`.
* Fixed a bug in `GraphTraversal.choose(predicate,trueTraversal,falseTraversal)`.
* Removed `MapTraversal`, `MapTraverserTraversal`, `FilterTraversal`, and `FilterTraverserTraversal` as these are simply `__.map(function)` and `__.filter(predicate)`.
* Include `hadoop-gremlin` Hadoop configuration sample files in Gremlin Console distribution.
* Iteration of results in Gremlin Server occur in the same thread as evaluation and prior to transaction close.
* TinkerGraphComputer now supports every `ResultGraph`/`Persist` combination.
* `GraphComputerTest` extended with validation of the semantics of all `ResultGraph`/`Persist` combinations.
* GiraphGraphComputer no longer requires an extra iteration and MapReduce job to derive the full `Memory` result.
* SparkGraphComputer now supports `InputRDD` and `OutputRDD` to allow vendors/users to use a `SparkContext` to read/write the graph adjacency list.
* Added `Scoping.getScopeValue()` method so all "selecting" steps use the same pattern for map, path, and sideEffect data retrieval.

=== TinkerPop 3.0.0.M9 (Release Date: May 26, 2015)

* Removed `GraphComputer.isolation()` as all implementations use standard BSP.
* Added a Gremlin Server `LifeCycleHook` to ensure that certain scripts execute once at startup and once at shutdown.
* `has(key)` and `hasNot(key)` are now aliases for `where(values(key))` and `where(not(values(key)))`, respectively.
* TinkerGraph classes are now final to restrict user and vendor extension.
* Added `TraversalStrategy.VendorOptimization` to ensure that all TinkerPop optimizations execute first on the known TinkerPop steps.
* Added `TailGlobalStep` and `TailLocalStep` (`tail()`) which gets objects from the end of the traversal stream.
* `AndStep` and `OrStep` are now simply markers where `WhereStep(a.and(b).and(c)...and(z))` is the compilation.
* Moved `Compare`, `Contains`, `Order`, `Operator`, and `P` to `process/traversal` from `structure/` as they are process-based objects.
* `HasContainer` now uses `P` predicate as helper methods and tests are more thorough on `P`.
* Changed Gremlin Server integration/performance tests to be runnable from within the `gremlin-server` directory or from the project root.
* Moved the string methods of `TraversalHelper` to `StringFactory`.
* Renamed JSON-related serializers for Gremlin Server to be more consistent with GraphSON naming.
* Removed `HasTraversalStep` in favor of new `P.traversal` model with `HasStep`.
* Fixed bug in `WsGremlinTextRequestDecoder` where custom serializers from graphs were not being used.
* Added `AndP` which allows for the `and()`-ing of `P` predicates.
* `Order.opposite()` is now `reversed()` as that is a `Comparator` interface method with the same semantics.
* `Compare/Contains/P.opposite()` are now `negate()` as that is a `BiPredicate` interface method with the same semantics.
* `has(traversal)` is replaced by `where(traversal)` and `has(key,traversal)`. `HasXXX` is always with respects to an element property.
* Added `TraversalScriptHelper` with static methods for dynamically creating a `Traversal` from a JSR 223 `ScriptEngine`.
* Changed `SubgraphStrategy` to take `Traversal` rather than `Predicate` for filtering.
* Improved `SubgraphStrategy` to only modify the `Traversal` if filtering was required.
* Improved logging of errors in the `HttpGremlinEndpointHandler` to include a stracktrace if one was present.
* Moved `AbstractGremlinSuite.GraphProviderClass` to `org.apache.tinkerpop.gremlin.GraphProviderClass`.
* Simplified the Gremlin-Groovy test suite where there is now no distinction between `STANDARD` and `COMPUTER` tests.
* `VertexProgram` and `MapReduce` now add a `Graph` parameter to `loadState(Graph, Configuration)`.
* Added `ScopingStrategy` which auto-scopes `select()` and `where()` so the language looks clean.
* Added `Scoping` as a marker interface to state that a step desires a particular `Scope`.
* `SelectStep`, `SelectOneStep`, and `WhereStep` support both `Scope.local` and `Scope.global` for `Map<String,Object>` or `Path` analysis, respectively.
* Fixed a bug in the `TraversalStrategies` sort algorithm.
* Removed numerous unused static utility methods in `TraversalHelper`.
* TinkerGraph process suite tests are now running with and without strategies in place.
* Added `IncidentToAdjacentStrategy` which rewrites `outE().inV()`, `inE().outV()` and `bothE().otherV()` to `out()`, `in()` and `both()` respectively.
* Renamed `ComparatorHolderRemovalStrategy` to `OrderGlobalRemovalStrategy` as it now only applies to `OrderGlobalStep`.
* Anonymous traversal no longer have `EmptyGraph` as their graph, but instead use `Optional<Graph>.isPresent() == false`.
* Added `Traversal.Admin.setGraph(Graph)` as strategies that need reference to the graph, need it across all nested traversals.
* `AbstractLambdaTraversal` is now smart about `TraversalParent` and `TraversalStrategies`.
* Fixed bug in `GraphML` reader that was not allowing `<edge>` elements to come before `<node>` elements as allowable by the GraphML specification.
* Added `VertexFeature.getCardinality`.
* Added `AdjacentToIncidentStrategy` which rewrites `out().count()` to `outE().count()` (and similar such patterns).
* `GryoPool` now takes a `Configuration` object which allows setting the size of the pool and the `IoRegistry` instance.
* Added `PersistResultGraphAware` interface which is used by `OutputFormats` to specify persistence possibilities for a Hadoop `GraphComputer`.
* `ElementIdStrategy` now allows the identifier property to be set directly (and not only by specifying `T.id`).
* Added sample configuration files for registering a `TraversalStrategy` in Gremlin Server.
* Added response status code for `NO_CONTENT` to represent output for a successful script execution without a result (e.g. an empty `Iterator`).
* Removed the notion of a "terminator" message from the Gremlin Server protocol - new response status code for `PARTIAL_CONTENT`.
* `Path` and `Step` labels are ordered by the order in which the respective `addLabel()` calls were made.
* A `Step` now has a `Set<String>` of labels. Updated `as()` to take a var args of labels.
* Dropped `BatchGraph` from the code base - it will be replaced by bulk loader functionality over OLAP.
* `TraversalSideEffects` now implements `Optional` semantics. Less code as Java8 provides the helper methods.
* `TraversalScriptSupplier` now takes an `Object` var args for setting `ScriptEngine` bindings if needed.
* `Compare` is now more lenient on `Number`-types.
* Removed `Compare.inside` and `Compare.outside` as they are not primitive comparators and should be composed from primitives.
* Introduced `P` (predicate) for cleaner looking `is()`, `has()`, and `where()` calls -- e.g. `has('age',eq(32))`.
* `GraphTraversalSource` is now the location for `withXXX()` operations. No longer do they exist at `GraphTraversal`.
* All `Traverser` objects now extend from `AbstractTraverser` or a child that ultimately extends from `AbstractTraverser`.
* OLTP `select()` now returns a list for traversals with duplicate labels (as this was a unintended side-effect of `SparsePath`).
* Removed the `SparsePath` optimization as it led to numerous corner-case inconsistencies.
* `VertexWritable` serializes and deserializes the `StarGraph` object -- no more intermediate `DetachedXXX` objects.
* Gremlin Server better supports the settings for the high and low watermark that will slow writes to clients that are lagging.
* Added `GraphReader.readObject()` and `GraphWriter.writeObject` abstractions for those implementations that can support them.
* Altered `GraphWriter.writeVertices()` method to take an `Iterator` of vertices rather than a `Traversal`.
* GraphSON format for output from `GraphWriter.writeVertex`, `GraphWriter.writeVertices`, and `GraphWriter.writeGraph` have all changed now that they use `StarGraph` serialization.
* Gryo format for output from `GraphWriter.writeVertex`, `GraphWriter.writeVertices`, and `GraphWriter.writeGraph` have all changed now that they use `StarGraph` serialization.
* Added read and write methods to `GraphReader` and `GraphWriter` for `Property` and `VertexProperty`.
* Reduced object creation in GraphSON during serialization.
* Moved `T` tokens to the `structure/` package as its more general than `process/`.
* `Attachable.attach()` now takes a `Method` to determine whether to attach via `GET`, `CREATE`, or `GET_OR_CREATE`.
* Decreased size of Gremlin Server `RequestMessage` and `ResponseMessage` serialization payloads and reduced object creation.
* `Graph.empty()` no longer required with the introduction of `ShellGraph` which is a placeholder for a graph class and computer.
* `VertexProperty.Cardinality` default is now vendor chosen. If the vendor has not preference, they should use `Cardinality.single`.
* `Messenger.receiveMessages()` no longer takes a `MessageScope` and thus, consistent behavior between message-passing and message-pulling systems.
* Changed the `gremlin.tests` environment variable for test filtering to the more standard convention of `GREMLIN_TESTS` and made it work for all test suites.
* Removed `back()`-step as `select()`-step provides the same behavior with more intelligent optimizations and `by()`-modulation.
* Removed `Graph.Helper` method annotation and related infrastructure in tests.
* Modified header of Gryo to be 16 bytes instead of 32 (and removed the version stamp).
* Removed the concept of handling version in Gryo via the builder as it wasn't really accomplishing the capability of ensuring backward compatibility.
* Moved `Exceptions.propertyRemovalNotSupported` from `Element` to `Property` for consistency.
* Provided a method for Gremlin Server to bind `TraversalSource` objects for use in scripts.
* Modified the reference implementation for dealing with "custom" identifier serialization in GraphSON - See `IoTest.CustomId` for the example.
* Modified `g.vertices/edges` and related methods and tests to support non-type specific querying (e.g. `g.V(1)` and `g.V(1L)` should both return the same result now).
* `TinkerGraph` supports an `IdManager` which helps enforce identifier types and improve flexibility in terms of how it will respond to queries around identifiers.
* `DetachedXXX` now uses the standard `structure/` exceptions for unsupported operations.
* Added private constructors to all `Exceptions` inner classes in the respective `structure/` interfaces.
* Re-introduced `ReferenceXXX` to ensure a smaller data footprint in OLAP situation (`DetachedXXX` uses too much data).
* `Attachable` now has a set of static exception messages in an `Exceptions` inner class.
* Added `StarGraph` which is a heap efficient representation of a vertex and its incident edges (useful for `GraphComputer` implementations).
* `TraverserSet` uses a `FastNoSuchElementException` on `remove()` for increased performance.
* Add `Profiling` interface to enable vendors to receive a `Step's MutableMetrics`.

=== TinkerPop 3.0.0.M8 (Release Date: April 6, 2015)

* Removed Neo4j-Gremlin from this distribution due to GPL licensing. Working with Neo4j team to reintroduce by M9.
* Altered structure of plugin directories for Gremlin Server and Gremlin Console to allow for the full `lib` directory with all dependencies and the lighter `plugin` directory which contains filtered dependencies given the path.
* Improved `OptOut` to allow for exclusion of a group of tests by specifying a base test class.
* `GraphComputerTest` is now Java8 specific and much easier to extend with new test cases.
* Merged the `gremlin-algorithm` module into `gremlin-test`.
* Removed `LambdaVertexProgram` and `LambdaMapReduce` as it will be one less thing to maintain.
* Gremlin Console accepts a `max-iteration` configuration via the standard `:set` command to limit result iteration.
* `Vertex.property()` default behavior is now `Cardinality.single`.
* Added `ElementIdStrategy` as a `TraversalStrategy`.
* Introduce `AbstractTransaction` to simplify implementation of standard transactional features for vendors.
* Added `EventStrategy` to generate `Graph` modification events to listeners.
* Added test to enforce return of an empty `Property` on `VertexProperty.property(k)` if no meta properties exist.
* Added methods to registered transaction completion listeners on `Transaction` and provided a default implementation.
* Fixed bug in Neo4j where return of an empty meta property was returning a `NullPointerException`.
* Refactored step API -- the TinkerPop3 steps are the foundation for any domain specific language (including graph).
* `MapReduce` now has `workerStart(Stage)` and `workerEnd(Stage)` methods with analagous semantics to `VertexProgram`.
* Hadoop-Gremlin `ObjectWritable` now leverages Kryo for data serialization.
* `GiraphGraphComputer` supports arbitrary objects as the vertex id -- previously, only long ids were supported.
* Added `VertexProgramPool` to support thread safe pooling of vertex programs for graph computers that provide threaded workers.
* Added `GryoPool` to support thread safe pooling of Gryo readers and writers.
* Added `TraversalSource` which contextualizes a traversal to a graph, DSL, execution engine, and runtime strategies.
* Added `AddVertexStep` (`addV`), `AddPropertyStep` (`property`), and changed `AddEdgeStep` to a map-step instead of a sideEffect-step.
* Added `compile` method to `GremlinExecutor` and related classes.
* Fixed bug in Gremlin Server that was generating extra response messages on script evaluation errors.
* Changed the `Memory` API to not return the mutated value on `or`, `and`, `incr` as it is too difficult to implement faithfully in a distributed system.
* Added `SparkGraphComputer` to Hadoop-Gremlin which uses Apache Spark as the underlying computing engine.
* Renamed "Gremlin Kryo" to "Gryo".
* Refactored `TinkerWorkerPool` to use `ExecutorService` so as to reuse threads when executing graph computer functions.
* Removed `Reducing.Reducer` and `ReducingStrategy`. Previous `Reducing` classes are now `MapReducer` classes.
* Refactored the "process" test suite to allow for better test configuration with respect to different `TraversalEngine` implementations.
* Added `hasNot(traversal)` which is a faster way of doing `has(traversal.count().is(0L))`.
* `TraversalStrategy.apply(traversal)` is the new method signature as the `TraversalEngine` can be retrieved from the `Traversal`.
* `TraversalEngine` is now an interface and provided to the traversal by the graph. `Graph` methods added to set the desired traversal engine to use.
* Added `count(local)`, `sum(local)`, `max(local)`, `min(local)`, `mean(local)`, `dedup(local)`, `sample(local)` and `range(local)` for operating on the local object (e.g. collection, map, etc.).
* `TraversalComparator` exists which allows for `order().by(outE().count(),decr)`.
* Added Apache Rat plugin to detect the proper inclusion of license headers in files.
* A `Traversal` now respects thread interruption during iteration, throwing a `TraversalInterruptionException` if it encounters interruption on the current thread.
* Apache refactoring: `com.tinkerpop` -> `org.apache.tinkerpop`.
* `Traversal` is now `Serializable` and with most queries no longer needing lambdas, Gremlin-Java works over the wire.
* Added `VertexProperty.Cardinality` with `list`, `set`, and `single`. No more `Vertex.singleProperty()` method.
* Added `RangeByIsCountStrategy` that adds a `RangeStep` in front of `.count().is(<predicate>, <value>)` to minimize the amount of fetched elements.
* Added `CoalesceStep` / `coalesce()` that emits the first traversal which emits at least one element.
* Added more syntactic sugar tricks to the Gremlin sugar plugin -- `&`, `|`, `select from`, `gt`, etc.
* `Traversal.Admin` is consistent internal to steps, traversals, strategies, etc. For the user, `Traversal` is all they see.
* `TraversalHolder` is now called `TraversalParent` with the child/parent terminology used throughout.
* Added `GroovyEnvironmentPerformanceSuite`.
* Provided more robust shutdown capabilities for the thread pools used in `GremlinExecutor`.
* A massive `process/` package reorganization -- class names are still the same, just in new packages.
* Bumped `neo4j-graph` to Neo4j 2.1.6.
* Bumped to Groovy 2.4.1.
* Added a new "performance" test suite for Gremlin Process.
* Steps now only operate with traversals -- no more lambdas. Lambda-> `Traversal` conversion utilities added.
* `SideEffectStep` always requires a `Consumer`. Steps that were consumer-less simply extends `AbstractStep`.
* Simplified the `Neo4jGraph` implementation by now allowing `cypher()` mid-traversal. Only available via `g.cypher()`.
* Moved `clock()` out of the Utility plugin. It is now available to both Groovy and Java.
* Changed the `OptOut` annotation to allow for ignoring an entire test case using a wildcard.
* Added `AndStep` and `OrStep` filters to support arbitrary conjunction of traversals.
* `__` is now a class with static `GraphTraversal` methods and thus `repeat(out())` is possible.
* Added `IsStep` / `.is()` that supports filtering scalar values.
* `Neo4jGraph` and `TinkerGraph` no longer create new `Feature` instances on each feature check.
* Added `Compare.inside` and `Compare.outside` for testing ranges. Removed `between()` as now its `has('age',inside,[10,30])`.
* `GraphTraversal.has()` no longer requires the element type to be cast in the traversal definition.
* Fixed a `ConcurrentModificationException` bug in TinkerGraph that occurred when doing full vertex/edge scans and removing elements along the way.
* Added `Scope.local` and `Scope.global` in support of `OrderLocalStep` and `OrderGlobalStep` via `order(scope)`.
* Added `Order.keyIncr`, `Order.keyDecr`, `Order.valueIncr`, and `Order.valueDecr` in support of `Map` sorting.
* Added `Order.shuffle` and removed `shuffle()` in favor of `order().by(shuffle)`.
* Changed `Order implements Comparator<Comparable>` to `Order implements Comparator<Object>` as its now generalized to multiple types of objects.
* The `maxContentLength` setting in Gremlin Server is now respected by the HTTP/REST Gremlin endpoint.
* Fixed resource leak in the HTTP/REST Gremlin endpoint of Gremlin Server.
* Refactored Gremlin Server `start` and `stop` functions to return `CompletableFuture`.
* HTTP REST error response JSON objects from Gremlin Server should no longer have issues with control characters, line feeds, etc.
* Added `MeanStep`, `mean()`, and `MeanNumber` for calculating number averages in a traversal.
* Greatly simplified all the traversal `MapReduce` implementations due to the introduction of `VertexTraversalSideEffects`.
* Added `VertexTraversalSideEffects` as a cheap, static way to get a sideEffect-view of a vertex in OLAP.
* Added `TraversalHelper.isLocalStarGraph()` which determines if a traversal is contained within the local star graph.
* Added `TraversalVerificationStrategy` to verify if the traversal can be executed on respective engine.
* Refactored `GraphTraversal.cap()` to `GraphTraversal.cap(String...)` to support multi-sideEffect grabs.
* Added GraphSON serialization for `Path`.
* Added `Traversal.Admin.getTraverserRequirements()` and removed `TraversalHelper.getTraverserRequirements(Traversal)`.
* `Traversal.equals()` is no longer computed by determining if the objects returned are equal.
* Altered messaging in Gremlin Console when using a remote that is not yet activated.
* Fixed potential for deadlock in Gremlin Driver when waiting for results from the server.
* Added the `useMapperFromGraph` serializer option to the Gremlin Server configuration file to allow auto-registration of serialization classes.
* Refactored Netty pipeline structure to not have a second "Gremlin" executor group and instead used a standard `ExecutorService`.
* Refactored the `GremlinExecutor` to take an optional transformation function so as to allow manipulation of results from `eval` in the same thread of execution.
* Fixed issue with the `HttpGremlinEndpointHandler` where requests were getting blocked when `keep-alive` was on.
* Added `MinStep` and `MaxStep` with respective `min()` and `max()`.
* `CountStep` and `SumStep` now extend `ReducingBarrierStep` and no longer are sideEffect steps.
* `SideEffectCapStep` now extends `SupplyingBarrier` and is much simpler than before.
* Added `SupplyingBarrier` which simply drains the traversal and emits the value of a provided supplier.
* Added `TraversalLambda` which implements function, predicate, and consumer over a provided traversal.
* Any non-core `Step` that takes a function or predicate can now take a traversal which maps to `traversal.next()` (function) and `traversal.hasNext()` (predicate).
* `CollectingBarrierStep` is no longer abstract and added `GraphTraversal.barrier()` which is analogous to `fold().unfold()`, though cheaper.
* Added `TraversalOptionHolder` for branching steps to index works with corresponding `GraphTraversal.option()`.
* `BranchStep` is now a proper generalization of `UnionStep` and `ChooseStep`.
* `SubgraphStep` has changed in support of in-traversal filtering and removing the need for path-based traversers.
* Added `HasTraversalStep` which takes an anonymous traversal to determine whether or not to filter the current object.
* Added `Traversal.Admin.getStartStep()` and `Traversal.Admin.getEndStep()`. Removed `TraversalHelper.getStart()` and `TraversalHelper.getEnd()`.
* Refactored `profile()` to use injected steps. `ProfileStep` can now be used without any special JVM command line parameters.
* Added `ReducingBarrierStep` which acts like `CollectingBarrierStep` but operates on a seed with a bi-function.
* Added a preprocessor for AsciiDocs. Documentation code examples are executed and the results are dynamically inserted into the doc file.
* `LocalStep` traversal is treated as a branch, not an isolated traversal. Moreover, moved `LocalStep` to `branch/`.
* Traversal strategies are now applied when the `TraversalVertexProgram` state is loaded, not when submitted. Less error prone as it guarantees strategy application.
* Reworked `TraversalHolder` where there are "local traversals" and "global traversals". Local traversals are not subject to OLAP message passing.
* Fixed a bug in `DedupStep` that made itself apparent in `DedupOptimizerStrategy`.
* Added `RepeatStep.RepeatEndStep` in order to reduce the complexity of the code on OLAP when the predicates are not at the start of `RepeatStep`.

=== TinkerPop 3.0.0.M7 (Release Date: January 19, 2015)

* Added `SideEffectRegistrar` interface and `SideEffectRegistrationStrategy` for allowing steps to register sideEffects at strategy application time.
* Renamed `Traverser.Admin.setFuture()` and `Traverser.Admin.getFuture()` to `setStepId()` and `getStepId()`, respectively.
* Added `TraversalMatrix` for random access to steps in a traversal by their step id. Used by `TraversalVertexProgram`.
* Added unique identifies to `Step` that are not the user provided labels. `Step.getLabel()` now returns an `Optional<String>`.
* Removed `UnionLinearStrategy`, `ChooseLinearStrategy`, and `RepeatLinearStrategy` as nested traversals are now natively supported in OLAP.
* Fixed `Neo4jGraph` around manual transaction behavior on `commit` and `rollback` such that they would throw exceptions if a transaction was not open.
* Redesigned the hidden step labeling mechanism so its consistent across a cluster, easier for rewrite strategies, and will enable nested OLAP traversals.
* `Traverser.incrLoops()` now takes a string step label to enable nested looping constructs (i.e. loop stacks).
* Added `Traversal.tryNext()` which returns an `Optional`, where the provided default method should be sufficient for all vendors.
* Removed `PathConsumer` in favor of `TraverserRequirement.PATH`-model via `Step.getRequirements()`.
* `Step.getRequirements()` returns a `Set<TraverserRequirement>` which is what is required of the `Traverser` by the `Step`.
* `Traverser` now extends `Cloneable` and `Traverser.clone()` is used to good effect in `Traverser.split()`.
* Added `AbstractTraverser` for which all traversers extend.
* Moved `Traversal.SideEffects` to `TraversalSideEffects` as sideEffects are not necessarily tied to the traversal.
* Removed `Graph.of()` for generating anonymous graph traversals -- replaced by `__`-model.
* Removed `Graph` being stored in `Traversal.SideEffects`. Too dangerous when moving between OLTP and OLAP and its limited uses were worked around easily.
* No need for `DefaultXXXGraphTraversal` unless the vendor is extending with new methods (e.g. `DefaultNeo4jGraphTraversal`).
* Reworked `TraversalStrategies` such that the are "emanating object class"-dependant, not `Traversal` dependent.
* Moved `Traverser.sideEffects()` to `Traverser.asAdmin().getSideEffects()`. Users should use `Traverser.sideEffects(key)` and `Traverser.sideEffects(key,value)`.
* Added `SerializationTest` to the `StructureStandardSuite` in `gremlin-test` which validates serialization at a lower level than `IoTest`.
* Removed `IntervalStep` and renamed `interval()` to `between()` which is simply an alias to a `has().has()` chain.
* Added `__` static interface which allows for `__.out().out()`-style construction of anonymous traversals (instead of `g.of()`).
* The only `GraphTraversal` steps that operate on `Traverser` are the base lambdas and `repeat()` (i.e. `emit()` and `until()`).
* Removed dependency on the `reflections` library in `gremlin-test` which removed the default implementation of `GraphProvider.getImplementations()` - vendors now need to implement this method themselves.
* Relaxed the `<S>` typing requirement for anonymous traversals when applied to `choose()`, `repeat()`, `union()`, etc.
* Removed `LoopStep` and `UntilStep` in favor of the new `RepeatStep` model of looping in Gremlin3.
* `BranchStep` is now exposed in `GraphTraversal` via `branch(function)`.
* `UnionStep` now implements `TraversalHolder`.
* Added `RepeatStep` as the new looping construct supporting do/while, while/do, and emit semantics.
* Moved `Traversal.sideEffects()` to `Traversal.Admin.getSideEffects()` as `cap()` should be used to access the sideEffect data of a traversal.
* Renamed vendor `XXXTraversal` to `XXXGraphTraversal` (interface) and `XXXGraphTraversal` to `DefaultXXXGraphTraversal` (implementation class).
* Modified packaging for console plugins to be more consistent by moving them to the `com.tinkerpop.gremlin.console.groovy.plugin` namespace.
* Removed all TinkerPop specific dependencies to Guava to avoid user version conflicts.
* Added support for `-e` (script file execution) and `-v` (version display) options on `gremlin.sh`.
* GraphSON supports the assignment of multiple custom serialization modules.
* `Traverser.get(stepLabel/sideEffectKey)` no longer exists. There now exists: `Traverser.path(stepLabel)` and `Traverser.sideEffects(sideEffectKey)`.
* `SimpleTraverser` now supports "path" but in a very loose, global cache way. Added `SparsePath` as a `Map`-backed `Path` implementation.
* Provided Neo4j multi-label support in Neo4j-Gremlin. Added three `Neo4jVertex`-specific methods: `addLabel()`, `removeLabel()`, `labels()`.
* Bumped to Groovy 2.3.9.
* Added `Graph.Io` interface which allows for simplified helper methods for end users and a way for vendors to override `GraphReader` and `GraphWriter` initial construction when custom serializers are needed.
* Removed methods from `GraphProvider` related to customizing serializers in `IoTest` from the test suite as the new `Graph.Io` interface now serves that purpose.
* Added `Neo4jGraph.checkElementsInTransaction(boolean)` which will (or not) verify whether elements retrieved via Neo4j global graph operations are transactionally consistent.
* Added `ScriptInputFormat` and `ScriptOutputFormat` to Hadoop-Gremlin for reading and writing a file according to an arbitrary parsing script.
* Added `TimeLimitStep.getTimedOut()` to determine if the step timed out or there were no more objects to process.
* `Graph.System` is now `Graph.Hidden` with "hidden" being the vendor namespace and the key prefix being `~`.
* Much better `toString()` handling in `Step` and `Traversal`.
* `ComparatorHolder<V>` interface returns a `List<Comparator<V>>` instead of a `Comparator<V>[]`.
* `T` now implements `Function<Element,Object>`.
* Added `ElementValueComparator` and `ElementFunctionComparator` in support of vendor introspection on `ComparatorHolder`-steps.
* Renamed `Comparing` marker interface to `ComparatorHolder`.
* `FunctionHolder` interface provides vendor introspection via `ElementValueFunction`.
* Removed `OrderByStep` as it is now just `order()` with a `by()`-based comparator.
* Added `SampleStep` (`sample()`) to allow for sampling the set of previous objects. Useful for doing random walks with `local()`.
* Renamed `random()` to `coin()` to better express that the filter is a random coin toss.
* Added `by()`-projection to modulate the meaning of post-processing steps like `aggregate()`, `groupCount()`, `path()`, `order()`, etc.
* Removed the `Strategy` interface and gave `StrategyGraph` direct access to the `GraphStrategy`.
* Added `Graph.strategy()` to help instantiate `StrategyGraph` instances.
* Modified the signature of all `GraphStrategy` methods to include an parameter that contains a reference to the "composing strategy".
* `PartitionStrategy` hides the specified partition key from view when iterating properties, keys, etc.
* Change construction of `GraphStrategy` implementations to be consistent with singleton instances and builder pattern.
* Added `Graph.Helper` annotation to "protected" certain default interface methods from implementation by vendors.
* Transaction retry functions now work with "manual" transactions.
* Improved error messaging when importing "legacy" GraphSON that was not generated with "extended" properties.
* Renamed "iterator" related methods in the `GraphStrategy` interface to be consistent with the method names they represent.
* `PropertyMapStep` (`valueMap()`) now takes a boolean to state if the tokens of the element are desired along with its properties.
* `HadoopGraph` now connected to the `StructureProcessSuite`.
* `HadoopGraph` no longer supports `Graph.Variables` as they were in-memory. A persistence mechanism can be introduced in the future.
* Hidden properties removed in favor of using `GraphStrategy` for such features.
* `Edge.iterators().vertexIterator(BOTH)` now guarantees `OUT` then `IN` vertex iterator order.
* `Graph.v(Object)` and `Graph.e(Object)` no longer exist. Instead, use `Graph.V(Object... ids)` and `Graph.E(Object... ids)`.
* Added `Graph.Iterators` to allow access to vertex and edge iterators based on element ids and bypassing `GraphTraversal`.
* Renamed `GraphStrategy` implementations to be less verbose - removed the word "Graph" from their names (e.g. `IdGraphStrategy` simply changed to `IdStrategy`).
* Removed `Step.NO_OBJECT` as the problem is solves can be solved with proper use of `flatMap` and `EmptyTraverser`.
* `Path` is now part of `GraphSerializer` and thus, not specific to a particular implementation of `Path`.
* Added messaging to show files being downloaded when using the Gremlin Server "install" command.
* Added test name and class arguments to the `GraphProvider.loadGraphWith` method.
* Merged `ReferencedXXX` and `DetachedXXX` so that all migration of graph element data is via `DetachedXXX`.
* Added `StaticVertexProgram` and `StaticMapReduce` which simply return `this` on `clone()`.
* `VertexProgram` and `MapReduce` now implement `Cloneable` and is used for fast copying across workers within the same machine.
* Added `TraversalHolder` interface which extends `PathConsumer` to determine recursively if nested traversals require path calculations turned on.
* Reworked how a `TraverserGenerator` is retrieved and utilized.
* Added `Traversal.toBulkSet()` to make getting resultant data more efficiently for traversals with repeated data.
* Provided a helper `LocalStep.isLocalStarGraph()` so `GraphComputer` implementers know the requisite data boundaries.
* Created `Traversal.Admin` to hide administrative methods. Added `Traversal.asAdmin()` to get at `Traversal.Admin`.
* Fixed up all `Step` cloning operations realizing that Java8 lambdas are always bound to the calling class (no delegates).
* Usage of `:remote close` without configured remotes shows a reasonable message rather than a stack trace.
* Provided `LocalStep` to signify that the internal traversal is locally bound to the incoming object.
* Failed script evaluation in Gremlin Server now triggers the cancel of the process attempting to timeout the script if it were to run too long.
* Greatly increased the speed of `ScriptEngineLambda` by making use of a static `ScriptEngine` cache.
* Fixed a general bug in all sideEffect using steps where the sideEffect should be accessed via the `Traverser` not `Traversal`.
* `GremlinPlugin` interface no longer has the `additionalDependencies` method - those dependencies are now defined by an entry in the manifest file for the jar called `Gremlin-Plugin-Dependencies`.
* Added `TinkerWorkerPool` which is used for resource efficient threading in `TinkerGraphComputer`.
* `MapReduce.createMapReduce(Configuration)` now exists and serves the same purpose as `VertexProgram.createVertexProgram(Configuration)`.
* Enabled SessionOps to be extended. Added eval handler hook.
* Setting a property with an unsupported data type throw `IllegalArgumentException` instead of `UnsupportedOperationException` as the operation is supported, but the argument is not.

=== TinkerPop 3.0.0.M6 (Release Date: December 2, 2014)

* `javatuples.Pair` avoided on `MapReduce` API in favor of a new `KeyValue` class.
* Renamed `Gremlin-Plugin` manifest entry for plugins to `Gremlin-Plugin-Paths`.
* Added `Gremlin-Plugin-Dependencies` manifest entry to list other dependencies that should be retrieved with a plugin jar.
* `Memory.Admin.asImmutable()` yields an immutable representation of the GraphComputer `Memory`.
* Fixed host selection in `gremlin-driver` by properly accounting for all hosts being marked unavailable at the instantiation of a `Client`.
* Removed Giraph-Gremlin in favor of new Hadoop-Gremlin with `GiraphGraphComputer` support. Future support for `MapReduceGraphComputer`.
* Greatly simplified the `InputFormat` and `OutputFormat` model for working with Giraph (and Hadoop).
* Added a serializer for `Property` for GraphSON correcting format of serialization of a single `Property` on an `Edge`.
* Fixed bug in Gremlin Console that prevented assignments to empty `List` objects.
* Added `VertexProgram.getMessageScopes()` to allow vendors to know which `MessageScopes` at a particular `Memory` state.
* Reduced the number of methods in `MessageScope.Local` as its up to vendors to inspect provided incident `Traversal` accordingly.
* Renamed `MessagesType` to `MessageScope` to make it less ambiguous regarding the class of the messages being sent.
* Changed the message type of `TraversalVertexProgram` to `TraverserSet` to support message combining.
* Added `VertexProgram.getMessageCombiner()` to support the combining of messages in route to a vertex.
* Reduced object creation in `TraversalVertexProgram` around vertex-local traversal sideEffects.
* Renamed `Traverser.Admin.makeChild()` and `Traverser.Admin.makeSibling()` to `Traverser.Admin.split()` to correspond with `merge()`.
* Added `Traverser.Admin.merge(Traverser)` method so that the merging algorithm is with the `Traverser`.
* Added `Operator` enum that contains sack-helpful `BinaryOperators`: sum, minus, mult, div, max, min, etc.
* Added `GraphTraversal.withSack()` and renamed `trackPaths()` and `with()` to `withPath()` and `withSideEffect()`, respectively.
* Added the "Gremlin Sacks" feature to allow a `Traverser` to carry local information along its walk.
* GraphSON format no longer makes use of `hiddens` JSON key. Its all just `properties`.
* Added `DoubleIterator` to make vendor implementations of `Edge.iterators().vertexIterator()` efficient.
* `PropertiesStep` is smart about hiddens vs. properties.
* `Element.iterators().hiddenProperties()` no longer exists. For vendors, simply provide an iterator of properties.
* `GIRAPH_GREMLIN_LIBS` supports colon separated directories for loading jars from multiple paths.
* Introduced method to control the location of dependencies dynamically loaded to the Gremlin Console as part of the `:install` command.
* Fixed problem with the Neo4j Gremlin Plugin not loading properly after Gremlin Console restart.
* Removed the "use" configuration from Gremlin Server.
* Moved `SugarGremlinPlugin` from `gremlin-console` to `gremlin-groovy` so that it could be shared with Gremlin Server.
* Fixed bug in serialization of `null` results returned to the Gremlin Console when serializing to strings.
* Moved the `GremlinPlugin` for `TinkerGraph` to `tinkergraph-gremlin` module (it is no longer in `gremlin-console`).
* Added a `plugin-info.txt` file to Gremlin Console `/ext/{module}` subdirectories to identify the module that was originally requested.
* Gremlin Server now allows for the explicit configuration of plugin activation.
* Refactored `GremlinPlugin` and `AbstractGremlinPlugin` to better account for plugins that run on the server and those that run in the console.
* Added a `plugins` configuration to Gremlin Server to control the plugins that are enabled on initialization.
* Added a builder option to `GremlinExecutor` to control the plugins that are enabled on initialization.
* Added `RemoteException` for usage with `RemoteAcceptor` implementations for the Gremlin Console so as to better standardize their development.
* Standardized all text being written to the Gremlin Console using starting upper case letter.
* Prevented error in the Console when `:submit` is called but no remotes were configured.
* Provided a way to clean the `grapes` directory as part of a standard build with `mvn clean install`.

=== TinkerPop 3.0.0.M5 (Release Date: November 7, 2014)

* Removed `PropertyFilterIterator` as using Java8 streams was just as efficient for the use case.
* Renamed `KryoWritable` to `GremlinWritable` as it is not necessarily Kryo that is the serialization mechanism.
* Fixed an input split bug in Giraph that was making it so that splits were not always at vertex boundaries.
* Fixed a combiner bug in `GirapGraphComputer`. Combiners were always calling `MapReduce.reduce()`, not `MapReduce.combine()`.
* Greatly simplified `SubgraphStrategy` by removing requirements for `Traversal` introspection.
* `StrategyWrappedGraph` mimics vendor use of `GraphStep` and `GraphTraversal` and no longer requires dynamic strategy application.
* `TraversalStrategies` make use of a dependency tree sorting algorithm to ensure proper sorts prior to application.
* `TraversalStrategies` are now immutable and are bound to the `Traversal` class.
* Fixed bug in Gephi Plugin that prevented it from communicating with the Gephi Streaming Server.
* Renamed `MessageType.XXX.to()` to `MessageType.XXX.of()` so it makes sense in both the sending and receiving context.
* Improved messaging with respect to tests that are ignored due to features to make it clear that those tests are not in error.
* Relaxed exception consistency checks in the test suite to only check that a thrown exception from an implementation extends the expected exception class (but no longer validates that it is the exact class or that the message text).
* `VertexProgram` now has `workerIterationStart()` and `workerIterationEnd()` to allow developers to control vertex split static data structures.
* `TraversalVertexProgram` startup time greatly reduced due to being smart about `loadState()` behavior.
* Gremlin Server sessions now allow serialization of results that were part of an open transaction.
* Refactor `OpProcessors` implementations in Gremlin Server for better reusability.
* `Vertex.iterators()` no longer have a `branchFactor`. This is now at the query language level with `localLimit()`.
* Added `limit(long)` and `localLimit(int,int)` which simply call the range equivalents with 0 as the low.
* Added `LocalRangeStep` which supports ranging the edges and properties of an element -- `localRange(int,int)`.
* `GraphTraversal.value(String)` no longer exists. Instead, use `GraphTraversal.values(String)`.
* `HiddenXXXStep` and `ValueXXXStep` no longer exist. `PropertyXXXStep` takes a `PropertyType` to denote value and hidden access.
* Added `PropertyType` to the structure-package which provide markers for denoting property types (vs. property classes).
* Renamed `setWorkingDirectory` to `workingDirectory` in the `KryoReader` builder.
* `Path.get(String)` returns the object if only one object is referenced by label, else it returns a `List` of referenced objects.
* Added overload to `GremlinKryo` to allow a serializer to be configured as a `Function<Kryo,Serializer>` to allow better flexibility in serializer creation.
* Added method to `GraphProvider` to allow implementers to provide a mechanism to convert GraphSON serialized identifiers back to custom identifiers as needed.
* Added methods to `GraphProvider` so that implementers could specify a custom built `GremlinKryo` class and/or `SimpleModule` class in case their implementation had custom classes to be serialized.
* Added `Traversal.forEachRemaining(class,consumer)` for those traversals whose end type is different from declared due to strategy rewriting.
* Removed `Traversal.forEach()` as traversal implements `Iterator` and users should use `forEachRemaining()`.
* `RangeStep` now has an inclusive low and an exclusive high -- a change from Gremlin2.
* `DriverGremlinPlugin` returns raw results with driver results available via the `result` variable.
* Removed test enforcement of `private` constructor for a `Graph` instance.
* `RemoteAcceptor` now supports `@` prefixed lines that will grab the script string from the Gremlin Console shell.
* Modified the signature of `Property.element()` to simply return `Element`
* Added `Reducing` marker and `ReducingStrategy` which supports reduction-functions as a final step in Gremlin OLAP (e.g. `fold()`).
* Once strategies are `complete()`, no more steps can be added to a `Traversal`.
* Renamed `Traversal.strategies()` to `Traversal.getStrategies()` as it is not a "query language"-method.
* Added test to enforce that a `label` on a `VertexProperty` is always set to the key of the owning property.
* Fixed bug with multi-property removal in `Neo4jGraph`.
* Bumped to Neo4j 2.1.5.
* Used standard `UUIDSerializer` from the `kryo-serializers` library for serialization of `UUID` objects.
* Changed GraphSON serialization to only use `iterators()` - there were still remnants of `Traversal` usage from previous refactoring.
* Added overload for `detach` method to allow for the `Element` to be detached as a "reference" only (i.e. without properties).
* Renamed `Item` in `gremlin-driver` to `Result`.
* Renamed `strategy` to `getStrategy` in `StrategyWrappedGraph`.
* Renamed `baseGraph` to `getBaseGraph` in `Neo4jGraph`.
* `Neo4jGraph` now returns an empty property `Vertex.property(k)` when the key is non-existent (a problem only visible when meta/multi property configuration was turned off).
* `Traversal.Strategies.apply()` now takes a `TraversalEngine`. Greatly simplifies strategy application for `STANDARD` or `COMPUTER`.
* Renamed `IdentityReductionStrategy` to `IdentityRemovalStrategy` for reasons of clarity.
* Added `ComparingRemovalStrategy` that removes `Comparing`-marked steps unless they are the end step of the traversal.
* `OrderStep` now works in OLAP, but only makes sense as a traversal end step.
* `MapReduce` API extended to include `getMapKeySort()` and `getReduceKeySort()` to sort outputs accordingly.
* Renamed `TraversalResultMapReduce` to `TraverserMapReduce`. Shorter and makes more sense.
* Improved build automation to package javadocs and asciidoc documentation in the distribution files.
* Improved build automation with a script to automatically bump release versions in the various files that needed it such as the `pom.xml` files.
* The identifier on `VertexProperty` is now read properly to those graphs that can support identifier assignment.
* `GraphSONReader.readGraph()` now properly reads vertex properties.
* Removed `Neo4jGraph.getCypher()` as users should use `Neo4jGraph.cypher()` and get back TinkerPop3 graph objects.
* `GiraphGraph.variables().getConfiguration()` is now replaced by `GiraphGraph.configuration()`.
* Added `Graph.configuration()` which returns the `Configuration` object of `Graph.open()`.
* Removed `TraverserTracker` as now there is only a `TraverserSet` for all halted traversers. A nice simplification of `TraversalVertexProgram`.
* Renamed `Traverser.isDone()` to `Traverser.isHalted()` and `DONE` to `HALT`. Consistent with automata terminology.
* Removed `PathTraverserExecutor` and `SimpleTraverserExecutor` as a single `TraverserExecutor` correctly executes both types of traversers.
* `TraversalVertexProgram` does "reflexive message passing" to reduce the total number of iterations required to execute a traversal.
* `MapReduce` no-argument constructors are private and thus, only for reflection and `loadState()` usage.
* MapReducers for `TraversalVertexProgram` are now smart about `with()` declared data structures.
* Updated `Traversal.SideEffects` to use "registered suppliers" and it now works accordingly in both OLTP and OLAP environments.
* Increased the speed of `FlatMapStep` by approximately 1.5x.

=== TinkerPop 3.0.0.M4 (Release Date: October 21, 2014)

* Added features for `VertexProperty` user supplied ids and related data types.
* Removed `SideEffectCap` marker interface as there is only one `SideEffectCapStep` and thus, `instanceof` is sufficient.
* `Path.getObjects()`/`Path.getLabels()` renamed to `Path.objects()`/`Path.labels()` to be in line with "query language" naming convention.
* Greatly simplified `GiraphInternalVertex` due to `Element.graph()` -- 1/2 the memory footprint and reduced construction time.
* Renamed `Property.getElement()` to `Property.element()` given the "query language" naming convention.
* `Element.graph()` added which returns the `Graph` that the element is contained within.
* Added tests for greater consistency around iterating hidden properties.
* Simplified `TraversalVertexProgram` where only a single `TraverserTracker` exists for both path- and simple-traversers.
* Fixed a major bug where `Arrays.binarySearch` was being used on an unsorted array in TinkerGraph and Neo4jGraph.
* Changed `ComputerResult.getXXX()` to `graph()` and `memory()` to be consistent with "query language" naming convention.
* `Traverser.getXXX()` changed to `loops()`, `bulk()`, `path()`, `sideEffects()` to be consistent with "query language" naming convention.
* Optimization to reduce the number of empty lists created due to no step class existing for respective `TraversalStrategy.apply()`.
* Added `CapTraversal` as a marker interface for the `cap()` method.
* Added `union()` with GraphComputer `UnionLinearStrategy`.
* `TimeLimitStep` was moved to `filter/` package. It was a mistake that it was in `sideEffect/`.
* Provided the configuration for generating both a "full" and "core" set of javadocs, where "full" represents all classes in all projects and "core" is the "user" subset.
* Validated bindings passed to Gremlin Server to ensure that they do not match the most common statically imported values.
* If no script engine name is provided to a `LambdaHolder` it is assumed to be Gremlin-Groovy.
* `MapEmitter` and `ReduceEmitter` have an `emit(value)` default method where the key is the `MapReduce.NullObject` singleton.
* `Traverser.Admin` now implements `Attachable` as the `Traversal.SideEffects` can be generated from the `Vertex`.
* Made a solid effort to ensure that all TinkerPop keys are `Graph.System` to leave `Graph.Key` for users.
* The `Graph.System` prefix is now `^` instead of `%&%`. Simpler and easier on the `toString()`-eyes.
* Added `Traversal.SideEffects.ifPresent(Consumer)` as a default helper method.
* Added `profile()`-step which provides detailed information about the performance of each step in a traversal.
* No more `CountCapStep` and `CountStep`, there is only `CountStep` and it is elegant.
* Created a `AbstractTraversalStrategy` with good `toString()`, `hasCode()`, and `equals()` implementations.
* Added `CountTraversal` as a marker-interface stating that the `Traversal` has a `count() -> Long` method.
* `Traversal` no longer has any step methods as its not required for DSL implementers to have "core steps."
* Added "linearization" strategy for `ChooseStep` so it is executed correctly on GraphComputer.
* Added `GraphTraversalStrategyRegistry` which has respective global strategies to make turning on/off strategies easier.
* Added a generic `BranchStep` to be used for re-writing "meta-steps" for execution on GraphComputer.
* Moved `JumpStep`, `UntilStep`, and `ChooseStep` to a new `branch/` package.
* Added test cases to the Structure Suite to enforce consistent operations of reading properties after removal of their owning `Element`.
* GraphSON format change for full `Graph` serialization - Graph variables are now serialized with the key "variables" as opposed to "properties".
* Relaxed `Graph.toString()` test requirements for implementers.
* Made the `toString` operations in `GraphStrategy` consistent.
* Added `VertexFeatures.supportsRemoveProperty`.
* Added `VertexPropertyFeatures.supportsRemoveProperty`.
* Added `EdgeFeatures.supportsRemoveProperty`.
* Added `VertexFeatures.supportsRemoveVertices`.
* Added `EdgeFeatures.supportsRemoveEdges`.
* Vendors should now get a clear error when mis-spelling something in an `@OptOut` (or more likely if a test name changes) and it now works all the test suites.
* All plugins now have a default prefix of "tinkerpop." as a namespace.
* `GraphComputer` now executes a `Set<MapReduce>` and `hashCode()`/`equals()` were implemented for existing `MapReduce` implementations.
* Changed `Contains.in/notin` to `Contains.within/without` as `in` is a reserved term in most languages (including Java and Groovy).
* Added helper methods for loading data into collections in `TraversalHelper`.
* Core `Traversal` methods are smart about bulking -- e.g. `iterate()`, `fill()`, `remove()`, etc.
* `GroupByStep` and `GroupByMapReduce` leverage `BulkSet` as the default group data structure.
* `Element.Iterator` has renamed methods so implementers can do `MyElement implements Element, Element.Iterators`.
* Renamed `MessageType.Global` and `MessageType.Local` creators from `of()` to `to()` as it makes more sense to send messages `to()`.
* With `Traverser.get/setBulk()` there is no need for a `TraverserMessage`. The `Traverser` is now the message in `TraversalVertexProgram`.
* Provided static `make()` methods for constructing `Path` implementations.
* Provided a more space/time efficient algorithm for `Path.isSimple()`.
* The `JumpStep` GraphComputer algorithm `Queue` is now a `TraverserSet`.
* `AggregateStep` and `StoreStep` now use `BulkSet` as their default backing `Collection` (much more space/time efficient).
* Added `BulkSet` which is like `TraverserSet` but for arbitrary objects (i.e. a weighted set).
* `UnrollJumpStrategy` is no longer a default strategy as it is less efficient with the inclusion of `TraverserSet`.
* Introduced `TraverserSet` with bulk updating capabilities. Like OLAP, OLTP looping is now linear space/time complexity.
* TinkerGraph's MapReduce framework is now thread safe with a parallel execution implementation.
* Added a default `Traverser.asAdmin()` method as a typecast convenience to `Traverser.Admin`.
* Renamed `Traverser.System` to `Traverser.Admin` as to not cause `java.lang.System` reference issues.
* Renamed `Memory.Administrative` to `Memory.Admin` to make it shorter and consistent with `Traverser.Admin`.
* Fixed a TinkerGraph bug around user supplied vertex property ids.
* Most `Step` classes are now defined as `public final class` to prevent inheritance.
* `ShuffleStep` now extends `BarrierStep` which enables semantically correct step-sideEffects.
* Leveraged `Traverser.getBulk()` consistently throughout all steps.

=== TinkerPop 3.0.0.M3 (Release Date: October 6, 2014)

* All `Step` fields are now `private`/`protected` with respective getters as currently needed and will be added to as needed.
* Gremlin Server no longer has the `traverse` operation as lambdas aren't really serialized.
* `Path` is now an interface with `ImmutablePath` and `MutablePath` as implementations (2x speedup on path calculations).
* `Traverser` now implements `Comparable`. If the underlying object doesn't implement `Comparable`, then a runtime exception.
* Added abstract `BarrierStep` which greatly simplifies implementing barriers like `AggregateStep`, `OrderStep`, etc.
* `SelectStep` is now intelligent about when to trigger path computations based on label selectors and barriers.
* `T` no longer has `eq`, `neq`, `lt`, `in`, etc. Renamed all respective enums and with `static import`, good in console (e.g. `Compare.eq`).
* Added `Order` enum which provides `Order.decr` and `Order.incr`.
* `Traverser.loops` and `Jump.loops` are now shorts (`32767` max-loops is probably sufficient for 99.9999% of use cases).
* `Traverser.bulk` exists which is how many instances does the traverser represent. For use in grouping with bulk computations.
* Greatly simplified sideEffect steps where there is no distinction between OLAP vs. OLTP (from the `Step` perspective).
* Removed the need for `Bulkable` and `VertexCentric` marker interfaces in process API.
* Renamed configuration parameters in Giraph-Gremlin to be consistent with a `giraph.gremlin`-prefix.
* Made it possible to pass a `ScriptEngine` name and string script in `TraversalVertexProgram` and `LambdaVertexProgram`.
* Made `TinkerGraph` a plugin for the Console as it is no longer a direct dependency in `gremlin-groovy`.
* Added features for supporting the addition of properties via `Element.property(String,Object)`.
* `GiraphGraph` OLTP tested against Gremlin-Java8 and Gremlin-Groovy -- OLAP tested against Gremlin-Groovy.
* `Neo4jGraph` is now tested against both Gremlin-Java8 and Gremlin-Groovy.
* Renamed the test cases in `ProcessTestSuite` to be consistent with other Gremlin language variants.
* Added a `gremlin-groovy-test` suite that can be used to validate implementations against the Groovy variant of Gremlin.
* `TinkerGraph` is no longer serializable, use a `GraphReader`/`GraphWriter` to serialize the graph data.
* Removed `implements Serializable` on numerous classes to ensure safety and proper usage of utilities for cloning.
* `Traversal` now implements `Cloneable` as this is the means that inter-JVM threads are able to get sibling `Traversals`.
* Created "integration" test for `Neo4jGraph` that runs the test suite with multi/meta property features turned off.
* Added `GraphStrategy` methods for `VertexProperty`.
* Converted the `id` data type from string to integer in the Grateful Dead sample data.
* Removed all notions of serializable lambdas as this is a misconception and should not be part of TinkerPop.
* Greatly simplified `TraversalVertexProgram` with three arguments: a `Traversal<Supplier>`, `Class<Traversal<Supplier>>`, or a script string with `ScriptEngine` name.
* Added `TraversalScript` interface with `GroovyTraversalScript` as an instance. To be used by OLAP engines and any language variant (e.g. gremlin-scala, gremlin-js, etc.).
* `UntilStep` now leverages `UnrollJumpStrategy` accordingly.
* Fixed a bug where the `toString()` of `Traversal` was being hijacked by `SugarGremlinPlugin`.
* Fixed compilation bug in `UntilStep` that is realized when used in multi-machine OLAP.
* Simplified `Enumerator` and implementations for `MatchStep`.

=== TinkerPop 3.0.0.M2 (Release Date: September 23, 2014)

* Added an exhaust `InnerJoinEnumerator` fix in `MatchStep` to get all solutions correctly.
* `Neo4jGraph` can be configured to allow or disallow meta- and multi-properties.
* Added `until()`-step as a simpler way to express while-do looping which compiles down to a `jump()`-step equivalent.
* Added "The Crew" (`CREW`) toy graph which contains multi-properties, meta-properties, graph variables, hiddens, etc.
* If the Giraph job fails, then the subsequent `MapReduce` jobs will not execute.
* Added `Graph.System` class which generates keys prefixed with `%&%` which is considered the vendor namespace and not allowed by users.
* Added `ReferencedVertex` (etc. for all graph object types) for lightweight message passing of graph object ids.
* `T.*` now has `label`, `id`, `key`, `value` and no longer are these `String` representations reserved in TinkerPop.
* `Traverser` now has a transient reference to `Traversal.SideEffects`.
* "Detached" classes are now tested by the standard test suite.
* Compartmentalized `Traverser` interface so there is now a `Traverser.System` sub-interface with methods that users shouldn't call.
* Added `OrderByStep` which orders `Elements` according to the value of a provided key.
* 2x speed increase on steps that rely heavily on `ExpandableStepIterator` with massive memory footprint reduction as well.
* Added `VertexProperty<V>` as the property type for vertices -- provides multi-properties and properties on properties for vertices.
* Changed `VertexProgram` such that `getElementComputeKeys()` is simply a `Set<String>`.
* Significant changes to the format of the `ResponseMessage` for Gremlin Server - these changes break existing clients.
* Close any open transactions on any configured `Graph` when a session in Gremlin Server is killed.
* Grateful Dead Graph now uses vertex labels instead of "type" properties.
* There is now a `GraphComputerStrategy` and `EngineDependent` marker interface to allow steps to decide their algorithm depending if they are OLAP or OLTP.
* A labeled step now stores its current traverser value in `Traversal.SideEffects` (no longer can sideEffectKeys and step labels be the same).
* `GraphFactory` support for opening a `Graph` with multiple `GraphStrategy` instances - if there are multiple strategies they are wrapped in order via `SequenceGraphStrategy`.
* The result type for result termination messages returned from Gremlin Server is now set to "no content".
* The `maxContentLength` setting for Gremlin Driver now blocks incoming frames that are too large.
* After initialization scripts are executed in Gremlin Server, the `Graph` instances are re-bound back to their global references, thus allowing `GraphStrategy` initialization or even dynamic `Graph` creation through scripts.
* Added "Modern" graph back which is basically the "Classic" graph with double values for the "weight" property on edges and non-default vertex labels.
* `Traversal.addStep()` is now hard typed so type casting isn't required and traversal APIs look clean.
* Changed the hidden key prefix from `%$%` to `~` in `Graph.Key.hide()`.
* Added `has(label,key,predicate,value)` to allow for `has('person','name','marko')`. Various overloaded methods provided.
* Update to traversal API where if a `SFunction<S,?>` was required, but can process a `Traverser<S>`, then the function is `SFunction<Traverser<S>,?>`.
* Added `WhereStep` as a way to further constrain `select()` and `match()`.
* Extensive work on `GiraphMemory` and its interaction with Giraph aggregators.
* If the input path of a `GiraphGraphComputer` does not exist, failure happens prior to job submission.
* `SugarPlugin` now has all inefficient methods and Gremlin-Groovy proper is only efficient Groovy techniques.
* Prevented concurrency problems by only modifying bindings within the same thread of execution in the `GremlinExecutor`.
* Calls to `use` on the `DependencyManager` now return the list of `GremlinPlugin` instances to initialize instead of just initializing them automatically because it causes problems with `ScriptEngine` setup if a plugin requires a script to be evaluated and a required dependency is not yet loaded.
* `Traversal.SideEffects` has `getGraph()`, `setGraph()`, and `removeGraph()` default helpers.
* `Traversal.Memory` -> `Traversal.SideEffects` and `GraphComputer.SideEffects` -> `GraphComputer.Memory`.
* `StrategyWrappedVertex` and `StrategyWrappedEdge` properly wrap `Element` objects returned from non-traversal based methods.
* Gremlin-Server now sends a single write with status 200 for Object and empty response messages.
* `GremlinGroovyScriptEngine` allows imports to re-import dependencies added via "use".
* Changed order in which the `GremlinExecutor` is initialized such that dependency loading via "use" are handled first which fixes problems with starting Gremlin Server with `gremlin-server-neo4j.yaml`.
* Corrected issues with the "branch factor" related traversals under `SubgraphStrategy`.  This change also altered the semantics of the `SubgraphStrategy` a bit as it became more restrictive around `Edge` inclusion (requires both vertices to be in the subgraph).
* The Gephi Plugin now visualizes traversals and has numerous configuration options.
* Added more specific features around the types of "identifiers" a graph can support.
* Added a new test graph called `MODERN` that is copy of the `CLASSIC` graph, but represents floats as doubles.  This graph will be the default graph for testing going forward.
* Fix bug in `Neo4jGraph` that was not processing multiple vertex labels properly when doing a `has()` step with `IN`.
* Changed semantics of `@LoadGraphWith` in gremlin-test to only refer to the ability of a test implementation to process the data types of the test graph (not to actually load it).
* `StartStep` is a `SideEffect` as it is a process to get data into the stream (like a keyboard) and more efficient as such.
* Greatly simplified the implementations of `Map`, `FlatMap`, `Filter`, and `SideEffect`.
* `Path` data structure changed to an ordered list of objects with each associated to a `Set<String>` of as-labels.
* All sideEffect-based steps no longer extend `FilterStep` with predicate equal true, but a more efficient `SideEffectStep`.
* `TreeStep` now has `TreeMapReduce` for executing on `GraphComputer`.
* `Neo4jTraversal.cypher()` is fluent throughout.
* Reverted back to TP2 model of `as()` referring to step names, not variable names of sideEffects.
* Updated `AddEdge`-step to support property key/value pairs for appending to newly created edges.
* Renamed `Graph.getFeatures()` to `Graph.features()` to be consistent with other API methods.
* `Vertex` and `Edge` now implement all `GraphTraversal` methods to ensure consistency throughout stack.
* `Neo4jTraversal` is auto-generated from `Neo4jTraversalStub` with technique generalizable to other vendors.
* Added test suite to ensure that all traversals are of the same type: `g.V`, `g.E`, `g.of()`, `v.identity()`, `e.identity()`, v-, e-methods.
* Giraph HDFS helpers now support `hdfs.mkdir(string)` and `local.mkdir(string)`
* Added `@OptIn` and `@OptOut` for implementers to specify on their `Graph` implementations for test compliance information.
* `GraphComputer` `Memory` now immutable after computation is complete.
* Dependency grabbing for plugins filter out slf4j logging dependencies so as to avoid multiple bindings with the standard TinkerPop distributions.
* Fixed `GiraphMemory` to be fully consistent with GraphComputer specification.
* Removed fatJar assembly from Giraph-Graph as it is no longed needed with distributed cache model.
* Reworked `GiraphRemoteAcceptor` to provide a `result` variable back to the console with `ComputerResult`.
* `VertexProgram` is no longer `Serializable` (use `loadState` and `storeState` for wire-propagation).
* Moved `GiraphGraph.getOutputGraph()` to `GiraphHelper`.
* Changed `GIRAPH_GREMLIN_HOME` to `GIRAPH_GREMLIN_LIB` to reference directory where jars are to be loaded.
* Updated README with release instructions.

=== TinkerPop 3.0.0.M1 (Release Date: August 12, 2014)

* First official release of TinkerPop3 and thus, no changes.<|MERGE_RESOLUTION|>--- conflicted
+++ resolved
@@ -36,12 +36,9 @@
 * Async operations in .NET can now be cancelled. This however does not cancel work that is already happening on the server.
 * Bumped to `snakeyaml` 1.32 to fix security vulnerability.
 * Added logging in .NET.
-<<<<<<< HEAD
 * Bumped to `jackson-databind` 2.14.0 to fix security vulnerability.
-=======
 * Added `addDefaultXModule` to `GraphSONMapper` as a shortcut for including a version matched GraphSON extension module.
 * Modified `GraphSONRecordReader` and `GraphSONRecordWriter` to include the GraphSON extension module by default.
->>>>>>> e4775a69
 
 ==== Bugs
 
