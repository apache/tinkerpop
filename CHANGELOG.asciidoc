--- conflicted
+++ resolved
@@ -29,16 +29,12 @@
 * Added Gherkin parsing support for specific string results using `str[]`.
 * Added the `trim()`, `lTrim()`, `rTrim()`, and `reverse()` steps to perform `String` manipulations.
 * Added `replace()`, `split()` and `substring()` steps to perform `String` manipulations.
-<<<<<<< HEAD
-* Added `agent` parameter to `DriverRemoteConnection` options to allow a user-provided `http.Agent` implementation.
-
-=======
 * Checked graph features for meta-property support before trying to serialize them in `VertexPropertySerializer` for GraphBinary.
 * Added date manipulation steps `asDate`, `dateAdd` and `dateDiff`.
 * Added new data type `DT` to represent periods of time.
 * Added Gherkin support for Date.
 * Added list filtering functions `all` and `any`.
->>>>>>> 2bcdb66f
+* Added `agent` parameter to `DriverRemoteConnection` options to allow a user-provided `http.Agent` implementation.
 
 [[release-3-7.0]]
 === TinkerPop 3.7.0 (Release Date: July 31, 2023)
