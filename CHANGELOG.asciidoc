////
Licensed to the Apache Software Foundation (ASF) under one or more
contributor license agreements.  See the NOTICE file distributed with
this work for additional information regarding copyright ownership.
The ASF licenses this file to You under the Apache License, Version 2.0
(the "License"); you may not use this file except in compliance with
the License.  You may obtain a copy of the License at

  http://www.apache.org/licenses/LICENSE-2.0

Unless required by applicable law or agreed to in writing, software
distributed under the License is distributed on an "AS IS" BASIS,
WITHOUT WARRANTIES OR CONDITIONS OF ANY KIND, either express or implied.
See the License for the specific language governing permissions and
limitations under the License.
////
= TinkerPop3 CHANGELOG

== TinkerPop 3.7.0 (Gremfir Master of the Pan Flute)

image::https://raw.githubusercontent.com/apache/tinkerpop/master/docs/static/images/gremlin-zamfir.png[width=185]

[[release-3-7-4]]
=== TinkerPop 3.7.4 (NOT OFFICIALLY RELEASED YET)

* Added log entry in `WsAndHttpChannelizerHandler` to catch general errors that escape the handlers.
* Added a `MessageSizeEstimator` implementation to cover `Frame` allowing Gremlin Server to better estimate message sizes for the direct buffer.
* Improved logging around triggers of the `writeBufferHighWaterMark` so that they occur more than once but do not excessively fill the logs.
* Added server metrics to help better detect and diagnose write pauses due to the `writeBufferHighWaterMark`: `channels.paused`, `channels.total`, and `channels.write-pauses`.
* Changed `IdentityRemovalStrategy` to omit `IdentityStep` if only with `RepeatEndStep` under `RepeatStep`.
* Changed Gremlin grammar to make use of `g` to spawn child traversals a syntax error.
* Added `unexpected-response` handler to `ws` for `gremlin-javascript`
* Fixed bug in `TinkerTransactionGraph` where a read-only transaction may leave elements trapped in a "zombie transaction".
<<<<<<< HEAD
* Fixed bug in `gremlin.sh` where it couldn't accept a directory name containing spaces.
=======
* Fixed issue in `gremlin-console` where it couldn't accept plugin files that included empty lines or invalid plugin names.
>>>>>>> a439f814

[[release-3-7-3]]
=== TinkerPop 3.7.3 (October 23, 2024)

This release also includes changes from <<release-3-6-8, 3.6.8>>.

* Refactored mutation events registration by moving reusable code from relevant steps to `EventUtil`
* Opened `NoOpBarrierStep` for extensibility (removed `final` keyword).
* Deprecated public constructor for `SeedStrategy` in favor of builder pattern to be consistent with other strategies.
* Allowed specification of a customized Spark app name.
* Added getter method to `CoinStep` for its probability field.
* Prevented decimal values from being parsed by `asDate()`.
* Prevented specification of `Cardinality` to `option()` when not used in conjunction with `mergeV()`.
* Exposed a mechanism for providers to customize the assertion of error messages in feature tests.
* Attempted to detect JDK version for Gremlin Console to avoid problems with Java 17 if `neo4j-gremlin` is used.
* Fixed so that `TrimGlobalStep` and `TrimLocalStep` have the same character control handling as `Ltrim` and `Rtrim`
* Fixed a bug in `MaxLocalStep`, `MinLocalStep`, `MeanLocalStep` and `SumLocalStep` that it throws `NoSuchElementException` when encounters an empty iterator as input.
* Fixed cases where Map keys of incomparable types could panic in `gremlin-go`.
* Fixed an issue where missing necessary parameters for logging, resulting in '%!x(MISSING)' output in `gremlin-go`.
* Added getter method to `ConcatStep`, `ConjoinStep`, `SplitGlobalStep` and `SplitLocalStep` for their private fields.
* Fixed older driver GraphBinary compatibility problems where using `ReferenceElementStrategy`, properties on elements returned as `null` instead of empty `List`.
* Gremlin Server docker containers shutdown gracefully when receiving a SIGTERM.
* Added 'userProvidedLabel' property to detect if the default label was supplied explicitly or not.
* Added DefaultIdManager.STRING for proper string id creation/handling.
* Allowed specification of an `Operator` as a reducer in `withSideEffect` when parsing with the grammar.
* Fixed bug in Bytecode build logic where duplicate strategies were added instead of replacing the existing ones.
* Bump Groovy to 4.0.23

==== Bugs

* TINKERPOP-3035 Add explicit property(IDictionary) for .NET
* TINKERPOP-3050 security vulnerability in logback-core
* TINKERPOP-3051 security vulnerability in logback-classic
* TINKERPOP-3052 security vulnerability in ivy
* TINKERPOP-3053 security vulnerability in netty-codec-http2
* TINKERPOP-3076 Incorrect handling of large requests in Go GLV
* TINKERPOP-3077 Javascript translator incorrectly handle quotes, null and undefined values
* TINKERPOP-3079 The test `TraversalStrategiesTest#shouldAllowUserManipulationOfGlobalCache` is not idempotent, as it passes in the first run and fails in repeated runs in the same environment.
* TINKERPOP-3081 When using authentication, evaluationTimeout is ignored
* TINKERPOP-3089 min() and max() local forms not working properly with empty iterator input
* TINKERPOP-3090 trim() steps not handling unicode characters properly
* TINKERPOP-3093 optimization of readmap function
* TINKERPOP-3105 Running 3.6.x python-driver with 3.7.x server leads to deserialization errors
* TINKERPOP-3110 Incorrect Bytecode when multiple options are used in traversal
* TINKERPOP-3116 async_timeout not declared in gremlinpython dependencies

==== Improvements

* TINKERPOP-2700 WebSocket compression may lead to attacks (CRIME / BREACH)
* TINKERPOP-3041 Consistent construction of SeedStrategy
* TINKERPOP-3080 AggregateStep can support all Operators predefined in TinkerPop
* TINKERPOP-3082 Tinkerpop hardcoded the Spark AppName
* TINKERPOP-3086 Upgrade gremlin-python to newer Python interpreter
* TINKERPOP-3098 Gremlin Console bat file is missing log level configuration option
* TINKERPOP-3102 Cardinality input with mergeE step shouldn't be allowed.

[[release-3-7-2]]
=== TinkerPop 3.7.2 (April 8, 2024)

This release also includes changes from <<release-3-6-7, 3.6.7>>.

* Deprecated `ltrim()` and `rTrim()` in favor of `l_trim()` and `r_trim` in Python.
* Fixed bug in `onCreate` for `mergeV()` where use of the `Cardinality` functions was not properly handled.
* Fixed multiple concurrent initially requests caused authentication to fail.

==== Bugs

* TINKERPOP-2132 Authentication when using multiple threads fails
* TINKERPOP-2359 onShutDown not being called when docker container stopped
* TINKERPOP-2913 Ensure that if tx.commit() is called remotely it does not hang for graphs without transactions
* TINKERPOP-3012 Wrong hashCode implementation for DetachedVertexPropert
* TINKERPOP-3022 JavaTranslator failing for has(String, null)
* TINKERPOP-3025 l_trim() and r_trim() missing in python
* TINKERPOP-3026 checkAdjacentVertices is misconfigured for python in SubgraphStrategy
* TINKERPOP-3027 Pick.any should be any_()
* TINKERPOP-3029 Gremlin.Net: Traversal enumeration fails on .NET 8
* TINKERPOP-3031 Bad translation for g.tx()
* TINKERPOP-3039 Java driver won't propagate with args when using aliased client directly
* TINKERPOP-3049 onCreate for mergeV() doesn't handle Cardinality functions
* TINKERPOP-3054 RequestId serialization broken in Python GLV
* TINKERPOP-3056 mergeE is updating vertices in certain conditions
* TINKERPOP-3061 Concurrent queries will break authentication on javascript driver

==== Improvements

* TINKERPOP-2456 Add missing tests for queries
* TINKERPOP-2872 Inconsistency in comparing Elements in JavaScript tests
* TINKERPOP-2995 Create Sample Applications in each GLV
* TINKERPOP-3020 Incorrect tests
* TINKERPOP-3021 Publish ARM64 Gremlin Console Images
* TINKERPOP-3030 Update to .NET 8
* TINKERPOP-3068 Make serviceName and mergedParams public for provider usage in CallStep

[[release-3-7-1]]
=== TinkerPop 3.7.1 (November 20, 2023)

This release also includes changes from <<release-3-6-6, 3.6.6>> and <<release-3-5-8, 3.5.8>>.

* Added the `asString()`, `length()`, `toLower()`, and `toUpper()` steps to perform `String` manipulations.
* Added Gherkin parsing support for specific string results using `str[]`.
* Added the `trim()`, `lTrim()`, `rTrim()`, and `reverse()` steps to perform `String` manipulations.
* Added `replace()`, `split()` and `substring()` steps to perform `String` manipulations.
* Added `Scope` to `asString()`, `length()`, `toLower()`, `toUpper()`, `trim()`, `lTrim()`, `rTrim()`, replace()`, `split()` and `substring()` to allow `String` manipulation inside incoming lists.
* Update `concat()` to accept `Traversal` varargs.
* Corrected `concat()` signatures in `gremlin-dotnet`, `Concat()` is now used instead of `Concat<object>()`. *(breaking)*
* Update `concat()` to not special treat `inject` in arguments and use `TraversalUtil.apply` on it as with any other child traversals. *(breaking)*
* Added `format()` step to perform `String` manipulations.
* Checked graph features for meta-property support before trying to serialize them in `VertexPropertySerializer` for GraphBinary.
* Fixed multiline query bug in console caused by upgrade to Groovy 4.
* Added date manipulation steps `asDate`, `dateAdd` and `dateDiff`.
* Added new data type `DT` to represent periods of time.
* Added Gherkin support for Date.
* Extended `datetime()` function to produce a current server date.
* Added list filtering functions `all` and `any`.
* Added list/set functions `conjoin`, `combine`, `difference`, `disjunct`, `intersect`, `merge`, and `product`.
* Added getter for `isStart` on `UnionStep`.
* Added `NullVariableResolver` that will quietly produce a `null` for each variable found when parsing with the grammar.
* Changed the `@MultiMetaProperties` testing tag for Gherkin feature tests to instead be separate `@MetaProperties` and `@MultiProperties`.
* Added `agent` parameter to `DriverRemoteConnection` options to allow a user-provided `http.Agent` implementation.
* Fixed deserialization of element properties for GraphBinary.
* Fixed bug in `union()` as a start step where the `Path` was including the starting dummy traverser.
* Moved some TinkerGraph specific transaction tests from `TransactionMultiThreadedTest` to `TinkerTransactionGraphTest`
* Fixed incorrect read operations in some cases for `TinkerTransactionGraph`.
* Updated JavaScript tests to check equality on only id and class when comparing elements for consistency with other GLVs.
* Improved performance for `Element` comparison by comparing hashCode() prior to doing more expensive checks.

==== Bugs

* TINKERPOP-2811 ElementIdStrategy doesn't replace all references of an element's id with the specified custom id property
* TINKERPOP-2921 Filters not working when side-effect is used with group()
* TINKERPOP-2976 InvalidOperationException: Collection was modified in GraphBinary serialization
* TINKERPOP-2983 Upgrade Netty for Security Reasons
* TINKERPOP-2996 Golang Translator in core does not properly translate list arguments
* TINKERPOP-2999 3.7.0 Remote Console Sends Incomplete Queries
* TINKERPOP-3000 Issue with union step when using path().by()
* TINKERPOP-3001 Gremlin Console complains about missing serializers field
* TINKERPOP-3004 Low performance for queries with a large number of element comparisons
* TINKERPOP-3009 SubgraphStrategy produces excessive filtering when multiple labels are filtered upon
* TINKERPOP-3010 Move TinkerGraph specific transaction testing
* TINKERPOP-3013 Console not sending scripts to the server when :remote console is enabled
* TINKERPOP-3014 Dependencny jcl-over-slf4j in gremlin-core is declared but unused due to dependency conflict.
* TINKERPOP-3016 TinkerTransactionGraph can incorrectly handle some read operations.

==== Improvements

* TINKERPOP-2334 Add format() step
* TINKERPOP-2672 Add String Manipulation Steps to Gremlin
* TINKERPOP-2802 Support Adding Custom Serializer for Gremlin Go
* TINKERPOP-2830 Handle User-Agent from HTTP Requests to server
* TINKERPOP-2946 Resolve ordering issues in gherkin tests
* TINKERPOP-2951 Add translator to the Go GLV
* TINKERPOP-2964 Many TraversalParent's steps have a replaceLocalChild logic that can result in a new ChildTraversal having an ID that already exists.
* TINKERPOP-2978 Add List Manipulation Steps to Gremlin
* TINKERPOP-2979 Add Date Manipulation Steps to Gremlin
* TINKERPOP-2982 Allow gremlin-driver usage over HTTP
* TINKERPOP-2984 Replace Moq mocking library in .NET tests
* TINKERPOP-2986 StarGraph shall drop edge properties when dropping edges
* TINKERPOP-2988 Serialization error throws an Invalid OpProcessor exception when using stream() API
* TINKERPOP-2991 Reformat Javadoc link in reference docs
* TINKERPOP-2994 PartitionStrategy does not work with mergeV() and mergeE()
* TINKERPOP-2998 UnionStep.isStart needs a public getter
* TINKERPOP-3008 Update concat() to accept traversal varargs and remove special treatment of inject child traversals *(breaking)*

[[release-3-7.0]]
=== TinkerPop 3.7.0 (Release Date: July 31, 2023)

This release also includes changes from <<release-3-6-5, 3.6.5>> and <<release-3-5-7, 3.5.7>>.

* Allowed `mergeV()` and `property(Map)` to more easily define `Cardinality` values for properties for `onMatch` and `onCreate` options.
* Removed `connectOnStartup` configuration option from gremlin-javascript.
* Added marker interface `PBiPredicate` for predefined predicates.
* Changed `Gremlin.version()` to read from the more specifically named `tinkerpop-version` attribute.
* Added warning on vertex property cardinality mismatch when reading GraphML.
* Added a `union()` start step.
* Added the `concat()` step to perform `String` concatenations.
* Added `TinkerTransactionGraph`, a reference implementation of transactional `TinkerGraph`
* Replaced instances of Neo4j transaction graph with `TinkerTransactionGraph` for server, driver, and GLV integration tests
* Bumped to `ws` 8.x for `gremlin-javascript`.
* Added support for mid-traversal `E()`-steps to Gremlin core and GLV's.
* Added nullable annotations to Gremlin.NET.
* Bumped Objenesis to 3.3 in `gremlin-shaded`.
* Moved Java serializer, message and token classes from `gremlin-driver` to a new `gremlin-util` module.
* Moved `SimpleSocketServer` and its initializers to a new `gremlin-tools/gremlin-socket-server` module.
* Configured `gremlin-socket-server` to build a docker image which can be used for testing GLV's. (Can be skipped with -DskipImageBuild)
* Reduced dependency from `gremlin-server` onto `gremlin-driver` to a test scope only.
* Added `RequestOptions` and `RequestOptionsBuilder` types to Go GLV to encapsulate per-request settings and bindings.
* Added `SubmitWithOptions()` methods to `Client` and `DriverRemoteConnection` in Go GLV to pass `RequestOptions` to the server.
* Changed default behavior for returning properties on graph elements for OLTP queries so that properties are now returned.
* Detachment is no longer performed in `TraverserIterator`.
* Prevented `ConcurentModificationException` when removing all labels from a `Step`.
* Added `materializeProperties` request option to control properties serialization.
* Modified serializers in to handle serialization and deserialization of properties.
* Added functional properties to the graph structure components for .NET, GO and Python.
* Modified the `GremlinScriptChecker` to extract the `materializeProperties` request option.
* `Neo4jVertexProperty` no longer throw Exception for `properties()`, but return empty `Iterable`.
* Modified the grammar to allow for parameters to be specified in Gremlin.
* Modified `GremlinLangScriptEngine` to take bindings.
* Removed deprecated `getInstance()` method for grammar `Visitor` implementations.
* Renamed all `MessageSerializer` implementations that used the "d0" suffix to drop that convention.
* Removed deprecated `GraphSONMessageSerializerGremlinV1d0` as this is now `GraphSONMessageSerializerV1` to be consistent with other naming.
* Added `GraphSONUntypedMessageSerializerV1` which was formerly `GraphSONMessageSerializerV1d0` to be consistent with other naming.
* Added `GraphSONUntypedMessageSerializerV3` which essentially matches the format of GraphSON 1.0 in its untyped form.
* Removed `gremlin-io-test` and moved that IO type of testing to `gremlin-util`.
* Bumped Groovy to 4.0.9.
* Bumped GMavenPlus to 2.1.0.
* Bumped Spark to 3.3.2.
* Enabled building and testing with JDK 17.
* Raised minimum node version for gremlin-javascript and gremlint to node 18

==== Bugs

* TINKERPOP-2526 Gremlin Console performance with incomplete multi-line scripts
* TINKERPOP-2677 Upgrade to Groovy 3.x to fix XStream security vulnerability
* TINKERPOP-2708 unhandledRejection upon connection failure *(breaking)*
* TINKERPOP-2734 NullPointerException when calling Client chooseConnection()
* TINKERPOP-2736 PluginAcceptror interface no more available in 3.5.3+ but referred in documentation
* TINKERPOP-2741 GraphMLWriter error message is not properly formatted
* TINKERPOP-2742 IO read may use wrong cardinality for property
* TINKERPOP-2746 Medium security vulnerabilities on logback-core
* TINKERPOP-2751 Transaction: tx.commit() hangs up in javascript client-lib
* TINKERPOP-2754 Javascript client hangs if the server restarts
* TINKERPOP-2765 Race condition during script creation when using UnifiedChannelizer
* TINKERPOP-2767 Repeat Out Times traversal hangs indefinitely on first execution
* TINKERPOP-2768 BranchStep pickToken should be integrated when added as a child option
* TINKERPOP-2769 gremlin-server does not reply with a timeout response to all timed out requests
* TINKERPOP-2771 Critical severity security vulnerabilty in commons-configuration 2.7
* TINKERPOP-2775 Remove dependency on cloudflare CDN
* TINKERPOP-2796 High severity security vulnerability found in snakeyaml
* TINKERPOP-2801 Incorrect deprecation notice on gremlin-python
* TINKERPOP-2803 Incorrect count() with sample() in TinkerGraph
* TINKERPOP-2805 No results returned for multiple labels to select()
* TINKERPOP-2809 High severity security vulnerability found in jackson databind
* TINKERPOP-2815 Critical security vulnerability for apache commons-text
* TINKERPOP-2816 Gherkin test issues for implementers
* TINKERPOP-2817  "Could not find a type identifier for the class : class java.lang.Byte" occurs when dumping graph to graphson format
* TINKERPOP-2820 gremlin-python _close_session race condition/FD leak
* TINKERPOP-2826 Critical security vulnerability in ivy
* TINKERPOP-2836 Github actions do not run java driver integration tests
* TINKERPOP-2840 Test Failures on NonDex
* TINKERPOP-2843 Security vulnerabilities found in netty version 4.1.77
* TINKERPOP-2849 Incorrect implementation for GraphTraversalSource.With in gremlin-go
* TINKERPOP-2855 Performance degradation in TinkerGraph 3.5.4 and 3.5.5
* TINKERPOP-2856 math() step fails if variable name contains a keyword
* TINKERPOP-2858 ConcurrentModificationException in ConnectiveStrategy
* TINKERPOP-2861 Fix incorrect symlinks in source release zip
* TINKERPOP-2863 HasId Step generates incorrect results when given a list of IDs mid-traversal
* TINKERPOP-2870 mergeV requires key of 'new' to be quoted
* TINKERPOP-2878 Incorrect handling of local operations when there are duplicate elements
* TINKERPOP-2888 DefaultTraversal's applyStrategies performance decrease
* TINKERPOP-2891 Inconsistent behavior when comparing a counted value with a negative value
* TINKERPOP-2893 Incorrectly comparing a counted value with multiple predicates
* TINKERPOP-2901 Incorrect result caused by has(key, predicate)
* TINKERPOP-2902 Critical security vulnerability in snakeyaml
* TINKERPOP-2905 gremlin-go gorillaTransporter.logHandler is not initialized correctly and leads to panic
* TINKERPOP-2911 CountStrategy converts count().is(0) wrongly under ConnectiveStrategy
* TINKERPOP-2918 Utils.GenerateUserAgent assumes Gremlin.Net.dll to be present when, in some environments, it is not.
* TINKERPOP-2920 SubgraphStrategy failure when property key not present on vertex in by()
* TINKERPOP-2922 GroovyTranslator produces a Map not parseable by the grammar
* TINKERPOP-2925 mergeE() in javascript producing an error
* TINKERPOP-2926 Gremlin-Java > An UnsupportedOperationException occurs on calling next() after a merge step with the option step modulator if the element does not exist
* TINKERPOP-2928 element() not working in conjunction with edge properties
* TINKERPOP-2937 Throw an error when trying to use a closed connection
* TINKERPOP-2944 Memory leak in Gremlin.Net driver if CancellationToken is used
* TINKERPOP-2945 TextP.regex() Serialization Failing in Java driver
* TINKERPOP-2948 PRISMA security vulnerabilty for jackson-databind 2.14.0 *(breaking)*
* TINKERPOP-2953 Static import for __.values() overriden by Column.values()
* TINKERPOP-2957 mergeV with sideEffect not correctly updating properties
* TINKERPOP-2958 ScheduledExecutorService for timeouts are never cancelled
* TINKERPOP-2965 FilterRankingStrategy removing labels it shouldn't in certain conditions

==== Improvements

* TINKERPOP-1403 Provide support for GraphFilter.vertexProperties() *(breaking)*
* TINKERPOP-2229 JavaScript GLV: Add GraphBinary Support
* TINKERPOP-2348 Enable nullable checks
* TINKERPOP-2373 Bump to Groovy 4.0
* TINKERPOP-2471 Add logging to Gremlin.Net driver
* TINKERPOP-2480 User agent for Gremlin drivers
* TINKERPOP-2622 Enforce ordering semantics in feature tests
* TINKERPOP-2631 GraphSON float serialization when ujson is used is imprecise
* TINKERPOP-2633 Support Gremlin Console on Java 17
* TINKERPOP-2693 Complete GraphBinary support in Python
* TINKERPOP-2696 Refactor Gherkin test framework to better handle bindings
* TINKERPOP-2703 Build on JDK17
* TINKERPOP-2715 remove log4jv1 dependency
* TINKERPOP-2723 Make GraphBinary the default serialization format for .NET and Python
* TINKERPOP-2731 Bump to Spark 3.3.0
* TINKERPOP-2737 Dockerized Build and Test Environments
* TINKERPOP-2747 Add function callback hooks for gremlin-go authentication
* TINKERPOP-2748 Medium security vulnerability on netty-all and netty-codec
* TINKERPOP-2749 Support Windows Build
* TINKERPOP-2761 Gremlin: use another manifest name for version
* TINKERPOP-2762 getScopeKeys should respect the order of keys passed in Step
* TINKERPOP-2764 AWS Neptune returns an inaccessible structured error response
* TINKERPOP-2772 Add Spark utility to load vertices as RDD
* TINKERPOP-2776 Add website analytics for TinkerPop apache site
* TINKERPOP-2779 Floating ConnectedComponent Feature Failures for GitHub Actions on windows
* TINKERPOP-2785 Inability to Mock Returned Result Types in Gremlin-Go Driver
* TINKERPOP-2792 Better exception when JavaTranslator finds a method but not the overload
* TINKERPOP-2794 Allow cancellation of Gremlin.Net async methods
* TINKERPOP-2798 Add support for mid-traversal E()
* TINKERPOP-2804 gherkin feature files should be on the classpath
* TINKERPOP-2806 Provide method for provider plugins to get notified on script/query processing
* TINKERPOP-2808 Improve Compatibility on ARM machines
* TINKERPOP-2810 gremlinpython aiohttp dependency requirement too strict
* TINKERPOP-2813 Improve driver usability for cases where NoHostAvailableException is currently thrown
* TINKERPOP-2814 Add a SSL handshake timeout configuration to the driver
* TINKERPOP-2818 exclude mockito-core in gremlin-core [compile scope] (import by jcabi-manifests)
* TINKERPOP-2824 Properties on Elements *(breaking)*
* TINKERPOP-2834 CloneVertexProgram optimization on SparkGraphComputer
* TINKERPOP-2838 Add UserAgent GLV Tests
* TINKERPOP-2841 Test and Fix Per Request Settings in Go
* TINKERPOP-2842 Expand GremlinScriptChecker to include request id overrides
* TINKERPOP-2844 Test and Fix Per Request Settings in Python
* TINKERPOP-2850 Modifications to mergeV/E semantics
* TINKERPOP-2852 Update Maven plugin for docker-images building for M1 compatibility
* TINKERPOP-2853 Gremlin.Net driver should throw better exception message for unsupported GraphBinary type
* TINKERPOP-2857 GraphSONRecordReader does not allow configure a GraphFilter during deserialization
* TINKERPOP-2865 Add has steps injected by PartitionStrategy at the end of the filter
* TINKERPOP-2873 Allow Union of Traversals
* TINKERPOP-2890 Avoid exceptions on local scope based steps where possible
* TINKERPOP-2899 SampleGlobalStep samples inefficiently with TraverserSet running into hash collisions
* TINKERPOP-2912 Improve error message for addE() when traverser is incorrect
* TINKERPOP-2919 Improve performance of FilterRankingStrategy for deeply nested traversals
* TINKERPOP-2924 Refactor PropertyMapStep to be able to overwrite map method
* TINKERPOP-2929 Introduce new marker interfaces to identify whether a step can perform write or delete or both
* TINKERPOP-2931 Fix a few minor mergeV/E issues
* TINKERPOP-2934 Optimize ObjectWritable for displaying content of Java Collection or Map to reduce OOM
* TINKERPOP-2938 Revisit merge step feature tests
* TINKERPOP-2939 The Merge onMatch map validation is during execution instead of construction
* TINKERPOP-2941 DO NOT purge the output location if it has content in SparkGraphComputer
* TINKERPOP-2947 Provide a plain text serializer for HTTP
* TINKERPOP-2949 More strict handling of predicates
* TINKERPOP-2954 Pass Gremlin Version from Maven to Java Without Manifests
* TINKERPOP-2955 Support SSL in WebSocketClient
* TINKERPOP-2959 Allow the grammar to support parameters
* TINKERPOP-2963 Introduce new mimeType to return GraphSon-1.0 in text format
* TINKERPOP-2967 Add untyped GraphSON 3.0 format
* TINKERPOP-2975 Native transaction support for Tinkerpop
* TINKERPOP-2977 Deprecate Neo4j-Gremlin

== TinkerPop 3.6.0 (Tinkerheart)

image::https://raw.githubusercontent.com/apache/tinkerpop/master/docs/static/images/gremlin-victorian.png[width=185]

[[release-3-6-8]]
=== TinkerPop 3.6.8 (October 23, 2024)

* Fixed a bug in GremlinServer not properly propagating arguments when authentication is enabled.
* Fixed bug in Java driver where connection pool was not removing dead connections under certain error conditions.
* Raised handshake exceptions for Java driver for `NoHostAvailableException` situations.
* The default logging level for Gremlin Console in Windows is set to the same WARN level as for Linux.
* Updated to Docker Compose V2 with `docker-compose` changed to `docker compose` in pom and script files.
* Add command line option `-l` to change logging level for Gremlin Console in Windows.
* Add `enableCompression` connection setting to Java, Python, and JS GLVs.
* Increased minimum python version from 3.8 to 3.9
* Upgraded `gremlin-go` to Go 1.22.
* Bump Netty to 4.1.100
* Bump Logback to 1.2.13
* Bump Ivy to 2.5.2
* Fixed a memory leak in the Javascript driver when there is a server error response.
* Throw more descriptive error in `gremlin-go` when request size exceeds `WriteBufferSize`
* Fixed a missing runtime dependency in `gremlin-python`

==== Bugs

* TINKERPOP-3035 Add explicit property(IDictionary) for .NET
* TINKERPOP-3050 security vulnerability in logback-core
* TINKERPOP-3051 security vulnerability in logback-classic
* TINKERPOP-3052 security vulnerability in ivy
* TINKERPOP-3053 security vulnerability in netty-codec-http2
* TINKERPOP-3076 Incorrect handling of large requests in Go GLV
* TINKERPOP-3077 Javascript translator incorrectly handle quotes, null and undefined values
* TINKERPOP-3079 The test `TraversalStrategiesTest#shouldAllowUserManipulationOfGlobalCache` is not idempotent, as it passes in the first run and fails in repeated runs in the same environment.
* TINKERPOP-3081 When using authentication, evaluationTimeout is ignored
* TINKERPOP-3116 async_timeout not declared in gremlinpython dependencies

==== Improvements

* TINKERPOP-2700 WebSocket compression may lead to attacks (CRIME / BREACH)
* TINKERPOP-3086 Upgrade gremlin-python to newer Python interpreter
* TINKERPOP-3098 Gremlin Console bat file is missing log level configuration option

[[release-3-6-7]]
=== TinkerPop 3.6.7 (April 8, 2024)

* Fixed a bug in Gremlin.Net for .NET 8 that led to exceptions: `InvalidOperationException: Enumeration has not started. Call MoveNext.`
* Fixed message requestId serialization in `gremlin-python`.
* Improved performance of `PathRetractionStrategy` for traversals that carry many children, but don't hold many labels to propogate.
* Fixed bug in bytecode translation of `g.tx().commit()` and `g.tx().rollback()` in all languages.
* Improved error message from `JavaTranslator` by including exception source.
* Added missing `short` serialization (`gx:Int16`) to GraphSONV2 and GraphSONV3 in `gremlin-python`.
* Added tests for error handling for GLV's if `tx.commit()` is called remotely for graphs without transactions support.
* Introduced multi-architecture AMD64/ARM64 docker images for gremlin-console.
* Fixed bug in `JavaTranslator` where `has(String, null)` could call `has(String, Traversal)` to generate an error.
* Fixed issue where server errors weren't being properly parsed when sending bytecode over HTTP.
* Improved `Bulkset` contains check for elements if all elements in `Bulkset` are of the same type.
* Fixed bug in `EarlyLimitStrategy` which was too aggressive when promoting `limit()` before `map()`.
* Prevented mid-traversal `mergeE()` and `mergeV()` from operating on an incoming `Traverser` that contains an `Element`.
* Improved performance of the application of `FilterRankingStrategy` for large traversals with deeply nested traversals by improving the cache operation.
* Updated aliased client to pass along options via `with()` when submitting traversals.
* Upgraded `gremlin-go` to Go 1.21.
* Upgraded `gremlin-javascript` and `gremlint` to Node 18.17.0.
* Allowed public access for `serviceName` and `mergedParams` in `CallStep`, and checks on `PartitionStrategy` usage in `MergeStep`.

==== Bugs

* TINKERPOP-2359 onShutDown not being called when docker container stopped
* TINKERPOP-2913 Ensure that if tx.commit() is called remotely it does not hang for graphs without transactions
* TINKERPOP-3022 JavaTranslator failing for has(String, null)
* TINKERPOP-3027 Pick.any should be any_()
* TINKERPOP-3029 Gremlin.Net: Traversal enumeration fails on .NET 8
* TINKERPOP-3031 Bad translation for g.tx()
* TINKERPOP-3039 Java driver won't propagate with args when using aliased client directly
* TINKERPOP-3045 EarlyLimitStrategy is too aggresive to promote Limit and thus causing incorrect results
* TINKERPOP-3054 RequestId serialization broken in Python GLV
* TINKERPOP-3056 mergeE is updating vertices in certain conditions

==== Improvements

* TINKERPOP-2995 Create Sample Applications in each GLV
* TINKERPOP-3021 Publish ARM64 Gremlin Console Images
* TINKERPOP-3030 Update to .NET 8
* TINKERPOP-3068 Make serviceName and mergedParams public for provider usage in CallStep

[[release-3-6-6]]
=== TinkerPop 3.6.6 (November 20, 2023)

This release also includes changes from <<release-3-5-8, 3.5.8>>.

* Fixed a javadoc comment in `GraphTraversal.not()` method.
* Allowed `gremlin-driver` to be used over HTTP for experimental purposes.
* Added user agent handling to gremlin-server for HTTP requests.
* Allowed `io()` to automatically detect ".graphml" as a file extension.
* Deprecated the `HandshakeInterceptor` in favor of a more generic `RequestInterceptor`.
* Allowed `gremlin-python` to be used over HTTP for experimental purposes.
* Fixed translation of `P`, `TraversalStrategy` and Enums, and added translation for `Vertex`, `Edge`, `VertexProperty`, list, set, dict, number, binding and lambda in Groovy Translator for Python.
* Fixed a bug in `StarGraph` where `EdgeFilter` did not remove associated Edge Properties.
* Added Gremlin translator implementation to the Go GLV.
* Fixed Go translator to handle array arguments.
* In Go GLV `P.Within` and `P.Without` extended to accept array arguments similar to other GLV's
* Improved `SubgraphStrategy` by reducing chance for redundant filtering of adjacent vertices.
* Fixed bug with filtering for `group()` when the side-effect label was defined for it.
* ProjectStep now throws exception when a duplicate key is provided in a query.
* Fixed bug in `replaceLocalChild` where child traversal was not correctly integrated.
* Fixed bug in `ElementIdStrategy` where the order of `hasId` was impacting proper filters.
* Fixed bug in the Java driver configuration for serialization when reading settings from an `InputStream`.
* Fixed bug in `DotNetTranslator` where `PartitionStrategy` usage was not translating properly when specifying the `readPartitions`.
* Fixed bug in `PythonTranslator` where `Set` syntax was not being generated properly.
* Fixed bug in configuration object given to `PartitionStrategy` for Go that prevented `readPartitions` from behing set properly.
* Fixed bug where the `partitionKey` was not being written when using `PartitionStrategy` with `mergeV()` and `mergeE()`
* Added checking for valid UUID requestIds in `gremlin-python` and `gremlin-javascript`.
* Do not use `XOR` for hashCode computation of Step when only simple keys are used and duplicate keys are allowed.

==== Bugs

* TINKERPOP-2423 hashCode collision for steps with different attributes
* TINKERPOP-2811 ElementIdStrategy doesn't replace all references of an element's id with the specified custom id property
* TINKERPOP-2921 Filters not working when side-effect is used with group()
* TINKERPOP-2976 InvalidOperationException: Collection was modified in GraphBinary serialization
* TINKERPOP-2983 Upgrade Netty for Security Reasons
* TINKERPOP-2996 Golang Translator in core does not properly translate list arguments
* TINKERPOP-3001 Gremlin Console complains about missing serializers field
* TINKERPOP-3009 SubgraphStrategy produces excessive filtering when multiple labels are filtered upon

==== Improvements

* TINKERPOP-2802 Support Adding Custom Serializer for Gremlin Go
* TINKERPOP-2830 Handle User-Agent from HTTP Requests to server
* TINKERPOP-2951 Add translator to the Go GLV
* TINKERPOP-2964  Many TraversalParent's steps have a replaceLocalChild logic that can result in a new ChildTraversal having an ID that already exists.
* TINKERPOP-2982 Allow gremlin-driver usage over HTTP
* TINKERPOP-2984 Replace Moq mocking library in .NET tests
* TINKERPOP-2986 StarGraph shall drop edge properties when dropping edges
* TINKERPOP-2988 Serialization error throws an Invalid OpProcessor exception when using stream() API
* TINKERPOP-2991 Reformat Javadoc link in reference docs
* TINKERPOP-2994 PartitionStrategy does not work with mergeV() and mergeE()
* TINKERPOP-3006 Allow gremlin-python usage over HTTP

[[release-3-6-5]]
=== TinkerPop 3.6.5 (Release Date: July 31, 2023)

This release also includes changes from <<release-3-5-7, 3.5.7>>.

* Added `text/plain` MIME type to the HTTP endpoint to return a Gremlin Console-like representation of the data.
* Added GraphBinary serialization option to the HTTP endpoint.
* Fixed bug with `fail` step not working with a `VertexProgram` running on the server.
* Introduced mime type `application/vnd.gremlin-v1.0+json;typed=false` to allow direct specification of GraphSON 1.0 without types.
* Introduced mime type `application/vnd.gremlin-v2.0+json;typed=false` to allow direct specification of GraphSON 2.0 without types.
* Removed `final` class declaration for `LabelStep`.
* Fixed MergeE/MergeV steps to always throw exception for invalid `onMatch` option.
* TINKERPOP-2802: Add support for custom deserializers to the Gremlin-Go Driver

==== Bugs

* TINKERPOP-2920 SubgraphStrategy failure when property key not present on vertex in by()
* TINKERPOP-2937 Throw an error when trying to use a closed connection
* TINKERPOP-2948 PRISMA security vulnerabilty for jackson-databind 2.14.0 *(breaking)*
* TINKERPOP-2953 Static import for __.values() overriden by Column.values()
* TINKERPOP-2958 ScheduledExecutorService for timeouts are never cancelled
* TINKERPOP-2965 FilterRankingStrategy removing labels it shouldn't in certain conditions

==== Improvements

* TINKERPOP-1403 Provide support for GraphFilter.vertexProperties() *(breaking)*
* TINKERPOP-2938 Revisit merge step feature tests
* TINKERPOP-2939 The Merge onMatch map validation is during execution instead of construction
* TINKERPOP-2941 DO NOT purge the output location if it has content in SparkGraphComputer
* TINKERPOP-2947 Provide a plain text serializer for HTTP
* TINKERPOP-2954 Pass Gremlin Version from Maven to Java Without Manifests
* TINKERPOP-2955 Support SSL in WebSocketClient
* TINKERPOP-2956 Update gremlint version for the published application
* TINKERPOP-2963 Introduce new mimeType to return GraphSon-1.0 in text format
* TINKERPOP-2977 Deprecate Neo4j-Gremlin

[[release-3-6-4]]
=== TinkerPop 3.6.4 (Release Date: May 12, 2023)

* Fixed bug in `TextP.regex` and `TextP.notRegex` serialization for Java GLV.
* Fixed a memory leak in the Gremlin.Net driver that only occurred if a `CancellationToken` was provided.

==== Bugs

* TINKERPOP-2945 TextP.regex() Serialization Failing in Java driver
* TINKERPOP-2944 Memory leak in Gremlin.Net driver if CancellationToken is used

[[release-3-6-3]]
=== TinkerPop 3.6.3 (Release Date: May 1, 2023)

This release also includes changes from <<release-3-5-6, 3.5.6>>.

* Fixed bug in `element()` when traversing from edges where bulking was enabled.
* Refactored `PropertyMapStep` to improve extensibility by providers. Removed `final` class declaration for `ProjectStep` and `CoalesceStep`.
* Fixed bug in grammar that prevented declaration of a `Map` key named `new` without quotes.
* Fixed bug in grammar that prevented parsing of `Map` key surrounded by parenthesis which is allowable in Groovy.
* Fixed bug in `GroovyTranslator` that surrounded `String` keys with parenthesis for `Map` when not necessary.
* Added support to the grammar allowing `List` and `Map` key declarations for `Map` entries.
* Fixed `Direction` enum bug in `gremlin-javascript` where `Direction.from_` and `Direction.to` was not properly aliased to `Direction.OUT` and `Direction.IN`
* Fixed `Direction` enum in `gremlin-python` where `Direction.from_` and `Direction.to` were not added, and they can now be used instead of defining `from_=Direction.OUT` and `to=Direction.IN`
* Improved performance of comparison (equals) between not compatible types and nulls.
* Fixed `mergeV()` and `mergeE()` steps to work when `onCreate` is immutable map.
* Introduced `Writing` and `Deleting` marker interfaces to identify whether a step can perform write or delete or both on Graph.
* For `mergeV()` and `mergeE()`, added checks for illegal hidden keys and refactored `searchVertices` to allow subclasses to override search criteria.
* Added static map capturing possible `Traversal` steps that shall be added to traversal for a given operator.
* Fixed bug which caused some traversals to throw `GremlinTypeErrorException` to users.

==== Bugs

* TINKERPOP-2526 Gremlin Console performance with incomplete multi-line scripts
* TINKERPOP-2767 Repeat Out Times traversal hangs indefinitely on first execution
* TINKERPOP-2820 gremlin-python _close_session race condition/FD leak
* TINKERPOP-2855 Performance degradation in TinkerGraph 3.5.4 and 3.5.5
* TINKERPOP-2856 math() step fails if variable name contains a keyword
* TINKERPOP-2861 Fix incorrect symlinks in source release zip
* TINKERPOP-2863 HasId Step generates incorrect results when given a list of IDs mid-traversal
* TINKERPOP-2870 mergeV requires key of 'new' to be quoted
* TINKERPOP-2878 Incorrect handling of local operations when there are duplicate elements
* TINKERPOP-2888 DefaultTraversal's applyStrategies performance decrease
* TINKERPOP-2891 Inconsistent behavior when comparing a counted value with a negative value
* TINKERPOP-2893 Incorrectly comparing a counted value with multiple predicates
* TINKERPOP-2901 Incorrect result caused by has(key, predicate)
* TINKERPOP-2902 Critical security vulnerability in snakeyaml
* TINKERPOP-2905 gremlin-go gorillaTransporter.logHandler is not initialized correctly and leads to panic
* TINKERPOP-2911 CountStrategy converts count().is(0) wrongly under ConnectiveStrategy
* TINKERPOP-2918 Utils.GenerateUserAgent assumes Gremlin.Net.dll to be present when, in some environments, it is not.
* TINKERPOP-2922 GroovyTranslator produces a Map not parseable by the grammar
* TINKERPOP-2925 mergeE() in javascript producing an error
* TINKERPOP-2926 Gremlin-Java > An UnsupportedOperationException occurs on calling next() after a merge step with the option step modulator if the element does not exist
* TINKERPOP-2928 element() not working in conjunction with edge properties

==== Improvements

* TINKERPOP-2841 Test and Fix Per Request Settings in Go
* TINKERPOP-2852 Update Maven plugin for docker-images building for M1 compatibility
* TINKERPOP-2857 GraphSONRecordReader does not allow configure a GraphFilter during deserialization
* TINKERPOP-2865 Add has steps injected by PartitionStrategy at the end of the filter
* TINKERPOP-2890 Avoid exceptions on local scope based steps where possible
* TINKERPOP-2899 SampleGlobalStep samples inefficiently with TraverserSet running into hash collisions
* TINKERPOP-2912 Improve error message for addE() when traverser is incorrect
* TINKERPOP-2919 Improve performance of FilterRankingStrategy for deeply nested traversals
* TINKERPOP-2924 Refactor PropertyMapStep to be able to overwrite map method
* TINKERPOP-2929 Introduce new marker interfaces to identify whether a step can perform write or delete or both
* TINKERPOP-2931 Fix a few minor mergeV/E issues
* TINKERPOP-2934 Optimize ObjectWritable for displaying content of Java Collection or Map to reduce OOM

[[release-3-6-2]]
=== TinkerPop 3.6.2 (Release Date: January 16, 2023)

This release also includes changes from <<release-3-5-5, 3.5.5>>.

* Fixed bug in the Gremlin grammar for parsing of empty queries.
* Provided mechanism for provider plugins to get notified on script/query processing via `GraphManager`.
* Fixed bug in `select()` when using multiple labels.
* Moved Gherkin feature tests to `gremlin-test` resources so that they are more easily referenced by providers.
* Made quality of life changes to semantics for `mergeV/E` based on initial feedback.

==== Bugs

* TINKERPOP-2765 Race condition during script creation when using UnifiedChannelizer
* TINKERPOP-2769 gremlin-server does not reply with a timeout response to all timed out requests
* TINKERPOP-2771 Critical severity security vulnerabilty in commons-configuration 2.7
* TINKERPOP-2796 High severity security vulnerability found in snakeyaml
* TINKERPOP-2801 Incorrect deprecation notice on gremlin-python
* TINKERPOP-2803 Incorrect count() with sample() in TinkerGraph
* TINKERPOP-2805 No results returned for multiple labels to select()
* TINKERPOP-2809 High severity security vulnerability found in jackson databind
* TINKERPOP-2815 Critical security vulnerability for apache commons-text
* TINKERPOP-2816 Gherkin test issues for implementers
* TINKERPOP-2817  "Could not find a type identifier for the class : class java.lang.Byte" occurs when dumping graph to graphson format
* TINKERPOP-2826 Critical security vulnerability in ivy
* TINKERPOP-2836 Github actions do not run java driver integration tests
* TINKERPOP-2840 Test Failures on NonDex
* TINKERPOP-2843 Security vulnerabilities found in netty version 4.1.77
* TINKERPOP-2849 Incorrect implementation for GraphTraversalSource.With in gremlin-go

==== Improvements

* TINKERPOP-2471 Add logging to Gremlin.Net driver
* TINKERPOP-2480 User agent for Gremlin drivers
* TINKERPOP-2622 Enforce ordering semantics in feature tests
* TINKERPOP-2696 Refactor Gherkin test framework to better handle bindings
* TINKERPOP-2737 Dockerized Build and Test Environments
* TINKERPOP-2772 Add Spark utility to load vertices as RDD
* TINKERPOP-2779 Floating ConnectedComponent Feature Failures for GitHub Actions on windows
* TINKERPOP-2785 Inability to Mock Returned Result Types in Gremlin-Go Driver
* TINKERPOP-2792 Better exception when JavaTranslator finds a method but not the overload
* TINKERPOP-2794 Allow cancellation of Gremlin.Net async methods
* TINKERPOP-2804 gherkin feature files should be on the classpath
* TINKERPOP-2806 Provide method for provider plugins to get notified on script/query processing
* TINKERPOP-2808 Improve Compatibility on ARM machines
* TINKERPOP-2813 Improve driver usability for cases where NoHostAvailableException is currently thrown
* TINKERPOP-2814 Add a SSL handshake timeout configuration to the driver
* TINKERPOP-2818 exclude mockito-core in gremlin-core [compile scope] (import by jcabi-manifests)
* TINKERPOP-2833 TestSupport loads files too slow
* TINKERPOP-2834 CloneVertexProgram optimization on SparkGraphComputer
* TINKERPOP-2842 Expand GremlinScriptChecker to include request id overrides
* TINKERPOP-2850 Modifications to mergeV/E semantics

[[release-3-6-1]]
=== TinkerPop 3.6.1 (Release Date: July 18, 2022)

This release also includes changes from <<release-3-5-4, 3.5.4>>.

* Made GraphBinary the default serialization format for .NET and Python.
* Added missing `ResponseStatusCodeEnum` entry for 595 for .NET.
* Fix a javadoc comment in `Cluster.Builder` regarding maxInProcessPerConnection.

==== Bugs

* TINKERPOP-2734 NullPointerException when calling Client chooseConnection()
* TINKERPOP-2736 PluginAcceptor interface no more available in 3.5.3+ but referred in documentation
* TINKERPOP-2741 GraphMLWriter error message is not properly formatted
* TINKERPOP-2746 Medium security vulnerabilities on logback-core
* TINKERPOP-2751 Transaction: tx.commit() hangs up in javascript client-lib
* TINKERPOP-2754 Javascript client hangs if the server restarts
* TINKERPOP-2768 BranchStep pickToken should be integrated when added as a child option

==== Improvements

* TINKERPOP-2229 JavaScript GLV: Add GraphBinary Support
* TINKERPOP-2631 GraphSON float serialization when ujson is used is imprecise
* TINKERPOP-2693 Complete GraphBinary support in Python
* TINKERPOP-2715 remove log4jv1 dependency
* TINKERPOP-2723 Make GraphBinary the default serialization format for .NET and Python *(breaking)*
* TINKERPOP-2740 first request suspend more than 9s when using gremlin-java-driver
* TINKERPOP-2748 Medium security vulnerability on netty-all and netty-codec
* TINKERPOP-2762 getScopeKeys should respect the order of keys passed in Step
* TINKERPOP-2764 AWS Neptune returns an inaccessible structured error response

[[release-3-6-0]]
=== TinkerPop 3.6.0 (Release Date: April 4, 2022)

This release also includes changes from <<release-3-5-3, 3.5.3>>.

* Added parser support for `NaN` and `Infinity`.
* Implemented comparability/orderability semantics defined in the Graph Provider documentation.
* Added `TextP.regex` and `TextP.notRegex`.
* Changed TinkerGraph to allow identifiers to be heterogeneous when filtering.
* Prevented values of `T` to `property()` from being `null`.
* Added `element()` step.
* Added `call()` step.
* Added `fail()` step.
* Added `mergeV()` and `mergeE()` steps.
* Added `Direction` aliases of `from` and `to`.
* Moved `TraversalOptionParent.Pick` to its own class as `Pick`.
* Introduced Pythonic Gremlin step names using snake case and deprecated camel case naming.
* Improved Gherkin test framework to allow for asserting traversal exceptions as a behavior.
* Fixed query indentation for profile metrics where indent levels were not being respected.
* `TraversalOpProcessor` no longer accepts a `String` representation of `Bytecode` for the "gremlin" argument which was left to support older versions of the drivers.
* Removed requirement that "ids" used to filter vertices and edges need to be all of a single type.
* Created `gremlin-annotations` module where the `@GremlinDsl` annotation and related code has been moved.
* Moved `GremlinScriptChecker` to `gremlin-core` from `gremlin-groovy` since it is not Groovy dependent.
* Removed `groovy` and `groovy-json` dependencies from `gremlin-driver` as well as related `JsonBuilder` serialization support.
* Replaced log4j usage with logback where builds rely on and packaged distributions now contain the latter.
* Improved behavior of `V()` and `E()` when `null` is an argument producing a filtering behavior rather than an exception.
* Prevented metrics computation unless the traversal is in a locked state.
* Added syntax to Gremlin grammar to explicitly define `byte`, `short` and `BigInteger`.
* Added syntax to Gremlin grammar to allow construction of a reference `Vertex`.
* Changed Gremlin grammar to allow for Groovy-like syntax when parsing a `Map` literal.
* Created a way to produce a corpus of Gremlin traversals via `FeatureReader` and `DocumentationReader` in `gremlin-language`.
* Changed mechanism for determining if `id` equality with `toString()` is used by validating that elements of the predicate collection are all `String` rather than enforcing homogenous collections in the process.
* Exposed Gherkin tests as part of the provider test suite.
* Packaged Gherkin tests and data as standalone package as a convenience distribution.
* Removed `ProductiveByStrategy` as a strategy that is applied by default.
* Changed `by()` modulator semantics to consistently filter.
* Removed previously deprecated Gryo `MessageSerializer` implementations.
* Removed previously deprecated `AuthenticationSettings.enableAuditLog`.
* Removed previously deprecated `GroovyTranslator` from `gremlin-groovy` module.
* Removed previously deprecated Gremlin steps that conflicted with Python keywords.
* Removed the dependency on `six` from `gremlin-python`.
* Bumped to Apache Hadoop 3.3.1.
* Bumped to Apache Spark 3.2.0.
* Bumped node.js in `gremlin-javascript` to v16.13.0.
* Changed `NumberHelper` to properly cast to `byte` and `short` rather than default coercing to `Integer`.
* Modified some driver defaults (maximum content length, pool size, maximum in process) to be more consistent with one another.
* Fixed a potential connection load balancing issue due to a race condition not updating the usage count.
* Extended `property()` to allow for setting a `Map` of property values.

==== Bugs

* TINKERPOP-2358 Potential connection leak on client disposing
* TINKERPOP-2486 Client does not load balance requests across available connections
* TINKERPOP-2507 Remove requirement that Graph implementations must filter on homogeneous identifiers *(breaking)*
* TINKERPOP-2522 DefaultTraversalMetrics::toString does not indent annotations correctly
* TINKERPOP-2554 Extracting step metrics from ProfileStep throws NPE if the step was not triggered
* TINKERPOP-2565 GraphMLWriter does not check vertexLabelKey conflict
* TINKERPOP-2566 Incomplete error message in bytecode step generation
* TINKERPOP-2568 Graph instance not set for child traversals
* TINKERPOP-2569 Reconnect to server if Java driver fails to initialize
* TINKERPOP-2578 Set arguments to P within/without are wrapped in List
* TINKERPOP-2579 EventStrategy doesn't work with anonymous traversal
* TINKERPOP-2580 Update the custom DSL documentation
* TINKERPOP-2585 Traversal failed for different strategies order
* TINKERPOP-2589 XML External Entity (XXE) vulnerability
* TINKERPOP-2597 NullPointerException while initializing connection pool
* TINKERPOP-2598 within(null) NPE
* TINKERPOP-2603 TinkerGraph sometimes could not query float values.
* TINKERPOP-2604 TinkerGraph could not order vertex/edge without specified property.
* TINKERPOP-2606 Neo4j-Gremlin could not order vertex/edge without specified property
* TINKERPOP-2609 HTTP returns serialization exceptions for the GraphTraversalSource
* TINKERPOP-2610 NumberHelper can return values in the form of their original type smaller than int *(breaking)*
* TINKERPOP-2621 toString for traversals such as within with empty array returns empty string as argument instead of brackets
* TINKERPOP-2626 RangeGlobalStep closes traversal prematurely
* TINKERPOP-2649 Unable to translate gremlin query to java
* TINKERPOP-2658 Translator in gremlin-javascript has trouble with array arguments
* TINKERPOP-2661 GremlinGroovyScriptEngine handling of null arguments
* TINKERPOP-2662 Unclosed client session and stacktrace pops up when cleanup is missed
* TINKERPOP-2670 JavaDocs do not build when using JDK 11
* TINKERPOP-2694 Bug of TinkerGraph gremlin api "has()"
* TINKERPOP-2702 property(null) throws NPE
* TINKERPOP-2706 Traversal clone() not resetting the close state
* TINKERPOP-2712 PropertyChangedEvent is triggered before Property is actually changed
* TINKERPOP-2717 Gremlin.NET : WebSocketConnection does not check for MessageType.Close, causing error InvalidOperationException: "Received data deserialized into null object message. Cannot operate on it."
* TINKERPOP-2719 hasNext is called on TraverserIterator after transaction is committed
* TINKERPOP-2726 Python's GroovyTranslator translates boolean wrong

==== Improvements

* TINKERPOP-2367 Gremlin Translators for .NET
* TINKERPOP-2379 Consistent defaults and initialization APIs for drivers
* TINKERPOP-2411 Move GremlinDslProcessor to its own artifact *(breaking)*
* TINKERPOP-2467 Follow python naming conventions for Gremlin syntax
* TINKERPOP-2504 Intermittently failing server/driver integration tests
* TINKERPOP-2518 Enhance .NET gherkin framework to deal with more advanced assertions
* TINKERPOP-2524 Expand support for number types in grammar
* TINKERPOP-2525 Extend Gherkin tests to cover strategies
* TINKERPOP-2534 Log4j flagged as critical security violation
* TINKERPOP-2548 Add getter for indexer used in IndexStep
* TINKERPOP-2551 Setup scripts to publish Gremint to npm
* TINKERPOP-2555 Support for remote transactions in Python
* TINKERPOP-2556 Support remote transactions in .NET
* TINKERPOP-2557 Support remote transactions in Javascript
* TINKERPOP-2559 Stop sending the close message for .NET
* TINKERPOP-2560 Stop sending close message for Python
* TINKERPOP-2561 Stop sending close message in Javascript
* TINKERPOP-2562 Remove GraphSON 2 option in TraversalOpProcessor *(breaking)*
* TINKERPOP-2570 Support custom type in GraphBinary for .NET
* TINKERPOP-2576 Setup automatic updates via Dependabot for Gremlin.NET
* TINKERPOP-2577 Remove unused test coverage dependencies from Gremlin.NET
* TINKERPOP-2582 Construct traversals from gremlin-language
* TINKERPOP-2583 Make gremlin-groovy processing optional in Gremlin Server
* TINKERPOP-2591 Administrative adjustments to gremlint site
* TINKERPOP-2592 Align the style guides
* TINKERPOP-2593 Remove Groovy as a dependency from gremlin-driver *(breaking)*
* TINKERPOP-2596 datetime function
* TINKERPOP-2601 Unify Gremlin testing behind Gherkin
* TINKERPOP-2605 Further enforce and refine null semantics
* TINKERPOP-2608 Enhance sample().by() semantics when by produces a null *(breaking)*
* TINKERPOP-2611 Prevent property(id,null) and addV(null) *(breaking)*
* TINKERPOP-2613 Improve behavior of V/E(null)
* TINKERPOP-2615 Expand testing of path() with null values
* TINKERPOP-2616 Provide better exceptions with SSL related failures *(breaking)*
* TINKERPOP-2620 Clean up NullPointerExceptions related to null arguments on property related steps
* TINKERPOP-2630 Clarify that a server cannot support Graphson1.0 over HTTP
* TINKERPOP-2632 Netty 4.1.61 flagged with two high severity security violations
* TINKERPOP-2635 Consistent by() behavior *(breaking)*
* TINKERPOP-2636 Remove ProductiveByStrategy as a default *(breaking)*
* TINKERPOP-2637 Enhance logging in the Python
* TINKERPOP-2639 Remove previously deprecated GryoMessageSerializer infrastructure *(breaking)*
* TINKERPOP-2640 Remove previously deprecated AuthenticationSettings.enableAuditLog setting *(breaking)*
* TINKERPOP-2641 Allow orderability on any type
* TINKERPOP-2645 Improve behavior of hasId(null)
* TINKERPOP-2646 Make .NET StreamExtensions public for GraphBinary
* TINKERPOP-2650 Remove deprecated Gremlin step overloads of python keywords *(breaking)*
* TINKERPOP-2651 Update to .NET 6
* TINKERPOP-2652 Add TextP.regex to the text predicate set
* TINKERPOP-2656 Provide a no syntax sugar translator for python
* TINKERPOP-2657 Remove GroovyTranslator from gremlin-groovy *(breaking)*
* TINKERPOP-2659 Bump javascript runtimes to node v16
* TINKERPOP-2660 Bring back close message for drivers
* TINKERPOP-2663 Support Vertex references in grammar
* TINKERPOP-2665 Add the ability for property() to take a map
* TINKERPOP-2666 Create an anonymizing Translator for logging traversals without user data
* TINKERPOP-2667 Allow fold() with addAll to work on Map
* TINKERPOP-2668 Updating aiohttp requirements at germin-python due to vulnerability
* TINKERPOP-2669 Netty 4.1.61 flagged with medium severity security violations
* TINKERPOP-2671 Add tx() support to grammar
* TINKERPOP-2676 Refactor GremlinScript checker out of groovy package *(breaking)*
* TINKERPOP-2678 jackson-databind medium security issue identified
* TINKERPOP-2679 Update JavaScript driver to support processing messages as a stream
* TINKERPOP-2680 Create call() step to allow for calling procedures
* TINKERPOP-2681 Create merge() step to codify best practice for upsert pattern
* TINKERPOP-2682 Enable WebSocket compression in .NET by default
* TINKERPOP-2687 Gremlin Boolean Value Expressions 2.0 with Ternary Boolean Logics
* TINKERPOP-2688 Investigate two .NET test failures
* TINKERPOP-2689 VertexProperty Gherkin support for .NET
* TINKERPOP-2690 VertexProperty Gherkin support for Javascript
* TINKERPOP-2691 VertexProperty Gherkin support for Python
* TINKERPOP-2695 Support NaN/Inf in Parser and Gherkin
* TINKERPOP-2705 Support null as an argument where it makes sense in Gremlin.NET
* TINKERPOP-2707 Closing parent connection in python should close tx() connections
* TINKERPOP-2711 Make gremlin-language optional as it brings in CDDL/GPL dependencies
* TINKERPOP-2713 Create an element() step that maps a Property to its Element.
* TINKERPOP-2716 Enable eslint for gremlin-javascript project
* TINKERPOP-2725 Traversal Strategy Mix Up In Gremlin-Python
* TINKERPOP-2727 HasContainer should allow a null key
* TINKERPOP-2728 jackson-databind high security issue identified

== TinkerPop 3.5.0 (The Sleeping Gremlin: No. 18 Entr'acte Symphonique)

image::https://raw.githubusercontent.com/apache/tinkerpop/master/docs/static/images/gremlin-sleeping-beauty.png[width=185]

[[release-3-5-8]]
=== TinkerPop 3.5.8 (Release Date: November 20, 2023)

* Fixed a bug in Gremlin.Net that can lead to an `InvalidOperationException` due to modifying a collection while iterating over it in the serializers.
* Bumped Netty to 4.1.96

==== Bugs

* TINKERPOP-2976 InvalidOperationException: Collection was modified in GraphBinary serialization
* TINKERPOP-2983 Upgrade Netty for Security Reasons

==== Improvements

* TINKERPOP-2984 Replace Moq mocking library in .NET tests
* TINKERPOP-2991 Reformat Javadoc link in reference docs


[[release-3-5-7]]
=== TinkerPop 3.5.7 (Release Date: July 31, 2023)

* Bumped `jackson-databind` to 2.15.2 to fix security vulnerability.
* Introduced `maxNumberLength`, `maxStringLength`, and `maxNestingDepth` configs for `GraphSON` serializers.
* Fixed a memory leak in the Gremlin.Net driver that only occurred if a `CancellationToken` was provided.
* Fixed gremlin-python `Client` problem where calling `submit()` after` `close()` would hang the system.
* Added `gremlin.spark.dontDeleteNonEmptyOutput` to stop deleting the output folder if it is not empty in `spark-gremlin`.
* Fixed a bug in `SubgraphStrategy` where the vertex property filter produced errors if a `Vertex` was missing the key provided to `by()` as a token.
* Upgraded `gremlin-javascript` and `gremlint` to Node 16.20.0.
* Upgraded `gremlin-go` to Go 1.20.
* Improved the python `Translator` class with better handling for `P`, `None` and subclasses of `str`.
* Fixed bug in `FilterRankingStrategy` that was preventing certain traversals from recognizing labels in child traversals.
* Added `gremlin-java8.bat` file as a workaround to allow loading the console using Java 8 on Windows.
* Fixed a bug in `gremlin-server` where timeout tasks were not cancelled and could cause very large memory usage when timeout is large.
* Removed `jcabi-manifests` dependency from `gremlin-core`, `gremlin-driver`, and `gremlin-server`.
* Fixed a bug that caused the `GremlinGroovyScriptEngine` to throw a `MissingMethodException` when calling a static method in __ with the same name as an enum.
* Deprecated Neo4j-Gremlin
* Added `VertexPropertyFilter` to `GraphComputer`

==== Bugs

* TINKERPOP-2920 SubgraphStrategy failure when property key not present on vertex in by()
* TINKERPOP-2937 Throw an error when trying to use a closed connection
* TINKERPOP-2944 Memory leak in Gremlin.Net driver if CancellationToken is used
* TINKERPOP-2948 PRISMA security vulnerabilty for jackson-databind 2.14.0 *(breaking)*
* TINKERPOP-2953 Static import for __.values() overriden by Column.values()
* TINKERPOP-2958 ScheduledExecutorService for timeouts are never cancelled
* TINKERPOP-2965 FilterRankingStrategy removing labels it shouldn't in certain conditions

==== Improvements

* TINKERPOP-1403 Provide support for GraphFilter.vertexProperties() *(breaking)*
* TINKERPOP-2941 DO NOT purge the output location if it has content in SparkGraphComputer
* TINKERPOP-2954 Pass Gremlin Version from Maven to Java Without Manifests
* TINKERPOP-2955 Support SSL in WebSocketClient
* TINKERPOP-2977 Deprecate Neo4j-Gremlin

[[release-3-5-6]]
=== TinkerPop 3.5.6 (Release Date: May 1, 2023)

* Added `GraphFilter` support to `GraphSONRecordReader`.
* gremlin-python aiohttp dependency requirement upper bound relaxed to <4.0.0.
* Fixed network connection closing for sessions and transactions in `gremlin-python`.
* Fixed memory cleanup for sessions and transactions in `gremlin-python` and `gremlin-go`.
* Fixed bug in `CountStrategy` where `or()` and `and()` filters were not being rewritten properly for some patterns.
* Changed `PartitionStrategy` to force its filters to the end of the chain for `Vertex` and `Edge` read steps, thus preserving order of the `has()`.
* Added `RequestOptions` and `RequestOptionsBuilder` types to Go GLV to encapsulate per-request settings and bindings.
* Improved `addE()` error messaging when traverser is not a `Vertex`.
* Added `SubmitWithOptions()` methods to `Client` and `DriverRemoteConnection` in Go GLV to pass `RequestOptions` to the server.
* Fixed bug in which `gremlin-server` would not respond to clients if an `Error` was thrown during bytecode traversals.
* Added ability to deploy multi-arch Docker images for server and console. Server image now supports AMD64 and ARM64.
* Changed `with()` configuration for `ARGS_BATCH_SIZE` and `ARGS_EVAL_TIMEOUT` to be more forgiving on the type of `Number` used for the value.
* Changed `gremlin-console` to add imports via an ImportCustomizer to reduce time spent resolving imports.
* Bumped to Groovy 2.5.22.
* Fixed `generateUserAgent()` in `gremlin-javascript` and `gremlin-dotnet` to handle null and undefined properly, and updated Java UserAgent error handling
* Fixed bug in parsing of `math()` expressions where variables were not being identified if they contained a text associated with a function.
* Refactored `FilterRankingStrategy` to improve performance for deeply nested traversals.
* Refactored strategy application to improve performance by avoiding some excessive recursion.
* Added `Traversal.lock()` to provide an explicit way to finalize a traversal object.
* Changed `Traversal.getGraph()` to get its `Graph` object from itself or, if not available, its parent.
* Added `AuthInfoProvider` interface and `NewDynamicAuth()` to gremlin-go for dynamic authentication support.
* Fixed bug where `hasId()` unrolls ids in Java arrays to put into `P.within` but not ids in lists, this also aligned behavior of start-step and mid-traversal hasId().
* Bumped to `snakeyaml` 2.0 to fix security vulnerability.
* Bumped to Apache `commons-configuration` 2.9.0 to fix security vulnerability.
* Fixed `CountStrategy` bug for cases where predicates contain negative numbers by disabling the optimization.
* Improved `count` step optimization for negative values in input for 'eq' comparison.
* Fixed performance issue when using `SampleGlobalStep` with a traverser that has either a `LABELED_PATH` or `PATH` requirement.
* Reduce the `toString()` of `ObjectWritable` to avoid OOM for running OLAP queries on Spark.

==== Bugs

* TINKERPOP-2526 Gremlin Console performance with incomplete multi-line scripts
* TINKERPOP-2767 Repeat Out Times traversal hangs indefinitely on first execution
* TINKERPOP-2820 gremlin-python _close_session race condition/FD leak
* TINKERPOP-2855 Performance degradation in TinkerGraph 3.5.4 and 3.5.5
* TINKERPOP-2856 math() step fails if variable name contains a keyword
* TINKERPOP-2861 Fix incorrect symlinks in source release zip
* TINKERPOP-2863 HasId Step generates incorrect results when given a list of IDs mid-traversal
* TINKERPOP-2878 Incorrect handling of local operations when there are duplicate elements
* TINKERPOP-2888 DefaultTraversal's applyStrategies performance decrease
* TINKERPOP-2891 Inconsistent behavior when comparing a counted value with a negative value
* TINKERPOP-2893 Incorrectly comparing a counted value with multiple predicates
* TINKERPOP-2902 Critical security vulnerability in snakeyaml
* TINKERPOP-2905 gremlin-go gorillaTransporter.logHandler is not initialized correctly and leads to panic
* TINKERPOP-2911 CountStrategy converts count().is(0) wrongly under ConnectiveStrategy
* TINKERPOP-2918 Utils.GenerateUserAgent assumes Gremlin.Net.dll to be present when, in some environments, it is not.

==== Improvements

* TINKERPOP-2841 Test and Fix Per Request Settings in Go
* TINKERPOP-2852 Update Maven plugin for docker-images building for M1 compatibility
* TINKERPOP-2857 GraphSONRecordReader does not allow configure a GraphFilter during deserialization
* TINKERPOP-2865 Add has steps injected by PartitionStrategy at the end of the filter
* TINKERPOP-2890 Avoid exceptions on local scope based steps where possible
* TINKERPOP-2899 SampleGlobalStep samples inefficiently with TraverserSet running into hash collisions
* TINKERPOP-2912 Improve error message for addE() when traverser is incorrect
* TINKERPOP-2919 Improve performance of FilterRankingStrategy for deeply nested traversals
* TINKERPOP-2934 Optimize ObjectWritable for displaying content of Java Collection or Map to reduce OOM

[[release-3-5-5]]
=== TinkerPop 3.5.5 (Release Date: January 16, 2023)

* Changed the `Result` struct in gremlin-go to make it more suitable for mocking in tests.
* Changed label generation in `PathProcessorStrategy` to be more deterministic.
* Bumped to Apache `commons-configuration` 2.8.0 to fix security vulnerability.
* Fixed issue where the `GremlinGroovyScriptEngine` reused the same translator concurrently which lead to incorrect translations.
* Fixed bug where tasks that haven't started running yet time out due to `evaluationTimeout` and never send a response back to the client.
* Set the exact exception in `initializationFailure` on the Java driver instead of the root cause.
* Improved error message for when `from()` and `to()` are unproductive for `addE()`.
* Added `SparkIOUtil` utility to load graph into Spark RDD.
* Improved performance of `CloneVertexProgram` by bypassing the shuffle state of `SparkGraphComputer`.
* Changed `JavaTranslator` exception handling so that an `IllegalArgumentException` is used for cases where the method exists but the signature can't be discerned given the arguments supplied.
* Dockerized all test environment for .NET, JavaScript, Python, Go, and Python-based tests for Console, and added Docker as a build requirement.
* Async operations in .NET can now be cancelled. This however does not cancel work that is already happening on the server.
* Bumped to `snakeyaml` 1.32 to fix security vulnerability.
* Update docker/build.sh to work with docker-compose dockerized tests changes.
* Fix permission issues with Docker generated files by setting permission to current user, so sudo isn't needed for maven operations.
* Updated base images for gremlin-server and gremlin-console docker images to support arm64.
* Use Go embed for error/logger resources for `gremlin-go` to avoid missing resource files when using binaries.
* Added user agent to web socket handshake in java driver. Can be controlled by a new enableUserAgentOnConnect configuration. It is enabled by default.
* Added user agent to web socket handshake in Gremlin.Net driver. Can be controlled by `EnableUserAgentOnConnect` in `ConnectionPoolSettings`. It is enabled by default.
* Added user agent to web socket handshake in go driver. Can be controlled by a new `EnableUserAgentOnConnect` setting. It is enabled by default.
* Added user agent to web socket handshake in python driver. Can be controlled by a new `enable_user_agent_on_connect` setting. It is enabled by default.
* Added user agent to web socket handshake in javascript driver. Can be controlled by a new `enableUserAgentOnConnect` option. It is enabled by default.
* Added logging in .NET.
* Added `addDefaultXModule` to `GraphSONMapper` as a shortcut for including a version matched GraphSON extension module.
* Modified `GraphSONRecordReader` and `GraphSONRecordWriter` to include the GraphSON extension module by default.
* Bumped `jackson-databind` to 2.14.0 to fix security vulnerability.
* Bumped to Groovy 2.5.15.
* Bumped to Netty 4.1.86.
* Bumped `ivy` to 2.5.1 to fix security vulnerability
* Removed default SSL handshake timeout. The SSL handshake timeout will instead be capped by setting `connectionSetupTimeoutMillis`.
* Improved logging for `gremlin-driver`.
* Modified `Connection` and `Host` job scheduling in `gremlin-driver` by dividing their work to two different thread pools and sparing work from the primary pool responsible for submitting requests and reading results.
* Prevented usage of the fork-join pool for `gremlin-driver` job scheduling.
* Modified `GremlinScriptChecker` to extract the `Tokens.REQUEST_ID` from Gremlin scripts.
* Changed `Host` initialization within a `Client` to be parallel again in `gremlin-driver`.
* Changed mechanism for determining `Host` health which should make the driver more resilient to intermittent network failures.
* Removed the delay for reconnecting to a potentially unhealthy `Host` only marking it as unavailable after that initial retry fails.
* Prevented fast `NoHostAvailableException` in favor of more direct exceptions when borrowing connections from the `ConnectionPool`.
* Improved Gherkin tests for more consistent results.
* Provides users with potentially more information to driver TimeoutExceptions.
* Fixed an issue in Go and Python GLVs where modifying per request settings to override request_id's was not working correctly.
* Fixed incorrect implementation for `GraphTraversalSource.With` in `gremlin-go`.
* Changed `Gremlin.version()` to return "VersionNotFound" if the version is missing from the manifest.
* Fixed local steps to avoid throwing an exception for non-iterable input.
* Fixed a case sensitivity issue when comparing request UUIDs in `gremlin-javascript`.

==== Bugs

* TINKERPOP-2765 Race condition during script creation when using UnifiedChannelizer
* TINKERPOP-2769 gremlin-server does not reply with a timeout response to all timed out requests
* TINKERPOP-2771 Critical severity security vulnerabilty in commons-configuration 2.7
* TINKERPOP-2796 High severity security vulnerability found in snakeyaml
* TINKERPOP-2803 Incorrect count() with sample() in TinkerGraph
* TINKERPOP-2809 High severity security vulnerability found in jackson databind
* TINKERPOP-2815 Critical security vulnerability for apache commons-text
* TINKERPOP-2816 Gherkin test issues for implementers
* TINKERPOP-2817 Support java.lang.Byte in hadoop GraphSONRecordWriter/GraphSONRecordReader
* TINKERPOP-2826 Critical security vulnerability in ivy
* TINKERPOP-2836 Github actions do not run java driver integration tests
* TINKERPOP-2840 Test Failures on NonDex
* TINKERPOP-2843 Security vulnerabilities found in netty version 4.1.77
* TINKERPOP-2849 Incorrect implementation for GraphTraversalSource.With in gremlin-go

==== Improvements

* TINKERPOP-2471 Add logging to Gremlin.Net driver
* TINKERPOP-2480 User agent for Gremlin drivers
* TINKERPOP-2737 Dockerized Build and Test Environments
* TINKERPOP-2772 Add Spark utility to load vertices as RDD
* TINKERPOP-2779 Floating ConnectedComponent Feature Failures for GitHub Actions on windows
* TINKERPOP-2785 Inability to Mock Returned Result Types in Gremlin-Go Driver
* TINKERPOP-2792 Better exception when JavaTranslator finds a method but not the overload
* TINKERPOP-2794 Allow cancellation of Gremlin.Net async methods
* TINKERPOP-2808 Improve Compatibility on ARM machines
* TINKERPOP-2813 Improve driver usability for cases where NoHostAvailableException is currently thrown
* TINKERPOP-2814 Add a SSL handshake timeout configuration to the driver
* TINKERPOP-2833 TestSupport loads files too slow
* TINKERPOP-2834 CloneVertexProgram optimization on SparkGraphComputer
* TINKERPOP-2842 Expand GremlinScriptChecker to include request id overrides

[[release-3-5-4]]
=== TinkerPop 3.5.4 (Release Date: July 18, 2022)

* Added exception to Gremlin Server that is thrown when using a transaction on a non-transaction graph.
* Exposed error message sent by the server as a property on `GremlinServerError` for gremlin-python
* Allowed `datetime()` syntax to accept zone offset with colon separators and seconds.
* Fixed a minor problem in the Gremlin parser where a `GraphTraversalSource` may not have been initialized.
* Added getters to high and low properties in `RangeLocalStep`.
* Added `Pick` traversal to the return from `getGlobalChildren()` for `BranchStep`.
* Ensured `Pick` traversal was an integrated child.
* Added GraphBinary serialization support to gremlin-javascript.
* Improved startup time by removing unnecessary DNS lookup.
* Bumped to logback 1.2.9.
* Bumped to netty 4.1.77.
* Fixed bug in `submitAsync()` in gremlin-python where the deprecated version was not returning its result.
* Added missing `ResponseStatusCodeEnum` entries for 403, 429, 497, and 596 for .NET.
* Added GraphBinary support in gremlin-python for short, bigdecimal and biginteger.
* Fixed bug in `PartitionStrategy` where the use of `AbstractLambdaTraversal` caused an unexpected exception.
* Fixed bug where close requests for sessions were improperly validating the request in the `UnifiedChannelizer`.
* Deprecated and removed functionality of the `connectOnStartup` option in `gremlin-javascript` to resolve potential `unhandledRejection` and race conditions.
* Ensured `Graph` instance was set between `TraversalStrategy` executions.
* Fixed potential `NullPointerException` in `gremlin-driver` where initialization of a `ConnectionPool` would fail but not throw an exception due to centralized error check being satisfied by a different process.
* Fixed a bug where the JavaScript client would hang indefinitely on traversals if the connection to the server was terminated.
* Fix a javadoc comment in Cluster.Builder regarding maxInProcessPerConnection.
* Added a getter for selectKeys in SelectStep

==== Bugs

* TINKERPOP-2734 NullPointerException when calling Client chooseConnection()
* TINKERPOP-2735 IllegalStateException: Unrecognized content of the 'gremlin' argument... on connection close
* TINKERPOP-2736 PluginAcceptror interface no more available in 3.5.3+ but referred in documentation
* TINKERPOP-2741 GraphMLWriter error message is not properly formatted
* TINKERPOP-2751 Transaction: tx.commit() hangs up in javascript client-lib
* TINKERPOP-2754 Javascript client hangs if the server restarts
* TINKERPOP-2763 client.submitAsync returns None value
* TINKERPOP-2768 BranchStep pickToken should be integrated when added as a child option

==== Improvements

* TINKERPOP-2229 JavaScript GLV: Add GraphBinary Support
* TINKERPOP-2631 GraphSON float serialization when ujson is used is imprecise
* TINKERPOP-2693 Complete GraphBinary support in Python
* TINKERPOP-2740 first request suspend more than 9s when using gremlin-java-driver
* TINKERPOP-2748 Medium security vulnerability on netty-all and netty-codec
* TINKERPOP-2762 getScopeKeys should respect the order of keys passed in Step
* TINKERPOP-2764 AWS Neptune returns an inaccessible structured error response

[[release-3-5-3]]
=== TinkerPop 3.5.3 (Release Date: April 4, 2022)

* Added support for using a readable stream when submitting scripts through the JavaScript driver which allows processing each batch of result sets as they come in, rather than waiting for the entire result set to complete before allowing processing.
* Fixed issue with implicit conversion of `Infinity` number instances into `BigDecimal`.
* Ensured that new properties are added before triggering the associated event.
* Added support for WebSocket compression in the .NET driver. (Only available on .NET 6.)
* Added Groovy `Translator` for .NET.
* Bumped to `jackson-databind` 2.13.2.2.
* Fixed bug in `DefaultTraversal.clone()` where the resulting `Traversal` copy could not be re-iterated.
* Fixed bug in `JavaTranslator` that did not handle `has()` well where `null` was the first argument.
* Renamed `GremlinBaseVisitor` to `DefaultGremlinBaseVisitor` in `gremlin-core` to prevent conflict with the generated `GremlinBaseVisitor` in `gremlin-language`.
* Tracked transaction spawned connections and closed them when the parent connection was closed for `gremlin-python`.
* Prevented unintentionally opening another transaction in `TraversalOpProcessor`` and `SessionOpProcessor` of Gremlin Server.
* Fixed bug in `Translator` of `gremlin-python` around translation of Booleans.

==== Bugs

* TINKERPOP-2694 Bug of TinkerGraph gremlin api "has()"
* TINKERPOP-2706 Traversal clone() not resetting the close state
* TINKERPOP-2712 PropertyChangedEvent is triggered before Property is actually changed
* TINKERPOP-2717 Gremlin.NET : WebSocketConnection does not check for MessageType.Close, causing error InvalidOperationException: "Received data deserialized into null object message. Cannot operate on it."
* TINKERPOP-2719 hasNext is called on TraverserIterator after transaction is committed
* TINKERPOP-2726 Python's GroovyTranslator translates boolean wrong

==== Improvements

* TINKERPOP-2367 Gremlin Translators for .NET
* TINKERPOP-2518 Enhance .NET gherkin framework to deal with more advanced assertions
* TINKERPOP-2651 Update to .NET 6
* TINKERPOP-2679 Update JavaScript driver to support processing messages as a stream
* TINKERPOP-2682 Enable WebSocket compression in .NET by default
* TINKERPOP-2707 Closing parent connection in python should close tx() connections
* TINKERPOP-2711 Make gremlin-language optional as it brings in CDDL/GPL dependencies
* TINKERPOP-2716 Enable eslint for gremlin-javascript project
* TINKERPOP-2725 Traversal Strategy Mix Up In Gremlin-Python
* TINKERPOP-2727 HasContainer should allow a null key
* TINKERPOP-2728 jackson-databind high security issue identified

[[release-3-5-2]]
=== TinkerPop 3.5.2 (Release Date: January 10, 2022)

This release also includes changes from <<release-3-4-13, 3.4.13>>.

* Added an `AnonymizingTypeTranslator` for use with `GroovyTranslator` which strips PII (anonymizes any String, Numeric, Date, Timestamp, or UUID data)
* Added support for `g.tx()` in Python.
* Added logging in in Python.
* Added `tx()` syntax to `gremlin-language`.
* Fixed shutdown cleanup issue in Python aiohttp transport layer.
* Added a `NoSugarTranslator` translator to `PythonTranslator` which translates Gremlin queries to Python without syntactic sugar (ex `g.V().limit(1)` instead of `g.V()[0:1]`)
* Added support for `g.Tx()` in .NET.
* Added support for `with()` constant options to `io()`.
* Changed `GroovyTranslator` to generate code more compatible to Java with `Date` and `Timestamp`.
* Fixed bug in the processing of the `io()` step when constructing a `Traversal` from the grammar.
* Added the `ConnectedComponent` tokens required to properly process the `with()` of the `connectedComponent()` step.
* Fixed `DotNetTranslator` bugs where translations produced Gremlin that failed due to ambiguous step calls to `has()`.
* Fixed bug where `RepeatUnrollStrategy`, `InlineFilterStrategy` and `MessagePassingReductionStrategy` were all being applied more than necessary.
* Modified grammar to accept the `datetime()` function so that Gremlin scripts have a way to natively construct a `Date`.
* Ensured `PathRetractionStrategy` is applied after `InlineFilterStrategy` which prevents an error in traverser mapping in certain conditions.
* Deprecated `JsonBuilder` serialization for GraphSON and Gryo.
* Added `ProductiveByStrategy` to ensure consistency of `by()` modulator behaviors when child traversal arguments contained no elements.
* Changed drivers to once again send the previously deprecated and removed "close" message for sessions.
* Modified `fold()` to merge `Map` instances with `addAll`.
* Allowed `null` string values in the Gremlin grammar.
* Fixed support for `SeedStrategy` in the Gremlin Grammar.
* Fixed bug in `Translator` of `gremlin-javascript` around array translation.
* Fixed bugs in `PythonTranslator`, `JavascriptTranslator` and `DotNetTranslator` when translating `TraversalStrategy` objects to Javascript.
* Prevented exception with `hasLabel(null)` and `hasKey(null)` and instead filter away traversers as these structural components can't ever be null.
* Improved handling of `null` when passed to `P` predicates.
* Handled `null` for mathematical reducing operations of `sum()`, `mean()`, `max()` and `min()`.
* Allowed `null` values in `Memory` for `GraphComputer`.
* Allowed `null` assignment in `withSideEffect()`.
* Allowed labelling of steps that emit a traverser carrying `null`.
* Fixed bug in filtering for `null` property key arguments to `valueMap()`, `elementMap()`, `properties()` and `values()`.
* Modified grammar to allow a call to `within()` and `without()` with no arguments.
* Fixed problems with `inject(null)` variations where `null` was the only value being submitted.
* Fixed problem with `GroovyTranslator` and `inject(null,null)` which could be interpreted as the Groovy JDK extension `inject(Object,Closure)`.
* Fixed error where certain variants of `inject()` with `null` might not properly construct a traversal in .NET.
* Prevented exception with  `hasValue(null)` and allowed filtering as expected.
* Refined `DotNetTranslator` to be more explicit with `null` arguments to ensure that the right overloads are called.
* Created `GremlinParser` to construct `Traversal` objects from `gremlin-language`.
* Added `GremlinLangScriptEngine` as a `GremlinScriptEngine` implementation that users the grammar and `JavaTranslator` to evaluate Gremlin.
* Added getter method for `bypassTraversal` in `AbstractLambdaTraversal`.
* Added support for custom GraphBinary types in .NET.
* Removed some unnecessary exception wrapping around `gremlin-driver` errors now producing a more immediate view of the actual error cause.

==== Bugs

* TINKERPOP-2569 Reconnect to server if Java driver fails to initialize
* TINKERPOP-2585 Traversal failed for different strategies order
* TINKERPOP-2589 XML External Entity (XXE) vulnerability
* TINKERPOP-2597 NullPointerException while initializing connection pool
* TINKERPOP-2598 within(null) NPE
* TINKERPOP-2603 TinkerGraph sometimes could not query float values.
* TINKERPOP-2609 HTTP returns serialization exceptions for the GraphTraversalSource
* TINKERPOP-2621 toString for traversals such as within with empty array returns empty string as argument instead of brackets
* TINKERPOP-2626 RangeGlobalStep closes traversal prematurely
* TINKERPOP-2649 Unable to translate gremlin query to java
* TINKERPOP-2658 Translator in gremlin-javascript has trouble with array arguments
* TINKERPOP-2662 Unclosed client session and stacktrace pops up when cleanup is missed
* TINKERPOP-2670 JavaDocs do not build when using JDK 11

==== Improvements

* TINKERPOP-2504 Intermittently failing server/driver integration tests
* TINKERPOP-2555 Support for remote transactions in Python
* TINKERPOP-2556 Support remote transactions in .NET
* TINKERPOP-2570 Support custom type in GraphBinary for .NET
* TINKERPOP-2582 Construct traversals from gremlin-language
* TINKERPOP-2583 Make gremlin-groovy processing optional in Gremlin Server
* TINKERPOP-2591 Administrative adjustments to gremlint site
* TINKERPOP-2592 Align the style guides
* TINKERPOP-2596 datetime function
* TINKERPOP-2605 Further enforce and refine null semantics
* TINKERPOP-2615 Expand testing of path() with null values
* TINKERPOP-2616 Provide better exceptions with SSL related failures *(breaking)*
* TINKERPOP-2620 Clean up NullPointerExceptions related to null arguments on property related steps
* TINKERPOP-2630 Clarify that a server cannot support Graphson1.0 over HTTP
* TINKERPOP-2632 Netty 4.1.61 flagged with two high severity security violations
* TINKERPOP-2637 Enhance logging in the Python
* TINKERPOP-2646 Make .NET StreamExtensions public for GraphBinary
* TINKERPOP-2656 Provide a no syntax sugar translator for python
* TINKERPOP-2660 Bring back close message for drivers
* TINKERPOP-2666 Create an anonymizing Translator for logging traversals without user data
* TINKERPOP-2667 Allow fold() with addAll to work on Map
* TINKERPOP-2668 Updating aiohttp requirements at germin-python due to vulnerability
* TINKERPOP-2669 Netty 4.1.61 flagged with medium severity security violations
* TINKERPOP-2671 Add tx() support to grammar

[[release-3-5-1]]
=== TinkerPop 3.5.1 (Release Date: July 19, 2021)

This release also includes changes from <<release-3-4-12, 3.4.12>>.

* Added support for `g.tx()` in Javascript.
* Fixed bug in Javascript error message related to validating anonymous traversal spawns.
* Changed close of Python and Javascript connections to no longer send a "close message" as the server no longer acknowledges it as of 3.5.0.
* Fixed bug where the `Graph` instance was not being assigned to child traversals.
* Removed sending of deprecated session close message from Gremlin.Net driver.

==== Bugs

* TINKERPOP-2358 Potential connection leak on client disposing
* TINKERPOP-2554 Extracting step metrics from ProfileStep throws NPE if the step was not triggered
* TINKERPOP-2565 GraphMLWriter does not check vertexLabelKey conflict
* TINKERPOP-2566 Incomplete error message in bytecode step generation
* TINKERPOP-2568 Graph instance not set for child traversals
* TINKERPOP-2578 Set arguments to P within/without are wrapped in List
* TINKERPOP-2579 EventStrategy doesn't work with anonymous traversal
* TINKERPOP-2580 Update the custom DSL documentation

==== Improvements

* TINKERPOP-2548 Add getter for indexer used in IndexStep
* TINKERPOP-2551 Setup scripts to publish Gremint to npm
* TINKERPOP-2557 Support remote transactions in Javascript
* TINKERPOP-2559 Stop sending the close message for .NET
* TINKERPOP-2560 Stop sending close message for Python
* TINKERPOP-2561 Stop sending close message in Javascript
* TINKERPOP-2576 Setup automatic updates via Dependabot for Gremlin.NET
* TINKERPOP-2577 Remove unused test coverage dependencies from Gremlin.NET

[[release-3-5-0]]
=== TinkerPop 3.5.0 (Release Date: May 3, 2021)

This release also includes changes from <<release-3-4-11, 3.4.11>>.

* Changed transport implementation to use AIOHTTP instead of Tornado for gremlin-python.
* Added max_content_length and unit test for it in gremlin-python.
* Removed compression_option support for transport in gremlin-python.
* Fixed event loop issues and added unit test for it in gremlin-python.
* Fixed DriverRemoteConnection multithreading issues and added unit test for it in gremlin-python.
* Fixed heartbeat timeout issues and tested with local server manually for gremlin-python.
* Fixed build errors emitted for gremlin-python (asyncio task destroyed but is pending error).
* Added `gremlin-language` module.
* Allowed the possibility for the propagation of `null` as a `Traverser` in Gremlin.
* Added a fully shaded version of `gremlin-driver`.
* Exposed websocket connection status in JavaScript driver.
* Fixed a bug where spark-gremlin was not re-attaching properties when using `dedup()`.
* Fixed a bug in `WsAndHttpChannelizer` pipeline configuration where failed object aggregation could not write back HTTP responses.
* Ensured better consistency of the use of `null` as arguments to mutation steps.
* Added a `ResponseStatusCode` to indicate that a client should retry its request.
* Added `TemporaryException` interface to indicate that a transaction can be retried.
* Prevented `TraversalStrategy` instances from being added more than once, where the new instance replaces the old.
* Improved error message for `addE()` when the `from()` or `to()` does not resolve to a `Vertex`.
* Improved error message for `addE()` when cardinality is specified on `property()` assignments.
* Allowed `property(T.label,Object)` to be used if no value was supplied to `addV(String)`.
* Dropped support for .NET Standard 1.3 in Gremlin.Net. Only .NET Standard 2.0 is supported starting with this version.
* Added GraphBinary support for .NET.
* Added `UnifiedChannelizer` which exposes HTTP and Websockets connections and processes both sessionless and in-session requests with the same `gremlinPool`.
* Bounded the `gremlinPool` in Gremlin Server to enforce rate limiting which will then produce a `TOO_MANY_REQUESTS` response status code.
* Switched from `Newtonsoft.Json` to `System.Text.Json` as the JSON library for Gremlin.Net.
* Allowed additional arguments to `Client.submit()` in Javascript driver to enable setting of parameters like `scriptEvaluationTimeout`.
* Gremlin.Net driver no longer supports skipping deserialization by default. Users can however create their own `IMessageSerializer` if they need this functionality.
* Supported deserialization of `dict` and `list` as a key in a `dict` for Python.
* Changed the aliased `Client` to proxy `close()` methods to its underlying client.
* Added support for remote `g.tx()` usage.
* Added support for bytecode-based sessions.
* Added a `Graph.Feature` for `supportsNullPropertyValues`.
* Modified `TokenTraversal` to support `Property` thus `by(key)` and `by(value)` can now apply to `Edge` and meta-properties.
* Added `SeedStrategy` to allow deterministic behavior for `coin()`, `sample()` and `Order.shuffle`.
* Added `Grouping` step interface.
* Added `TraversalParent.replaceTraversal()` which can replace a direct child traversal.
* Added `ByModulatorOptimizationStrategy` which replaces certain standard traversals w/ optimized traversals (e.g. `TokenTraversal`).
* Improved `IdentityRemovalStrategy` by accounting for `EndStep` situations.
* Added `IdentityRemovalStrategy` to the standard list of `TraversalStrategies`.
* Modified `PathRetractionStrategy` to leave labels more often with `match()` cases to return more consistent results.
* Refactored `MapStep` to move its logic to `ScalarMapStep` so that the old behavior could be preserved while allow other implementations to have more flexibility.
* Modified TinkerGraph to support `null` property values and can be configured to disable that feature.
* Modified `null` handling in mutations to be consistent for a new `Vertex` as well as update to an existing one.
* Enforced use of anonymous child traversals.
* Removed support for Python 2.x in gremlinpython.
* Upgraded to Apache Commons Configuration2.
* Renamed `StoreStep` to `AggregateLocalStep`.
* Renamed `AggregateStep` to `AggregateGlobalStep`.
* Renamed `SERVER_ERROR_SCRIPT_EVALUATION` to `SERVER_ERROR_EVALUATION` given that this response code applies to remote traversals as well as scripts.
* Refactored `TraversalStrategies` to implement `Iterable`.
* Refactored `Traversal` semantics to always expect `EmptyStep` as a parent if it is meant to be the root `Traversal`.
* Configured GraphBinary as the default binary serialization format for the Java Driver.
* Configured GraphSON 3.0 as the default text serialization format when no serializer can be determined.
* Configured GraphSON 3.0 as the default setting for the `GraphSONMapper`.
* Added `JavascriptTranslator` for Java.
* Added `DotNetTranslator` for Java.
* Added Groovy `Translator` for Python.
* Fixed bug in `PythonTranslator` for processing `TraversalStrategy` instances in GraphBinary.
* Fixed bug in bytecode `Bindings` where calling `of()` prior to calling a child traversal in the same parent would cause the initial binding to be lost.
* Migrated from Tornado to AIOHTTP for gremlinpython.
* Bumped to Neo4j 3.4.11.
* Bumped to Spark 3.0.0.
* Bumped to Jackson 2.11.x.
* Supported build for Java 11.
* Added `MessageSerializer.getMapper()` to return the underlying object that handles serialization for a particular implementation.
* Added a parameterized `TypeTranslator` for use with `GroovyTranslator` that should produce more cache hits.
* Added support for `TextP` in Neo4j using its string search functions.
* Added a kerberos KDC to the docker container for testing GLV's.
* Added kerberos authentication to Gremlin-Python.
* Added audit logging to bytecode-based traversals.
* Changed `TraversalStrategy` application methodology to apply each strategy in turn to each level of the traversal hierarchy starting from root down to children.
* Added a VertexProgramRestrictionStrategy.
* Prevented more than one `Client` from connecting to the same Gremlin Server session.
* Changed the Groovy to an optional dependency in `gremlin-driver`.
* Added support for configuring an `Authorizer` implementation to Gremlin Server, allowing for authorization of individual gremlin requests.
* Added `gremlint` module to house the Gremlin query formatting JavaScript library powering gremlint.com.
* Removed internal functionality for the session close message in Gremlin Server - the message is accepted but ignored if sent.
* Removed `Property.Exceptions.propertyValueCanNotBeNull` exception type as `null` now has meaning in Gremlin.
* Removed the "experimental" support for multi/meta-properties in Neo4j.
* Removed Gryo serialization configurations from Gremlin Server sample configurations and default configurations.
* Removed previously deprecated custom keep-alive functionality in the Java driver.
* Removed previously deprecated `BytecodeUtil`.
* Removed previously deprecated `Cluster.maxWaitForSessionClose` configuration option.
* Removed previously deprecated `TraversalStrategies.applyStrategies()`.
* Removed previously deprecated `scriptEvaluationTimeout`.
* Removed previously deprecated `NioChannelizer` and related classes.
* Removed previously deprecated remote traversal side-effects and related infrastructure.
* Removed previously deprecated `Serializers.DEFAULT_RESULT_SERIALIZER` and `Serializers.DEFAULT_REQUEST_SERIALIZER`.
* Removed previously deprecated `decr` and `incr` from `Order`.
* Removed previously deprecated `TraversalSource.withRemote()`.
* Removed previously deprecated `ResponseHandlerContext` infrastructure.
* Removed previously deprecated `VertexProgram` related infrastructure.
* Removed previously deprecated SSL settings: `keyCertChainFile`, `keyFile`, `keyPassword` and `trustCertChainFile` and related infrastructure.
* Removed previously deprecated `PropertyMapStep` constructor and `isIncludeTokens`.
* Removed previously deprecated `StarGraph.builder()` and `StarGraph.Builder.create()`.
* Removed previously deprecated `AbstractOpProcessor.generateMetaData(ChannelHandlerContext, RequestMessage, ResponseStatusCode, Iterator)`
* Removed previously deprecated `BulkDumperVertexProgram` and `BulkLoaderVertexProgram`.

==== Bugs

* TINKERPOP-1619 TinkerGraphComputer worker count affects OptionalStep query results
* TINKERPOP-2107 Spark fails to reattach properties
* TINKERPOP-2157 SparkStarBarrierInterceptor injects (Byte) 0
* TINKERPOP-2159 EventStrategy doesn't handle multi-valued properties
* TINKERPOP-2175 Executor thread is not returned on channel close
* TINKERPOP-2185 Use commons-configuration2 instead of commons-configuration *(breaking)*
* TINKERPOP-2192 Gremlin.Net.Driver.Connection.Parse throws a NullReferenceException
* TINKERPOP-2224 Detect and fix resource leak
* TINKERPOP-2230 match() step unexpected behaviours
* TINKERPOP-2232 RemoteStrategy does not call parent class TraversalStrategy __init__
* TINKERPOP-2238 Fix remaining iterator leaks marked by @IgnoreIteratorLeak
* TINKERPOP-2241 Client exception don't match Server exception when server  throw StackOverflowError
* TINKERPOP-2248 Instability of driver for blocked requests
* TINKERPOP-2257 transaction itty  may still be visited after commit
* TINKERPOP-2264 Gremlin Python should deserialize g:Date to UTC
* TINKERPOP-2266 Keep alive not started at connection creation
* TINKERPOP-2274 Test of TinkerGraph Gremlin fail on Windows and non EN locale
* TINKERPOP-2276 No constructor for remote connection in DSL generated traversal source
* TINKERPOP-2283 GraphStep's ids null exception
* TINKERPOP-2285 Error object is unreachable
* TINKERPOP-2288 Get ConnectionPoolBusyException and then ServerUnavailableExceptions
* TINKERPOP-2289 Use address instead of hostname for connection
* TINKERPOP-2290 Javascript GLV connection refused error handling
* TINKERPOP-2291 TraversalExplanation deserialization in GraphSON
* TINKERPOP-2298 Bytecode.java  flattenArguments throw exception when null
* TINKERPOP-2303 GremlinDsl generate addV instead of addE
* TINKERPOP-2318 Edge properties dedup() not work with spark-gremlin *(breaking)*
* TINKERPOP-2337 In upgrade guide for 3.4.2, the option RemoteConnection.PER_REQUEST_TIMEOUT does not exist
* TINKERPOP-2338 drop() not removing all edge/meta properties
* TINKERPOP-2341 GremlinClientExtensions.SubmitAsync hangs as it tries to dispose connection
* TINKERPOP-2345 NullPointerException when Map key is not found for math()
* TINKERPOP-2347 Remove invalid service descriptors from gremlin-shaded
* TINKERPOP-2350 clone() is not deep copying Traversal internals
* TINKERPOP-2351 Local Map ordering of keys can generate cast errors
* TINKERPOP-2352 Gremlin Python driver default pool size makes Gremlin keep-alive difficult
* TINKERPOP-2353 Error while Shutting Down Gremlin Server
* TINKERPOP-2360 failed to deserializer int32 when gremlin-python submit bytecode with a big int value
* TINKERPOP-2364 Injected ProfileStep should not be displayed in child traversals
* TINKERPOP-2365 LazyBarrierStrategy adds a NoOpBarrierStep when profile() is present
* TINKERPOP-2368 JAVA_OPTIONS are not properly expanded in gremlin-console
* TINKERPOP-2369 Connections in ConnectionPool are not replaced in background when underlying channel is closed
* TINKERPOP-2374 SaslAndHttpBasicAuthenticationHandler can't extract authorization
* TINKERPOP-2383 has(T,Traversal) does not return results
* TINKERPOP-2384 Inject and withSideEffect causing different outcomes in order step
* TINKERPOP-2388 gremlinpython: Can't close DriverRemoteConnection
* TINKERPOP-2403 Gremlin javascript Translator does not handle child traversals
* TINKERPOP-2405 gremlinpython: traversal hangs when the connection is established but the servers stops responding later
* TINKERPOP-2408 Iterator leak in HasContainer
* TINKERPOP-2409 js: DriverRemoteConnection never times out if server uri not available.
* TINKERPOP-2410 Free up server threads when client is closed
* TINKERPOP-2425 Server closes HTTP connection for keepAlive as true
* TINKERPOP-2432 Generate correct toString() representation of bytecode in Javascript
* TINKERPOP-2433 typo in javadocs match() Type Parameters
* TINKERPOP-2435 Gremlin Python sugar syntax for values() can lead to unexpected problems
* TINKERPOP-2437 gremlin-driver hangs if ResultSet.statusAttributes().get() is called when the request throws
* TINKERPOP-2439 P and TextP toString() is broken
* TINKERPOP-2458 Bytecode Bindings lost when followed by a child traversal
* TINKERPOP-2465 TestHelper.generateTempFileFromResource file handling is invalid on windows
* TINKERPOP-2475 Barrier step touches one more element of next loop
* TINKERPOP-2478 Console byte code translator has issues with "new Date()"
* TINKERPOP-2496 GremlinDslProcessor fails when SocialTraversalSourceDsl overrides close
* TINKERPOP-2505 Gremlin Python Client Query Times out at 30 seconds instead of the server timeout
* TINKERPOP-2512 Duplicate jars in classpath when running gremlin-server.sh
* TINKERPOP-2513 Generics insufficiently strict on property()
* TINKERPOP-2514 Java client driver requests with same request ids hang
* TINKERPOP-2516 Property folding has trouble with coalesce
* TINKERPOP-2529 Global dedup() in reducing by() of group() detaches elements for OLTP
* TINKERPOP-2531 Gremlin .NET driver ConnectionPool can remain without connections if server is down for 1-2 minutes

==== Improvements

* TINKERPOP-709 Consider Bounding Gremlin Pool Queue Size
* TINKERPOP-1084 Branch option tokens should be allowed to be traversals.
* TINKERPOP-1553 Deprecate store() in favor of aggregate(Scope)
* TINKERPOP-1568 Change strategy application order *(breaking)*
* TINKERPOP-1641 Kerberos authentication for gremlin-python
* TINKERPOP-1682 by-modulator optimization strategy
* TINKERPOP-1733 hasKey, hasValues should work on Element and Property
* TINKERPOP-1810 Add Lambda.binaryOperator and Lambda.unaryOperator
* TINKERPOP-1838 Python sample script
* TINKERPOP-1886 Gremlin Python driver to periodically issue ping / heartbeat to gremlin server
* TINKERPOP-1921 Support hasNext terminal step in GLVs
* TINKERPOP-1994 LazyBarrierStrategy fully responsible for barrier() additions
* TINKERPOP-2001 Support lambdas in Javascript
* TINKERPOP-2014 Allow an ability to specify seeding for random methods such as coin, sample and Order.shuffle
* TINKERPOP-2020 Support withComputer() for javascript
* TINKERPOP-2046 Gremlin-Python: Support custom request headers in WebSocket request
* TINKERPOP-2054 Support TraversalStrategy specification in gremlin-javascript
* TINKERPOP-2076 Build with Java 11
* TINKERPOP-2080 Remove deprecated TraversalSource.withRemote() *(breaking)*
* TINKERPOP-2099 Property setting with null has different behavior between add and update *(breaking)*
* TINKERPOP-2133 Use neo4j index lookup in Neo4jGraphStep with HasContainers containing TextP predicates
* TINKERPOP-2168 GraphSON: P deserialization should be optimized
* TINKERPOP-2213 Replace scriptEvaluationTimeout in favor of something more suitable to bytecode
* TINKERPOP-2215 Better exception message for connection problems
* TINKERPOP-2223 Update jackson databind to 2.9.9
* TINKERPOP-2231 Remove deprecated bulk dumping/loading VertexPrograms *(breaking)*
* TINKERPOP-2233 Remove deprecated Order decr/incr *(breaking)*
* TINKERPOP-2235 Better handle the concept of null in traversals *(breaking)*
* TINKERPOP-2236 Improve error messaging for TinkerGraph IdManagers that fail on conversions
* TINKERPOP-2237 Prevent error when closing sessions that don't exist *(breaking)*
* TINKERPOP-2239 Remove previously deprecated SSL configuration options *(breaking)*
* TINKERPOP-2242 Bump to netty 4.1.36
* TINKERPOP-2243 Add user-agent to RequestOptions
* TINKERPOP-2245 Consolidate the executor for bytecode & string based client
* TINKERPOP-2246 Consolidate the error propagation to the client
* TINKERPOP-2250 Support toString serialization in GraphBinary
* TINKERPOP-2251 Remove deprecated VertexProgram-related methods *(breaking)*
* TINKERPOP-2252 A meaningful way to support session based byteCode interaction through gremlin-driver
* TINKERPOP-2254 Rename AggregateStep and StoreStep given aggregate(Scope,String) *(breaking)*
* TINKERPOP-2256 processAllStarts of AggregateStep should only be called when barrier is empty
* TINKERPOP-2259 Default Java based driver and server operations to GraphBinary and remove Gryo *(breaking)*
* TINKERPOP-2260 Update jackson databind 2.9.9.1
* TINKERPOP-2262 Improve Netty protocol handling
* TINKERPOP-2265 Deprecate Traversal.getSideEffects() functionality for remoting purposes
* TINKERPOP-2269 Remove remote side-effect related infrastructure *(breaking)*
* TINKERPOP-2270 Deprecate multi/metaproperty support in Neo4j
* TINKERPOP-2271 Add console preference to control server-originated warning display
* TINKERPOP-2272 Rename steps and tokens that conflict with standard python functions
* TINKERPOP-2273 Remove deprecated ResponseHandlerContext infrastructure *(breaking)*
* TINKERPOP-2277 Python sdk postpone the timing to create transport
* TINKERPOP-2279 GraphBinary support in Python
* TINKERPOP-2280 Prevent use of T values as property key overloads
* TINKERPOP-2284 Make it easier to return more structure of graph elements
* TINKERPOP-2295 Remove deprecated scriptEvaluationTimeout *(breaking)*
* TINKERPOP-2296 Per query timeout not working from Python
* TINKERPOP-2302 Add isOnGraphComputer() field accessor to ElementMapStep
* TINKERPOP-2307 Add better error message for badly configured Channelizer
* TINKERPOP-2310 Reduce Traversal.isRoot() to a check of EmptyStep *(breaking)*
* TINKERPOP-2311 TraversalStrategies implementing Iterable *(breaking)*
* TINKERPOP-2312 Empty keys to group() should group to null
* TINKERPOP-2314 Employ by(String) for Map when possible and improve errors around incorrect types
* TINKERPOP-2315 Implement some form of clone() or reset() for Traversal in GLVs
* TINKERPOP-2317 Remove Python 2 support *(breaking)*
* TINKERPOP-2320 [SECURITY] XMLInputFactory initialization in GraphMLReader introduces
* TINKERPOP-2325 Generate traversals that will better yield index lookups with SPARQL
* TINKERPOP-2327 Remove deprecated NIO protocol support *(breaking)*
* TINKERPOP-2328 Do not close all connections if just one has became closed
* TINKERPOP-2335 Drop support for older GLV runtimes
* TINKERPOP-2336 Allow close of channel without having to wait for server
* TINKERPOP-2349 Switch from Newtonsoft.Json to System.Text.Json *(breaking)*
* TINKERPOP-2354 Document recommendation to reuse graph traversal source
* TINKERPOP-2356 Bump to Jackson 2.10.x
* TINKERPOP-2357 Add a command to clear the Gremlin Console screen
* TINKERPOP-2361 Prevent using GraphTraversalSource spawned traversals as children *(breaking)*
* TINKERPOP-2371 Add possibility to import constants with ImportGremlinPlugin
* TINKERPOP-2376 Probability distribution controlled by weight when using sample step
* TINKERPOP-2377 Investigate intermittent .NET GLV test failures
* TINKERPOP-2389 Authorization support in TinkerPop
* TINKERPOP-2391 Drop GLV Templating System
* TINKERPOP-2392 Improve module level documentation for GLVs
* TINKERPOP-2394 Unable to use __ class of a custom DSL when passing a script even if this class is imported *(breaking)*
* TINKERPOP-2395 Gremlin Python doesn't support list as keys in groupCount
* TINKERPOP-2396 TraverserSet should be extendable for GraphDB provider
* TINKERPOP-2397 Don't create the default Gyro serializer if the caller specifies a different one
* TINKERPOP-2401 Upgrade Jackson-databind to 2.11.x
* TINKERPOP-2406 Delegate processing from event loop to worker threads
* TINKERPOP-2407 Support deserialization of a dict that has a dict as a key
* TINKERPOP-2412 Add missing query tests
* TINKERPOP-2413 Prefer withEmbedded() to withGraph() on AnonymousTraversalSource
* TINKERPOP-2415 Avoid unnecessary detached objects if not required
* TINKERPOP-2416 MultiIterator should implement AutoCloseable
* TINKERPOP-2418 Store authenticated user on server pipeline
* TINKERPOP-2420 Support per query request options in .NET
* TINKERPOP-2421 Support per query options in javascript
* TINKERPOP-2426 Use Netty's WebSocketClientProtocolHandler
* TINKERPOP-2427 Simplify Netty reference counting
* TINKERPOP-2430 Looping Recipies
* TINKERPOP-2431 Operating on Dropped Elements Recipes
* TINKERPOP-2436 The gremlin server starts even if all graphs instantiation has failed
* TINKERPOP-2438 Provide a way for scripts to respect with() specification of timeout
* TINKERPOP-2440 Simplify driver by delegating keepAlive logic to Netty
* TINKERPOP-2441 Add compression to WebSocket frames sent from client
* TINKERPOP-2442 Make Translators that work in Java part of gremlin-core
* TINKERPOP-2443 Improve testing of Translator instances for non-JVM languages with focus on Python as a model
* TINKERPOP-2445 Speed up client initialization *(breaking)*
* TINKERPOP-2446 Add Recipe for Optional Looping
* TINKERPOP-2447 Improve handling of StackOverflowError for long traversals
* TINKERPOP-2451 JavascriptTranslator for Java
* TINKERPOP-2452 DotNetTranslator for Java
* TINKERPOP-2453 Add WebSocket compression to gremlin-python
* TINKERPOP-2455 Remove deprecated custom keep-alive functionality in the Java driver Channelizer *(breaking)*
* TINKERPOP-2457 Add a max_content_length parameter to DriverRemoteConnection in the Python client
* TINKERPOP-2460 Change groovy to provided scope in gremlin-driver *(breaking)*
* TINKERPOP-2461 Align CoreImports with GroovyTranslator
* TINKERPOP-2462 Duplicated BytecodeUtil and BytecodeHelper classes
* TINKERPOP-2466 Improve syntax for Groovy scripts that use withStrategies()
* TINKERPOP-2468 Stabilize shouldProcessSessionRequestsInOrder() test
* TINKERPOP-2469 KrbException - Principal does not exist in test
* TINKERPOP-2470 Bump gremlinpython to tornado 6.x
* TINKERPOP-2472 GraphBinary support in .NET
* TINKERPOP-2473 Prevent TraversalStrategy instances of the same type to be added to a TraversalSource
* TINKERPOP-2474 withSack() Groovy translation output could be simplified
* TINKERPOP-2476 Provide fully shaded version of Java driver
* TINKERPOP-2479 Provide a way to set a custom GraphSONMapper for :bytecode command
* TINKERPOP-2481 IdentityRemovalStrategy not installed *(breaking)*
* TINKERPOP-2482 Rename wsConnectionTimeout to connectionSetupTimeout
* TINKERPOP-2484 Python  IOLoop close errors
* TINKERPOP-2485 Invalid http tests with ?gremlin=1-1
* TINKERPOP-2494 Document Translator parameter extraction functionality
* TINKERPOP-2499 PathRetractionStrategy returns inconsistent results when match() is not detected as the final step *(breaking)*
* TINKERPOP-2500 Add none() step for all GLVs
* TINKERPOP-2506 Expose client WebSocket connection status
* TINKERPOP-2517 Introduce a retry status code to the server protocol
* TINKERPOP-2527 Add a GroovyTranslator equivalent method to the Python client
* TINKERPOP-2530 Transfer OyvindSabo/gremlint and OyvindSabo/gremlint.com to apache/tinkerpop/gremlint
* TINKERPOP-2532 MaxBarrierSize of NoOpBarrierStep should be accessible
* TINKERPOP-2533 Develop a grammar for Gremlin
* TINKERPOP-2535 Netty 4.1.52 flagged as medium security violation
* TINKERPOP-2537 Support bytecode based requests in sessions and remote tx()
* TINKERPOP-2544 Modify site publishing scripts to include gremlint
* TINKERPOP-2546 Change transport layer to use AIOHTTP instead of Tornado
* TINKERPOP-2547 Provide an option to supply a callback before handshake submission
* TINKERPOP-2550 Deadlock on Client initialization

== TinkerPop 3.4.0 (Avant-Gremlin Construction #3 for Theremin and Flowers)

image::https://raw.githubusercontent.com/apache/tinkerpop/master/docs/static/images/avant-gremlin.png[width=185]

[[release-3-4-13]]
=== TinkerPop 3.4.13 (Release Date: January 10, 2022)

* Fixed `RangeGlobalStep` which was prematurely closing the iterator.
* Added explicit state to `DefaultTraversal` to track whether or not it was fully iterated and closed to ensure it released resources properly.
* Prevented XML External Entity (XXE) style attacks via `GraphMLReader` by disabling DTD and external entities by default.
* Improved error message for failed serialization for HTTP-based requests.
* Fixed a `NullPointerException` that could occur during a failed `Connection` initialization due to uninstantiated `AtomicInteger`.
* Minor changes to the initialization of Java driver `Cluster` and `Client` such that hosts are marked as available only after successfully initializing connection pools.
* `NoHostAvailableException` now contains a cause for the failure.
* Bumped to Netty 4.1.72.
* Added user-friendly message in Gremlin console for unavailable hosts upon initiation and fixed possible leak in `RemoteCommand.groovy` upon `RemoteException`.

==== Bugs

* TINKERPOP-2569 Reconnect to server if Java driver fails to initialize
* TINKERPOP-2589 XML External Entity (XXE) vulnerability
* TINKERPOP-2597 NullPointerException while initializing connection pool
* TINKERPOP-2603 TinkerGraph sometimes could not query float values.
* TINKERPOP-2609 HTTP returns serialization exceptions for the GraphTraversalSource
* TINKERPOP-2626 RangeGlobalStep closes traversal prematurely

==== Improvements

* TINKERPOP-2504 Intermittently failing server/driver integration tests
* TINKERPOP-2616 Provide better exceptions with SSL related failures *(breaking)*
* TINKERPOP-2630 Clarify that a server cannot support Graphson1.0 over HTTP
* TINKERPOP-2632 Netty 4.1.61 flagged with two high severity security violations
* TINKERPOP-2669 Netty 4.1.61 flagged with medium severity security violations

[[release-3-4-12]]
=== TinkerPop 3.4.12 (Release Date: July 19, 2021)

* Coerced single `set` arguments to `P.within` and `P.without` to `list` in Python which serializes to a more expected form for `P` instances.
* Fixed bug in the `vertexLabelKey` validation for `GraphMLWriter` which was inadvertently validating the `edgeLabelKey`.
* Changed `IndexStep` to make it easier for providers to determine the type of indexer being used.
* Allowed Javascript `Translator` to take `Bytecode` or a `Traversal`.
* Addressed CVE-2021-32640 for gremlin-javascript.
* Allowed construction of `DriverRemoteConnection` in .NET to use host and port specification similar to Java syntax.
* Defaulted `DriverRemoteConnection` to "g" if it the `TraversalSource` binding isn't supplied in Python.
* Initialized metrics in `ProfileStep` even if the step hasn't iterated.

==== Bugs

* TINKERPOP-2358 Potential connection leak on client disposing
* TINKERPOP-2554 Extracting step metrics from ProfileStep throws NPE if the step was not triggered
* TINKERPOP-2565 GraphMLWriter does not check vertexLabelKey conflict
* TINKERPOP-2578 Set arguments to P within/without are wrapped in List
* TINKERPOP-2580 Update the custom DSL documentation

==== Improvements

* TINKERPOP-2548 Add getter for indexer used in IndexStep
* TINKERPOP-2577 Remove unused test coverage dependencies from Gremlin.NET

[[release-3-4-11]]
=== TinkerPop 3.4.11 (Release Date: May 3, 2021)

* Prevented Java driver from sending multiple request messages with the same identifier.
* Improved error message for `property(T,Object)` when mutating graph elements.
* Added method caching for GraphSON 3.0 deserialization of `P` and `TextP` instances.
* Allowed setting `ssl_options` for gremlin-python.
* Fixed bug with global `dedup()` when used in reducing `by()` of `group()`.
* Fixed bug with Javascript Groovy `Translator` when generating Gremlin with multiple embedded traversals.
* Modified Gremlin Server `Settings` to be more extensible allowing for custom options with the YAML parser.
* Fixed `toString()` representation of `P` when string values are present in Javascript.
* Exposed barrier size with getter for `NoOpBarrierStep`.
* Bumped to Netty 4.1.61.
* Added `max_content_length` as a Python driver setting.
* Fixed bug in Java `Client` initialization, reconnect and shutdown where certain thread pool configurations might produce a deadlock.
* Ensured that `barrier()` additions by strategies were controlled solely by `LazyBarrierStrategy`.
* Fixed `NullPointerException` in `ResponseMessage` deserialization for GraphSON.
* Enabled the Gremlin.Net driver to repair its connection pool after the server was temporarily unavailable.
* Added the ability to supply a `HandshakeInterceptor` to a `Cluster` which will provide access to the initial HTTP request that establishes the websocket.
* Fixed a possible leakage of connections in the Gremlin.NET driver that could happen if `Dispose()` was called while the pool was creating connections.

==== Bugs

* TINKERPOP-2512 Duplicate jars in classpath when running gremlin-server.sh
* TINKERPOP-2514 Java client driver requests with same request ids hang
* TINKERPOP-2516 Property folding has trouble with coalesce
* TINKERPOP-2529 Global dedup() in reducing by() of group() detaches elements for OLTP
* TINKERPOP-2531 Gremlin .NET driver ConnectionPool can remain without connections if server is down for 1-2 minutes

==== Improvements

* TINKERPOP-1994 LazyBarrierStrategy fully responsible for barrier() additions
* TINKERPOP-2168 GraphSON: P deserialization should be optimized
* TINKERPOP-2457 Add a max_content_length parameter to DriverRemoteConnection in the Python client
* TINKERPOP-2532 MaxBarrierSize of NoOpBarrierStep should be accessible
* TINKERPOP-2535 Netty 4.1.52 flagged as medium security violation
* TINKERPOP-2547 Provide an option to supply a callback before handshake submission
* TINKERPOP-2550 Deadlock on Client initialization

[[release-3-4-10]]
=== TinkerPop 3.4.10 (Release Date: January 18, 2021)

* Added `GremlinScriptChecker` to provide a way to extract properties of scripts before doing an actual `eval()`.
* Added `none()` step for all language variants.
* Fixed bug in `PythonTranslator` which was improperly translating `Lambda` scripts.
* Fixed bug in `GremlinDslProcessor` where certain return types in `TraversalSource` definitions were not generating code that would compile.
* Changed the default read and write timeout values for the `TornadoTransport` to `None` to disable it.
* Bumped to Groovy 2.5.14.

==== Bugs

* TINKERPOP-2496 GremlinDslProcessor fails when SocialTraversalSourceDsl overrides close
* TINKERPOP-2505 Gremlin Python Client Query Times out at 30 seconds instead of the server timeout

==== Improvements

* TINKERPOP-2447 Improve handling of StackOverflowError for long traversals
* TINKERPOP-2485 Invalid http tests with ?gremlin=1-1
* TINKERPOP-2500 Add none() step for all GLVs

[[release-3-4-9]]
=== TinkerPop 3.4.9 (Release Date: December 7, 2020)

* Modified the text of `profile()` output to hide step instances injected for purpose of collecting metrics.
* Bumped to Jackson 2.11.x.
* Bumped Netty 4.1.52.
* Added lambda support for `gremlin-javascript`.
* Provided a more concise syntax for constructing strategies in Groovy.
* Aligned `CoreImports` with `GroovyTranslator` to generate more succinct syntax.
* Improved `gremlin-groovy` understanding of `withSack()` overloads to avoid forced casts.
* Moved `Translator` instances to `gremlin-core`.
* Prevented barriers from over-reaching their limits by one.
* Added `CheckedGraphManager` to prevent Gremlin Server from starting if there are no graphs configured.
* Fixed bug in bytecode `Bindings` where calling `of()` prior to calling a child traversal in the same parent would cause the initial binding to be lost.
* Established a default read and write timeout for the `TornadoTransport` in Python, allowing it to be configurable.
* Delegated handling of erroneous response to the worker thread pool instead of event loop thread pool in Java Driver.
* Removed `Connection` from `Connection Pool` when server closes a connection with no pending requests in Java Driver.
* Improved initialization time of Java Driver if the default serializer is replaced.
* Deprecated `withGraph()` in favor of `withEmbedded()` on `AnonymousTraversalSource`.
* Added support for per-request level configurations, like timeouts, in .NET, Python and Javascript.
* Fixed bug in Javascript `Translator` that wasn't handling child traversals well.
* Prevented Gremlin Python sugar from being confused by Python magic methods.
* Allowed Gremlin Python sugar calls from anonymous context.
* Implemented `AutoCloseable` on `MultiIterator`.
* Fixed an iterator leak in `HasContainer`.
* Fixed bug in `:bytecode` command preventing translations with whitespace from working properly.
* Added `reset` and `config` options to the `:bytecode` command to allow for greater customization options.
* Added GraphSON extension module and the `TinkerIoRegistry` to the default `GraphSONMapper` configuration used by the `:bytecode` command.
* Added `GremlinASTChecker` to provide a way to extract properties of scripts before doing an actual `eval()`.
* Avoided creating unnecessary detached objects in JVM.
* Added support for `TraversalStrategy` usage in Javascript.
* Added `Traversal.getTraverserSetSupplier()` to allow providers to supply their own `TraverserSet` instances.
* Release server threads waiting on connection if the connection is dead.
* Fixed bug where server closes HTTP connection on request error even if keep alive is set to true.
* Deprecated driver `Channelizer` keep-alive related methods.
* Delegate handling of WebSocket handshake to Netty instead of custom code in Java Driver.
* Delegate detection of idle connection to Netty instead of custom keep alive logic for `WebSocketChannelizer`.
* Added support for WebSocket frame compression extension ( [RFC7692](https://tools.ietf.org/html/rfc7692) ) for `WebSocketChannelizer` in Java/Python driver.
* Added server support for WebSocket compression extension ( [RFC7692](https://tools.ietf.org/html/rfc7692) ).
* Fixed bug with Bytecode serialization when `Bytecode.toString()` is used in Javascript.
* Fixed "toString" for P and TextP to produce valid script representation from bytecode glv steps containing a string predicate in Javascript.
* Fixed a bug which could cause Java driver to hang when using `ResultSet.statusAttributes()`
* Added a listener to javascript's `DriverRemoteConnection` to find note errors from websocket connection setup.
* Fixed bug with `ReservedVerificationStrategy.getConfiguration()` which was omitting the reserved `keys` value.
* Changed all configuration keys on `AbstractWarningVerificationStrategy` implementations to `public`.
* Deprecated `BytecodeUtil` and merged its functionality to the existing `BytecodeHelper`.
* Added configuring implementation in HasStep
* Remove static initialization for `GraphSONMessageSerializerV1d0` and `GraphSONMessageSerializerV1d0` in Java driver.
* Connections to the server in a connection pool are created in parallel instead of serially in Java Driver.
* Connection pools for multiple endpoints are created in parallel instead of serially in Java Driver.
* Introduced new HostNotAvailable exception to represent cases when no server with active connection is available.
* Don't wait for new requests during shutdown of event loop group in Java Driver.

==== Bugs

* TINKERPOP-2364 Injected ProfileStep should not be displayed in child traversals
* TINKERPOP-2369 Connections in ConnectionPool are not replaced in background when underlying channel is closed
* TINKERPOP-2403 Gremlin javascript Translator does not handle child traversals
* TINKERPOP-2405 gremlinpython: traversal hangs when the connection is established but the servers stops responding later
* TINKERPOP-2408 Iterator leak in HasContainer
* TINKERPOP-2409 js: DriverRemoteConnection never times out if server uri not available.
* TINKERPOP-2410 Free up server threads when client is closed
* TINKERPOP-2425 Server closes HTTP connection for keepAlive as true
* TINKERPOP-2432 Generate correct toString() representation of bytecode in Javascript
* TINKERPOP-2433 typo in javadocs match() Type Parameters
* TINKERPOP-2435 Gremlin Python sugar syntax for values() can lead to unexpected problems
* TINKERPOP-2437 gremlin-driver hangs if ResultSet.statusAttributes().get() is called when the request throws
* TINKERPOP-2439 P and TextP toString() is broken
* TINKERPOP-2458 Bytecode Bindings lost when followed by a child traversal
* TINKERPOP-2465 TestHelper.generateTempFileFromResource file handling is invalid on windows
* TINKERPOP-2475 Barrier step touches one more element of next loop
* TINKERPOP-2478 Console byte code translator has issues with "new Date()"

==== Improvements

* TINKERPOP-2001 Support lambdas in Javascript
* TINKERPOP-2054 Support TraversalStrategy specification in gremlin-javascript
* TINKERPOP-2296 Per query timeout not working from Python
* TINKERPOP-2392 Improve module level documentation for GLVs
* TINKERPOP-2396 TraverserSet should be extendable for GraphDB provider
* TINKERPOP-2397 Don't create the default Gyro serializer if the caller specifies a different one
* TINKERPOP-2401 Upgrade Jackson-databind to 2.11.x
* TINKERPOP-2406 Delegate processing from event loop to worker threads
* TINKERPOP-2412 Add missing query tests
* TINKERPOP-2413 Prefer withEmbedded() to withGraph() on AnonymousTraversalSource
* TINKERPOP-2415 Avoid unnecessary detached objects if not required
* TINKERPOP-2416 MultiIterator should implement AutoCloseable
* TINKERPOP-2420 Support per query request options in .NET
* TINKERPOP-2421 Support per query options in javascript
* TINKERPOP-2426 Use Netty's WebSocketClientProtocolHandler
* TINKERPOP-2427 Simplify Netty reference counting
* TINKERPOP-2430 Looping Recipies
* TINKERPOP-2431 Operating on Dropped Elements Recipes
* TINKERPOP-2436 The gremlin server starts even if all graphs instantiation has failed
* TINKERPOP-2438 Provide a way for scripts to respect with() specification of timeout
* TINKERPOP-2440 Simplify driver by delegating keepAlive logic to Netty
* TINKERPOP-2441 Add compression to WebSocket frames sent from client
* TINKERPOP-2442 Make Translators that work in Java part of gremlin-core
* TINKERPOP-2445 Speed up client initialization *(breaking)*
* TINKERPOP-2446 Add Recipe for Optional Looping
* TINKERPOP-2453 Add WebSocket compression to gremlin-python
* TINKERPOP-2461 Align CoreImports with GroovyTranslator
* TINKERPOP-2462 Duplicated BytecodeUtil and BytecodeHelper classes
* TINKERPOP-2466 Improve syntax for Groovy scripts that use withStrategies()
* TINKERPOP-2468 Stabilize shouldProcessSessionRequestsInOrder() test
* TINKERPOP-2469 KrbException - Principal does not exist in test
* TINKERPOP-2474 withSack() Groovy translation output could be simplified
* TINKERPOP-2479 Provide a way to set a custom GraphSONMapper for :bytecode command
* TINKERPOP-2482 Rename wsConnectionTimeout to connectionSetupTimeout

[[release-3-4-8]]
=== TinkerPop 3.4.8 (Release Date: August 3, 2020)

* Fixed bug in `has(T,Traversal)` where results were not being returned.
* Fixed bug in `select(Traversal)` where side-effects were getting lost if accessed from the child traversal.
* Fixed authorization bug when using `WsAndHttpChannelizerHandler` with keep-alive enabled.
* Fixed bug in option-less construction of `DriverRemoteConnection` in Javascript.
* Bumped Jackson to 2.9.10.5.
* Improved sampling distribution for global scope `sample()` operations.

==== Bugs

* TINKERPOP-2288 Get ConnectionPoolBusyException and then ServerUnavailableExceptions
* TINKERPOP-2352 Gremlin Python driver default pool size makes Gremlin keep-alive difficult
* TINKERPOP-2374 SaslAndHttpBasicAuthenticationHandler can't extract authorization
* TINKERPOP-2383 has(T,Traversal) does not return results
* TINKERPOP-2384 Inject and withSideEffect causing different outcomes in order step

==== Improvements

* TINKERPOP-2328 Do not close all connections if just one has became closed
* TINKERPOP-2376 Probability distribution controlled by weight when using sample step

[[release-3-4-7]]
=== TinkerPop 3.4.7 (Release Date: June 1, 2020)

This release also includes changes from <<release-3-3-11, 3.3.11>>.

* Gremlin.NET driver: Fixed a `NullReferenceException` and throw clear exception if received message is empty.
* Bumped to Groovy 2.5.11.
* Modified `ImportGremlinPlugin` to allow for field imports.
* Improved error message for `math()` when the selected key in a `Map` is `null` or not a `Number`.
* Added `:cls` command to Gremlin Console to clear the screen.
* Bumped Netty 4.1.49.

==== Bugs

* TINKERPOP-2192 Gremlin.Net.Driver.Connection.Parse throws a NullReferenceException
* TINKERPOP-2345 NullPointerException when Map key is not found for math()
* TINKERPOP-2347 Remove invalid service descriptors from gremlin-shaded
* TINKERPOP-2350 clone() is not deep copying Traversal internals
* TINKERPOP-2351 Local Map ordering of keys can generate cast errors
* TINKERPOP-2353 Error while Shutting Down Gremlin Server
* TINKERPOP-2355 Jackson-databind version in Gremlin shaded dependency needs to be increased  - introduces vulnerability issues
* TINKERPOP-2360 failed to deserializer int32 when gremlin-python submit bytecode with a big int value
* TINKERPOP-2365 LazyBarrierStrategy adds a NoOpBarrierStep when profile() is present
* TINKERPOP-2368 JAVA_OPTIONS are not properly expanded in gremlin-console

==== Improvements

* TINKERPOP-2215 Better exception message for connection problems
* TINKERPOP-2336 Allow close of channel without having to wait for server
* TINKERPOP-2339 Gremlin.Net: Update System.Net.WebSockets.Client dependency
* TINKERPOP-2354 Document recommendation to reuse graph traversal source
* TINKERPOP-2357 Add a command to clear the Gremlin Console screen
* TINKERPOP-2371 Add possibility to import constants with ImportGremlinPlugin

[[release-3-4-6]]
=== TinkerPop 3.4.6 (Release Date: February 20, 2020)

* Fixed bug in `drop()` of properties which was introduced in 3.4.5.

==== Bugs

* TINKERPOP-2338 drop() not removing all edge/meta properties

[[release-3-4-5]]
=== TinkerPop 3.4.5 (Release Date: February 3, 2020)

This release also includes changes from <<release-3-3-10, 3.3.10>>.

* Expanded the use of `by(String)` modulator so that it can work on `Map` as well as `Element`.
* Improved error messaging for `by(String)` so that it is more clear as to what the problem is
* Bumped to Netty 4.1.42
* Improved SPARQL query translation to better allow for index optimizations during execution.
* Improved Gremlin Server websocket handling preventing automatic server close of the channel for protocol errors.
* Introduced internal `Buffer` API as a way to wrap Netty's Buffer API and moved `GraphBinaryReader`, `GraphBinaryWriter` and `TypeSerializer<T>` to `gremlin-core`.
* Unified the behavior of property comparison: only compare key&value.
* Supported `hasKey()` and `hasValue()` step for edge property and meta property, like `g.E().properties().hasKey('xx')`.
* Modified driver to send `overrideRequestId` and `userAgent` to server when they are present in `RequestOptions` for bytecode requests.

==== Bugs

* TINKERPOP-2175 Executor thread is not returned on channel close
* TINKERPOP-2266 Keep alive not started at connection creation
* TINKERPOP-2274 Test of TinkerGraph Gremlin fail on Windows and non EN locale
* TINKERPOP-2318 Edge properties dedup() not work with spark-gremlin *(breaking)*
* TINKERPOP-2332 JavaScript GLV: structure element toString() should internally call toString()
* TINKERPOP-2333 JavaScript GLV: GraphSON2/3 Edge deserialization is invalid

==== Improvements

* TINKERPOP-1733 hasKey, hasValues should work on Element and Property
* TINKERPOP-2262 Improve Netty protocol handling
* TINKERPOP-2305 GraphBinary: Wrap Buffer API
* TINKERPOP-2307 Add better error message for badly configured Channelizer
* TINKERPOP-2309 Bump gremlinpython to Tornado 5.x
* TINKERPOP-2314 Employ by(String) for Map when possible and improve errors around incorrect types
* TINKERPOP-2315 Implement some form of clone() or reset() for Traversal in GLVs
* TINKERPOP-2320 [SECURITY] XMLInputFactory initialization in GraphMLReader introduces
* TINKERPOP-2322 Deprecate Jython support
* TINKERPOP-2324 Deprecate the raw NIO support in the Java driver
* TINKERPOP-2325 Generate traversals that will better yield index lookups with SPARQL
* TINKERPOP-2329 JavaScript GLV: Update websocket library dependency
* TINKERPOP-2330 JavaScript GLV should expose GraphSON2Writer and GraphSONReader

[[release-3-4-4]]
=== TinkerPop 3.4.4 (Release Date: October 14, 2019)

This release also includes changes from <<release-3-3-9, 3.3.9>>.

* Provided support for DSLs by way of remote connections through `AnonymousTraversalSource`.
* Added `elementMap()` step.
* Added GraphBinary support for Python.
* Allowed for embedded map assertions in GLV tests.
* Added `Direction` deserialization support in GLVs.

==== Bugs

* TINKERPOP-2159 EventStrategy doesn't handle multi-valued properties
* TINKERPOP-2276 No constructor for remote connection in DSL generated traversal source
* TINKERPOP-2283 GraphStep's ids null exception
* TINKERPOP-2285 Error object is unreachable
* TINKERPOP-2289 Use address instead of hostname for connection
* TINKERPOP-2290 Javascript GLV connection refused error handling
* TINKERPOP-2291 TraversalExplanation deserialization in GraphSON
* TINKERPOP-2298 Bytecode.java  flattenArguments throw exception when null
* TINKERPOP-2303 GremlinDsl generate addV instead of addE

==== Improvements

* TINKERPOP-1810 Add Lambda.binaryOperator and Lambda.unaryOperator
* TINKERPOP-1838 Python sample script
* TINKERPOP-2046 Gremlin-Python: Support custom request headers in WebSocket request
* TINKERPOP-2213 Replace scriptEvaluationTimeout in favor of something more suitable to bytecode
* TINKERPOP-2275 Update jackson databind 2.9.9.3+
* TINKERPOP-2277 Python sdk postpone the timing to create transport
* TINKERPOP-2279 GraphBinary support in Python
* TINKERPOP-2280 Prevent use of T values as property key overloads
* TINKERPOP-2284 Make it easier to return more structure of graph elements
* TINKERPOP-2302 Add isOnGraphComputer() field accessor to ElementMapStep

[[release-3-4-3]]
=== TinkerPop 3.4.3 (Release Date: August 5, 2019)

This release also includes changes from <<release-3-3-8, 3.3.8>>.

* Improved error messaging on timeouts returned to the console from `:>`.
* Added a `toString()` serializer for GraphBinary.
* Configured the Gremlin Console to use GraphBinary by default.
* Fixed transaction management for empty iterators in Gremlin Server.
* Deprecated `MessageSerializer` implementations for Gryo in Gremlin Server.
* Deprecated `Serializers` enum values of `GRYO_V1D0` and `GRYO_V3D0`.
* Deprecated `SerTokens` values of `MIME_GRYO_V1D0` and `MIME_GRYO_V3D0`.
* Added a Docker command to start Gremlin Server with the standard GLV test configurations.
* Added `aggregate(Scope,String)` and deprecated `store()` in favor of `aggregate(local)`.
* Modified `NumberHelper` to better ignore `Double.NaN` in `min()` and `max()` comparisons.
* Bumped to Netty 4.1.36.
* Bumped to Groovy 2.5.7.
* Added `userAgent` to RequestOptions. Gremlin Console sends `Gremlin Console/<version>` as the `userAgent`.
* Fixed DriverRemoteConnection ignoring `with` `Token` options when multiple were set.
* Added `:set warnings <true|false>` to Gremlin Console.

==== Bugs

* TINKERPOP-1619 TinkerGraphComputer worker count affects OptionalStep query results
* TINKERPOP-2157 SparkStarBarrierInterceptor injects (Byte) 0
* TINKERPOP-2224 Detect and fix resource leak
* TINKERPOP-2230 match() step unexpected behaviours
* TINKERPOP-2232 RemoteStrategy does not call parent class TraversalStrategy __init__
* TINKERPOP-2238 Fix remaining iterator leaks marked by @IgnoreIteratorLeak
* TINKERPOP-2241 Client exception don't match Server exception when server  throw StackOverflowError
* TINKERPOP-2248 Instability of driver for blocked requests
* TINKERPOP-2257 transaction itty  may still be visited after commit
* TINKERPOP-2264 Gremlin Python should deserialize g:Date to UTC

==== Improvements

* TINKERPOP-1084 Branch option tokens should be allowed to be traversals.
* TINKERPOP-1553 Deprecate store() in favor of aggregate(Scope)
* TINKERPOP-1921 Support hasNext terminal step in GLVs
* TINKERPOP-2020 Support withComputer() for javascript
* TINKERPOP-2223 Update jackson databind to 2.9.9
* TINKERPOP-2236 Improve error messaging for TinkerGraph IdManagers that fail on conversions
* TINKERPOP-2237 Prevent error when closing sessions that don't exist *(breaking)*
* TINKERPOP-2242 Bump to netty 4.1.36
* TINKERPOP-2243 Add user-agent to RequestOptions
* TINKERPOP-2246 Consolidate the error propagation to the client
* TINKERPOP-2250 Support toString serialization in GraphBinary
* TINKERPOP-2256 processAllStarts of AggregateStep should only be called when barrier is empty
* TINKERPOP-2260 Update jackson databind 2.9.9.1
* TINKERPOP-2265 Deprecate Traversal.getSideEffects() functionality for remoting purposes
* TINKERPOP-2270 Deprecate multi/metaproperty support in Neo4j
* TINKERPOP-2271 Add console preference to control server-originated warning display
* TINKERPOP-2272 Rename steps and tokens that conflict with standard python functions

[[release-3-4-2]]
=== TinkerPop 3.4.2 (Release Date: May 28, 2019)

This release also includes changes from <<release-3-3-7, 3.3.7>>.

* Allow a `Traversal` to know what `TraversalSource` it spawned from.
* Fixed problem with connection pool sizing and retry.
* Added status attribute for warnings to be returned to the client.
* Modified Gremlin Console to report warning status attributes.
* Changed `:>` in Gremlin Console to submit the client-side timeout on each request.
* Provided method to override the request identifier with `RequestOptions`.
* Added option to set per-request settings on a `Traversal` submitted via `Bytecode`.
* Fixed the Gryo registration for `OptionsStrategy` as it was not serializing state properly.

==== Bugs

* TINKERPOP-2090 After running backend for a day or so System.IO.IOException keep throwing
* TINKERPOP-2112 Folding in property() step is not being optimally performed
* TINKERPOP-2180 gremlin.sh doesn't work when directories contain spaces
* TINKERPOP-2183 InterpreterModeASTTransformation needs to be more specific about what it transforms
* TINKERPOP-2189 ConnectedComponent test assumes fixed order of vertices
* TINKERPOP-2194 Enforcing an order on properties in one test method of ChooseTest
* TINKERPOP-2196 PartitionStrategy with includeMetaProperties(true) can't add labeled vertex
* TINKERPOP-2198 Documentation for Store contradicts itself
* TINKERPOP-2199 within step does not work with more than two parameters with python
* TINKERPOP-2200 AddEdgeStartStep used DetachedFactory.detach instead of EventStrategy.detach
* TINKERPOP-2204 Client receives no response on failed request
* TINKERPOP-2206 Certain types in javascript don't appear to serialize with a GraphSON type
* TINKERPOP-2212 Path is not detaching properly under certain conditions
* TINKERPOP-2217 Race condition in Gremlin.net driver connection

==== Improvements

* TINKERPOP-2089 Javascript DSL support
* TINKERPOP-2179 Have o.a.t.g.driver.ser.SerializationException extend IOException
* TINKERPOP-2181 Allow ctrl+c to break out of a long running process in Gremlin Console
* TINKERPOP-2182 Remove gperfutils from Gremlin Console *(breaking)*
* TINKERPOP-2190 Document Gremlin sanitization best practices
* TINKERPOP-2191 Implement EdgeLabelVerificationStrategy
* TINKERPOP-2193 Allow a Traversal to know what TraversalSource it spawned from
* TINKERPOP-2203 Bind the console timeout to the request timeout
* TINKERPOP-2208 Include inject() in DSLs generated with Java annotation processor
* TINKERPOP-2211 Provide API to add per request option for a bytecode
* TINKERPOP-2216 Consider adding conventional status attribute key for warnings
* TINKERPOP-2219 Upgrade Netty version

[[release-3-4-1]]
=== TinkerPop 3.4.1 (Release Date: March 18, 2019)

This release also includes changes from <<release-3-3-6, 3.3.6>>.

* Gremlin.NET driver: Fixed removal of closed connections and added round-robin scheduling.
* Added GraphBinary serializer for TraversalMetrics
* Added registration for `SparqlStrategy` for GraphSON.
* Fixed up `SparqlStrategy` so that it could be used properly with `RemoteStrategy`.
* Fixed `ByteBuffer` serialization for GraphBinary.
* Fixed `Path.toString()` in `gremlin-javascript` which was referencing an invalid object.
* Fixed potential for an infinite loop in connection creation for `gremlin-dotnet`.
* Added fallback resolver to `TypeSerializerRegistry` for GraphBinary.
* Added easier to understand exceptions for connection problems in the Gremlin.Net driver.
* Support configuring the type registry builder for GraphBinary.
* Bumped to Groovy 2.5.6.
* Release working buffers in case of failure for GraphBinary.
* GraphBinary: Use the same `ByteBuf` instance to write during serialization. Changed signature of write methods in type serializers.
* Remove unused parameter in GraphBinary's `ResponseMessageSerializer`.
* Changed `SparqlTraversalSource` so as to enable Gremlin steps to be used to process results from the `sparql()` step.
* GraphBinary: Cache expression to obtain the method in `PSerializer`.

==== Bugs

* TINKERPOP-1992 count has negative time in profile
* TINKERPOP-2126 toString() methods not thread-safe
* TINKERPOP-2135 Gremlin.Net ConnectionPool doesn't handle closed idle connections properly
* TINKERPOP-2139 Errors during request serialization in WebSocketGremlinRequestEncoder/NioGremlinRequestEncoder are not reported to the client
* TINKERPOP-2141 ByteBufferSerializer modifies buffer's position
* TINKERPOP-2148 "no connection available!" is being thrown despite lots of free connections
* TINKERPOP-2152 Path toString fails in Gremlin JavaScript
* TINKERPOP-2153 Remove unused parameter from ResponseMessageSerializer *(breaking)*
* TINKERPOP-2154 GraphBinary: Serializers should release resources in case of failures
* TINKERPOP-2155 Situation can occur that causes infinite amount of connection to be opened, causing System.Net.WebSockets.WebSocketException
* TINKERPOP-2161 GraphBinary: Write serialization performance issue
* TINKERPOP-2169 Responses exceeding maxContentLength cause subsequent queries to hang
* TINKERPOP-2172 PartitionStrategy doesn't apply to AddEdgeStartStep
* TINKERPOP-2173 Incorrect reset of log level in integration test
* TINKERPOP-2177 Streaming response immediately after authentication stops after first partial response

==== Improvements

* TINKERPOP-1435 Support for extended GraphSON in gremlin-python
* TINKERPOP-1882 Apply range and limit steps as early as possible
* TINKERPOP-1998 IoGraphTest use different schemas for standard and readGraph configurations
* TINKERPOP-2088 Enable SourceLink for Gremlin.Net
* TINKERPOP-2098 Improve gremlin-server.sh help output
* TINKERPOP-2122 Expose status codes from server errors
* TINKERPOP-2124 InlineFilterStrategy produces wrong result
* TINKERPOP-2125 Extend release validation script
* TINKERPOP-2127 Add g:TraversalMetrics and g:Metrics deserializers for gremlinpython
* TINKERPOP-2129 Mask security secret or password in logs
* TINKERPOP-2130 Cannot instantiate DriverRemoteConnection without passing an options object
* TINKERPOP-2131 NoConnectionAvailableException doesn't reveal the reason
* TINKERPOP-2134 Bump to Groovy 2.5.6
* TINKERPOP-2136 Inside lower bound inclusion (documentation)
* TINKERPOP-2138 Provide a configuration to disable the global closure cache
* TINKERPOP-2140 Test build with Docker automatically
* TINKERPOP-2144 Better handle Authenticator instance failures
* TINKERPOP-2147 Add GraphBinary serializer for TraversalMetrics
* TINKERPOP-2149 GraphBinary: Make type serializer resolution pluggable
* TINKERPOP-2150 GraphBinary: Support configuring the TypeSerializerRegistry builder class in config
* TINKERPOP-2163 JavaTranslator performance enhancements
* TINKERPOP-2164 Bytecode's hashCode impl (and its inner classes) can produce hash collisions
* TINKERPOP-2165 Prefer commons-lang3 to commons-lang
* TINKERPOP-2166 GraphBinary: P deserialization should be optimized
* TINKERPOP-2167 Gremlin Javascript Traversal as async iterable
* TINKERPOP-2171 Allow SPARQL to be extended with Gremlin steps
* TINKERPOP-2174 Improve Docker Image Security

[[release-3-4-0]]
=== TinkerPop 3.4.0 (Release Date: January 2, 2019)

This release also includes changes from <<release-3-3-4, 3.3.4>> and <<release-3-3-5, 3.3.5>>.

* Changed Python "bindings" to use an actual `Bindings` object rather than a 2-tuple.
* Improved the Gremlin.NET driver: It now uses request pipelining and its `ConnectionPool` has a fixed size.
* Implemented `IndexStep` which allows to transform local collections into indexed collections or maps.
* Made `valueMap()` aware of `by` and `with` modulators and deprecated `valueMap(boolean)` overloads.
* Use `Compare.eq` in `Contains` predicates to ensure the same filter behavior for numeric values.
* Added `OptionsStrategy` to allow traversals to take arbitrary traversal-wide configurations.
* Added text predicates.
* Added `BulkSet` as a GraphSON type with support in all language variants.
* Added `ReferenceElementStrategy` to auto-detach elements to "reference" from a traversal.
* Added initial release of the GraphBinary serialization format with Java support.
* Allowed `ImportCustomizer` to accept fields.
* Removed groovy-sql dependency.
* Modified `Mutating` steps so that they are no longer marked as `final`.
* Rewrote `ConnectiveStrategy` to support an arbitrary number of infix notations in a single traversal.
* GraphSON `MessageSerializer` s will automatically register the GremlinServerModule to a provided GraphSONMapper.
* Removed support for `-i` option in Gremlin Server which was previously deprecated.
* Implemented `ShortestPathVertexProgram` and the `shortestPath()` step.
* `AbstractGraphProvider` uses `g.io()` for loading test data.
* Added the `io()` start step and `read()` and `write()` termination steps to the Gremlin language.
* Added `GraphFeatures.supportsIoRead()` and `GraphFeatures.supportsIoWrite()`.
* Deprecated `Graph.io()` and related infrastructure.
* `GraphMLReader` better handles edge and vertex properties with the same name.
* Maintained order of annotations in metrics returned from `profile()`-step.
* Refactored `TypeTranslator` to be directly extensible for `ScriptTranslator` functions.
* Bumped to Netty 4.1.25.
* Bumped to Spark 2.4.0.
* Bumped to Groovy 2.5.4.
* Modified Gremlin Server to return a "host" status attribute on responses.
* Added ability to the Java, .NET, Python and JavaScript drivers to retrieve status attributes returned from the server.
* Modified Java and Gremlin.Net `ResponseException` to include status code and status attributes.
* Modified Python `GremlinServerError` to include status attributes.
* Modified the return type for `IGremlinClient.SubmitAsync()` to be a `ResultSet` rather than an `IReadOnlyCollection`.
* Deprecated two `submit()`-related methods on the Java driver `Client` class.
* Added `Client.submit()` overloads that accept per-request `RequestOptions`.
* Added sparql-gremlin.
* Fixed a bug in dynamic Gryo registration where registrations that did not have serializers would fail.
* Moved `Parameterizing` interface to the `org.apache.tinkerpop.gremlin.process.traversal.step` package with other marker interfaces of its type.
* Replaced `Parameterizing.addPropertyMutations()` with `Configuring.configure()`.
* Changed interface hierarchy for `Parameterizing` and `Mutating` interfaces as they are tightly related.
* Introduced the `with(k,v)` and `with(k)` step modulators which can supply configuration options to `Configuring` steps.
* Added `OptionsStrategy` to allow traversals to take arbitrary traversal-wide configurations.
* Introduced the `with(k,v)` and `with(k)` traveral source configuration options which can supply configuration options to the traversal.
* Added `connectedComponent()` step and related `VertexProgram`.
* Added `supportsUpsert()` option to `VertexFeatures` and `EdgeFeatures`.
* `min()` and `max()` now support all types implementing `Comparable`.
* Change the `toString()` of `Path` to be standardized as other graph elements are.
* `hadoop-gremlin` no longer generates a test artifact.
* Allowed `GraphProvider` to expose a cached `Graph.Feature` object so that the test suite could re-use them to speed test runs.
* Fixed a bug in `ReducingBarrierStep`, that returned the provided seed value despite no elements being available.
* Changed the order of `select()` scopes. The order is now: maps, side-effects, paths.
* Moved `TraversalEngine` to `gremlin-test` as it has long been only used in testing infrastructure.
* Nested loop support added allowing `repeat()` steps to be nested.
* Events from `EventStrategy` raised from "new" mutations will now return a `KeyedVertexProperty` or `KeyedProperty` as is appropriate.
* `MutationListener#vertexPropertyChanged(Vertex, VertexProperty, Object, Object...)` no longer has a default implementation.
* Deprecated `GraphSONMessageSerializerV2d0` as it is now analogous to `GraphSONMessageSerializerGremlinV2d0`.
* Moved previously deprecated `RemoteGraph` to `gremlin-test` as it is now just a testing component.
* Removed previously deprecated `RemoteStrategy.instance()` and the strategy no longer has any connection to `RemoteGraph`.
* Removed previously deprecated methods in `SubgraphStrategy` and `PartitionStrategy` builders.
* Removed previously deprecated Credentials DSL infrastructure.
* Removed previously deprecated `RemoteConnection#submit(Traversal)` and `RemoteConnection#submit(Bytecode)` methods.
* Removed previously deprecated `MutationListener#vertexPropertyChanged(Vertex, Property, Object, Object...)`.
* Removed previously deprecated `OpSelectorHandler` constructor.
* Removed previously deprecated `close()` from `GremlinGroovyScriptEngine` which no longer implements `AutoCloseable`.
* Removed previously deprecated `getGraphInputFormat()` and `getGraphOutputFormat()` from `HadoopConfiguration`.
* Removed previously deprecated `AbstractOpProcessor#makeFrame()` method.
* Removed previously deprecated `AuthenticationSettings.className` configuration option in Gremlin Server.
* Removed previously deprecated `GraphManager` methods `getGraphs()` and `getTraversalSources()`.
* Removed previously deprecated Gremlin Server setting for `serializedResponseTimeout`.
* Removed previously deprecated Structure API exceptions related to "element not found" situations.
* Removed previously deprecated `rebindings` options from the Java driver API.
* Removed previously deprecated `LambdaCollectingBarrierStep.Consumers` enum.
* Removed previously deprecated `HasContainer#makeHasContainers(String, P)`
* Removed support for Giraph.
* Removed previously deprecated JavaScript Driver property `traversers` of the `ResultSet`.
* gremlin-python: use explicit Bindings object for python instead of a 2-tuple

==== Bugs

* TINKERPOP-1777 Gremlin .max step returns -2147483648 for empty result sets *(breaking)*
* TINKERPOP-1869 Profile step and iterate do not play nicely with each other
* TINKERPOP-1898 Issue with bindings in strategies and lambdas
* TINKERPOP-1927 Gherkin scenario expects list with duplicates, but receives g:Set
* TINKERPOP-1933 gremlin-python maximum recursion depth exceeded on large responses
* TINKERPOP-1947 Path history isn't preserved for keys in mutations
* TINKERPOP-1949 Formatting error on website
* TINKERPOP-1958 TinkerGraphCountStrategy can return wrong counts
* TINKERPOP-1961 Duplicate copies of images directory in docs
* TINKERPOP-1962 GroovyTranslator doesn't handle empty maps
* TINKERPOP-1963 Use of reducing step in choose()
* TINKERPOP-1972 inject() tests are throwing exceptions in .NET GLV tests
* TINKERPOP-1978 Check for Websocket connection state when retrieved from Connection Pool missing
* TINKERPOP-1979 Several OLAP issues in MathStep
* TINKERPOP-1988 minor error in documentation
* TINKERPOP-1999 [Java][gremlin-driver] Query to a remote server via the websocket client hangs indefinitely if the server becomes unavailable
* TINKERPOP-2005 Intermittent NullPointerException in response handling
* TINKERPOP-2006 GraphML serialization invalid if a vertex and edge have similar named property
* TINKERPOP-2009 Pick.any and Pick.none should be exposed in Gremlin-JavaScript
* TINKERPOP-2021 Prevent maximum recursion depth failure
* TINKERPOP-2028 AbstractGraphSONMessageSerializerV2d0 should register GremlinServerModule when mapper is provided
* TINKERPOP-2029 ConcurrentModificationException for InlineFilterStrategy
* TINKERPOP-2030 KeepAlive task executed for every Connection.write call
* TINKERPOP-2032 Update jython-standalone
* TINKERPOP-2044 Cannot reconnect to Azure cosmos host that becomes available again
* TINKERPOP-2058 Contains predicates should rely on Compare predicates *(breaking)*
* TINKERPOP-2081 PersistedOutputRDD materialises rdd lazily with Spark 2.x
* TINKERPOP-2091 Wrong/Missing feature requirements in StructureStandardTestSuite
* TINKERPOP-2094 Gremlin Driver Cluster Builder serializer method does not use mimeType as suggested
* TINKERPOP-2095 GroupStep looks for irrelevant barrier steps
* TINKERPOP-2096 gremlinpython: AttributeError when connection is closed before result is received
* TINKERPOP-2100 coalesce() creating unexpected results when used with order()
* TINKERPOP-2113 P.Within() doesn't work when given a List argument

==== Improvements

* TINKERPOP-550 Gremlin IO needs to support both OLTP and OLAP naturally.
* TINKERPOP-967 Support nested-repeat() structures
* TINKERPOP-1113 GraphComputer subclasses should support native methods
* TINKERPOP-1143 Remove deprecated TraversalSource.Builder and TraversalEngine. *(breaking)*
* TINKERPOP-1296 Remove deprecated serializedResponseTimeout from Gremlin Server *(breaking)*
* TINKERPOP-1342 Allow setting scriptEvaluationTimeout in driver
* TINKERPOP-1365 Log the seed used to initialize Random in tests
* TINKERPOP-1410 mvn install -Dmaven.test.skip=true doesn't work on a clean machine *(breaking)*
* TINKERPOP-1446 Add a StringFactory for Path which prefixes with type.
* TINKERPOP-1447 Add some JavaScript intelligence to the documentation so that comments and output are not copied in a copy paste
* TINKERPOP-1494 Means of exposing execution information from a result produced by RemoteConnection
* TINKERPOP-1518 Provide a way for providers to expose static Graph.Features to tests
* TINKERPOP-1522 Order of select() scopes *(breaking)*
* TINKERPOP-1595 Go through TraversalVertexProgram with a profile and optimize.
* TINKERPOP-1628 Implement TraversalSelectStep
* TINKERPOP-1685 Introduce optional feature to allow for upserts without read-before-write
* TINKERPOP-1705 Remove deprecated rebindings option *(breaking)*
* TINKERPOP-1707 Remove deprecated AuthenticationSettings.className option *(breaking)*
* TINKERPOP-1755 No docs for ReferenceElements
* TINKERPOP-1769 Python graph[empty] string representation is confusing
* TINKERPOP-1774 Gremlin .NET: Support min and max sizes in Connection pool
* TINKERPOP-1775 Gremlin .NET: Implement a Connection write queue to support request pipelining
* TINKERPOP-1778 Do not promote timedInterrupt option for Gremlin Server script processing
* TINKERPOP-1780 Add authentication tests for gremlin-python
* TINKERPOP-1831 Refactor EventStrategy  *(breaking)*
* TINKERPOP-1836 .NET sample project
* TINKERPOP-1841 Include Python GLV tests on TravisCI
* TINKERPOP-1849 Provide a way to fold() with an index
* TINKERPOP-1864 Gremlin Python tests for GraphSON 2.0 and 3.0
* TINKERPOP-1878 Sparql to Gremlin Compiler
* TINKERPOP-1888 Extend max and min to all Comparable properties, not just Numbers *(breaking)*
* TINKERPOP-1889 JavaScript GLV: Use heartbeat to prevent connection timeout
* TINKERPOP-1897 Provide Docker images of Gremlin Server and Console
* TINKERPOP-1906 Make ResponseException explorable
* TINKERPOP-1912 Remove MD5 checksums
* TINKERPOP-1913 Expose metadata from Gremlin Server to Clients
* TINKERPOP-1930 Drop support for Giraph *(breaking)*
* TINKERPOP-1934 Bump to latest version of httpclient
* TINKERPOP-1936 Performance enhancement to Bytecode deserialization
* TINKERPOP-1941 Remove deprecated Structure API exception methods *(breaking)*
* TINKERPOP-1942 Binary serialization format
* TINKERPOP-1945 Add support for extended GraphSon types to Gremlin.net
* TINKERPOP-1946 Remove the deprecated Credentials DSL infrastructure *(breaking)*
* TINKERPOP-1950 Traversal construction performance enhancements
* TINKERPOP-1951 gremlin-server.bat doesn't support paths containing spaces
* TINKERPOP-1953 Bump to Groovy 2.4.15
* TINKERPOP-1954 Remove deprecated GraphManager methods *(breaking)*
* TINKERPOP-1959 Provide a way to submit scripts to the server in gremlin-javascript
* TINKERPOP-1967 Add a connectedComponent() step
* TINKERPOP-1968 Refactor elements of Gremlin Server testing
* TINKERPOP-1975 Introduce with() step modulator *(breaking)*
* TINKERPOP-1976 Include Computer tests for GLVs
* TINKERPOP-1977 Gremlin-JavaScript: Support SASL authentication
* TINKERPOP-1984 Allow support for multiple serializer versions in Gremlin Server HTTP *(breaking)*
* TINKERPOP-1985 Update position on bulk loading
* TINKERPOP-1986 Remove deprecation from PartitionStrategy, SubgraphStrategy and GremlinScriptEngine *(breaking)*
* TINKERPOP-1987 Bump to Netty 4.1.x
* TINKERPOP-1989 Preserve order that plugins are applied in Gremlin Console
* TINKERPOP-1990 Add a shortestPath() step
* TINKERPOP-1993 Bump to Spark 2.3.1
* TINKERPOP-1995 DriverRemoteConnection close() method returns undefined
* TINKERPOP-1996 Introduce read() and write() steps
* TINKERPOP-2002 Create a blog post explaining the value of using TinkerPop
* TINKERPOP-2010 Generate jsdoc for gremlin-javascript
* TINKERPOP-2011 Use NumberHelper on choose()
* TINKERPOP-2012 Target .NET Standard 2.0 for Gremlin.Net
* TINKERPOP-2013 Process tests that are auto-ignored stink
* TINKERPOP-2015 Allow users to configure the WebSocket connections
* TINKERPOP-2016 Upgrade Jackson FasterXML to 2.9.5 or later to fix security vulnerability
* TINKERPOP-2017 Check for Column in by()
* TINKERPOP-2018 Generate API docs for Gremlin.Net
* TINKERPOP-2022 Cluster SSL should trust default ca certs by default
* TINKERPOP-2023 Gremlin Server should not create self-signed certs *(breaking)*
* TINKERPOP-2024 Gremlin Server Application archetype should connect via withRemote
* TINKERPOP-2025 Change to SHA-256/512 and drop SHA-1 for releases
* TINKERPOP-2026 Gremlin.Net.Driver should check ClientWebSocket.State before closing
* TINKERPOP-2031 Remove support for -i in gremlin-server.sh *(breaking)*
* TINKERPOP-2033 Maintain order of profile() annotations
* TINKERPOP-2034 Register synchronizedMap() with Gryo
* TINKERPOP-2037 Remove unused groovy-sql dependency
* TINKERPOP-2038 Make groovy script cache size configurable
* TINKERPOP-2039 Bump to Groovy 2.5.2 *(breaking)*
* TINKERPOP-2040 Improve flexibility of GroovyTranslator to handle custom types
* TINKERPOP-2041 Text Predicates
* TINKERPOP-2045 Remove non-indy groovy dependencies
* TINKERPOP-2049 Single argument with() overload
* TINKERPOP-2050 Add a :bytecode command to Gremlin Console
* TINKERPOP-2053 Provider OptionsStrategy for traversal configurations
* TINKERPOP-2055 Provide support for special number cases like Infinity in GraphSON
* TINKERPOP-2056 Use NumberHelper in Compare
* TINKERPOP-2059 Modulation of valueMap() *(breaking)*
* TINKERPOP-2060 Make Mutating steps non-final
* TINKERPOP-2061 Add with() configuration as global to a traversal
* TINKERPOP-2062 Add Traversal class to CoreImports
* TINKERPOP-2064 Add status attributes to results for gremlin-javascript
* TINKERPOP-2065 Optimize iterate() for remote traversals
* TINKERPOP-2066 Bump to Groovy 2.5.3
* TINKERPOP-2067 Allow getting raw data from Gremlin.Net.Driver.IGremlinClient
* TINKERPOP-2068 Bump Jackson Databind 2.9.7
* TINKERPOP-2069 Document configuration of Gremlin.Net
* TINKERPOP-2070 gremlin-javascript: Introduce Connection representation
* TINKERPOP-2071 gremlin-python: the graphson deserializer for g:Set should return a python set
* TINKERPOP-2072 Refactor custom type translation for ScriptTranslators *(breaking)*
* TINKERPOP-2073 Generate tabs for static code blocks
* TINKERPOP-2074 Ensure that only NuGet packages for the current version are pushed
* TINKERPOP-2075 Introduce ReferenceElementStrategy
* TINKERPOP-2077 VertexProgram.Builder should have a default create() method with no Graph
* TINKERPOP-2078 Hide use of EmptyGraph or RemoteGraph behind a more unified method for TraversalSource construction
* TINKERPOP-2079 Move RemoteGraph to test package *(breaking)*
* TINKERPOP-2084 For remote requests in console display the remote stack trace
* TINKERPOP-2092 Deprecate default GraphSON serializer fields
* TINKERPOP-2093 Bump to Groovy 2.5.4
* TINKERPOP-2097 Create a DriverRemoteConnection with an initialized Client
* TINKERPOP-2101 Support Spark 2.4
* TINKERPOP-2103 Remove deprecated submit() options on RemoteConnection *(breaking)*
* TINKERPOP-2104 Allow ImportCustomizer to handle fields
* TINKERPOP-2106 When gremlin executes timeout, throw TimeoutException instead of TraversalInterruptedException/InterruptedIOException
* TINKERPOP-2110 Allow Connection on Different Path (from /gremlin)
* TINKERPOP-2111 Add BulkSet as a GraphSON type *(breaking)*
* TINKERPOP-2114 Document common Gremlin anti-patterns
* TINKERPOP-2116 Explicit Bindings object for Python *(breaking)*
* TINKERPOP-2117 gremlin-python: Provide a better data structure for a Binding
* TINKERPOP-2119 Validate C# code samples in docs
* TINKERPOP-2121 Bump Jackson Databind 2.9.8

== TinkerPop 3.3.0 (Gremlin Symphony #40 in G Minor)

image::https://raw.githubusercontent.com/apache/tinkerpop/master/docs/static/images/gremlin-mozart.png[width=185]

[[release-3-3-11]]
=== TinkerPop 3.3.11 (Release Date: June 1, 2020)

* Added `trustStoreType` such that keystore and truststore can be of different types in the Java driver.
* Added session support to all GLVs: Javascript, .NET and Python.
* Fixed bug in Gremlin Server shutdown if failures occurred during `GraphManager` initialization.
* Modified Gremlin Server to close the session when the channel itself is closed.
* Fixed bug in `Order` where comparisons of `enum` types wouldn't compare with `String` values.
* Added `maxWaitForClose` configuration option to the Java driver.
* Deprecated `maxWaitForSessionClose` in the Java driver.
* Bumped to Jackson 2.9.10.4.
* Remove invalid service descriptors from gremlin-shaded.
* Fixed bug in Python and .NET traversal `clone()` where deep copies of bytecode were not occurring.
* Fixed bug where `profile()` was forcing `LazyBarrierStrategy` to add an extra `barrier()` to the end of traversals.
* Fixed bug in Python about integer serializer which was out of range of `g:Int32`
* Bumped commons-codec 1.14

==== Bugs

* TINKERPOP-2347 Remove invalid service descriptors from gremlin-shaded
* TINKERPOP-2350 clone() is not deep copying Traversal internals
* TINKERPOP-2351 Local Map ordering of keys can generate cast errors
* TINKERPOP-2353 Error while Shutting Down Gremlin Server
* TINKERPOP-2355 Jackson-databind version in Gremlin shaded dependency needs to be increased  - introduces vulnerability issues
* TINKERPOP-2360 failed to deserializer int32 when gremlin-python submit bytecode with a big int value
* TINKERPOP-2365 LazyBarrierStrategy adds a NoOpBarrierStep when profile() is present

==== Improvements

* TINKERPOP-2336 Allow close of channel without having to wait for server
* TINKERPOP-2339 Gremlin.Net: Update System.Net.WebSockets.Client dependency
* TINKERPOP-2354 Document recommendation to reuse graph traversal source

[[release-3-3-10]]
=== TinkerPop 3.3.10 (Release Date: February 3, 2020)

* Improved error messaging for a `Cluster` with a bad `Channelizer` configuration in the Java driver.
* Made `Cluster` be able to open configuration file on resources directory.
* Implemented `Traversal.clone()` operations for all language variants.
* Refactored `PathProcessorStrategy` to use the marker model.
* Bumped to Tornado 5.x for gremlin-python.
* Started keep-alive polling on `Connection` construction to ensure that a `Connection` doesn't die in the pool.
* Deprecated `TraversalStrategies.applyStrategies()`.
* Deprecated Jython support in `gremlin-python`.
* Deprecated `NioChannelizer` and related classes in `gremlin-driver` and `gremlin-server`.
* Fixed a bug in the `ClassCacheRequestCount` metric for `GremlinGroovyScriptEngine` which wasn't including the cache hit count, only the misses.
* Improved Gremlin Server executor thread handling on client close requests.
* Reverted: Modified Java driver to use IP address rather than hostname to create connections.
* Allow custom XMLInputFactory to be used with GraphMLReader.

==== Bugs

* TINKERPOP-2175 Executor thread is not returned on channel close
* TINKERPOP-2266 Keep alive not started at connection creation
* TINKERPOP-2274 Test of TinkerGraph Gremlin fail on Windows and non EN locale
* TINKERPOP-2332 JavaScript GLV: structure element toString() should internally call toString()
* TINKERPOP-2333 JavaScript GLV: GraphSON2/3 Edge deserialization is invalid

==== Improvements

* TINKERPOP-2307 Add better error message for badly configured Channelizer
* TINKERPOP-2309 Bump gremlinpython to Tornado 5.x
* TINKERPOP-2315 Implement some form of clone() or reset() for Traversal in GLVs
* TINKERPOP-2320 [SECURITY] XMLInputFactory initialization in GraphMLReader introduces
* TINKERPOP-2322 Deprecate Jython support
* TINKERPOP-2324 Deprecate the raw NIO support in the Java driver
* TINKERPOP-2329 JavaScript GLV: Update websocket library dependency
* TINKERPOP-2330 JavaScript GLV should expose GraphSON2Writer and GraphSONReader

[[release-3-3-9]]
=== TinkerPop 3.3.9 (Release Date: October 14, 2019)

* Exposed response status attributes in a `ResponseError` in gremlin-javascript.
* Added `ImmutableExplanation` for a `TraversalExplanation` that just contains data.
* Added support for `UnaryOperator` and `BinaryOperator` for `Lambda` instances.
* Fixed `TraversalExplanation` deserialization in GraphSON 2 and 3 which was not supported before in Java.
* Added support for custom request headers in Python.
* Fixed Java DSL annotation for generation of `addE()` which was formerly calling the wrong step.
* Deprecated `scriptEvaluationTimeout` in favor of the more generic `evaluationTimeout`.
* Bumped jackson-databind to 2.9.10 due to CVE-2019-14379, CVE-2019-14540, CVE-2019-16335.
* Added `ReservedKeysVerificationStrategy` to allow warnings or exceptions when certain keys are used for properties.
* Added the `AbstractWarningVerificationStrategy` base class for "warning" style `VerificationStrategy` implementations.
* Refactored `EdgeLabelVerificationStrategy` to use `AbstractWarningVerificationStrategy`.
* Added `EdgeLabelVerificationStrategy` to Python.
* Improved handling of `null` values in bytecode construction.
* Fixed Java driver authentication problems when calling the driver from multiple threads.
* Modified Java driver to use IP address rather than hostname to create connections.
* Fixed potential for `NullPointerException` with empty identifiers in `GraphStep`.
* Postponed the timing of transport creation to `connection.write` in Gremlin Python.
* Made `EventStrategy` compatible with multi-valued properties.
* Changed `TraversalOpProcessor` to throw a `SERVER_ERROR_SCRIPT_EVALUATION` (597) if lambdas don't compile.
* Bumped `commons-compress` to 1.19 due to CVE-2018-11771.
* gremlin-javascript: Use `socketError` Connection event to prevent exit on error and expose Connection events.

==== Bugs

* TINKERPOP-2159 EventStrategy doesn't handle multi-valued properties
* TINKERPOP-2283 GraphStep's ids null exception
* TINKERPOP-2285 Error object is unreachable
* TINKERPOP-2289 Use address instead of hostname for connection
* TINKERPOP-2290 Javascript GLV connection refused error handling
* TINKERPOP-2291 TraversalExplanation deserialization in GraphSON
* TINKERPOP-2298 Bytecode.java  flattenArguments throw exception when null
* TINKERPOP-2303 GremlinDsl generate addV instead of addE

==== Improvements

* TINKERPOP-1810 Add Lambda.binaryOperator and Lambda.unaryOperator
* TINKERPOP-1838 Python sample script
* TINKERPOP-2046 Gremlin-Python: Support custom request headers in WebSocket request
* TINKERPOP-2213 Replace scriptEvaluationTimeout in favor of something more suitable to bytecode
* TINKERPOP-2275 Update jackson databind 2.9.9.3+
* TINKERPOP-2277 Python sdk postpone the timing to create transport
* TINKERPOP-2280 Prevent use of T values as property key overloads

[[release-3-3-8]]
=== TinkerPop 3.3.8 (Release Date: August 5, 2019)

* Provided support for `withComputer()` in gremlin-javascript.
* Deprecated remote traversal side-effect retrieval and related infrastructure.
* Bumped to Groovy 2.4.17.
* Bumped to Jackson Databind 2.9.9.1.
* Fixed bug with Python in `g:Date` of GraphSON where local time zone was being used during serialization/deserialization.
* Improved error messaging when an attempt is made to serialize multi-properties to GraphML.
* Deprecated multi/meta-property support in `Neo4jGraph`.
* Improved exception and messaging for gt/gte/lt/lte when one of the object isn't a `Comparable`.
* Added test infrastructure to check for storage iterator leak.
* Fixed multiple iterator leaks in query processor.
* Fixed `optional()` so that the child traversal is treated as local.
* Changed default keep-alive time for driver to 3 minutes.
* Fixed bug where server-side keep-alive was not always disabled when its setting was zero.
* Added support for `hasNext()` in Javascript and .NET.
* Improved error messaging for invalid inputs to the TinkerGraph `IdManager` instances.
* Forced replacement of connections in Java driver for certain exception types that seem to ultimately kill the connection.
* Changed the `reverse()` of `desc` and `asc` on `Order` to not use the deprecated `decr` and `incr`.
* Fixed bug in `MatchStep` where the correct was not properly determined.
* Fixed bug where client/server exception mismatch when server throw StackOverflowError
* Added underscore suffixed steps and tokens in Gremlin-Python that conflict with global function names.
* Prevent exception when closing a session that doesn't exist.
* Allow predicates and traversals to be used as options in `BranchStep`.
* Ensure only a single final response is sent to the client with Gremlin Server.
* Deprecated `ResponseHandlerContext` with related infrastructure and folded its functionality into `Context` in Gremlin Server.
* Improved performance of `aggregate()` by avoiding excessive calls to `hasNext()` when the barrier is empty.

==== Bugs

* TINKERPOP-1619 TinkerGraphComputer worker count affects OptionalStep query results
* TINKERPOP-2224 Detect and fix resource leak
* TINKERPOP-2230 match() step unexpected behaviours
* TINKERPOP-2232 RemoteStrategy does not call parent class TraversalStrategy __init__
* TINKERPOP-2238 Fix remaining iterator leaks marked by @IgnoreIteratorLeak
* TINKERPOP-2241 Client exception don't match Server exception when server  throw StackOverflowError
* TINKERPOP-2248 Instability of driver for blocked requests
* TINKERPOP-2264 Gremlin Python should deserialize g:Date to UTC

==== Improvements

* TINKERPOP-1084 Branch option tokens should be allowed to be traversals.
* TINKERPOP-1921 Support hasNext terminal step in GLVs
* TINKERPOP-2020 Support withComputer() for javascript
* TINKERPOP-2223 Update jackson databind to 2.9.9
* TINKERPOP-2236 Improve error messaging for TinkerGraph IdManagers that fail on conversions
* TINKERPOP-2237 Prevent error when closing sessions that don't exist *(breaking)*
* TINKERPOP-2246 Consolidate the error propagation to the client
* TINKERPOP-2256 processAllStarts of AggregateStep should only be called when barrier is empty
* TINKERPOP-2260 Update jackson databind 2.9.9.1
* TINKERPOP-2265 Deprecate Traversal.getSideEffects() functionality for remoting purposes
* TINKERPOP-2270 Deprecate multi/metaproperty support in Neo4j
* TINKERPOP-2272 Rename steps and tokens that conflict with standard python functions

[[release-3-3-7]]
=== TinkerPop 3.3.7 (Release Date: May 28, 2019)

* Developed DSL pattern for gremlin-javascript.
* Generated uberjar artifact for Gremlin Console.
* Improved folding of `property()` step into related mutating steps.
* Added `inject()` to steps generated on the DSL `TraversalSource`.
* Removed `gperfutils` dependencies from Gremlin Console.
* Fixed `PartitionStrategy` when setting vertex label and having `includeMetaProperties` configured to `true`.
* Ensure `gremlin.sh` works when directories contain spaces.
* Prevented client-side hangs if metadata generation fails on the server.
* Fixed bug with `EventStrategy` in relation to `addE()` where detachment was not happening properly.
* Ensured that `gremlin.sh` works when directories contain spaces.
* Fixed bug in detachment of `Path` where embedded collection objects would prevent that process.
* Enabled `ctrl+c` to interrupt long running processes in Gremlin Console.
* Quieted "host unavailable" warnings for both the driver and Gremlin Console.
* Fixed construction of `g:List` from arrays in gremlin-javascript.
* Fixed bug in `GremlinGroovyScriptEngine` interpreter mode around class definitions.
* Implemented `EdgeLabelVerificationStrategy`.
* Fixed behavior of `P` for `within()` and `without()` in GLVs to be consistent with Java when using varargs.
* Cleared the input buffer after exceptions in Gremlin Console.
* Added parameter to configure the `processor` in the gremlin-javascript `client` constructor.
* Bumped `Netty` to 4.1.32.

==== Bugs

* TINKERPOP-2112 Folding in property() step is not being optimally performed
* TINKERPOP-2180 gremlin.sh doesn't work when directories contain spaces
* TINKERPOP-2183 InterpreterModeASTTransformation needs to be more specific about what it transforms
* TINKERPOP-2194 Enforcing an order on properties in one test method of ChooseTest
* TINKERPOP-2196 PartitionStrategy with includeMetaProperties(true) can't add labeled vertex
* TINKERPOP-2198 Documentation for Store contradicts itself
* TINKERPOP-2199 within step does not work with more than two parameters with python
* TINKERPOP-2200 AddEdgeStartStep used DetachedFactory.detach instead of EventStrategy.detach
* TINKERPOP-2204 Client receives no response on failed request
* TINKERPOP-2206 Certain types in javascript don't appear to serialize with a GraphSON type
* TINKERPOP-2212 Path is not detaching properly under certain conditions

==== Improvements

* TINKERPOP-2089 Javascript DSL support
* TINKERPOP-2179 Have o.a.t.g.driver.ser.SerializationException extend IOException
* TINKERPOP-2181 Allow ctrl+c to break out of a long running process in Gremlin Console
* TINKERPOP-2182 Remove gperfutils from Gremlin Console *(breaking)*
* TINKERPOP-2191 Implement EdgeLabelVerificationStrategy
* TINKERPOP-2211 Provide API to add per request option for a bytecode

[[release-3-3-6]]
=== TinkerPop 3.3.6 (Release Date: March 18, 2019)

* Docker images use user `gremlin` instead of `root`
* Added a new `ResponseStatusCode` for client-side serialization errors.
* Refactored use of `commons-lang` to use `common-lang3` only, though dependencies may still use `commons-lang`.
* Bumped `commons-lang3` to 3.8.1.
* Improved handling of client-side serialization errors that were formerly just being logged rather than being raised.
* Add Python `TraversalMetrics` and `Metrics` deserializers.
* Masked sensitive configuration options in the logs of `KryoShimServiceLoader`.
* Added `globalFunctionCacheEnabled` to the `GroovyCompilerGremlinPlugin` to allow that cache to be disabled.
* Added `globalFunctionCacheEnabled` override to `SessionOpProcessor` configuration.
* Added status code to `GremlinServerError` so that it would be more directly accessible during failures.
* Added GraphSON serialization support for `Duration`, `Char`, `ByteBuffer`, `Byte`, `BigInteger` and `BigDecimal` in `gremlin-python`.
* Added `ProfilingAware` interface to allow steps to be notified that `profile()` was being called.
* Fixed bug where `profile()` could produce negative timings when `group()` contained a reducing barrier.
* Improved logic determining the dead or alive state of a Java driver `Connection`.
* Improved handling of dead connections and the availability of hosts.
* Bumped `httpclient` to 4.5.7.
* Bumped `slf4j` to 1.7.25.
* Bumped `commons-codec` to 1.12.
* Bumped to Groovy 2.5.6.
* Bumped to Hadoop 2.7.7.
* Fixed partial response failures when using authentication in `gremlin-python`.
* Fixed concurrency issues in `TraverserSet.toString()` and `ObjectWritable.toString()`.
* Fixed a bug in `InlineFilterStrategy` that mixed up and's and or's when folding merging conditions together.
* Fixed a bug in `PartitionStrategy` where `addE()` as a start step was not applying the partition.
* Improved handling of failing `Authenticator` instances thus improving server responses to drivers.
* Improved performance of `JavaTranslator` by reducing calls to `Method.getParameters()`.
* Implemented `EarlyLimitStrategy` which is supposed to significantly reduce backend operations for queries that use `range()`.
* Reduced chance of hash collisions in `Bytecode` and its inner classes.
* Added `Symbol.asyncIterator` member to the `Traversal` class to provide support for `await ... of` loops (async iterables).

==== Bugs

* TINKERPOP-2081 PersistedOutputRDD materialises rdd lazily with Spark 2.x
* TINKERPOP-2091 Wrong/Missing feature requirements in StructureStandardTestSuite
* TINKERPOP-2094 Gremlin Driver Cluster Builder serializer method does not use mimeType as suggested
* TINKERPOP-2095 GroupStep looks for irrelevant barrier steps
* TINKERPOP-2096 gremlinpython: AttributeError when connection is closed before result is received
* TINKERPOP-2100 coalesce() creating unexpected results when used with order()
* TINKERPOP-2105 Gremlin-Python connection not returned back to the pool on exception from gremlin server
* TINKERPOP-2113 P.Within() doesn't work when given a List argument

==== Improvements

* TINKERPOP-1889 JavaScript GLV: Use heartbeat to prevent connection timeout
* TINKERPOP-2010 Generate jsdoc for gremlin-javascript
* TINKERPOP-2013 Process tests that are auto-ignored stink
* TINKERPOP-2018 Generate API docs for Gremlin.Net
* TINKERPOP-2038 Make groovy script cache size configurable
* TINKERPOP-2050 Add a :bytecode command to Gremlin Console
* TINKERPOP-2062 Add Traversal class to CoreImports
* TINKERPOP-2065 Optimize iterate() for remote traversals
* TINKERPOP-2067 Allow getting raw data from Gremlin.Net.Driver.IGremlinClient
* TINKERPOP-2068 Bump Jackson Databind 2.9.7
* TINKERPOP-2069 Document configuration of Gremlin.Net
* TINKERPOP-2070 gremlin-javascript: Introduce Connection representation
* TINKERPOP-2071 gremlin-python: the graphson deserializer for g:Set should return a python set
* TINKERPOP-2073 Generate tabs for static code blocks
* TINKERPOP-2074 Ensure that only NuGet packages for the current version are pushed
* TINKERPOP-2077 VertexProgram.Builder should have a default create() method with no Graph
* TINKERPOP-2078 Hide use of EmptyGraph or RemoteGraph behind a more unified method for TraversalSource construction
* TINKERPOP-2084 For remote requests in console display the remote stack trace
* TINKERPOP-2092 Deprecate default GraphSON serializer fields
* TINKERPOP-2097 Create a DriverRemoteConnection with an initialized Client
* TINKERPOP-2102 Deprecate static fields on TraversalSource related to remoting
* TINKERPOP-2106 When gremlin executes timeout, throw TimeoutException instead of TraversalInterruptedException/InterruptedIOException
* TINKERPOP-2110 Allow Connection on Different Path (from /gremlin)
* TINKERPOP-2114 Document common Gremlin anti-patterns
* TINKERPOP-2118 Bump to Groovy 2.4.16
* TINKERPOP-2121 Bump Jackson Databind 2.9.8

[[release-3-3-5]]
=== TinkerPop 3.3.5 (Release Date: January 2, 2019)

This release also includes changes from <<release-3-2-11, 3.2.11>>.

* Fixed and/or folding in `InlineFilterStrategy`.
* Fixed configuration and serialization of `SubgraphStrategy` which was missing the `checkAdjacentVertices` flag.
* Captured `TraversalInterruptionException` and converted to `TimeoutException` for `GremlinExecutor`.
* Fixed a bug in `CoalesceStep` which squared the bulk if the step followed a `Barrier` step.
* Fixed a bug in `GroupStep` that assigned wrong reducing bi-operators
* Added `:bytecode` command to help developers debugging `Bytecode`-based traversals.
* Added option to set the path for the URI on the Java driver.
* Fixed `PersistedOutputRDD` to eager persist RDD by adding `count()` action calls.
* Deserialized `g:Set` to a Python `Set` in GraphSON in `gremlin-python`.
* Deprecated `StarGraph.builder()` and `StarGraph.Builder.build()` in favor of the more common "builder" patterns of `build()` and `create()` respectively.
* Deprecated `Serializers.DEFAULT_RESULT_SERIALIZER` and `DEFAULT_REQUEST_SERIALIZER`.
* Deprecated `TraversalSource#GREMLIN_REMOTE` and `TraversalSource#GREMLIN_REMOTE_CONNECTION_CLASS` moving them to `RemoteConnection`.
* Fixed the setting of the default label for a `ReferenceVertex` when the original vertex was of type `ComputerAdjacentVertex`.
* Changed Java driver to expect a generic `RemoteTraverser` object rather than the specific `DefaultRemoteTraverser`.
* Better handled server disconnect condition for the `gremlin-python` driver by throwing a clear exception.
* Display the remote stack trace in the Gremlin Console when scripts sent to the server fail.
* Added `AnonymousTraversalSource` which provides a more unified means of constructing a `TraversalSource`.
* Added `DriverRemoteConnection.using(Client)` to provide users better control over the number of connections being created.
* Changed behavior of GraphSON deserializer in gremlin-python such that `g:Set` returns a Python `Set`.
* Bumped to Groovy 2.4.16.
* Fixed bug that prevented `TraversalExplanation` from serializing properly with GraphSON.
* Changed behavior of `iterate()` in Python, Javascript and .NET to send `none()` thus avoiding unnecessary results being returned.
* Provided for a configurable class map cache in the `GremlinGroovyScriptEngine` and exposed that in Gremlin Server.
* `GraphProvider` instances can be annotated with `OptOut` configurations that will be applied in addition to the `OptOut` instances on a `Graph`.

==== Bugs

* TINKERPOP-2081 PersistedOutputRDD materialises rdd lazily with Spark 2.x
* TINKERPOP-2091 Wrong/Missing feature requirements in StructureStandardTestSuite
* TINKERPOP-2094 Gremlin Driver Cluster Builder serializer method does not use mimeType as suggested
* TINKERPOP-2095 GroupStep looks for irrelevant barrier steps
* TINKERPOP-2096 gremlinpython: AttributeError when connection is closed before result is received
* TINKERPOP-2100 coalesce() creating unexpected results when used with order()
* TINKERPOP-2113 P.Within() doesn't work when given a List argument

==== Improvements

* TINKERPOP-1889 JavaScript GLV: Use heartbeat to prevent connection timeout
* TINKERPOP-2010 Generate jsdoc for gremlin-javascript
* TINKERPOP-2013 Process tests that are auto-ignored stink
* TINKERPOP-2018 Generate API docs for Gremlin.Net
* TINKERPOP-2038 Make groovy script cache size configurable
* TINKERPOP-2050 Add a :bytecode command to Gremlin Console
* TINKERPOP-2062 Add Traversal class to CoreImports
* TINKERPOP-2065 Optimize iterate() for remote traversals
* TINKERPOP-2067 Allow getting raw data from Gremlin.Net.Driver.IGremlinClient
* TINKERPOP-2069 Document configuration of Gremlin.Net
* TINKERPOP-2070 gremlin-javascript: Introduce Connection representation
* TINKERPOP-2071 gremlin-python: the graphson deserializer for g:Set should return a python set
* TINKERPOP-2073 Generate tabs for static code blocks
* TINKERPOP-2074 Ensure that only NuGet packages for the current version are pushed
* TINKERPOP-2077 VertexProgram.Builder should have a default create() method with no Graph
* TINKERPOP-2078 Hide use of EmptyGraph or RemoteGraph behind a more unified method for TraversalSource construction
* TINKERPOP-2084 For remote requests in console display the remote stack trace
* TINKERPOP-2092 Deprecate default GraphSON serializer fields
* TINKERPOP-2097 Create a DriverRemoteConnection with an initialized Client
* TINKERPOP-2102 Deprecate static fields on TraversalSource related to remoting
* TINKERPOP-2106 When gremlin executes timeout, throw TimeoutException instead of TraversalInterruptedException/InterruptedIOException
* TINKERPOP-2110 Allow Connection on Different Path (from /gremlin)
* TINKERPOP-2114 Document common Gremlin anti-patterns
* TINKERPOP-2118 Bump to Groovy 2.4.16
* TINKERPOP-2121 Bump Jackson Databind 2.9.8

[[release-3-3-4]]
=== TinkerPop 3.3.4 (Release Date: October 15, 2018)

This release also includes changes from <<release-3-2-10, 3.2.10>>.

* Added synchronized `Map` to Gryo 3.0 registrations.
* Removed `timedInterrupt` from documentation as a way to timeout.
* Deprecated `Order` for `incr` and `decr` in favor of `asc` and `desc`.
* Fixed bug in `math()` for OLAP where `ComputerVerificationStrategy` was incorrectly detecting path label access and preventing execution.

==== Bugs

* TINKERPOP-1898 Issue with bindings in strategies and lambdas
* TINKERPOP-1933 gremlin-python maximum recursion depth exceeded on large responses
* TINKERPOP-1958 TinkerGraphCountStrategy can return wrong counts
* TINKERPOP-1961 Duplicate copies of images directory in docs
* TINKERPOP-1962 GroovyTranslator doesn't handle empty maps
* TINKERPOP-1963 Use of reducing step in choose()
* TINKERPOP-1972 inject() tests are throwing exceptions in .NET GLV tests
* TINKERPOP-1978 Check for Websocket connection state when retrieved from Connection Pool missing
* TINKERPOP-1979 Several OLAP issues in MathStep
* TINKERPOP-1988 minor error in documentation
* TINKERPOP-1999 [Java][gremlin-driver] Query to a remote server via the websocket client hangs indefinitely if the server becomes unavailable
* TINKERPOP-2005 Intermittent NullPointerException in response handling
* TINKERPOP-2009 Pick.any and Pick.none should be exposed in Gremlin-JavaScript
* TINKERPOP-2021 Prevent maximum recursion depth failure
* TINKERPOP-2030 KeepAlive task executed for every Connection.write call
* TINKERPOP-2032 Update jython-standalone
* TINKERPOP-2044 Cannot reconnect to Azure cosmos host that becomes available again

==== Improvements

* TINKERPOP-1113 GraphComputer subclasses should support native methods
* TINKERPOP-1365 Log the seed used to initialize Random in tests
* TINKERPOP-1447 Add some JavaScript intelligence to the documentation so that comments and output are not copied in a copy paste
* TINKERPOP-1595 Go through TraversalVertexProgram with a profile and optimize.
* TINKERPOP-1778 Do not promote timedInterrupt option for Gremlin Server script processing
* TINKERPOP-1780 Add authentication tests for gremlin-python
* TINKERPOP-1836 .NET sample project
* TINKERPOP-1841 Include Python GLV tests on TravisCI
* TINKERPOP-1864 Gremlin Python tests for GraphSON 2.0 and 3.0
* TINKERPOP-1897 Provide Docker images of Gremlin Server and Console
* TINKERPOP-1945 Add support for extended GraphSon types to Gremlin.net
* TINKERPOP-1951 gremlin-server.bat doesn't support paths containing spaces
* TINKERPOP-1956 Deprecate Order incr/decr for asc/desc
* TINKERPOP-1959 Provide a way to submit scripts to the server in gremlin-javascript
* TINKERPOP-1968 Refactor elements of Gremlin Server testing
* TINKERPOP-1976 Include Computer tests for GLVs
* TINKERPOP-1977 Gremlin-JavaScript: Support SASL authentication
* TINKERPOP-1985 Update position on bulk loading
* TINKERPOP-1989 Preserve order that plugins are applied in Gremlin Console
* TINKERPOP-1995 DriverRemoteConnection close() method returns undefined
* TINKERPOP-2011 Use NumberHelper on choose()
* TINKERPOP-2012 Target .NET Standard 2.0 for Gremlin.Net
* TINKERPOP-2015 Allow users to configure the WebSocket connections
* TINKERPOP-2016 Upgrade Jackson FasterXML to 2.9.5 or later to fix security vulnerability
* TINKERPOP-2017 Check for Column in by()
* TINKERPOP-2022 Cluster SSL should trust default ca certs by default
* TINKERPOP-2023 Gremlin Server should not create self-signed certs *(breaking)*
* TINKERPOP-2024 Gremlin Server Application archetype should connect via withRemote
* TINKERPOP-2025 Change to SHA-256/512 and drop SHA-1 for releases
* TINKERPOP-2026 Gremlin.Net.Driver should check ClientWebSocket.State before closing
* TINKERPOP-2034 Register synchronizedMap() with Gryo
* TINKERPOP-2035 Gremlin-JavaScript: Pass custom headers to the websocket connection
* TINKERPOP-2040 Improve flexibility of GroovyTranslator to handle custom types
* TINKERPOP-2045 Remove non-indy groovy dependencies
* TINKERPOP-2055 Provide support for special number cases like Infinity in GraphSON
* TINKERPOP-2056 Use NumberHelper in Compare

[[release-3-3-3]]
=== TinkerPop 3.3.3 (Release Date: May 8, 2018)

This release also includes changes from <<release-3-2-9, 3.2.9>>.

* Implemented `TraversalSelectStep` which allows to `select()` runtime-generated keys.
* Coerced `BulkSet` to `g:List` in GraphSON 3.0.
* Deprecated `CredentialsGraph` DSL in favor of `CredentialsTraversalDsl` which uses the recommended method for Gremlin DSL development.
* Allowed `iterate()` to be called after `profile()`.

==== Bugs

* TINKERPOP-1869 Profile step and iterate do not play nicely with each other
* TINKERPOP-1927 Gherkin scenario expects list with duplicates, but receives g:Set
* TINKERPOP-1947 Path history isn't preserved for keys in mutations

==== Improvements

* TINKERPOP-1628 Implement TraversalSelectStep
* TINKERPOP-1755 No docs for ReferenceElements
* TINKERPOP-1903 Credentials DSL should use the Java annotation processor
* TINKERPOP-1912 Remove MD5 checksums
* TINKERPOP-1934 Bump to latest version of httpclient
* TINKERPOP-1936 Performance enhancement to Bytecode deserialization
* TINKERPOP-1943 JavaScript GLV: Support GraphSON3
* TINKERPOP-1944 JavaScript GLV: DriverRemoteConnection is not exported in the root module
* TINKERPOP-1950 Traversal construction performance enhancements
* TINKERPOP-1953 Bump to Groovy 2.4.15

[[release-3-3-2]]
=== TinkerPop 3.3.2 (Release Date: April 2, 2018)

This release also includes changes from <<release-3-2-8, 3.2.8>>.

* Fixed regression issue where the HTTPChannelizer doesn't instantiate the specified AuthenticationHandler.
* Defaulted GLV tests for gremlin-python to run for GraphSON 3.0.
* Fixed a bug with `Tree` serialization in GraphSON 3.0.
* In gremlin-python, the GraphSON 3.0 `g:Set` type is now deserialized to `List`.

==== Bugs

* TINKERPOP-1053 installed plugins are placed in a directory relative to where gremlin.sh is started
* TINKERPOP-1509 Failing test case for tree serialization
* TINKERPOP-1738 Proper functioning of GraphSONReader depends on order of elements in String representation
* TINKERPOP-1758 RemoteStrategy should be before all other DecorationStrategies.
* TINKERPOP-1855 Update Rexster links
* TINKERPOP-1858 HttpChannelizer regression: Does not create specified AuthenticationHandler
* TINKERPOP-1859 Complex instance of P not serializing to bytecode properly
* TINKERPOP-1860 valueMap(True) result in error in gremlin-python
* TINKERPOP-1862 TinkerGraph VertexProgram message passing doesn't work properly when using Direction.BOTH
* TINKERPOP-1867 union() can produce extra traversers
* TINKERPOP-1872 Apply edgeFunction in SparkMessenger
* TINKERPOP-1873 min() and max() work only in the range of Integer values
* TINKERPOP-1874 P does not appear to be serialized consistently in GraphSON
* TINKERPOP-1875 Gremlin-Python only aggregates to list when using GraphSON3
* TINKERPOP-1879 Gremlin Console does not resepect equal sign for flag argument assignments
* TINKERPOP-1880 Gremlin.NET Strong name signature could not be verified. (HRESULT: 0x80131045)
* TINKERPOP-1883 gremlinpython future will never return
* TINKERPOP-1890 getAnonymousTraversalClass() is not being generated for Java DSLs
* TINKERPOP-1891 Serialization of P.not() for gremlin-javascript
* TINKERPOP-1892 GLV test failures for .NET
* TINKERPOP-1894 GraphSONMessageSerializerV2d0 fails to deserialize valid P.not()
* TINKERPOP-1896 gremlin-python lambdas error
* TINKERPOP-1907 Fix failing GLV test for withSack() in .NET
* TINKERPOP-1917 gx:BigDecimal serialization broken in Gremlin.Net on systems with ',' as decimal separator
* TINKERPOP-1918 Scenarios fail because of wrong numerical types
* TINKERPOP-1919 Gherkin runner doesn't work with P.And() and P.Or() in Gremlin.Net
* TINKERPOP-1920 Tests fail because P.Within() arguments are wrapped in an array in Gremlin.Net
* TINKERPOP-1922 Gherkin features fail that contain P.not() in Gremlin.Net

==== Improvements

* TINKERPOP-1357 Centrality Recipes should mention pageRank and OLAP.
* TINKERPOP-1489 Provide a Javascript Gremlin Language Variant
* TINKERPOP-1586 SubgraphStrategy in OLAP
* TINKERPOP-1726 Support WebSockets ping/pong keep-alive in Gremlin server
* TINKERPOP-1842 iterate() missing in terminal steps documentation
* TINKERPOP-1844 Python GLV test should run for GraphSON 3.0 *(breaking)*
* TINKERPOP-1850 Range step has undocumented special values
* TINKERPOP-1854 Support lambdas in Gremlin.Net
* TINKERPOP-1857 GLV test suite consistency and completeness
* TINKERPOP-1863 Delaying the setting of requestId till the RequestMessage instantiation time
* TINKERPOP-1865 Run Gremlin .NET GLV tests with GraphSON 3.0
* TINKERPOP-1866 Support g:T for .NET
* TINKERPOP-1868 Support inject source step in Gremlin.Net
* TINKERPOP-1870 n^2 synchronious operation in OLAP WorkerExecutor.execute() method
* TINKERPOP-1871 Exception handling is slow in element  ReferenceElement creation
* TINKERPOP-1877 Add new graph data for specialized testing scenarios
* TINKERPOP-1884 Bump to Netty 4.0.56.Final
* TINKERPOP-1885 Various Gremlin.Net documentation updates
* TINKERPOP-1901 Enable usage of enums in more steps in Gremlin.Net
* TINKERPOP-1908 Bump to Groovy 2.4.14
* TINKERPOP-1911 Refactor JavaTranslator to cache all reflective calls
* TINKERPOP-1914 Support construct a GremlinServer instance from gremlin executor service

[[release-3-3-1]]
=== TinkerPop 3.3.1 (Release Date: December 17, 2017)

This release also includes changes from <<release-3-2-7, 3.2.7>>.

* Added `NoneStep` and `Traversal.none()` for full filtering integration with `iterate()`.
* Fixed bug in serialization of `Path` for GraphSON 3.0 in `gremlin-python`.
* Added support for GraphSON 3.0 in Gremlin.Net.
* Added `math()`-step which supports scientific calculator capabilities for numbers within a traversal.
* Added missing `GraphTraversalSource.addE()`-method to `GremlinDslProcessor`.
* Changed `to()` and `from()` traversal-based steps to take a wildcard `?` instead of of `E`.
* Added `addV(traversal)` and `addE(traversal)` so that created element labels can be determined dynamically.
* `PageRankVertexProgram` supports `maxIterations` but will break out early if epsilon-based convergence occurs.
* Added support for epsilon-based convergence in `PageRankVertexProgram`.
* Fixed two major bugs in how PageRank was being calculated in `PageRankVertexProgram`.
* Added `Io.requiresVersion(Object)` to allow graph providers a way to check the `Io` type and version being constructed.
* Defaulted `IoCore.gryo()` and `IoCore.graphson()` to both use their 3.0 formats which means that `Graph.io()` will use those by default.
* Bumped Neo4j 3.2.3

==== Bugs

* TINKERPOP-1773 Lop should be created as a "software" and not a "person"
* TINKERPOP-1783 PageRank gives incorrect results for graphs with sinks *(breaking)*
* TINKERPOP-1799 Failure to serialize path() in gremlin-python
* TINKERPOP-1847 tinkergraph-gremlin dependency on gremlin-test, bad scope?

==== Improvements

* TINKERPOP-1632 Create a set of default functions
* TINKERPOP-1692 Bump to Neo4j 3.2.3
* TINKERPOP-1717 Update name and link of DynamoDB storage backend in landing page
* TINKERPOP-1730 Gremlin .NET support for GraphSON 3.0
* TINKERPOP-1767 Method for graph providers to check an IO version and type
* TINKERPOP-1793 addE() should allow dynamic edge labels
* TINKERPOP-1834 Consider iterate() as a first class step

[[release-3-3-0]]
=== TinkerPop 3.3.0 (Release Date: August 21, 2017)

This release also includes changes from <<release-3-2-6, 3.2.6>>.

* Removed previously deprecated `ScriptElementFactory`.
* Added `GraphTraversalSource.addE(String)` in support of `g.addE().from().to()`.
* Added support for `to(Vertex)` and `from(Vertex)` as a shorthand for `to(V(a))` and `from(V(b))`.
* Bumped to support Spark 2.2.0.
* Detected if type checking was required in `GremlinGroovyScriptEngine` and disabled related infrastructure if not.
* Removed previously deprecated `GraphTraversal.selectV3d0()` step.
* Removed previously deprecated `DetachedEdge(Object,String,Map,Pair,Pair)` constructor.
* Removed previously deprecated `Bindings` constructor. It is now a private constructor.
* Removed previously deprecated `TraversalSource.withBindings()`.
* Removed previously deprecated `GraphTraversal.sack(BiFunction,String)`.
* `TraversalMetrics` and `Metrics` Gryo 1.0 formats changed given internal changes to their implementations.
* Made `TraversalMetrics` safe to write to from multiple threads.
* Removed previously deprecated `TraversalSideEffects` methods.
* Removed previously deprecated `finalization.LazyBarrierStrategy` (moved to `optimization.LazyBarrierStrategy`).
* Removed previously deprecated `Constants` in Hadoop.
* Removed previously deprecated `VertexComputing.generateComputer(Graph)`.
* Removed previously deprecated `ConfigurationTraversal`.
* Established the Gryo 3.0 format.
* `GryoVersion` now includes a default `ClassResolver` to supply to the `GryoMapper`.
* `GryoClassResolver` renamed to `GryoClassResolverV1d0` which has an abstract class that for providers to extend in `AbstractGryoClassResolver`.
* Removed previously deprecated `Order` enums of `keyIncr`, `keyDecr`, `valueIncr`, and `valueDecr.`
* Removed previously deprecated `GraphTraversal.mapKeys()` step.
* Removed previously deprecated `GraphTraversal.mapValues()` step.
* Removed previously deprecated `GraphTraversal#addV(Object...)`.
* Removed previously deprecated `GraphTraversal#addE(Direction, String, String, Object...)`.
* Removed previously deprecated `GraphTraversal#addOutE(String, String, Object...)`.
* Removed previously deprecated `GraphTraversal#addInV(String, String, Object...)`.
* Removed previously deprecated `GraphTraversal.groupV3d0()` and respective `GroupSideEffectStepV3d0` and `GroupStepV3d0`.
* Removed previously deprecated `TraversalSource.Builder` class.
* Removed previously deprecated `ConnectiveP`, `AndP`, `OrP` constructors.
* Removed previously deprecated `TraversalScriptFunction` class.
* Removed previously deprecated `TraversalScriptHelper` class.
* Removed previously deprecated `ScriptEngineCache` class.
* Removed previously deprecated `CoreImports` class.
* Removed previously deprecated `GremlinJythonScriptEngine#()` constructor.
* Removed access to previously deprecated `CoreGremlinPlugin#INSTANCE` field.
* `gremlin.sh` and `gremln.bat` no longer support the option to pass a script as an argument for execution mode without using the `-i` option.
* Graphite and Ganglia are no longer packaged with the Gremlin Server distribution.
* `TransactionException` is no longer a class of `AbstractTransaction` and it extends `RuntimeException`.
* Included an ellipse on long property names that are truncated.
* Renamed `RangeByIsCountStrategy` to `CountStrategy`.
* Added more specific typing to various `__` traversal steps. E.g. `<A,Vertex>out()` is `<Vertex,Vertex>out()`.
* Updated Docker build scripts to include Python dependencies (NOTE: users should remove any previously generated TinkerPop Docker images).
* Added "attachment requisite" `VertexProperty.element()` and `Property.element()` data in GraphSON serialization.
* GraphSON 3.0 is now the default serialization format in TinkerGraph and Gremlin Server.
* Changed `ServerGremlinExecutor` to not use generics since there really is no flexibility in the kind of `ScheduledExecutorService` that will be used.
* Removed support for passing a byte array on the `sasl` parameter.
* Removed previously deprecated `GraphSONMapper$Builder#embedTypes` option.
* Removed previously deprecated `:remote config timeout max`.
* Removed previously deprecated `ConnectionPoolSettings.sessionId` and `ConnectionPoolSettings.optionalSessionId()`.
* Removed previously deprecated `reconnectInitialDelay` setting from the Java driver.
* Removed previously deprecated `useMapperFromGraph` option.
* Established the GraphSON 3.0 format with new `g:Map`, `g:List` and `g:Set` types.
* Removed previously deprecated `Io.Builder#registry(IoRegistry)` method.
* Removed previously deprecated `GryoMessageSerializerV1d0(GryoMapper)` constructor.
* Removed previously deprecated `TinkerIoRegistry`.
* Removed previously deprecated `getInstance()` methods on all TinkerPop classes.
* Removed previously deprecated `VertexPropertyFeatures.supportsAddProperty()`.
* Removed previously deprecated TinkerGraph configuration member variables.
* Removed previously deprecated `Transaction.submit(Function)`.
* Removed previously deprecated `OpSelectorHandler.errorMeter` and `AbstractEvalOpProcessor.errorMeter` fields.
* Removed previously deprecated `AbstractEvalOpProcessor.validBindingName` field.
* Removed previously deprecated `SimpleAuthenticator.CONFIG_CREDENTIALS_LOCATION` field.
* Removed previously deprecated `IteratorHandler`, `NioGremlinResponseEncoder` and `WsGremlinResponseEncoder` classes.
* Removed previously deprecated `Session.kill()` and `Session.manualKill()`.
* Removed previously deprecated `Authenticator.newSaslNegotiator()` and its method implementations in classes that were assignable to that interface.
* Removed `gremlin-groovy-test`.
* Removed previously deprecated "G" functions in `gremlin-groovy` (i.e. `GFunction`).
* Removed references to the old `GremlinPlugin` system that was in `gremlin-groovy` - the revised `GremlinPlugin` system in `gremlin-core` is the only one now in use.
* `GremlinGroovyScriptEngine` no longer implements the now removed `DependencyManager`.
* Added `Vertex`, `Edge`, `VertexProperty`, and `Property` serializers to Gremlin-Python and exposed tests that use graph object arguments.
* `Bytecode.getSourceInstructions()` and `Bytecode.getStepInstructions()` now returns `List<Instruction>` instead of `Iterable<Instruction>`.
* Added various `TraversalStrategy` registrations with `GryoMapper`.
* Fixed a naming mistake in Gremlin-Python: `IdentityRemoveStrategy` is now called `IdentityRemovalStrategy`.
* Added `TranslationStrategy` test infrastructure that verifies `Bytecode` generated from a translation is equal to the original `Bytecode`.
* Moved `NumberHelper` into the `org.apache.tinkerpop.gremlin.util` package.
* Added `Pop.mixed` instead of using `null` to represent such semantics.
* `select()`-step now defaults to using `Pop.last` instead of `Pop.mixed`.
* Added `gremlin-io-test` module to validate IO formats.
* `RequestMessage` and `ResponseMessage` are now registered with `GryoMapper` as part of the TinkerPop range of type identifiers.
* Removed previously deprecated `Console` constructor that took a `String` as an argument from `gremlin-console`.
* Removed previously deprecated `ConcurrentBindings` from `gremlin-groovy`.
* Removed previously deprecated `ScriptExecutor` from `gremlin-groovy`.
* Removed previously deprecated `SandboxExtension` from `gremlin-groovy`.
* Removed previously deprecated `GremlinGroovyScriptEngine` constructor that took `ImportCustomizerProvider` as an argument from `gremlin-groovy`.
* Removed previously deprecated `GremlinGroovyScriptEngine#plugins()` from `gremlin-groovy`.
* Added `OptionalStep` for use with `optional()` to better handle issues associated with branch side-effects.
* `UnfoldStep` now supports unfolding of arrays.
* Removed all performance tests that were not part of `gremlin-benchmark`.
* Removed dependency on `junit-benchmarks` and it's related reference to `h2`.
* Moved the source for the "home page" into the repository under `/site` so that it easier to accept contributions.
* Added `UnshadedKryoShimService` as the new default serializer model for `SparkGraphComputer`.
* `GryoRegistrator` is more efficient than the previous `GryoSerializer` model in `SparkGraphComputer`.
* Added support for `IoRegistry` custom serialization in Spark/Giraph and provided a general `hadoop-gremlin` test suite.
* Replaced term `REST` with `HTTP` to remove any confusion as to the design of the API.
* Moved `gremlin-benchmark` under `gremlin-tools` module.
* Added `gremlin-tools` and its submodule `gremlin-coverage`.
* Removed `tryRandomCommit()` from `AbstractGremlinTest`.
* Changed `gremlin-benchmark` system property for the report location to `benchmarkReportDir` for consistency.
* Added SysV and systemd init scripts.
* `GraphTraversal.valueMap(includeTokens,propertyKeys...)` now returns a `Map<Object,E>` since keys could be `T.id` or `T.label`.
* Added `skip(long)` and `skip((Scope,long)` which call the `range(low,high)` equivalents with -1 as the high.
* Added Kerberos authentication to `gremlin-server` for websockets and nio transport.
* Added audit logging of authenticated users and gremlin queries to `gremlin-server`.

==== Bugs

* TINKERPOP-1211 UnfoldStep should unfold arrays. *(breaking)*
* TINKERPOP-1426 GryoSerializer should implement Java serialization interface
* TINKERPOP-1465 Remove deprecated newSaslNegotiator *(breaking)*
* TINKERPOP-1483 PropertyMapStep returns Map<String,E> but puts non String keys in it!
* TINKERPOP-1520 Difference between 'has' step generated graphson2.0 in java and python glv implementation
* TINKERPOP-1533 Storage and IoRegistry
* TINKERPOP-1597 PathRetractionStrategy messing up certain traversals
* TINKERPOP-1635 gremlin-python: Duplicate serialization of element property in PropertySerializer
* TINKERPOP-1658 Graphson2 map keys are serialised as strings
* TINKERPOP-1716 Traversal strategies are not applied with remote in Gremlin Console

==== Improvements

* TINKERPOP-832 Remove deprecated addV/E/InE/OutE methods *(breaking)*
* TINKERPOP-833 Remove deprecated GremlinGroovyScriptEngine constructor and plugins() *(breaking)*
* TINKERPOP-834 Remove deprecated sack() method *(breaking)*
* TINKERPOP-880 Remove deprecated GroupStepV3d0 and GroupSideEffectStepV3d0 *(breaking)*
* TINKERPOP-929 Remove Deprecated TinkerGraph public static methods. *(breaking)*
* TINKERPOP-980 Add a service script or daemon mode in the distribution *(breaking)*
* TINKERPOP-999 ServerGremlinExecutor construction need not use generics for ExecutorService *(breaking)*
* TINKERPOP-1004 Make Transaction.commit() failures consistent across implementations. *(breaking)*
* TINKERPOP-1010 Remove deprecated credentialsDbLocation for SimpleAuthenticator *(breaking)*
* TINKERPOP-1024 Remove deprecated tryRandomCommit() *(breaking)*
* TINKERPOP-1028 Remove deprecated ConnectionPoolSettings session settings *(breaking)*
* TINKERPOP-1040 Remove deprecated SandboxExtension *(breaking)*
* TINKERPOP-1046 Remove deprecated Gremlin Server handler implementations *(breaking)*
* TINKERPOP-1049 Remove deprecated error meter member variables in Gremlin Server handlers *(breaking)*
* TINKERPOP-1094 Remove deprecated VertexPropertyFeatures.FEATURE_ADD_PROPERTY *(breaking)*
* TINKERPOP-1116 Some anonymous traversal steps can be hard typed. *(breaking)*
* TINKERPOP-1130 Each release should store Kryo/GraphSON/GraphML versions to ensure future compatibility *(breaking)*
* TINKERPOP-1142 Remove deprecated valueIncr, valueDecr, keyIncr, keyDecr. *(breaking)*
* TINKERPOP-1169 Remove deprecated TraversalScriptFunction and TraversalScriptHelper *(breaking)*
* TINKERPOP-1170 Remove deprecated ConfigurationTraversal. *(breaking)*
* TINKERPOP-1171 Remove deprecated TraversalSource.Builder *(breaking)*
* TINKERPOP-1235 Remove deprecated ProcessPerformanceSuite and TraversalPerformanceTest *(breaking)*
* TINKERPOP-1275 Remove deprecated max setting for :remote *(breaking)*
* TINKERPOP-1283 Remove deprecated ScriptExecutor *(breaking)*
* TINKERPOP-1289 Remove deprecated ConnectiveP, AndP, and OrP constructors. *(breaking)*
* TINKERPOP-1291 Remove deprecated mapValues and mapKeys methods *(breaking)*
* TINKERPOP-1313 Rename RangeByIsCountStrategy *(breaking)*
* TINKERPOP-1316 Remove deprecated constructor from GryoMessageSerializers *(breaking)*
* TINKERPOP-1327 Bring GryoRegistrator to the forefront and deprecate GryoSerializer *(breaking)*
* TINKERPOP-1363 Cleanup Docker build script for next major release *(breaking)*
* TINKERPOP-1369 Replace REST API with HTTP API
* TINKERPOP-1389 Support Spark 2.0.0
* TINKERPOP-1399 NumberHelper needs to go into util and have a private constructor *(breaking)*
* TINKERPOP-1404 Path/label optimization
* TINKERPOP-1408 Remove Deprecated Io.Builder.registry() *(breaking)*
* TINKERPOP-1414 Change default GraphSON version to 3.0 *(breaking)*
* TINKERPOP-1420 Remove deprecated ConcurrentBindings in gremlin-groovy *(breaking)*
* TINKERPOP-1421 Remove deprecated ControlOps *(breaking)*
* TINKERPOP-1427 GraphSON 3.0 needs collection types and consistent number typing.
* TINKERPOP-1443 Use an API checker during build
* TINKERPOP-1445 Large nested VertexProperties and Properties do not get printed well
* TINKERPOP-1454 Create Serializers for Graph objects in Gremlin-Python
* TINKERPOP-1481 Remove deprecated reconnectInitialDelay in Java driver *(breaking)*
* TINKERPOP-1485 Move source for TinkerPop site to source code repo
* TINKERPOP-1506 Optional/Coalesce should not allow sideEffect traversals.
* TINKERPOP-1514 Restructure for gremlin-tools module *(breaking)*
* TINKERPOP-1524 Bytecode.getXXXInstructions should return a List, not Iterable.
* TINKERPOP-1526 Remove deprecated Session kill() overloads *(breaking)*
* TINKERPOP-1536 Include GLVs in Docker build
* TINKERPOP-1541 Select should default to Pop.last semantics *(breaking)*
* TINKERPOP-1549 Implement skip()
* TINKERPOP-1550 Make Graphite and Ganglia optional dependencies
* TINKERPOP-1563 Remove deprecated getInstance() methods *(breaking)*
* TINKERPOP-1565 Setup GraphSON 3.0
* TINKERPOP-1566 Kerberos authentication for gremlin-server
* TINKERPOP-1574 Get rid of untyped GraphSON in 3.0
* TINKERPOP-1603 Remove support for SASL byte array in protocol *(breaking)*
* TINKERPOP-1612 Remove gremlin-groovy-test module *(breaking)*
* TINKERPOP-1621 Remove deprecated GremlnPlugin and related infrastructure *(breaking)*
* TINKERPOP-1622 Remove deprecated G functions in gremlin-groovy *(breaking)*
* TINKERPOP-1651 Remove deprecated gremlin.sh init syntax *(breaking)*
* TINKERPOP-1686 Make TraversalMetrics thread safe *(breaking)*
* TINKERPOP-1698 Gryo 3.0
* TINKERPOP-1699 Remove deprecated userMapperFromGraph *(breaking)*
* TINKERPOP-1700 Remove deprecated embedTypes option
* TINKERPOP-1706 Remove deprecated ScriptEngineCache and related dead code *(breaking)*
* TINKERPOP-1715 Bump to Spark 2.2
* TINKERPOP-1719 Remove deprecated Traversal related code *(breaking)*
* TINKERPOP-1720 Remove deprecated Hadoop code *(breaking)*
* TINKERPOP-1721 Remove deprecated Bindings related code *(breaking)*
* TINKERPOP-1724 Remove deprecated ScriptElementFactory
* TINKERPOP-1729 Remove deprecated select steps.
* TINKERPOP-1740 Add vertex parameter overload to to() and from()
* TINKERPOP-1747 Streamline inheritance for gremlin-python GraphSON serializer classes

== TinkerPop 3.2.0 (Nine Inch Gremlins)

image::https://raw.githubusercontent.com/apache/tinkerpop/master/docs/static/images/nine-inch-gremlins.png[width=185]

[[release-3-2-11]]
=== TinkerPop 3.2.11 (Release Date: January 2, 2019)

* Bumped to Jackson Databind 2.9.8

==== Improvements

* TINKERPOP-2074 Ensure that only NuGet packages for the current version are pushed
* TINKERPOP-2121 Bump Jackson Databind 2.9.8

[[release-3-2-10]]
=== TinkerPop 3.2.10 (Release Date: October 15, 2018)

* Removed conflicting non-indy groovy core dependency
* Bumped jython-standalone 2.7.1
* Added a delegate to the Gremlin.Net driver that can be used to configure the WebSocket connection.
* SSL security enhancements
* Added Gremlin version to Gremlin Server startup logging output.
* Fixed problem with Gremlin Server sometimes returning an additional message after a failure.
* Allowed spaces in classpath for `gremlin-server.bat`.
* Fixed bug in traversals that used Python lambdas with strategies in `gremlin-python`.
* Modified Maven archetype for Gremlin Server to use remote traversals rather than scripts.
* Added an system error code for failed plugin installs for Gremlin Server `-i` option.
* Fixed bug in keep-alive requests from over-queuing cancelled jobs.
* Match numbers in `choose()` options using `NumberHelper` (match values, ignore data type).
* Added support for GraphSON serialization of `Date` in Javascript.
* Added synchronized `Map` to Gryo 1.0 registrations.
* Added `Triple` to Gryo 1.0 registrations.
* Added support for `Double.NaN`, `Double.POSITIVE_INFINITY` and `Double.NEGATIVE_INFINITY`.
* Improved escaping of special characters in strings passed to the `GroovyTranslator`.
* Added `Cluster` configuration option to set a custom validation script to use to test server connectivity in the Java driver.
* Improved ability of `GroovyTranslator` to handle more types supported by GraphSON.
* Improved ability of `GroovyTranslator` to handle custom types.
* Added better internal processing of `Column` in `by(Function)`.
* Added `hasNext()` support on `Traversal` for `gremlin-python`.
* Added support for additional extended types in Gremlin.Net with `decimal`, `TimeSpan`, `BigInteger`, `byte`, `byte[]`, `char` and `short`.
* Fixed bug in Java driver where an disorderly shutdown of the server would cause the client to hang.
* Added a dotnet template project that should make it easier to get started with Gremlin.Net.
* Removed `ThreadInterruptCustomizerProvider` from documentation as a way to timeout.
* Changed behavior of `withRemote()` if called multiple times so as to simply throw an exception and not perform the side-effect of auto-closing.
* Added Docker images for Gremlin Console and Gremlin Server.
* Fixed bug in `branch()` where reducing steps as options would produce incorrect results.
* Removed recursive handling of streaming results from Gremlin-Python driver to avoid max recursion depth errors.
* Improved performance of `TraversalVertexProgram` and related infrastructure.
* Checked web socket state before closing connection in the .NET driver.
* Deprecated `BulkLoaderVertexProgram` and related infrastructure.
* Deprecated `BulkDumperVertexProgram` with the more aptly named `CloneVertexProgram`.
* Added `createGratefulDead()` to `TinkerFactory` to help make it easier to try to instantiate that toy graph.
* Added identifiers to edges in the Kitchen Sink toy graph.
* Ordered the loading of plugins in the Gremlin Console by their position in the configuration file.
* Refactored the Gremlin Server integration testing framework and streamlined that infrastructure.
* Logged the seed used in initializing `Random` for tests.
* Fixed bug in `GroovyTranslator` that didn't properly handle empty `Map` objects.
* Added concrete configuration methods to `SparkGraphComputer` to make a more clear API for configuring it.
* Fixed a bug in `TinkerGraphCountStrategy`, which didn't consider that certain map steps may not emit an element.
* Fixed a bug in JavaScript GLV where DriverRemoteConnection close() method didn't returned a Promise instance.
* Bumped to Jackson 2.9.6.
* Sasl Plain Text Authentication added to Gremlin Javascript.
* Ability to send scripts to server added to Gremlin Javascript.
* Translator class added to Gremlin Javascript to translate bytecode to script clientside.

==== Bugs

* TINKERPOP-1898 Issue with bindings in strategies and lambdas
* TINKERPOP-1933 gremlin-python maximum recursion depth exceeded on large responses
* TINKERPOP-1958 TinkerGraphCountStrategy can return wrong counts
* TINKERPOP-1961 Duplicate copies of images directory in docs
* TINKERPOP-1962 GroovyTranslator doesn't handle empty maps
* TINKERPOP-1963 Use of reducing step in choose()
* TINKERPOP-1972 inject() tests are throwing exceptions in .NET GLV tests
* TINKERPOP-1978 Check for Websocket connection state when retrieved from Connection Pool missing
* TINKERPOP-1988 minor error in documentation
* TINKERPOP-1999 [Java][gremlin-driver] Query to a remote server via the websocket client hangs indefinitely if the server becomes unavailable
* TINKERPOP-2005 Intermittent NullPointerException in response handling
* TINKERPOP-2009 Pick.any and Pick.none should be exposed in Gremlin-JavaScript
* TINKERPOP-2030 KeepAlive task executed for every Connection.write call
* TINKERPOP-2032 Update jython-standalone
* TINKERPOP-2044 Cannot reconnect to Azure cosmos host that becomes available again

==== Improvements

* TINKERPOP-1113 GraphComputer subclasses should support native methods
* TINKERPOP-1365 Log the seed used to initialize Random in tests
* TINKERPOP-1595 Go through TraversalVertexProgram with a profile and optimize.
* TINKERPOP-1778 Do not promote timedInterrupt option for Gremlin Server script processing
* TINKERPOP-1780 Add authentication tests for gremlin-python
* TINKERPOP-1836 .NET sample project
* TINKERPOP-1841 Include Python GLV tests on TravisCI
* TINKERPOP-1897 Provide Docker images of Gremlin Server and Console
* TINKERPOP-1945 Add support for extended GraphSon types to Gremlin.net
* TINKERPOP-1951 gremlin-server.bat doesn't support paths containing spaces
* TINKERPOP-1959 Provide a way to submit scripts to the server in gremlin-javascript
* TINKERPOP-1968 Refactor elements of Gremlin Server testing
* TINKERPOP-1976 Include Computer tests for GLVs
* TINKERPOP-1977 Gremlin-JavaScript: Support SASL authentication
* TINKERPOP-1985 Update position on bulk loading
* TINKERPOP-1989 Preserve order that plugins are applied in Gremlin Console
* TINKERPOP-1995 DriverRemoteConnection close() method returns undefined
* TINKERPOP-2011 Use NumberHelper on choose()
* TINKERPOP-2012 Target .NET Standard 2.0 for Gremlin.Net
* TINKERPOP-2015 Allow users to configure the WebSocket connections
* TINKERPOP-2016 Upgrade Jackson FasterXML to 2.9.5 or later to fix security vulnerability
* TINKERPOP-2017 Check for Column in by()
* TINKERPOP-2022 Cluster SSL should trust default ca certs by default
* TINKERPOP-2023 Gremlin Server should not create self-signed certs *(breaking)*
* TINKERPOP-2024 Gremlin Server Application archetype should connect via withRemote
* TINKERPOP-2025 Change to SHA-256/512 and drop SHA-1 for releases
* TINKERPOP-2026 Gremlin.Net.Driver should check ClientWebSocket.State before closing
* TINKERPOP-2034 Register synchronizedMap() with Gryo
* TINKERPOP-2035 Gremlin-JavaScript: Pass custom headers to the websocket connection
* TINKERPOP-2040 Improve flexibility of GroovyTranslator to handle custom types
* TINKERPOP-2045 Remove non-indy groovy dependencies
* TINKERPOP-2055 Provide support for special number cases like Infinity in GraphSON
* TINKERPOP-2056 Use NumberHelper in Compare

[[release-3-2-9]]
=== TinkerPop 3.2.9 (Release Date: May 8, 2018)

* Fixed bug where path history was not being preserved for keys in mutations.
* Bumped to httpclient 4.5.5.
* Bumped to Groovy 2.4.15 - fixes bug with `Lambda` construction.
* Improved performance of GraphSON deserialization of `Bytecode`.
* Improved performance of traversal construction.

====  Bugs

* TINKERPOP-1947 Path history isn't preserved for keys in mutations

==== Improvements

* TINKERPOP-1755 No docs for ReferenceElements
* TINKERPOP-1912 Remove MD5 checksums
* TINKERPOP-1934 Bump to latest version of httpclient
* TINKERPOP-1936 Performance enhancement to Bytecode deserialization
* TINKERPOP-1944 JavaScript GLV: DriverRemoteConnection is not exported in the root module
* TINKERPOP-1950 Traversal construction performance enhancements
* TINKERPOP-1953 Bump to Groovy 2.4.15

[[release-3-2-8]]
=== TinkerPop 3.2.8 (Release Date: April 2, 2018)

* Added a `Lambda` class to Gremlin.Net that makes it possible to use Groovy and Python lambdas with Gremlin.Net.
* Enums are now represented as classes in Gremlin.Net which allows to use them as arguments in more steps.
* Bumped to Groovy 2.4.14.
* Added `checkAdjacentVertices` option to `SubgraphStrategy`.
* Modified `GremlinDslProcessor` so that it generated the `getAnonymousTraversalClass()` method to return the DSL version of `__`.
* Added the "Kitchen Sink" test data set.
* Fixed deserialization of `P.not()` for GraphSON.
* Bumped to Jackson 2.9.4.
* Improved performance of `JavaTranslator` by caching reflected methods required for traversal construction.
* Ensure that `RemoteStrategy` is applied before all other `DecorationStrategy` instances.
* Added `idleConnectionTimeout` and `keepAliveInterval` to Gremlin Server that enables a "ping" and auto-close for seemingly dead clients.
* Fixed a bug where lambdas in `gremlin-python` would trigger a failure if steps using python-only symbols were present (such as `as_()`).
* Fixed a bug in `NumberHelper` that led to wrong min/max results if numbers exceeded the Integer limits.
* Delayed setting of the request identifier until `RequestMessage` construction by the builder.
* `ReferenceElement` avoids `UnsupportedOperationException` handling in construction thus improving performance.
* Improved error messaging for failed serialization and deserialization of request/response messages.
* Fixed handling of `Direction.BOTH` in `Messenger` implementations to pass the message to the opposite side of the `StarGraph`.
* Removed hardcoded expectation in metrics serialization test suite as different providers may have different outputs.
* Added `IndexedTraverserSet` which indexes on the value of a `Traverser` thus improving performance when used.
* Utilized `IndexedTraverserSet` in `TraversalVertexProgram` to avoid extra iteration when doing `Vertex` lookups.
* Bumped to Netty 4.0.56.Final.
* Fixed .NET GraphSON serialization of `P.Within()` and `P.without()` when passing a `Collection` as an argument.
* Fixed a bug in Gremlin Console which prevented handling of `gremlin.sh` flags that had an "=" between the flag and its arguments.
* Fixed bug where `SparkMessenger` was not applying the `edgeFunction` from `MessageScope`.
* Fixed a bug in `ComputerAwareStep` that didn't handle `reset()` properly and thus occasionally produced some extra traversers.
* Removed `TraversalPredicate` class in Gremlin.Net. It is now included in the `P` class instead.

==== Bugs

* TINKERPOP-1053 installed plugins are placed in a directory relative to where gremlin.sh is started
* TINKERPOP-1509 Failing test case for tree serialization
* TINKERPOP-1738 Proper functioning of GraphSONReader depends on order of elements in String representation
* TINKERPOP-1758 RemoteStrategy should be before all other DecorationStrategies.
* TINKERPOP-1855 Update Rexster links
* TINKERPOP-1859 Complex instance of P not serializing to bytecode properly
* TINKERPOP-1860 valueMap(True) result in error in gremlin-python
* TINKERPOP-1862 TinkerGraph VertexProgram message passing doesn't work properly when using Direction.BOTH
* TINKERPOP-1867 union() can produce extra traversers
* TINKERPOP-1872 Apply edgeFunction in SparkMessenger
* TINKERPOP-1873 min() and max() work only in the range of Integer values
* TINKERPOP-1874 P does not appear to be serialized consistently in GraphSON
* TINKERPOP-1879 Gremlin Console does not resepect equal sign for flag argument assignments
* TINKERPOP-1880 Gremlin.NET Strong name signature could not be verified. (HRESULT: 0x80131045)
* TINKERPOP-1883 gremlinpython future will never return
* TINKERPOP-1890 getAnonymousTraversalClass() is not being generated for Java DSLs
* TINKERPOP-1891 Serialization of P.not() for gremlin-javascript
* TINKERPOP-1892 GLV test failures for .NET
* TINKERPOP-1894 GraphSONMessageSerializerV2d0 fails to deserialize valid P.not()
* TINKERPOP-1896 gremlin-python lambdas error
* TINKERPOP-1907 Fix failing GLV test for withSack() in .NET
* TINKERPOP-1917 gx:BigDecimal serialization broken in Gremlin.Net on systems with ',' as decimal separator
* TINKERPOP-1918 Scenarios fail because of wrong numerical types
* TINKERPOP-1919 Gherkin runner doesn't work with P.And() and P.Or() in Gremlin.Net
* TINKERPOP-1920 Tests fail because P.Within() arguments are wrapped in an array in Gremlin.Net
* TINKERPOP-1922 Gherkin features fail that contain P.not() in Gremlin.Net

==== Improvements

* TINKERPOP-1357 Centrality Recipes should mention pageRank and OLAP.
* TINKERPOP-1489 Provide a Javascript Gremlin Language Variant
* TINKERPOP-1586 SubgraphStrategy in OLAP
* TINKERPOP-1726 Support WebSockets ping/pong keep-alive in Gremlin server
* TINKERPOP-1842 iterate() missing in terminal steps documentation
* TINKERPOP-1850 Range step has undocumented special values
* TINKERPOP-1854 Support lambdas in Gremlin.Net
* TINKERPOP-1857 GLV test suite consistency and completeness
* TINKERPOP-1863 Delaying the setting of requestId till the RequestMessage instantiation time
* TINKERPOP-1868 Support inject source step in Gremlin.Net
* TINKERPOP-1870 n^2 synchronious operation in OLAP WorkerExecutor.execute() method
* TINKERPOP-1877 Add new graph data for specialized testing scenarios
* TINKERPOP-1884 Bump to Netty 4.0.56.Final
* TINKERPOP-1885 Various Gremlin.Net documentation updates
* TINKERPOP-1901 Enable usage of enums in more steps in Gremlin.Net
* TINKERPOP-1908 Bump to Groovy 2.4.14
* TINKERPOP-1911 Refactor JavaTranslator to cache all reflective calls

[[release-3-2-7]]
=== TinkerPop 3.2.7 (Release Date: December 17, 2017)

* Added core GraphSON classes for Gremlin-Python: `UUID`, `Date`, and `Timestamp`.
* Documented the recommended method for constructing DSLs with Gremlin.Net.
* Provided a method to configure detachment options with `EventStrategy`.
* Fixed a race condition in `TinkerIndex`.
* Fixed bug in handling of the long forms of `-e` and `-i` (`--execute` and `--interactive` respectively) for Gremlin Console.
* Fixed bug in `LambdaRestrictionStrategy` where traversals using `Lambda` scripts weren't causing the strategy to trigger.
* Improved error messaging for bytecode deserialization errors in Gremlin Server.
* Fixed an `ArrayOutOfBoundsException` in `hasId()` for the rare situation when the provided collection is empty.
* Bumped to Netty 4.0.53
* `TraversalVertexProgram` `profile()` now accounts for worker iteration in `GraphComputer` OLAP.
* Returned the `Builder` instance from the `DetachedEdge.Builder` methods of `setOutE` and `setOutV`.
* Added test framework for GLVs.
* Fixed bug in `TraversalHelper.replaceStep()` where the step being replaced needed to be removed prior to the new one being added.
* Added alias support in the .NET `DriverRemoteConnection`.
* Added a test for self-edges and fixed `Neo4jVertex` to provided repeated self-edges on `BOTH`.
* Better respected permissions on the `plugins.txt` file and prevented writing if marked as read-only.
* Added getters for the lambdas held by `LambdaCollectingBarrierStep`, `LambdaFlatMapStep` and `LambdaSideEffectStep`.
* Fixed an old hack in `GroovyTranslator` and `PythonTranslator` where `Elements` were being mapped to their id only.
* Fixed an "attachement"-bug in `InjectStep` with a solution generalized to `StartStep`.
* Truncate the script in error logs and error return messages for "Method code too large" errors in Gremlin Server.
* Fixed a bug in `LambdaRestrictionStrategy` where it was too eager to consider a step as being a lambda step.
* `ReferenceVertex` was missing its `label()` string. `ReferenceElement` now supports all label handling.
* Fixed a bug where bytecode containing lambdas would randomly select a traversal source from bindings.
* Deprecated `GremlinScriptEngine.eval()` methods and replaced them with new overloads that include the specific `TraversalSource` to bind to.
* Added `GraphHelper.cloneElements(Graph original, Graph clone)` to the `gremlin-test` module to quickly clone a graph.
* Added `GremlinDsl.AnonymousMethod` annotation to help provide explicit types for anonymous methods when the types are not easily inferred.
* Bumped to GMavenPlus 1.6.
* Added better error message for illegal use of `repeat()`-step.
* Fixed a bug in `RangeByIsCountStrategy` that led to unexpected behaviors when predicates were used with floating point numbers.
* Bumped to Jackson 2.8.10.
* Deprecated `MutationListener.vertexPropertyChanged()` method that did not use `VertexProperty` and added a new method that does.
* Added an `EmbeddedRemoteConnection` so that it's possible to mimic a remote connection within the same JVM.
* Supported interruption for remote traversals.
* Allow the `:remote` command to accept a `Cluster` object defined in the console itself.
* The Console's `plugin.txt` file is only updated if there were manually uninstalled plugins.
* Fixed a bug in `MatchStep` where mid-traversal `where()` variables were not being considered in start-scope.
* Generalized `MatchStep` to locally compute all clauses with barriers (not just reducing barriers).
* Ensured that plugins were applied in the order they were configured.
* Fixed a bug in `Neo4jGremlinPlugin` that prevented it from loading properly in the `GremlinPythonScriptEngine`.
* Fixed a bug in `ComputerVerificationStrategy` where child traversals were being analyzed prior to compilation.
* Fixed a bug that prevented Gremlin from ordering lists and streams made of mixed number types.
* Fixed a bug where `keepLabels` were being corrupted because a defensive copy was not being made when they were being set by `PathRetractionStrategy`.
* Cancel script evaluation timeout in `GremlinExecutor` when script evaluation finished.
* Added a recipe for OLAP traversals with Spark on YARN.
* Added `spark-yarn` dependencies to the manifest of `spark-gremlin`.

==== Bugs

* TINKERPOP-1650 PathRetractionStrategy makes Match steps unsolvable
* TINKERPOP-1731 Docker build does not appear to work for gremlin-dotnet
* TINKERPOP-1745 Gremlin .NET: Use DateTimeOffset instead of DateTime to represent g:Date
* TINKERPOP-1753 OrderStep not able to order by non-integer numbers
* TINKERPOP-1760 OLAP compilation failing around ConnectiveStrategy
* TINKERPOP-1761 GremlinExecutor: Timeout future not cancelled on successful script evaluation
* TINKERPOP-1762 Make MatchStep analyze mid-clause variables for executing ordering purposes.
* TINKERPOP-1764 Generalize MatchStep to localize all barriers, not just reducing barriers.
* TINKERPOP-1766 Gremlin.Net: Closed connections should not be re-used
* TINKERPOP-1782 RangeByIsCountStrategy doesn't handle floating point numbers properly
* TINKERPOP-1789 Reference elements should be represented by id and label *(breaking)*
* TINKERPOP-1790 GraphSON 3.0 doc updates
* TINKERPOP-1791 GremlinDsl custom step with generic end type produces invalid code in __.java
* TINKERPOP-1792 Random TraversalSource Selection in GremlinScriptEngine
* TINKERPOP-1795 Getting Lambda comparator message for .profile() step
* TINKERPOP-1796 Driver connection pool SSL properties missing
* TINKERPOP-1797 LambdaRestrictionStrategy and LambdaMapStep in `by()`-modulation.
* TINKERPOP-1798 MutationListener.vertexPropertyChanged oldValue should be a VertexProperty
* TINKERPOP-1801 OLAP profile() step return incorrect timing
* TINKERPOP-1802 hasId() fails for empty collections
* TINKERPOP-1803 inject() doesn't re-attach with remote traversals
* TINKERPOP-1819 documentation query and description mismatch
* TINKERPOP-1821 Consistent behavior of self-referencing edges
* TINKERPOP-1825 Gremlin .NET: Constant() step has incorrect parameter defined
* TINKERPOP-1830 Race condition in Tinkergraph index creation
* TINKERPOP-1832 TraversalHelper.replaceStep sets previousStep to the wrong step
* TINKERPOP-1846 LambdaRestrictionStrategy not triggering for Lambda scripts
* TINKERPOP-1848 Fix g:Date assertion in python tests
* TINKERPOP-1851 Gremlin long options for -e and -i are not working properly

==== Improvements

* TINKERPOP-1661 Docker-built documentation does not always point locally
* TINKERPOP-1725 DotNet GLV: Make traversal generation deterministic
* TINKERPOP-1734 DSL for Gremlin .NET
* TINKERPOP-1746 Better error message on wrong ordering of emit()/until()/has()
* TINKERPOP-1752 Gremlin.Net: Generate completely type-safe methods
* TINKERPOP-1756 Provide a way to easily mock a RemoteConnection for tests
* TINKERPOP-1759 Improve hashcode and equals for Traverser implementations
* TINKERPOP-1768 Bump to Jackson 2.8.10
* TINKERPOP-1770 Remote traversal timeout
* TINKERPOP-1771 gremlin.bat doesn't support paths containing spaces
* TINKERPOP-1779 Bump to GMavenPlus 1.6
* TINKERPOP-1784 Gremlin Language Test Suite
* TINKERPOP-1785 Gremlin.Net should be strong-name signed
* TINKERPOP-1786 Recipe and missing manifest items for Spark on Yarn
* TINKERPOP-1787 Allow :remote command to accept a user defined Cluster instance
* TINKERPOP-1806 Consistently use Gremlin.Net instead of Gremlin-DotNet
* TINKERPOP-1807 Gremlin-Python doesn't support GraphSON types g:Date, g:Timestamp and g:UUID
* TINKERPOP-1808 Add ability to get the consumer in LambdaSideEffectStep
* TINKERPOP-1811 Improve error reporting for serialization errors between gremlin-python and gremlin-server
* TINKERPOP-1812 ProfileTest assumes that graph implementations will not add their own steps
* TINKERPOP-1813 Subgraph step requires the graph API
* TINKERPOP-1814 Some process tests require the graph API
* TINKERPOP-1820 Include .NET GLV tests on TravisCI
* TINKERPOP-1824 Update netty version to 4.0.52
* TINKERPOP-1827 Gremlin .NET: Test Suite Runner
* TINKERPOP-1829 Improve flexibility of detachment for EventStrategy
* TINKERPOP-1833 DetachedEdge.Builder#setInV and setOutV doesn't return the builder
* TINKERPOP-1835 Bump Netty 4.0.53
* TINKERPOP-1837 Gremlin .NET: Provide type coercion between IDictionary<K, V> instances

[[release-3-2-6]]
=== TinkerPop 3.2.6 (Release Date: August 21, 2017)

This release also includes changes from <<release-3-1-8, 3.1.8>>.

* Bumped to Netty 4.0.50
* Registered `HashMap$TreeNode` to Gryo.
* Fixed a lambda-leak in `SackValueStep` where `BiFunction` must be tested for true lambda status.
* Fixed a bug in `RangeByIsCountStrategy` that broke any `ConnectiveStep` that included a child traversal with an optimizable pattern.
* Allowed access to `InjectStep.injections` for `TraversalStrategy` analysis.
* Exceptions that occur during result iteration in Gremlin Server will now return `SCRIPT_EVALUATION_EXCEPTION` rather than `SERVER_ERROR`.
* `AddEdgeStep` attaches detached vertices prior to edge creation.
* Added graph element GraphSON serializers in Gremlin-Python.
* Initialization scripts for Gremlin Server will not timeout.
* Added Gremlin.Net.
* `ProfileTest` is now less stringent about assertions which will reduce burdens on providers.
* `GremlinExecutor` begins timeout of script evaluation at the time the script was submitted and not from the time it began evaluation.
* Added Gremlin.Net.
* `ReferenceFactory` and `DetachedFactory` now detach elements in collections accordingly.
* Deprecated `GryoLiteMessageSerializerV1d0` in favor of `HaltedTraverserStrategy`.
* Deprecated the `useMapperFromGraph` configuration option for Gremlin Server serializers.
* `JavaTranslator` is now smart about handling `BulkSet` and `Tree`.
* Added annotations to the traversal metrics pretty print.
* `EdgeOtherVertexStep` is no longer final and can be extended by providers.
* `EdgeVertexStep` is no longer final and can be extended by providers.
* Deprecated `Transaction.submit(Function)`.
* Fixed `HADOOP_GREMLIN_LIBS` parsing for Windows.
* Improved GraphSON serialization performance around `VertexProperty`.
* Changed some tests in `EventStrategyProcessTest` which were enforcing some unintended semantics around transaction state.
* Added WsAndHttpChannelizer and SaslAndHttpBasicAuthenticationHandler to be allow for servicing Http and Websocket requests to the same server
* Added deep copy of `Bytecode` to `DefaultTraversal.clone()`.

==== Bugs

* TINKERPOP-1385 Refactor Profiling test cases
* TINKERPOP-1679 Detached side-effects aren't attached when remoted
* TINKERPOP-1683 AbstractHadoopGraphComputer on Windows
* TINKERPOP-1691 Some EventStrategyProcessTest assume element state is synced in memory
* TINKERPOP-1704 XXXTranslators are not being respective of BulkSet and Tree.
* TINKERPOP-1727 Bytecode object shallow copied when traversals are cloned
* TINKERPOP-1742 RangeByIsCountStrategy fails for ConnectiveSteps
* TINKERPOP-1743 LambdaRestrictionStrategy does not catch lambdas passed to sack()
* TINKERPOP-1744 Gremlin .NET: Exception from sync execution gets wrapped in AggregateException

==== Improvements

* TINKERPOP-741 Remove Options For Transaction Retry
* TINKERPOP-915 Gremlin Server supports REST and Websockets simultanteously
* TINKERPOP-920 Test case needed for ensuring same cardinality for key.
* TINKERPOP-1552 C# Gremlin Language Variant
* TINKERPOP-1669 EdgeVertexStep should be designed for extension
* TINKERPOP-1676 Improve GraphSON 2.0 Performance  *(breaking)*
* TINKERPOP-1688 Include TraversalMetrics annotation in pretty print
* TINKERPOP-1694 Deprecate useMapperFromGraph
* TINKERPOP-1701 HaltedTraverserStrategy should recurse into collections for detachment.
* TINKERPOP-1703 Make EdgeOtherVertexStep non-final
* TINKERPOP-1708 Add a "Note on Scopes" document
* TINKERPOP-1709 Add a list of all the steps that support by()/from()/to()/as()/option()
* TINKERPOP-1710 Add a note on tree() by-modulation and uniqueness of tree branches.
* TINKERPOP-1714 Gremlin Server scriptEvaluationTimeout should take into account request arrival time
* TINKERPOP-1718 Deprecate GryoLiteMessageSerializerV1d0
* TINKERPOP-1748 Callout comments break code snippets
* TINKERPOP-1749 Bump to Netty 4.0.50

[[release-3-2-5]]
=== TinkerPop 3.2.5 (Release Date: June 12, 2017)

This release also includes changes from <<release-3-1-7, 3.1.7>>.

* Fixed folding of multiple `hasId()` steps into `GraphStep`.
* Added string performance options to `StarGraph`.
* Fixed a bug in `until(predicate)` where it was actually calling `emit(predicate)`.
* Fixed inconsistency in GraphSON serialization of `Path` where properties of graph elements were being included when serialized.
* Improved performance and memory usage of GraphSON when serializing `TinkerGraph` and graph elements.
* Removed use of `stream()` in `DetachedEdge` and `DetachedVertex`.
* Deprecated a constructor in `DetachedEdge` that made use of `Pair` in favor of a new one that just uses the objects that were in the `Pair`.
* Improved error messaging on the `g.addV(Object...)` when passing an invalid arguments.
* Reduced memory usage for TinkerGraph deserialization in GraphSON by streaming vertices and edges.
* Added the `gremlin-archetype-dsl` to demonstrate how to structure a Maven project for a DSL.
* Developed and documented patterns for Domain Specific Language implementations.
* Removed the Groovy dependency from `gremlin-python` and used Groovy Templates and the `gmavenplus-plugin` to generate the python GLV classes.
* Now using Groovy `[...]` map notation in `GroovyTranslator` instead of `new LinkedHashMap(){{ }}`.
* Maintained type information on `Traversal.promise()`.
* Propagated exception to `Future` instead of calling thread in `RemoteConnection`.
* Fixed a bug in `RepeatUnrollStrategy` where `LoopsStep` and `LambdaHolder` should invalidate the strategy's application.
* Deprecated `authentication.className` setting in favor of using `authentication.authenticator`.
* Added `authentication.authenticationHandler` setting.
* Added abstraction to authentication to allow users to plug in their own `AbstractAuthenticationHandler` implementations.
* Fixed a `NullPointerException` bug in `B_LP_O_S_SE_SL_Traverser`.
* `PathRetractionStrategy` now uses the marker-model to reduce recursive lookups of invalidating steps.
* `ProfileStrategy` now uses the marker-model to reduce recursive lookups of `ProfileSideEffectStep`.
* `Mutating` steps now implement `Scoping` interface.
* Fixed a step id compilation bug in `AddVertexStartStep`, `AddVertexStep`, `AddEdgeStep`, and `AddPropertyStep`.
* Added more details to Gremlin Server client side messages - exception hierarchy and stack trace.
* Deprecated "Exception-Class" in the Gremlin Server HTTP protocol in favor of the new "exceptions" field.
* De-registered metrics on Gremlin Server shutdown.
* Added "help" command option on `:remote config` for plugins that support that feature in the Gremlin Console.
* Allowed for multiple scripts and related arguments to be passed to `gremlin.sh` via `-i` and `-e`.
* `LABELED_PATH` requirement is now set if any step in the traversal is labeled.
* Updated `PathRetractionStrategy` to not run if the provided traversal contains a `VertexProgramStep` that has a `LABELED_PATH` requirement.
* Added various metrics to the `GremlinGroovyScriptEngine` around script compilation and exposed them in Gremlin Server.
* Moved the `caffeine` dependency down to `gremlin-groovy` and out of `gremlin-server`.
* Improved script compilation in `GremlinGroovyScriptEngine` to use better caching, log long compile times and prevent failed compilations from recompiling on future requests.
* Synchronized script compilation.
* Logged Script compilation times.
* Prevented failed scripts from recompiling.
* Logged warnings for scripts that take "too long" to compile.
* Improved memory usage of the `GremlinGroovyScriptEngine`.
* Added `cyclicPath().from().to().by()` support to `GraphTraversal`.
* Added `simplePath().from().to().by()` support to `GraphTraversal`.
* Added `path().from().to()` support to `GraphTraversal` so sub-paths can be isolated from the current path.
* Added `FromToModulating` interface for use with `to()`- and `from()`-based step modulators.
* Added `Path.subPath()` which supports isolating a sub-path from `Path` via to/from-labels.
* Fixed `NullPointerException` in `GraphMLReader` that occurred when an `<edge>` didn't have an ID field and the base graph supported ID assignment.
* Added `ScopingStrategy` which will computer and provide all `Scoping` steps with the path labels of the global `Traversal`.
* Split `ComputerVerificationStrategy` into two strategies: `ComputerVerificationStrategy` and `ComputerFinalizationStrategy`.
* Removed `HasTest.g_V_hasId_compilationEquality` from process test suite as it makes too many assumptions about provider compilation.
* Deprecated `CustomizerProvider` infrastructure.
* Deprecated `PluginAcceptor` infrastructure.
* Improved consistency of the application of bindings to `GremlinScriptEngine` implementations in the `BindingsGremlinPlugin`.
* Fixed a bug in OLAP `ComputerAwareStep` where end-step labels were not being appended to the traverser correctly.
* Refactor `SparkContext` handler to support external kill and stop operations.
* Fixed an optimization bug in `LazyBarrierStrategy` around appending barriers to the end of a `Traversal`.
* Fixed an optimization bug in `PathRetractionStrategy` around appending barriers to the end of a `Traversal`.
* `TraverserIterator` in GremlinServer is smart to try and bulk traversers prior to network I/O.
* Improved error handling of compilation failures for very large or highly parameterized script sent to Gremlin Server.
* Fixed a bug in `RangeByIsCountStrategy` that changed the meaning of inner traversals.
* Improved Gremlin-Python Driver implementation by adding a threaded client with basic connection pooling and support for pluggable websocket clients.
* Changed `GraphManager` from a final class implementation to an interface.
* Updated `GraphManager` interface to include methods for opening/instantiating a graph and closing a graph.
* Implemented `DefaultGraphManager` to include previous `GraphManager` functionality and adhere to updated interface.
* Deprecated `GraphManager.getGraphs()` and added `GraphManager.getGraphNames()`.
* Deprecated `GraphManager.getTraversalSources()` and added `GraphManager.getTraversalSourceNames()`.
* Fixed a bug so now users can supply a YAML with an empty `staticVariableTypes` to be used by the `FileSandboxExtension`

==== Bugs

* TINKERPOP-1258 HasTest.g_V_hasId_compilationEquality makes GraphStep assumptions
* TINKERPOP-1528 CountByIsRangeStrategy fails for a particular query
* TINKERPOP-1626 choose() is buggy in OLAP
* TINKERPOP-1638 count() is optimized away in where()
* TINKERPOP-1640 ComputerVerificationStrategy gives false errors
* TINKERPOP-1652 Disable PathRetractionStrategy strategy if VertexProgramStep has LABELLED_PATH requirement
* TINKERPOP-1660 Documentation links should not link to TINKERPOP-xxxx branches
* TINKERPOP-1666 NPE in FileSandboxExtension if staticVariableTypes is empty in supplied YAML file
* TINKERPOP-1668 RepeatUnrollStrategy should not execute if there is a LoopStep used.
* TINKERPOP-1670 End type lost when using promise()
* TINKERPOP-1673 GroovyTranslator produces Gremlin that can't execute on :remote
* TINKERPOP-1675 RemoteStep#processNextStart() throws CompletionException instead of underlying exception
* TINKERPOP-1681 Multiple hasId's are or'd into GraphStep

==== Improvements

* TINKERPOP-761 Some basic mathematical functions / steps
* TINKERPOP-786 Patterns for DSL Development
* TINKERPOP-1044 ResponseMessage should contain server-side exception name.
* TINKERPOP-1095 Create a custom ScriptContext
* TINKERPOP-1266 Make memory available to benchmarks configurable
* TINKERPOP-1303 add help for :remote config for Gephi Plugin
* TINKERPOP-1340 docs do not state at what version an API was introduced (or deprecated)
* TINKERPOP-1387 from and to modulators for path steps
* TINKERPOP-1438 Consider GraphManager as an interface*(breaking)*
* TINKERPOP-1453 Allow Gremlin-Python to handle asynchronous failure
* TINKERPOP-1577 Provide support for Python3 or Python2 in the Docker builds.
* TINKERPOP-1599 implement real gremlin-python driver
* TINKERPOP-1614 Improve documentation for Graph.V() and Graph.E() on main docs page
* TINKERPOP-1618 Remove groovy dependency from gremlin-python
* TINKERPOP-1627 LazyBarrierStrategy should not append an end barrier.
* TINKERPOP-1631 Fix visibility issues with the BindingsGremlinPlugin
* TINKERPOP-1634 Deprecate old methods of GremlinGroovyScriptEngine customization
* TINKERPOP-1642 Improve performance of mutating traversals
* TINKERPOP-1644 Improve script compilation process and include metrics
* TINKERPOP-1653 Allow multiple scripts with arguments to be passed to the Console
* TINKERPOP-1657 Provide abstraction to easily allow different HttpAuth schemes
* TINKERPOP-1663 Validate a maximum for the number of parameters passed to Gremlin Server
* TINKERPOP-1665 Remove unittest from Gremlin-Python tests
* TINKERPOP-1671 Default method for RemoteConnection.submitAsync throws exception from submit on calling thread instead of failing the future
* TINKERPOP-1677 Bump Groovy to 2.4.11
* TINKERPOP-1680 Add string performance options to StarGraph

[[release-3-2-4]]
=== TinkerPop 3.2.4 (Release Date: February 8, 2017)

This release also includes changes from <<release-3-1-6, 3.1.6>>.

* Fixed a bug where `PathProcessor.keepLabels` were not being pushed down into child traversals by `PathRetractionStrategy`.
* Added default `MessagePassingReductionStrategy` for `GraphComputer` that can reduce the number of message passing iterations.
* Fixed a bug associated with user-provided maps and `GroupSideEffectStep`.
* `GroupBiOperator` no longer maintains a detached traversal and thus, no more side-effect related OLAP inconsistencies.
* Added `ProjectedTraverser` which wraps a traverser with a `List<Object>` of projected data.
* Fixed an optimization bug in `CollectingBarrierSteps` where the barrier was being consumed on each `addBarrier()`.
* `OrderGlobalStep` and `SampleGlobalStep` use `ProjectedTraverser` and now can work up to the local star graph in OLAP.
* SASL negotiation supports both a byte array and Base64 encoded bytes as a string for authentication to Gremlin Server.
* Deprecated all test suites in `gremlin-groovy-test` - Graph Providers no longer need to implement these.
* Deprecated `TinkerIoRegistry` replacing it with the more consistently named `TinkerIoRegistryV1d0`.
* Made error messaging more consistent during result iteration timeouts in Gremlin Server.
* Fixed a memory leak in the classloader for the `GremlinGroovyScriptEngine` where classes in the loader were not releasing from memory as a strong reference was always maintained.
* `PathRetractionStrategy` does not add a `NoOpBarrierStep` to the end of local children as its wasted computation in 99% of traversals.
* Fixed a bug in `AddVertexStartStep` where if a side-effect was being used in the parametrization, an NPE occurred.
* Fixed a bug in `LazyBarrierStrategy` where `profile()` was deactivating it accidentally.
* Fixed a bug in `RepeatUnrollStrategy` where stateful `DedupGlobalStep` was cloned and thus, maintained two deduplication sets.
* Added documentation around "terminal steps" in Gremlin: `hasNext()`, `next()`, `toList()`, etc.
* Added specific GraphSON serializers for `RequestMessage` and `ResponseMessage` in GraphSON 2.0.
* Added `CloseableIterator` to allow `Graph` providers who open expensive resources a way to let users release them.
* Fixed minor bug in `gremlin-driver` where closing a session-based `Client` without initializing it could generate an error.
* Relieved synchronization pressure in various areas of `TinkerGraphComputer`.
* Fixed an optimization bug in OLAP-based `DedupGlobalStep` where deduping occurred twice.
* `MemoryComputeKey` now implements `Cloneable` which is useful for `BiOperator` reducers that maintain thread-unsafe state.
* `TinkerGraphComputer` now supports distributed `Memory` with lock-free partition aggregation.
* `TinkerGraph` Gryo and GraphSON deserialization is now configured to use multi-properties.
* Changed behavior of `ElementHelper.areEqual(Property, Property)` to not throw exceptions with `null` arguments.
* Added `GryoVersion` for future flexibility when introducing a new verison of Gryo and moved serializer registrations to it.
* Fixed Gryo serialization of `ConnectiveP` instances.
* Lessened the severity of Gremlin Server logging when it encounters two or more serializers addressing the same mime type.
* Bumped to Netty 4.0.42.final.
* Added `ByteBuffer`, `InetAddress`, `Timestamp` to the list of Gryo supported classes.
* Fixed Gryo serialization of `Class`.
* Fixed GraphSON serialization of enums like `T`, `P`, etc. where values were overriding each other in the GraphSON type registry.
* Fixed a bug in Gremlin-Python around `__.__()` and `__.start()`.
* Fixed a bug around long serialization in Gremlin-Python when using Python3.
* Deprecated `TraversalSource.withBindings()` as it is no longer needed in Gremlin-Java and never was needed for other variants.
* Fixed a bug in Gremlin-Java `Bytecode` where anonymous traversals were not aware of parent bindings.
* Fixed a bug in Gremlin-Java GraphSON deserialization around `P.within()` and `P.without()`.
* Converted Spark process suite tests to "integration" tests.
* Fixed a bug in `InlineFilterStrategy` having to do with folding `HasContainers` into `VertexStep`.
* Deprecated `HasContainer.makeHasContainers()` which was used to dissect `AndP` and shouldn't be used at the TinkerPop-level.
* `GraphTraversal.has()` now will try and fold-left `HasContainer` if end step is a `HasContainerHolder`.
* Created explicit `P`-predicate methods for `GraphTraversal.hasXXX()`.
* Fixed a bug in `FilterRankStrategy` around `where().by()` ordering.
* Added another optimization in `RangeByIsCountStrategy`, that removes `count().is()` altogether if it's not needed.
* Fixed a OLAP `MatchStep.clone()`-bug that occurs when the `match()` is in a local child.
* Added another optimization in `RangeByIsCountStrategy`, that removes `count().is()` altogether if it's not needed.
* Fixed a bug in `RangeByIsCountStrategy` where labeled parents shouldn't have the strategy applied to their children.
* Fixed a bug in `PathRetractionStrategy` where `MatchEndStep` labels were being dropped when they shouldn't be.
* Added `TinkerGraphCountStrategy` which translates `g.V().map*.count()` patterns into direct `Map.size()` calls in `TinkerGraph`.
* Added `Path.head()` and `Path.isEmpty()` with default method implementations.
* Fixed a `NoSuchElementException` bug with `GroupXXXStep` where if the reduced `TraverserSet` is empty, don't add the key/value.
* Fixed a `NullPointerException` bug with profiling `GroupSideEffectStep` in OLTP.
* Improved ability to release resources in `GraphProvider` instances in the test suite.
* Factored `GremlinPlugin` functionality out of gremlin-groovy and into gremlin-core - related classes were deprecated.
* Added a `force` option for killing sessions without waiting for transaction close or timeout of a currently running job or multiple jobs.
* Deprecated `Session.kill()` and `Session.manualKill()`.
* Added `Traversal.promise()` method to allow for asynchronous traversal processing on "remote" traversals.
* Deprecated `RemoteConnection.submit(Bytecode)` in favor of `submitAsync(Bytecode)`.
* Added `choose(predicate,traversal)` and `choose(traversal,traversal)` to effect if/then-semantics (no else). Equivalent to `choose(x,y,identity())`.
* Removed `ImmutablePath.TailPath` as it is no longer required with new recursion model.
* Removed call stack recursion in `ImmutablePath`.
* Gremlin-Python serializes `Bytecode` as an object (instead of a JSON string) when submit over the `RemoteConnection`.
* Fixed the handling of the `DriverRemoteConnection` pass-through configurations to the driver.
* `IncidentToAdjacentStrategy` now uses a hidden label marker model to avoid repeated recursion for invalidating steps.
* `PathProcessorStrategy` can inline certain `where(traversal)`-steps in order to increase the likelihood of star-local children.
* `SparkGraphComputer` no longer starts a worker iteration if the worker's partition is empty.
* Added `ProjectStep.getProjectKeys()` for strategies that rely on such information.
* Added `VertexFeatures.supportsDuplicateMultiProperties()` for graphs that only support unique values in multi-properties.
* Deprecated the "performance" tests in `OptIn`.
* Deprecated `getInstance()` methods in favor of `instance()` for better consistency with the rest of the API.
* Block calls to "remote" traversal side-effects until the traversal read is complete which signifies an end to iteration.
* Added `Pick.none` and `Pick.any` to the serializers and importers.
* Added a class loader to `TraversalStrategies.GlobalCache` which guarantees strategies are registered prior to `GlobalCache.getStrategies()`.
* Fixed a severe bug where `GraphComputer` strategies are not being loaded until the second use of the traversal source.
* The root traversal now throws regular `NoSuchElementException` instead of `FastNoSuchElementException`. (*breaking*)
* Added a short sleep to prevent traversal from finishing before it can be interrupted during `TraversalInterruptionComputerTest`.
* Added support for SSL client authentication

==== Bugs

* TINKERPOP-1380 dedup() doesn't dedup in rare cases
* TINKERPOP-1384 Description of filter function in traversal documentation
* TINKERPOP-1428 profile() throws NPE for union(group, group)
* TINKERPOP-1521 Mutating steps don't recognize side-effects
* TINKERPOP-1525 Plug VertexProgram iteration leak on empty Spark RDD partitions
* TINKERPOP-1534 Gremlin Server instances leaking in tests
* TINKERPOP-1537 Python tests should not use hard-coded number of workers
* TINKERPOP-1547 Two bugs found associated with MatchStep: Path retraction and range count.
* TINKERPOP-1548 Traversals can complete before interrupted in TraversalInterruptionComputerTest
* TINKERPOP-1560 Cache in GroovyClassLoader may continue to grow
* TINKERPOP-1561 gremiln-python GraphSONWriter doesn't properly serialize long in Python 3.5
* TINKERPOP-1567 GraphSON deserialization fails with within('a')
* TINKERPOP-1573 Bindings don't work in coalesce
* TINKERPOP-1576 gremlin-python calls non-existent methods
* TINKERPOP-1581 Gremlin-Python driver connection is not thread safe.
* TINKERPOP-1583 PathRetractionStrategy retracts keys that are actually needed
* TINKERPOP-1585 OLAP dedup over non elements
* TINKERPOP-1587 Gremlin Server Subgraph Cardinality Not Respected
* TINKERPOP-1594 LazyBarrierStrategy does not activate with ProfileStep
* TINKERPOP-1605 gremlin-console 3.2.3 -e can no longer take paths relative to current working directory

==== Improvements

* TINKERPOP-887 FastNoSuchElementException hides stack trace in client code
* TINKERPOP-919 Features needs to specify whether 2 vertex properties with same key/value is allowed.
* TINKERPOP-932 Add ability to cancel script execution associated with a Gremlin Server Session
* TINKERPOP-1248 OrderGlobalStep should use local star graph to compute sorts, prior to reduction.
* TINKERPOP-1261 Side-effect group().by() can't handle user-defined maps
* TINKERPOP-1292 TinkerGraphComputer VertexProgramInterceptors
* TINKERPOP-1372 ImmutablePath should not use Java recursion (call stacks are wack)
* TINKERPOP-1433 Add steps to dev docs to help committers get their keys in order
* TINKERPOP-1434 Block calls to traversal side-effects until read is complete
* TINKERPOP-1471 IncidentToAdjacentStrategy use hidden marker to avoid repeated recursion.
* TINKERPOP-1473 Given PathRetractionStrategy, PathProcessorStrategy can be extended to support partial where() inlining.
* TINKERPOP-1482 has(x).has(y) chains should be has(x.and(y))
* TINKERPOP-1490 Provider a Future based Traversal.async(Function<Traversal,V>) terminal step
* TINKERPOP-1502 Chained has()-steps should simply left-append HasContainers in Gremlin-Java.
* TINKERPOP-1507 Pick.any and Pick.none are not in GraphSON or Gremlin-Python
* TINKERPOP-1508 Add choose(predicate,trueTraversal)
* TINKERPOP-1527 Do not override registered strategies in TraversalStrategies.GlobalCache
* TINKERPOP-1530 Consistent use of instance()
* TINKERPOP-1539 Create a ComplexTraversalTest with crazy nested gnarly traversals.
* TINKERPOP-1542 Add Path.isEmpty() with a default implementation.
* TINKERPOP-1562 Migrate ScriptEngine-related code to gremlin-core
* TINKERPOP-1570 Bump to Netty 4.0.42
* TINKERPOP-1582 TraversalOpProcessor does not support custom serializers
* TINKERPOP-1584 Add gryo serializers to support types covered in GraphSON
* TINKERPOP-1588 Added Terminal Steps section to the docs
* TINKERPOP-1589 Re-Introduce CloseableIterator
* TINKERPOP-1590 Create TinkerWorkerMemory and Partitioned Vertices
* TINKERPOP-1600 Consistent use of base 64 encoded bytes for SASL negotiation
* TINKERPOP-1602 Support SSL client certificate authentication
* TINKERPOP-1606 Refactor GroupStep to not have the reduction traversal included in its BiOperator.
* TINKERPOP-1610 Deprecate gremlin-groovy-test provider based tests
* TINKERPOP-1617 Create a SingleIterationStrategy which will do its best to rewrite OLAP traversals to not message pass.

[[release-3-2-3]]
=== TinkerPop 3.2.3 (Release Date: October 17, 2016)

This release also includes changes from <<release-3-1-5, 3.1.5>>.

* Restructured Gremlin-Python's GraphSON I/O package to make it easier for users to register serializers/deserializers. (*breaking*)
* Fixed a bug with `TraversalOpProcessor` that was returning a final result prior to committing the transaction.
* Fixed a bug in `ConnectiveStrategy` where infix and/or was not correctly reasoning on `choose()` `HasNextStep` injections.
* Increased performance of `CredentialGraph` authentication.
* Removed Java 8 stream usage from `TraversalHelper` for performance reasons.
* Fixed a bug in `RepeatStep` where `emit().as('x')` wasn't adding the step labels to the emit-traverser.
* Added `GraphComputing.atMaster(boolean)` to allow steps to know whether they are executing at master or distributed at workers.
* Fixed a bug in OLAP where `DedupGlobalStep` wasn't de-duping local master traversers.
* Added `HasContainerHolder.removeHasContainer()`-method with default `UnsupportedOperationException` implementation.
* `TraversalSource.withComputer()` is simplified to add a `VertexProgramStrategy`. Easier for language variants.
* Fixed a `Set`, `List`, `Map` bug in the various `Translators` where such collections were not being internally translated.
* Fixed a `Bytecode` bug where nested structures (map, list, set) were not being analyzed for bindings and bytecode conversions.
* Fixed a `String` bug in `GroovyTranslator` and `PythonTranslator` where if the string has double-quotes it now uses """ """.
* Added a default `TraversalStrategy.getConfiguration()` which returns the configuration needed to construct the strategy.
* `Computer` instances can be created with `Computer.create(Configuration)` and accessed via `Computer.getConf()`.
* Every `TraversalStrategy` can be created via a `Configuration` and a static `MyStrategy.create(Configuration)`.
* Added language-agnostic `TraversalStrategy` support in `Bytecode`.
* Added `PartitionStrategy.Builder.readPartitions()` and deprecated `PartitionStrategy.Builder.addPartition()`.
* A new version of `LazyBarrierStrategy` has been created and added to the default strategies.
* `FilterRankStrategy` now propagates labels "right" over non-`Scoping` filters.
* Fixed a bug in `ConnectiveP` where nested equivalent connectives should be inlined.
* Fixed a bug in `IncidentToAdjacentStrategy` where `TreeStep` traversals were allowed.
* Fixed a end-step label bug in `MatchPredicateStrategy`.
* Fixed a bug in `MatchPredicateStrategy` where inlined traversals did not have strategies applied to it.
* Fixed a bug in `RepeatUnrollStrategy` where inlined traversal did not have strategies applied to it.
* Fixed padding of prompt in Gremlin Console when the number of lines went beyond a single digit.
* Fixed GraphSON 2.0 namespace for `TinkerGraph` to be "tinker" instead of "gremlin".
* Dropped serialization support in GraphSON 2.0 for `Calendar`, `TimeZone`, and `Timestamp`.
* Added `TraversalHelper.copyLabels()` for copying (or moving) labels form one step to another.
* Added `TraversalHelper.applySingleLevelStrategies()` which will apply a subset of strategies but not walk the child tree.
* Added the concept that hidden labels using during traversal compilation are removed at the end during `StandardVerificationStrategy`. (*breaking*)
* Added `InlineFilterStrategy` which will determine if various `TraversalParent` children are filters and if so, inline them.
* Removed `IdentityRemovalStrategy` from the default listing as its not worth the clock cycles.
* Removed the "!" symbol in `NotStep.toString()` as it is confusing and the `NotStep`-name is sufficient.
* Fixed a bug in `TraversalVertexProgram` (OLAP) around ordering and connectives (i.e. `and()` and `or()`).
* Added `AbstractGremlinProcessTest.checkOrderedResults()` to make testing ordered results easier.
* `AbstractLambdaTraversal` now supports a `bypassTraversal` where it is possible for strategies to redefine such lambda traversals.
* Added an internal utility `ClassFilterStep` which determines if the traverser object's class is an instance of the provided class.
* `ConnectiveStep` extends `FilterStep` and thus, is more appropriately categorized in the step hierarchy.
* `PropertyMapStep` supports a provided traversal for accessing the properties of the element. (*breaking*)
* `SubgraphStrategy` now supports vertex property filtering.
* Fixed a bug in Gremlin-Python `P` where predicates reversed the order of the predicates.
* Added tests to `DedupTest` for the `dedup(Scope, String...)` overload.
* Added more detailed reference documentation for IO formats.
* Fixed a bug in serialization of `Lambda` instances in GraphSON, which prevented their use in remote traversals.
* Fixed a naming bug in Gremlin-Python where `P._and` and `P._or` should be `P.and_` and `P.or_`. (*breaking*)
* `where()` predicate-based steps now support `by()`-modulation.
* Added Gryo serialization for `Bytecode`.
* Moved utility-based serializers to `UtilSerializers` for Gryo - these classes were private and hence this change is non-breaking.
* `TraversalRing` returns a `null` if it does not contain traversals (previously `IdentityTraversal`).
* Deprecated `Graph.Exceptions.elementNotFoundException()` as it was not used in the code base outside of the test suite.
* Fixed a `JavaTranslator` bug where `Bytecode` instructions were being mutated during translation.
* Added `Path` to Gremlin-Python with respective GraphSON 2.0 deserializer.
* `Traversal` and `TraversalSource` now implement `AutoCloseable`.
* Added "keep-alive" functionality to the Java driver, which will send a heartbeat to the server when normal request activity on a connection stops for a period of time.
* Renamed the `empty.result.indicator` preference to `result.indicator.null` in Gremlin Console
* If `result.indicator.null` is set to an empty string, then no "result line" is printed in Gremlin Console.
* Deprecated `reconnectInitialDelay` on the Java driver.
* Added some validations to `Cluster` instance building.
* Produced better errors in `readGraph` of `GryoReader` and `GraphSONReader` if a `Vertex` cannot be found in the cache on edge loading.
* VertexPrograms can now declare traverser requirements, e.g. to have access to the path when used with `.program()`.
* New build options for `gremlin-python` where `-DglvPython` is no longer required.
* Added missing `InetAddress` to GraphSON extension module.
* Added new recipe for "Pagination".
* Added new recipe for "Recommendation".
* Added functionality to Gremlin-Server REST endpoint to forward Exception Messages and Class in HTTP Response
* Gremlin Server `TraversalOpProcessor` now returns confirmation upon `Op` `close`.
* Added `close` method Java driver and Python driver `DriverRemoteTraversalSideEffects`.

==== Bugs

* TINKERPOP-1423 IncidentToAdjacentStrategy should be disabled for tree steps
* TINKERPOP-1440 g:Path needs a GraphSON deserializer in Gremlin-Python
* TINKERPOP-1457 Groovy Lambdas for remote traversals not serializable
* TINKERPOP-1458 Gremlin Server doesn't return confirmation upon Traversal OpProcessor "close" op
* TINKERPOP-1466 PeerPressureTest has been failing recently
* TINKERPOP-1472 RepeatUnrollStrategy does not semi-compile inlined repeat traversal
* TINKERPOP-1476 TinkerGraph does not get typed with the right type name in GraphSON
* TINKERPOP-1495 Global list deduplication doesn't work in OLAP
* TINKERPOP-1500 and/or infix and choose() do not work correctly.
* TINKERPOP-1511 Remote client addV, V()

==== Improvements

* TINKERPOP-790 Implement AutoCloseable on TraversalSource
* TINKERPOP-944 Deprecate Graph.Exceptions.elementNotFound
* TINKERPOP-1189 SimpleAuthenticator over HttpChannelizer makes Gremlin Server pretty slow and consumes more CPU
* TINKERPOP-1249 Gremlin driver to periodically issue ping / heartbeat to gremlin server
* TINKERPOP-1280 VertexPrograms should declare traverser requirements
* TINKERPOP-1330 by()-modulation for where()
* TINKERPOP-1409 Make the "null" return in the gremlin console into something more understandable  *(breaking)*
* TINKERPOP-1431 Documentation generation requires tests to execute on gremlin-python
* TINKERPOP-1437 Add tests for dedup(Scope) in DedupTest
* TINKERPOP-1444 Benchmark bytecode->Traversal creation and implement GremlinServer cache if necessary.
* TINKERPOP-1448 gremlin-python should be Python 2/3 compatible
* TINKERPOP-1449 Streamline gremlin-python build
* TINKERPOP-1455 Provide String-based withStrategy()/withoutStrategy() for language variant usage
* TINKERPOP-1456 Support SubgraphStrategy.vertexProperties().
* TINKERPOP-1460 Deprecate reconnectInitialDelay in Java driver
* TINKERPOP-1464 Gryo Serialization for Bytecode
* TINKERPOP-1469 Get rid of Stream-usage in TraversalHelper
* TINKERPOP-1470 InlineFilterStrategy should try and P.or() has() children in OrSteps.
* TINKERPOP-1486 Improve API of RemoteConnection
* TINKERPOP-1487 Reference Documentation for IO
* TINKERPOP-1488 Make LazyBarrierStrategy part of the default TraversalStrategies *(breaking)*
* TINKERPOP-1492 RemoteStrategy or the RemoteConnection should append a lazy barrier().
* TINKERPOP-1423 IncidentToAdjacentStrategy should be disabled for tree steps
* TINKERPOP-1440 g:Path needs a GraphSON deserializer in Gremlin-Python
* TINKERPOP-1457 Groovy Lambdas for remote traversals not serializable
* TINKERPOP-1458 Gremlin Server doesn't return confirmation upon Traversal OpProcessor "close" op
* TINKERPOP-1466 PeerPressureTest has been failing recently
* TINKERPOP-1472 RepeatUnrollStrategy does not semi-compile inlined repeat traversal
* TINKERPOP-1495 Global list deduplication doesn't work in OLAP
* TINKERPOP-1500 and/or infix and choose() do not work correctly.
* TINKERPOP-1511 Remote client addV, V()

[[release-3-2-2]]
=== TinkerPop 3.2.2 (Release Date: September 6, 2016)

This release also includes changes from <<release-3-1-4, 3.1.4>>.

* Included GraphSON as a default serializer (in addition to Gryo, which was already present) in Gremlin Server if none are defined.
* Added `gremlin-python` package as a Gremlin language variant in Python.
* Added `Bytecode` which specifies the instructions and arguments used to construct a traversal.
* Created an experimental GraphSON representation of `Bytecode` that will be considered unstable until 3.3.0.
* Added `Translator` which allows from the translation of `Bytecode` into some other form (e.g. script, `Traversal`, etc.).
* Added `JavaTranslator`, `GroovyTranslator`, `PythonTranslator`, and `JythonTranslator` for translating `Bytecode` accordingly.
* Added `TranslationStrategy` to `gremlin-test` so translators can be tested against the process test suite.
* Added `Traversal.Admin.nextTraverser()` to get the next result in bulk-form (w/ default implementation).
* Added `TraversalSource.getAnonymousTraversalClass()` (w/ default implementation).
* Added `GremlinScriptEngine` interface which specifies a `eval(Bytecode, Bindings)` method.
* Deprecated `RemoteGraph` in favor of `TraversalSource.withRemote()` as it is more technically correct to tie a remote traversal to the `TraversalSource` than a `Graph` instance.
* `GremlinGroovyScriptEngine` implements `GremlinScriptEngine`.
* Added `GremlinJythonScriptEngine` which implements `GremlinScriptEngine`.
* Removed support for submitting a Java serialized `Traversal` to Gremlin Server.
* Removed a largely internal feature that supported automatic unrolling of traversers in the Gremlin Driver.
* Made it possible to directly initialize `OpProcessor` implementations with server `Settings`.
* Included GraphSON as a default serializer (in addition to Gryo, which was already present) in Gremlin Server if none are defined
* Introduced GraphSON 2.0.
* Deprecated `embedTypes` on the builder for `GraphSONMapper`.
* Bumped to Netty 4.0.40.final.
* Defaulted the `gremlinPool` setting in Gremlin Server to be zero, which will instructs it to use `Runtime.availableProcessors()` for that settings.
* Changed scope of log4j dependencies so that they would only be used in tests and the binary distributions of Gremlin Console and Server.
* Deprecated `Io.Builder.registry()` in favor of the newly introduced `Io.Builder.onMapper()`.
* Added new recipe for "Traversal Induced Values".
* Fixed a potential leak of a `ReferenceCounted` resource in Gremlin Server.
* Added class registrations for `Map.Entry` implementations to `GryoMapper`.
* Added methods to retrieve `Cluster` settings in `gremlin-driver`.
* Fixed a severe bug in `SubgraphStrategy`.
* Deprecated `SubgraphStrategy.Builder.vertexCriterion()/edgeCriterion()` in favor of `vertices()/edges()`.
* Fixed a small bug in `StandardVerificationStrategy` that caused verification to fail when `withPath` was used in conjunction with `ProfileStep`.
* Added color preferences
* Added input, result prompt preferences
* Added multi-line indicator in Gremlin Console

==== Bugs

* TINKERPOP-810 store not visible
* TINKERPOP-1151 slf4j-log4j12 / log4j is only required for testing *(breaking)*
* TINKERPOP-1383 publish-docs.sh might publish to current too early
* TINKERPOP-1390 IdentityRemoveStrategyTest fails randomly
* TINKERPOP-1400 SubgraphStrategy introduces infinite recursion if filter has Vertex/Edge steps.
* TINKERPOP-1405 profile() doesn't like withPath()

==== Improvements

* TINKERPOP-1037 Gremlin shell output coloring
* TINKERPOP-1226 Gremlin Console should :clear automagically after "Display stack trace."
* TINKERPOP-1230 Serialising lambdas for RemoteGraph
* TINKERPOP-1274 GraphSON Version 2.0
* TINKERPOP-1278 Implement Gremlin-Python and general purpose language variant test infrastructure
* TINKERPOP-1285 Gremline console does not differentiate between multi-line and single-line input
* TINKERPOP-1334 Provide a way to pull gremlin.driver.Cluster connection settings.
* TINKERPOP-1347 RemoteConnection needs to provide TraversalSideEffects. *(breaking)*
* TINKERPOP-1373 Default gremlinPool to number of cores
* TINKERPOP-1386 Bump to Netty 4.0.40.Final
* TINKERPOP-1392 Remove support for java serialized Traversal *(breaking)*
* TINKERPOP-1394 Fix links in Recipes doc
* TINKERPOP-1396 Traversal Induced Values Recipe
* TINKERPOP-1402 Impossible for graph implementations to provide a class resolver for Gryo IO
* TINKERPOP-1407 Default serializers for Gremlin Server
* TINKERPOP-1425 Use trailing underscores in gremlin-python

[[release-3-2-1]]
=== TinkerPop 3.2.1 (Release Date: July 18, 2016)

This release also includes changes from <<release-3-1-3, 3.1.3>>.

* `PathProcessor` steps now have the ability (if configured through a strategy) to drop `Traverser` path segments.
* `MatchStep` in OLTP has a lazy barrier to increase the probability of bulking.
* Added `PathRetractionStrategy` which will remove labeled path segments that will no longer be referenced.
* Added `Path.retract()` to support retracting paths based on labels.
* Optimized `ImmutablePath` and `MutablePath` equality code removing significant unnecessary object creation code.
* Bumped to Groovy 2.4.7.
* Added `RepeatUnrollStrategy` to linearize a `repeat()`-traversal if loop amount is known at compile time.
* Fixed a bug in `BranchStep` around child integration during `clone()`.
* Fixed a bug in `AbstractStep` around label set cloning.
* Added `TraversalStrategyPerformanceTest` for verifying the performance gains of optimization-based traversal strategies.
* `TraversalExplanation.prettyPrint()` exists which provides word wrapping and GremlinConsole is smart to use console width to control `toString()`.
* `TraversalOpProcessor` (`RemoteConnection`) uses `HaltedTraverserStrategy` metadata to determine detachment procedure prior to returning results.
* Allow DFS paths in `HADOOP_GREMLIN_LIBS`.
* Added a safer serializer infrastructure for use with `SparkGraphComputer` that uses `KryoSerializer` and the new `GryoRegistrator`.
* Added `HaltedTraverserStrategy` to allow users to get back different element detachments in OLAP.
* Fixed a `NullPointerException` bug around nested `group()`-steps in OLAP.
* Fixed a severe bug around halted traversers in a multi-job OLAP traversal chain.
* Ensure a separation of `GraphComputer` and `VertexProgram` configurations in `SparkGraphComputer` and `GiraphGraphComputer`.
* `PeerPressureVertexProgram` now supports dynamic initial vote strength calculations.
* Added `EmptyMemory` for ease of use when no memory exists.
* Updated `VertexComputing.generateProgram()` API to include `Memory`. *(breaking)*
* `ImmutablePath.TailPath` is now serializable like `ImmutablePath`.
* Added `ConfigurationCompilerProvider` which allows fine-grained control of some of the internal `GremlinGroovyScriptEngine` settings at the Groovy compilation level.
* Introduced the `application/vnd.gremlin-v1.0+gryo-lite` serialization type to Gremlin Server which users "reference" elements rather than "detached".
* `GryoMapper` allows overrides of existing serializers on calls to `addCustom` on the builder.
* Added a traversal style guide to the recipes cookbook.
* Fixed a bug in master-traversal traverser propagation.
* Added useful methods for custom `VertexPrograms` to be used with `program()`-step.
* Increased the test coverage around traverser propagation within a multi-job OLAP traversal.
* Added tests to validate the status of a transaction immediately following calls to close.
* Added tests to ensure that threaded transactions cannot be re-used.
* `GraphFilter` helper methods are now more intelligent when determining edge direction/label legality.
* Added `GraphFilterStrategy` to automatically construct `GraphFilters` via traversal introspection in OLAP.
* Updated the Gephi Plugin to support Gephi 0.9.x.
* Increased the testing and scope of `TraversalHelper.isLocalStarGraph()`.
* Changed signature of `get_g_VXlistXv1_v2_v3XX_name` and `get_g_VXlistX1_2_3XX_name` of `VertexTest` to take arguments for the `Traversal` to be constructed by extending classes.
* Added `VertexProgramInterceptor` interface as a general pattern for `GraphComputer` providers to use for bypassing `GraphComputer` semantics where appropriate.
* Added `SparkStarBarrierInterceptor` that uses Spark DSL for local star graph traversals that end with a `ReducingBarrierStep`.
* Added `SparkInterceptorStrategy` which identifies which interceptor to use (if any) given the submitted `VertexProgram`.
* Added `SparkSingleIterationStrategy` that does not partition nor cache the graph RDD if the traversal does not message pass.
* Added more helper methods to `TraversalHelper` for handling scoped traversal children.
* Deprecated all "performance" tests based on "JUnit Benchmarks".
* `SparkGraphComputer` no longer shuffles empty views or empty outgoing messages in order to save time and space.
* `TraversalVertexProgram` no longer maintains empty halted traverser properties in order to save space.
* Added `List<P<V>>` constructors to `ConnectiveP`, `AndP`, and `OrP` for ease of use.
* Added support for interactive (`-i`) and execute (`-e`) modes for Gremlin Console.
* Displayed line numbers for script execution failures of `-e` and `-i`.
* Improved messaging around script execution errors in Gremlin Console.
* Added "help" support to Gremlin Console with the `-h` flag.
* Added options to better control verbosity of Gremlin Console output with `-Q`, `-V` and `-D`.
* Deprecated the `ScriptExecutor` - the `-e` option to `gremlin.sh` is now handled by `Console`.
* `Traversal` now allows cancellation with `Thread.interrupt()`.
* Added a Gremlin language variant tutorial teaching people how to embed Gremlin in a host programming language.

==== Bugs

* TINKERPOP-1281 Memory.HALTED_TRAVERSER transience is not sound.
* TINKERPOP-1305 HALTED_TRAVERSERS hold wrong information
* TINKERPOP-1307 NPE with OLTP nested group() in an OLAP group() traversal
* TINKERPOP-1323 ComputerVerificationStrategy fails for nested match() steps
* TINKERPOP-1341 UnshadedKryoAdapter fails to deserialize StarGraph when SparkConf sets spark.rdd.compress=true whereas GryoSerializer works
* TINKERPOP-1348 TraversalInterruptionTest success dependent on iteration order

==== Improvements

* TINKERPOP-818 Consider a P.type()
* TINKERPOP-946 Traversal respecting Thread.interrupt()
* TINKERPOP-947 Enforce semantics of threaded transactions as manual *(breaking)*
* TINKERPOP-1059 Add test to ensure transaction opening happens at read/write and not on close *(breaking)*
* TINKERPOP-1071 Enhance pre-processor output
* TINKERPOP-1091 Get KryoSerializer to work natively. *(breaking)*
* TINKERPOP-1120 If there is no view nor messages, don't create empty views/messages in SparkExecutor
* TINKERPOP-1144 Improve ScriptElementFactory
* TINKERPOP-1155 gremlin.sh -e doesn't log line numbers for errors
* TINKERPOP-1156 gremlin.sh could use a help text
* TINKERPOP-1157 gremlin.sh should allow you to execute a script and go interactive on error or completion
* TINKERPOP-1232 Write a tutorial demonstrating the 3 ways to write a Gremlin language variant.
* TINKERPOP-1254 Support dropping traverser path information when it is no longer needed.
* TINKERPOP-1268 Improve script execution options for console *(breaking)*
* TINKERPOP-1273 Deprecate old performance tests
* TINKERPOP-1276 Deprecate serializedResponseTimeout
* TINKERPOP-1279 Add Iterable<V> parameter constructor to ConnectiveP subclasses
* TINKERPOP-1282 Add more compliance tests around how memory and vertex compute keys are propagated in chained OLAP.
* TINKERPOP-1286 Add Recipes documentation
* TINKERPOP-1288 Support gremlin.spark.skipPartitioning configuration.
* TINKERPOP-1290 Create VertexProgramInterceptor as a pattern for GraphComputer strategies.
* TINKERPOP-1293 Implement GraphFilterStrategy as a default registration for GraphComputer
* TINKERPOP-1294 Deprecate use of junit-benchmarks
* TINKERPOP-1297 Gephi plugin on Gephi 0.9.x  *(breaking)*
* TINKERPOP-1299 Refactor TraversalVertexProgram to make it easier to understand.
* TINKERPOP-1308 Serialize to "reference" for Gremlin Server
* TINKERPOP-1310 Allow OLAP to return properties as Detached
* TINKERPOP-1321 Loosen coupling between TinkerPop serialization logic and shaded Kryo
* TINKERPOP-1322 Provide fine-grained control of CompilerConfiguration
* TINKERPOP-1328 Provide [gremlin-python] as an code executor in docs
* TINKERPOP-1331 HADOOP_GREMLIN_LIBS can only point to local file system
* TINKERPOP-1332 Improve .explain() Dialogue
* TINKERPOP-1338 Bump to Groovy 2.4.7
* TINKERPOP-1349 RepeatUnrollStrategy should unroll loops while maintaining equivalent semantics.
* TINKERPOP-1355 Design HasContainer for extension

[[release-3-2-0-incubating]]
=== TinkerPop 3.2.0 (Release Date: April 8, 2016)

This release also includes changes from <<release-3-1-2-incubating, 3.1.2-incubating>>.

* Bumped to Neo4j 2.3.3.
* Renamed variable `local` to `fs` in `HadoopGremlinPlugin` to avoid a naming conflict with `Scope.local`. *(breaking)*
* Added `GraphTraversal.optional()` which will use the inner traversal if it returns results, else it won't.
* `GroupStep` and `GroupSideEffectStep` make use of mid-traversal reducers to limit memory consumption in OLAP.
* Added `GraphTraversal.program(VertexProgram)` to allow arbitrary user vertex programs in OLAP.
* Added `GraphTraversal.project()` for creating a `Map<String,E>` given the current traverser and an arbitrary number of `by()`-modulators.
* `HADOOP_GREMLIN_LIBS` can now reference a directory in HDFS and will be used if the directory does not exist locally.
* Added `gremlin-benchmark` module with JMH benchmarking base classes that can be used for further benchmark development.
* `TraversalStrategies.GlobalCache` supports both `Graph` and `GraphComputer` strategy registrations.
* `select("a","b").by("name").by("age")`-style traversals now work in OLAP with new `PathProcessorStrategy`.
* `DedupGlobalStep` can now handle star-bound `by()`-modulators and scoped keys on `GraphComputer`.
* Added `Computer` which is a builder for `GraphComputers` that is serializable.
* `PersistedOutputRDD` now implements `PersistResultGraphAware` and thus, no more unneeded warnings when using it.
* Renamed `StandardTraversalMetrics` to `DefaultTraversalMetrics` given the `DefaultXXX`-convention throughout. *(breaking)*
* Bumped to Apache Hadoop 2.7.2.
* Fixed a bug around profiling and nested traversals.
* Added `gremlin.hadoop.defaultGraphComputer` so users can use `graph.compute()` with `HadoopGraph`.
* Added `gremlin.hadoop.graphReader` and `gremlin.hadoop.graphWriter` which can handled `XXXFormats` and `XXXRDDs`.
* Deprecated `gremlin.hadoop.graphInputFormat`, `gremlin.hadoop.graphOutputFormat`, `gremlin.spark.graphInputRDD`, and `gremlin.spark.graphOutputRDD`.
* If no configuration is provided to `HadoopPools` it uses the default configuration to create a pool once and only once per JVM.
* Implemented `RemoteGraph`, `RemoteConnection`, and `RemoteStrategy`.
* Added validation to `GryoMapper` Kryo identifiers before construction to prevent accidental duplicates.
* Added `GraphStep.addIds()` which is useful for `HasContainer` "fold ins."
* Added a static `GraphStep.processHashContainerIds()` helper for handling id-based `HasContainers`.
* `GraphStep` implementations should have `g.V().hasId(x)` and `g.V(x)` compile equivalently. *(breaking)*
* Optimized `ExpandableStepIterator` with simpler logic and increased the likelihood of bulking.
* Optimized `TraverserRequirement` calculations.
* `Step.addStart()` and `Step.addStarts()` now take `Traverser.Admin<S>` and `Traverser.Admin<S>`, respectively. *(breaking)*
* `Step.processNextStart()` and `Step.next()` now return `Traverser.Admin<E>`. *(breaking)*
* `Traversal.addTraverserRequirement()` method removed. *(breaking)*
* Fixed a `hashCode()` bug in `OrderGlobalStep` and `OrderLocalStep`.
* Added `OrderLimitStrategy` which will ensure that partitions are limited before being merged in OLAP.
* `ComparatorHolder` now separates the traversal from the comparator. *(breaking)*
* Bumped to Apache Spark 1.6.1.
* If no Spark serializer is provided then `GryoSerializer` is the default, not `JavaSerializer`.
* Added `Operator.sumLong` as a optimized binary operator intended to be used by `Memory` reducers that know they are dealing with longs.
* Traversers from `ComputerResultStep` are no longer attached. Attaching is only used in TinkerPop's test suite via `System.getProperties()`.
* Fixed a `hashCode()`/`equals()` bug in `MessageScope`.
* Fixed a severe `Traversal` cloning issue that caused inconsistent `TraversalSideEffects`.
* `TraversalSideEffects` remain consistent and usable across multiple chained OLAP jobs.
* Added `MemoryTraversalSideEffects` which wraps `Memory` in a `TraversalSideEffects` for use in OLAP.
* `TraversalSideEffects` are now fully functional in OLAP save that an accurate global view is possible at the start of an iteration (not during).
* Updated the `TraversalSideEffects` API to support registered reducers and updated `get()`-semantics. *(breaking)*
* Split existing `profile()` into `ProfileStep` and `ProfileSideEffectStep`.
* The `profile()`-step acts like a reducing barrier and emits `TraversalMetrics` without the need for `cap()`. *(breaking)*
* Added `LocalBarrier` interface to allow traversers to remain distributed during an iteration so as to reduce cluster traffic.
* Added `NoOpBarrierStep` as a `LocalBarrier` implementation of `LambdaCollectingBarrierStep(noOp)`.
* `AggregateStep` implements `LocalBarrier` and thus, doesn't needlessly communicate its barrier traversers.
* Fixed an OLAP-based `Barrier` synchronization bug.
* Fixed a semantic bug in `BranchStep` (and inheriting steps) where barriers reacted locally. *(breaking)*
* Added `MemoryComputeKey` for specification of `Memory` keys in `VertexProgram`. *(breaking)*
* Added `VertexComputeKey` for specification of vertex compute properties in `VertexProgram`. *(breaking)*
* Added `and`, `or`, and `addAll` to `Operator`.
* `Memory` API changed to support setting and adding values for reduction. *(breaking)*
* `Memory` keys can be marked as broadcast and only those values are sent to workers on each iterator.
* `Memory` keys can be marked transient and thus deleted at the end of the OLAP job.
* Vertex compute keys can be marked transient and thus deleted at the end of the OLAP job.
* `VertexProgram` API changed to support `MemoryComputeKey` and `VertexComputeKey`. *(breaking)*
* `TraversalVertexProgram` able to execute OLAP and OLTP traversal sections dynamically within the same job.
* Removed `FinalGet` interface as all post processing of reductions should be handled by the reducing step explicitly. *(breaking)*
* Simplified all `SupplyingBarrierStep` implementations as they no longer require `MapReduce` in OLAP.
* Simplified all `CollectingBarrierStep` implementations as they no longer require `MapReduce` in OLAP.
* Simplified all `ReducingBarrierStep` implementations as they no longer require `MapReduce` in OLAP.
* All steps in OLAP that used `MapReduce` now use `Memory` to do their reductions which expands the list of legal traversals.
* `GroupStep` simplified with `GroupHelper.GroupMap` no longer being needed. Related to the removal of `FinalGet`.
* OLAP side-effects that are no longer generated by `MapReduce` are simply stored in `ComputerResult.Memory` w/ no disk persistence needed. *(breaking)*
* Added `Generate` step interface which states that there could be a final generating phase to a side-effect or reduction (e.g. `GroupStep`).
* `Barrier` step interface is now the means by which non-parallel steps communicate with their counterparts in OLAP.
* Added `MemoryComputing` step interface which states that the step uses `MemoryComputeKeys` for its computation in OLAP.
* Added `PeerPressureVertexProgramStep` and `GraphTraversal.peerPressure()`.
* Added `PureTraversal` for handling pure and compiled versions of a `Traversal`. Useful in OLAP.
* Added `ScriptTraversal` which allows for delayed compilation of script-based `Traversals`.
* Simplified `VertexProgram` implementations with a `PureTraversal`-model and deprecated `ConfigurationTraversal`.
* Simplified script-based `Traversals` via `ScriptTraversal` and deprecated `TraversalScriptFunction` and `TraversalScriptHelper`.
* Added `TimesModulating` interface which allows the `Step` to decide how a `times()`-modulation should be handled.
* Added `ByModulating` interface which allows the `Step` to decide how a `by()`-modulation should be handled. *(breaking)*
* Simplified the `by()`-modulation patterns of `OrderGlobalStep` and `OrderLocalStep`.
* Added `GraphComputerTest.shouldSupportPreExistingComputeKeys()` to ensure existing compute keys are "revived." *(breaking)*
* Added `GraphComputerTest.shouldSupportJobChaining()` to ensure OLAP jobs can be linearly chained. *(breaking)*
* Fixed a bug in both `SparkGraphComputer` and `GiraphGraphComputer` regarding source data access in job chains.
* Expanded job chaining test coverage for `GraphComputer` providers.
* Added `TraversalHelper.onGraphComputer(traversal)`.
* `MapReduce.map()` no longer has a default implementation. This method must be implemented. *(breaking)*
* `TraversalVertexProgram` can work without a `GraphStep` start.
* Added `PageRankVertexProgramStep` and `GraphTraversal.pageRank()`.
* Added `TraversalVertexProgramStep` to support OLAP traversal job chaining.
* Added `VertexProgramStrategy` which compiles multiple OLAP jobs into a single traversal.
* Simplified the comparator model in `OrderGlobalStep` and `OrderLocalStep`.
* Refactored `TraversalSource` model to allow fluent-method construction of `TraversalSources`.
* Deprecated the concept of a `TraversalSource.Builder`.
* Removed the concept of a `TraversalEngine`. All `Traversal` modulations are now mediated by `TraversalStrategies`. *(breaking)*
* Added `SideEffectStrategy` for registering sideEffects in a spawned `Traversal`.
* Added `SackStrategy` for registering a sack for a spawned `Traversal`.
* Added `RequirementsStrategy` and `RequirementsStep` for adding dynamic `TraverserRequirements` to a `Traversal`.
* Removed `EngineDependentStrategy`.
* Renamed step interface `EngineDependent` to `GraphComputing` with method `onGraphComputer()`. *(breaking)*
* Cleaned up various `TraversalStrategy` tests now that `TraversalEngine` no longer exists.
* Added `GraphFilter` to support filtering out vertices and edges that won't be touched by an OLAP job.
* Added `GraphComputer.vertices()` and `GraphComputer.edges()` for `GraphFilter` construction. *(breaking)*
* `SparkGraphComputer`, `GiraphGraphComputer`, and `TinkerGraphComputer` all support `GraphFilter`.
* Added `GraphComputerTest.shouldSupportGraphFilter()` which verifies all filtered graphs have the same topology.
* Added `GraphFilterAware` interface to `hadoop-gremlin/` which tells the OLAP engine that the `InputFormat` handles filtering.
* `GryoInputFormat` and `ScriptInputFormat` implement `GraphFilterAware`.
* Added `GraphFilterInputFormat` which handles graph filtering for `InputFormats` that are not `GraphFilterAware`.
* Fixed a bug in `TraversalHelper.isLocalStarGraph()` which allowed certain illegal traversals to pass.
* Added `TraversalHelper.isLocalProperties()` to verify that the traversal does not touch incident edges.
* `GraphReader` I/O interface now has `Optional<Vertex> readGraph(InputStream, GraphFilter)`. Default `UnsupportedOperationException`.
* `GryoReader` does not materialize edges that will be filtered out and this greatly reduces GC and load times.
* Created custom `Serializers` for `SparkGraphComputer` message-passing classes which reduce graph sizes significantly.

==== Bugs

* TINKERPOP-951 Barrier steps provide unexpected results in Gremlin OLAP
* TINKERPOP-1057 GroupSideEffectStep doesn't use provided maps
* TINKERPOP-1103 Two objects fighting for local variable name in Gremlin Console *(breaking)*
* TINKERPOP-1149 TraversalXXXSteps Aren't Providing SideEffects
* TINKERPOP-1181 select(Column) should not use a LambdaMapStep
* TINKERPOP-1188 Semantics of BarrierSteps in TraversalParent global traversals is wrong. *(breaking)*
* TINKERPOP-1194 explain() seems broken
* TINKERPOP-1217 Repeated Logging of "The HadoopPools has not been initialized, using the default pool"

==== Improvements

* TINKERPOP-570 [Proposal] Provide support for OLAP to OLTP to OLAP to OLTP
* TINKERPOP-575 Implement RemoteGraph
* TINKERPOP-813 [Proposal] Make the Gremlin Graph Traversal Machine and Instruction Set Explicit
* TINKERPOP-872 Remove GroupCountStep in favor of new Reduce-based GroupStep
* TINKERPOP-890 Remove the concept of branch/ package. *(breaking)*
* TINKERPOP-958 Improve usability of .profile() step.
* TINKERPOP-962 Provide "vertex query" selectivity when importing data in OLAP. *(breaking)*
* TINKERPOP-968 Add first class support for an optional traversal
* TINKERPOP-971 TraversalSource should be fluent like GraphComputer *(breaking)*
* TINKERPOP-1016 Replace junit-benchmarks with JMH
* TINKERPOP-1021 Deprecate Order.valueIncr, Order.valueDecr, Order.keyIncr, and Order.keyDecr *(breaking)*
* TINKERPOP-1032 Clean up the conf/hadoop configurations
* TINKERPOP-1034 Bump to support Spark 1.5.2
* TINKERPOP-1069 Support Spark 1.6.0
* TINKERPOP-1082 INPUT_RDD and INPUT_FORMAT are bad, we should just have one key.
* TINKERPOP-1112 Create GryoSerializers for the Spark Payload classes.
* TINKERPOP-1121 FileSystemStorage needs to be smart about /.
* TINKERPOP-1132 Messenger.receiveMessages() Iterator should .remove().
* TINKERPOP-1140 TraversalVertexProgramStep in support of OLAP/OLTP conversions.
* TINKERPOP-1153 Add ByModulating and TimesModulating interfaces.
* TINKERPOP-1154 Create a ScriptTraversal which is Serializable and auto-compiles.
* TINKERPOP-1162 Add VertexProgram.getTransientComputeKeys() for removing scratch-data. *(breaking)*
* TINKERPOP-1163 GraphComputer's can have TraversalStrategies.
* TINKERPOP-1164 ReducingBarriersSteps should use ComputerMemory, not MapReduce.
* TINKERPOP-1166 Add Memory.reduce() as option to Memory implementations. *(breaking)*
* TINKERPOP-1173 If no Serializer is provided in Configuration, use GryoSerializer by default (Spark)
* TINKERPOP-1180 Add more optimized binary operators to Operator.
* TINKERPOP-1192 TraversalSideEffects should support registered reducers (binary operators).
* TINKERPOP-1193 Add a LocalBarrier interface.
* TINKERPOP-1199 Use "MicroMetrics" as the mutator of the TraversalMetrics.
* TINKERPOP-1206 ExpandableIterator can take a full TraverserSet at once -- Barriers.
* TINKERPOP-1209 ComparatorHolder should returns a Pair<Traversal,Comparator>. *(breaking)*
* TINKERPOP-1210 Provide an OrderLimitStep as an optimization.
* TINKERPOP-1219 Create a test case that ensures the provider's compilation of g.V(x) and g.V().hasId(x) is identical *(breaking)*
* TINKERPOP-1222 Allow default GraphComputer configuration
* TINKERPOP-1223 Allow jars in gremlin.distributedJars to be read from HDFS
* TINKERPOP-1225 Do a "rolling reduce" for GroupXXXStep in OLAP.
* TINKERPOP-1227 Add Metrics for the TraversalOpProcessor
* TINKERPOP-1234 program() step that takes arbitrary vertex programs
* TINKERPOP-1236 SelectDenormalizationStrategy for select().by(starGraph) in OLAP.
* TINKERPOP-1237 ProjectMap: For the Love of Die Faterland
* TINKERPOP-1238 Re-use Client instances in RemoteGraph tests

== TinkerPop 3.1.0 (A 187 On The Undercover Gremlinz)

image::https://raw.githubusercontent.com/apache/tinkerpop/master/docs/static/images/gremlin-gangster.png[width=185]

[[release-3-1-8]]
=== TinkerPop 3.1.8 (Release Date: August 21, 2017)

* Fixed a `MessageScope` bug in `TinkerGraphComputer`.
* Fixed a bug in `BigDecimal` divisions in `NumberHelper` that potentially threw an `ArithmeticException`.
* Non-deserializable exceptions no longer added to ScriptRecordReader IOExceptions.

==== Bugs

* TINKERPOP-1519 TinkerGraphComputer doesn't handle multiple MessageScopes in single iteration
* TINKERPOP-1736 Sack step evaluated by Groovy interprets numbers in an unexpected way
* TINKERPOP-1754 Spark can not deserialise some ScriptRecordReader parse exceptions

[[release-3-1-7]]
=== TinkerPop 3.1.7 (Release Date: June 12, 2017)

* Configured Modern and The Crew graphs to work with a integer `IdManager` when `TinkerFactory.createXXX()` is called.
* Added XSLT transform option to convert TinkerPop 2.x GraphML to 3.x GraphML.
* Added validation to `StarVertexProperty`.
* Bumped to Jackson 2.8.7.
* Fixed `EventStrategy` so that newly added properties trigger events with the name of the key that was added.
* Drop use of jitpack for the jbcrypt artifact - using the official one in Maven Central.
* Bumped to Groovy 2.4.11.

==== Improvements

* TINKERPOP-1504 MutationListener doesn't provide property key on property additions
* TINKERPOP-1608 TP2-to-TP3 GraphML XSLT
* TINKERPOP-1633 Use org.mindrot:jbcrypt v0.4
* TINKERPOP-1645 Bump to Groovy 2.4.9
* TINKERPOP-1654 Upgrade to jackson-databind 2.8.6+ in gremlin-shaded
* TINKERPOP-1659 Docker build should use maven settings.xml
* TINKERPOP-1664 StarVertexProperty#property should throw an NPE if the value is null

[[release-3-1-6]]
=== TinkerPop 3.1.6 (Release Date: February 3, 2017)

* Fixed bug in `IncidentToAdjacentStrategy`, it was missing some invalidating steps.
* Returned a confirmation on session close from Gremlin Server.
* Use non-default port for running tests on Gremlin Server.
* Fully shutdown metrics services in Gremlin Server on shutdown.
* Deprecated `tryRandomCommit()` in `AbstractGremlinTest` - the annotation was never added in 3.1.1, and was only deprecated via javadoc.
* Minor fixes to various test feature requirements in `gremlin-test`.
* Allow developers to pass options to `docker run` with TINKERPOP_DOCKER_OPTS environment variable

==== Bugs

* TINKERPOP-1493 Groovy project doesn't build on Windows
* TINKERPOP-1545 IncidentToAdjacentStrategy is buggy

==== Improvements

* TINKERPOP-1538 Gremlin Server spawned by test suites should use a different port
* TINKERPOP-1544 Return a confirmation of session close
* TINKERPOP-1556 Allow Hadoop to run on IPv6 systems
* TINKERPOP-1557 Improve docker build time with this one weird trick!
* TINKERPOP-1598 Bump to Grovy 2.4.8

[[release-3-1-5]]
=== TinkerPop 3.1.5 (Release Date: October 17, 2016)

* Improved handling of `Cluster.close()` and `Client.close()` to prevent the methods from hanging.
* Fixed a bug in `NotStep` where child requirements were not being analyzed.
* Fixed output redirection and potential memory leak in `GremlinGroovyScriptEngine`.
* Corrected naming of `g_withPath_V_asXaX_out_out_mapXa_name_it_nameX` and `g_withPath_V_asXaX_out_mapXa_nameX` in `MapTest`.
* Improved session cleanup when a close is triggered by the client.
* Removed the `appveyor.yml` file as the AppVeyor build is no longer enabled by Apache Infrastructure.
* Fixed TinkerGraph which was not saving on `close()` if the path only consisted of the file name.
* Fixed a bug in `RangeByIsCountStrategy` which didn't use the `NotStep` properly.

==== Bugs

* TINKERPOP-1158 gremlin.sh -v emits log4j initialization errors
* TINKERPOP-1391 issue with where filter
* TINKERPOP-1442 Killing session should make better attempt to cleanup
* TINKERPOP-1451 TinkerGraph persistence cannot handle a single file name as the graph location
* TINKERPOP-1467 Improve close() operations on the Java driver
* TINKERPOP-1478 Propogate ScriptEngine fixes from groovy to GremlinGroovyScriptEngine
* TINKERPOP-1512 gremlin-server-classic.yaml is broken

==== Improvements

* TINKERPOP-927 bin/publish-docs.sh should only upload diffs.
* TINKERPOP-1264 Improve BLVP docs
* TINKERPOP-1477 Make DependencyGrabberTest an integration test

[[release-3-1-4]]
=== TinkerPop 3.1.4 (Release Date: September 6, 2016)

* Improved the error provided by a client-side session if no hosts were available.
* Fixed a bug in `PropertiesTest` which assumed long id values.
* Fixed a bug in `StarGraph` around self-edges.
* Fixed a potential leak of a `ReferenceCounted` resource in Gremlin Server.
* Renamed distributions to make the prefix "apache-tinkerpop-" as opposed to just "apache-".
* Fixed a problem (previously thought resolved on 3.1.3) causing Gremlin Server to lock up when parallel requests were submitted on the same session if those parallel requests included a script that blocked indefinitely.
* Fixed bug in `TailGlobalStep` where excess bulk was not accounted for correctly.

==== Bugs

* TINKERPOP-1350 Server locks when submitting parallel requests on session
* TINKERPOP-1375 Possible ByteBuf leak for certain transactional scenarios
* TINKERPOP-1377 Closing a remote in "console mode" has bad message
* TINKERPOP-1379 unaccounted excess in TailGlobalStep
* TINKERPOP-1397 StarVertex self edge has buggy interaction with graph filters
* TINKERPOP-1419 Wrong exception when a SessionedClient is initialized with no available host

==== Improvements

* TINKERPOP-989 Default documentation should be reference/index.html
* TINKERPOP-1376 Rename TinkerPop artifacts
* TINKERPOP-1413 PropertiesTest#g_V_hasXageX_propertiesXnameX assumes that ids are longs
* TINKERPOP-1416 Write Gremlin Server log files somewhere during doc generation
* TINKERPOP-1418 CoreTraversalTests depend on missing functionality

[[release-3-1-3]]
=== TinkerPop 3.1.3 (Release Date: July 18, 2016)

* Fixed bug in `SubgraphStep` where features were not being checked properly prior to reading meta-properties.
* Ensured calls to `Result.hasNext()` were idempotent.
* Avoid hamcrest conflict by using mockito-core instead of mockito-all dependency in `gremlin-test`.
* Fixed bug in `GremlinExecutor` causing Gremlin Server to lock up when parallel requests were submitted on the same session if those parallel requests included a script that blocked indefinitely.
* Changed `GremlinExecutor` timeout scheduling so that the timer would not start until a time closer to the actual start of script evaluation.
* Fixed bug in `SubgraphStrategy` where step labels were not being propogated properly to new steps injected by the strategy.
* Fix incorrect test `FeatureRequirement` annotations.
* Defaulted to `Edge.DEFAULT` if no edge label was supplied in GraphML.
* Fixed bug in `IoGraphTest` causing IllegalArgumentException: URI is not hierarchical error for external graph implementations.
* Fixed bug in `GremlinGroovyScriptEngineFileSandboxTest` resource loading
* Improved `TinkerGraph` performance when iterating vertices and edges.
* Fixed a bug where timeout functions provided to the `GremlinExecutor` were not executing in the same thread as the script evaluation.
* Fixed a bug in the driver where many parallel requests over a session would sometimes force a connection to close and replace itself.
* Graph providers should no longer rely on the test suite to validate that hyphens work for property keys.
* Optimized a few special cases in `RangeByIsCountStrategy`.
* Added more "invalid" variable bindings to the list used by Gremlin Server to validate incoming bindings on requests.
* Fixed a bug where the `ConnectionPool` in the driver would not grow with certain configuration options.
* Fixed a bug where pauses in Gremlin Server writing to an overtaxed client would generate unexpected `FastNoSuchElementException` errors.
* Named the thread pool used by Gremlin Server sessions: "gremlin-server-session-$n".
* Fixed a bug in `BulkSet.equals()` which made itself apparent when using `store()` and `aggregate()` with labeled `cap()`.
* Fixed a bug where `Result.one()` could potentially block indefinitely under certain circumstances.
* Ensured that all asserts of vertex and edge counts were being applied properly in the test suite.
* Fixed bug in `gremlin-driver` where certain channel-level errors would not allow the driver to reconnect.
* `SubgraphStep` now consults the parent graph features to determine cardinality of a property.
* Use of `Ctrl-C` in Gremlin Console now triggers closing of open remotes.
* Bumped SLF4J to 1.7.21 as previous versions suffered from a memory leak.
* Fixed a bug in `Neo4jGraphStepStrategy` where it wasn't defined properly as a `ProviderOptimizationStrategy`.
* Renamed `AndTest.get_g_V_andXhasXage_gt_27X__outE_count_gt_2X_name` to `get_g_V_andXhasXage_gt_27X__outE_count_gte_2X_name` to match the traversal being tested.
* Fixed a self-loop bug in `StarGraph`.
* Added configuration option for disabling `:remote` timeout with `:remote config timeout none`.
* Added `init-tp-spark.sh` to Gremlin Console binary distribution.
* Fixed bug where use of `:x` in a Gremlin Console initialization script would generate a stack trace.
* Added configuration options to Gremlin Driver and Server to override the SSL configuration with an `SslContext`.
* Added driver configuration settings for SSL: `keyCertChainFile`, `keyFile` and `keyPassword`.
* Fixed bug where transaction managed sessions were not properly rolling back transactions for exceptions encountered during script evaluation.
* Fixed bug in `:uninstall` command if the default `/ext` directory was not used.
* Added support to Gremlin Driver to allow either plain text or GSSAPI SASL authentication allowing the client to pass the SASL mechanism in the request.
* Improved dryRun functionality for the docs processor. It's now possible to dry run (or full run) only specific files.
* Added precompile of `ScriptInputFormat` scripts to `ScriptRecordReader` to improve performance.

==== Bugs

* TINKERPOP-906 Install plugin always fails after first unresolved dependency
* TINKERPOP-1088 Preserve Cardinality in Subgraph
* TINKERPOP-1092 Gremlin Console init script with :x throws exception
* TINKERPOP-1139 [Neo4JGraph] GraphTraversal with SubgraphStrategy removes addLabelStep (as("b"))
* TINKERPOP-1196 Calls to Result.one() might block indefinitely
* TINKERPOP-1215 Labeled a SideEffectCapStep cause problems.
* TINKERPOP-1242 ScriptEngineTest randomly hangs indefinately.
* TINKERPOP-1257 Bad SackTest variable use.
* TINKERPOP-1265 Managed Session Eval Exceptions Rollback
* TINKERPOP-1272 Gremlin Console distribution needs bin/init-tp-spark.sh
* TINKERPOP-1284 StarGraph does not handle self-loops correctly.
* TINKERPOP-1300 Many asserts around vertex/edge counts on graphs not applied
* TINKERPOP-1317 IoGraphTest throws error: URI is not hierarchical
* TINKERPOP-1318 java.lang.NoSuchMethodError: org/hamcrest/Matcher.describeMismatch
* TINKERPOP-1319 several FeatureRequirement annotations are incorrect in gremlin-test
* TINKERPOP-1320 GremlinGroovyScriptEngineFileSandboxTest throws error: URI is not hierarchical
* TINKERPOP-1324 Better error for invalid args to addV()
* TINKERPOP-1350 Server locks when submitting parallel requests on session
* TINKERPOP-1351 Number of connections going beyond the pool max size
* TINKERPOP-1352 Connection Pool doesn't always grow
* TINKERPOP-1359 Exception thrown when calling subgraph() on Neo4jGraph
* TINKERPOP-1360 intermittent error in spark-gremlin integration test

==== Improvements

* TINKERPOP-939 Neo4jGraph should support HighAvailability (Neo4jHA).
* TINKERPOP-1003 Setting up latest/current links for bins and docs.
* TINKERPOP-1020 Provide --dryRun selectivity for "half publishing" docs.
* TINKERPOP-1063 TinkerGraph performance enhancements
* TINKERPOP-1229 More Descriptive Messaging for :remote console
* TINKERPOP-1260 Log for validate-distribution.sh
* TINKERPOP-1263 Pass SASL mechanism name through with initial SASL response
* TINKERPOP-1267 Configure Console for no timeout on remote requests
* TINKERPOP-1269 More SSL settings for driver
* TINKERPOP-1295 Precompile ScriptInputFormat scripts once during initialization of ScriptRecordReader
* TINKERPOP-1301 Provide Javadoc for ScriptInput/OutputFormat's
* TINKERPOP-1302 Ctrl-C should kill open remotes in Console
* TINKERPOP-1312 .count().is(0) is not properly optimized
* TINKERPOP-1314 Improve error detection in docs preprocessor
* TINKERPOP-1354 Include all static enum imports in request validation for bindings *(breaking)*

[[release-3-1-2-incubating]]
=== TinkerPop 3.1.2 (Release Date: April 8, 2016)

* Fixed two `NullPointerException`-potential situations in `ObjectWritable`.
* Provided Docker script that allows the execution of several build tasks within a Docker container.
* Added a per-request `scriptEvaluationTimeout` option to the Gremlin Server protocol.
* Changed `DriverRemoteAcceptor` to send scripts as multi-line.
* Fixed a bug in `gremlin-driver` where connections were not returning to the pool after many consecutive errors.
* Fixed a bug where `tree()` did not serialize into GraphSON.
* Bumped to SLF4j 1.7.19.
* Bumped to Apache Hadoop 2.7.2.
* Fixed a bug in `gremlin-driver` where a really fast call to get a `Future` to wait for a result might not register an error raised from the server.
* Fixed a severe bug where `LP_O_OB_P_S_SE_SL_Traverser` was not registered with `GryoMapper`.
* The future from `GremlinExecutor.eval()` is completed after the entire evaluation lifecyle is completed.
* Spark `Memory` uses `collect().iterator()` instead of `toLocalIterator()` to reduce noise in Spark UI.
* Added the `:remote console` option which flips the Gremlin Console into a remote-only mode where all script evaluation is routed to the currently configured remote, which removes the need to use the `:>` command.
* Added `allowRemoteConsole()` to the `RemoteAcceptor` interface.
* The `:remote` for `tinkerpop.server` now includes an option to establish the connection as a "session".
* Provided an implementation for calls to `SessionedClient.alias()`, which formerly threw an `UnsupportedOperationException`.
* Bumped to commons-collections 3.2.2.
* Fixed a bug where `OrderGlobalStep` and `OrderLocalStep` were not incorporating their children's traverser requirements.
* Fixed a compilation bug in `TraversalExplanation`.
* Fixed bug where a session explicitly closed was being closed again by session expiration.
* Improved the recovery options for `gremlin-driver` after failed requests to Gremlin Server.
* Added `maxWaitForSessionClose` to the settings for `gremlin-driver`.
* Bumped to Netty 4.0.34.Final.
* Added "interpreter mode" for the `ScriptEngine` and Gremlin Server which allows variables defined with `def` or a type to be recognized as "global".
* Bumped to Apache Groovy 2.4.6.
* Added the `gremlin-archetype-server` archetype that demonstrates
* Added the `gremlin-archetype-tinkergraph` archetype that demonstrates a basic project that uses TinkerGraph.
* Added `gremlin-archetype` module to house TinkerPop "examples".
* Fixed a condition where `ConnectionPool` initialization in the driver would present a `NullPointerException` on initialization if there were errors constructing the pool in full.
* Fixed a bug in the round-robin load balancing strategy in the driver would waste requests potentially sending messages to dead hosts.
* Added new Provider Documentation book - content for this book was extracted from the reference documentation.
* Fixed a bug where multiple "close" requests were being sent by the driver on `Client.close()`.
* Fixed an `Property` attach bug that shows up in serialization-based `GraphComputer` implementations.
* Fixed a pom.xml bug where Gremlin Console/Server were not pulling the latest Neo4j 2.3.2.
* Fixed bug in "round robin" load balancing in `gremlin-driver` where requests were wrongly being sent to the same host.
* Prevented the spawning of unneeded reconnect tasks in `gremlin-driver` when a host goes offline.
* Fixed bug preventing `gremlin-driver` from reconnecting to Gremlin Server when it was restarted.
* Better handled errors that occurred on commits and serialization in Gremlin Server to first break the result iteration loop and to ensure commit errors were reported to the client.
* Added GraphSON serializers for the `java.time.*` classes.
* Improved the logging of the Gremlin Server REST endpoint as it pertained to script execution failures.
* `TraversalExplanation` is now `Serializable` and compatible with GraphSON and Gryo serialization.
* Fixed a problem with global bindings in Gremlin Server which weren't properly designed to handle concurrent modification.
* Deprecated `ScriptElementFactory` and made the local `StarGraph` globally available for ``ScriptInputFormat``'s `parse()` method.
* Improved reusability of unique test directory creation in `/target` for `AbstractGraphProvider`, which was formerly only available to Neo4j, by adding `makeTestDirectory()`.
* Optimized memory-usage in `TraversalVertexProgram`.
* `Graph` instances are not merely "closed" at the end of tests, they are "cleared" via `GraphProvider.clear()`, which should in turn cleans up old data for an implementation.
* Expanded the Gremlin Server protocol to allow for transaction management on in-session requests and updated the `gremlin-driver` to take advantage of that.
* Greatly reduced the amount of objects required in OLAP for the `ReducingBarrierStep` steps.
* Improved messages for the different distinct "timeouts" that a user can encounter with Gremlin Server.

==== Bugs

* TINKERPOP-1041 StructureStandardTestSuite has file I/O issues on Windows
* TINKERPOP-1105 SparkGraphComputer / Null Pointer Exceptions for properties traversals
* TINKERPOP-1106 Errors on commit in Gremlin Server don't register as exception on driver
* TINKERPOP-1125 RoundRobin load balancing always uses the second Host when size = 2
* TINKERPOP-1126 A single Host spawns many reconnect tasks
* TINKERPOP-1127 client fails to reconnect to restarted server
* TINKERPOP-1146 IoTest are not clearing the db after the test run
* TINKERPOP-1148 ConcurrentModificationException with bindings in Gremlin Server
* TINKERPOP-1150 Update pom file dependencies to work with Neo4j 2.3.2
* TINKERPOP-1159 Client sends multiple session close messages per host
* TINKERPOP-1168 Switch plugins in docs preprocessor
* TINKERPOP-1172 Reconnect to Gremlin Server previously marked as dead
* TINKERPOP-1175 Anonymous traversals can't be explained
* TINKERPOP-1184 Sessions not being closed properly
* TINKERPOP-1216 OrderStep or O_Traverser is broken
* TINKERPOP-1239 Excessive continual failure for requests can cause TimeoutException in driver
* TINKERPOP-1245 Gremlin shell starts incorrectly on OS X due to awk difference
* TINKERPOP-1251 NPE in ObjectWritable.toString
* TINKERPOP-1252 Failed Neo4j transaction can leave Neo4jTransaction in inconsistent state

==== Improvements

* TINKERPOP-732 gremlin-server GraphSON serializer issue with tree()
* TINKERPOP-916 Develop a better "simple" driver for testing and example purposes
* TINKERPOP-937 Extract the implementations sections of the primary documentation to its own book
* TINKERPOP-956 Connection errors tend to force a complete close of the channel
* TINKERPOP-1039 Enable auto-commit for session'd requests.
* TINKERPOP-1068 Bump to support jbcrypt-0.4m.jar
* TINKERPOP-1080 Bump Netty version - 4.0.34.Final
* TINKERPOP-1085 Establish TinkerPop "example" projects
* TINKERPOP-1096 Support aliasing for sessions in Gremlin Server
* TINKERPOP-1097 Gremlin Console supporting sessions
* TINKERPOP-1107 Provide a way to support global variables with sandboxing enabled
* TINKERPOP-1109 Make Gremlin Console better suited for system level installs
* TINKERPOP-1131 TraversalVertexProgram traverser management is inefficient memory-wise.
* TINKERPOP-1135 Improve GraphSON representation of java.time.* classes
* TINKERPOP-1137 Deprecate ScriptElementFactory and make star graph globally available
* TINKERPOP-1138 Improve messaging on server timeouts
* TINKERPOP-1147 Add serialization for TraversalExplanation
* TINKERPOP-1160 Add timeout configuration for time to wait for connection close
* TINKERPOP-1165 Tooling Support: Compile with -parameters
* TINKERPOP-1176 Bump Groovy version - 2.4.6
* TINKERPOP-1177 Improve documentation around Spark's storage levels
* TINKERPOP-1197 Document Gremlin Server available metrics
* TINKERPOP-1198 Bump commons-collections to 3.2.2
* TINKERPOP-1213 missing docs for has(label, key, value)
* TINKERPOP-1218 Usage of toLocalIterator Produces large amount of Spark Jobs

[[release-3-1-1-incubating]]
=== TinkerPop 3.1.1 (Release Date: February 8, 2016)

* Made `GryoRecordReader` more robust to 0 byte record splits.
* Fixed a constructor/serialization bug in `LP_O_OB_S_SE_SL_Traverser`.
* Added a lazy iterator, memory safe implementation of MapReduce to `SparkGraphComputer`.
* Added `MapReduce.combine()` support to `SparkGraphComputer`.
* Bumped to Neo4j 2.3.2.
* Fixed Java comparator contract issue around `Order.shuffle`.
* Optimized a very inefficient implementation of `SampleLocalStep`.
* Reduced the complexity and execution time of all `AbstractLambdaTraversal` instances.
* `DefaultTraversal` has a well defined `hashCode()` and `equals()`.
* Added serializers to Gryo for `java.time` related classes.
* Integrated `NumberHelper` in `SackFunctions`.
* Deprecated `VertexPropertyFeatures.supportsAddProperty()` which effectively was a duplicate of `VertexFeatures.supportsMetaProperties`.
* The Spark persistence `StorageLevel` can now be set for both job graphs and `PersistedOutputRDD` data.
* Added to the list of "invalid binding keys" allowed by Gremlin Server to cover the private fields of `T` which get exposed in the `ScriptEngine` on static imports.
* Added `BulkDumperVertexProgram` that allows to dump a whole graph in any of the supported IO formats (GraphSON, Gryo, Script).
* Fixed a bug around duration calculations of `cap()`-step during profiling.
* It is possible to completely avoid using HDFS with Spark if `PersistedInputRDD` and `PersistedOutpuRDD` are leveraged.
* `InputRDD` and `OutputRDD` can now process both graphs and memory (i.e. sideEffects).
* Removed Groovy specific meta-programming overloads for handling Hadoop `FileSystem` (instead, its all accessible via `FileSystemStorage`).
* Added `FileSystemStorage` and `SparkContextStorage` which both implement the new `Storage` API.
* Added `Storage` to the gremlin-core io-package which providers can implement to allow conventional access to data sources (e.g. `ls()`, `rm()`, `cp()`, etc.).
* Bumped to Spark 1.5.2.
* Bumped to Groovy 2.4.5.
* Added `--noClean` option in `bin/process-docs.sh` to prevent the script from cleaning Grapes and HDFS.
* Execute the `LifeCycle.beforeEval()` in the same thread that `eval()` is executed in for `GremlinExecutor`.
* Improved error handling of Gremlin Console initialization scripts to better separate errors in initialization script I/O versus execution of the script itself.
* Fixed a bug in `Graph.OptOut` when trying to opt-out of certain test cases with the `method` property set to "*".
* Added another `BulkLoader` implementation (`OneTimeBulkLoader`) that doesn't store temporary properties in the target graph.
* Added option to allow for a custom `ClassResolver` to be assigned to a `GryoMapper` instance.
* Fixed a `SparkGraphComputer` sorting bug in MapReduce that occurred when there was more than one partition.
* Added `strictTransactionManagement` to the Gremlin Server settings to indicate that the `aliases` parameter must be passed on requests and that transaction management will be scoped to the graphs provided in that argument.
* Fixed a `NullPointerException` bug in `PeerPressureVertexProgram` that occurred when an adjacency traversal was not provided.
* Standardized "test data directories" across all tests as generated by `TestHelper`.
* Fixed a bug in Gremlin Server where error messages were not always being passed back in the `statusMessage` field of the `ResponseMessage`.
* Added validation for parameter `bindings` to ensure that keys were `String` values.
* Improved Transaction Management consistency in Gremlin Server.
* Added `FileSandboxExtension` which takes a configuration file to white list methods and classes that can be used in `ScriptEngine` execution.
* Deprecated `SandboxExtension` and `SimpleSandboxExtension` in favor of `AbstractSandboxExtension` which provides better abstractions for those writing sandboxes.
* Fixed a long standing "view merge" issue requiring `reduceByKey()` on input data to Spark. It is no longer required.
* Added `Spark` static object to allow "file system" control of persisted RDDs in Spark.
* Added a Spark "job server" to ensure that persisted RDDs are not garbage collected by Spark.
* Improved logging control during builds with Maven.
* Fixed settings that weren't being passed to the Gremlin Driver `Cluster` through configuration file.
* `Column` now implements `Function`. The modulator `by(valueDecr)` can be replaced by `by(values,decr)` and thus, projection and order are separated.
* Added `InputRDDFormat` which wraps an `InputRDD` to make it accessible to Hadoop and not just Spark.
* Added `AbstractSparkTest` which handles closing `SparkContext` instances between tests now that we support persisted contexts.
* Fixed a serialization bug in `GryoSerializer` that made it difficult for graph providers to yield `InputRDDs` for `SparkGraphComputer`.
* `SparkGraphComputer` is now tested against Gryo, GraphSON, and `InputRDD` data sources.
* `HadoopElementIterator` (for Hadoop-Gremlin OLTP) now works for any `InputFormat`, not just `FileInputFormats`.
* Added `Traverser.Admin.getTags()` which are used to mark branches in a traversal (useful in `match()` and related future steps).
* Fixed the `Future` model for `GiraphGraphComputer` and `SparkGraphComputer` so that class loaders are preserved.
* Added support for arbitrary vertex ID types in `BulkLoaderVertexProgram`.
* Deprecated `credentialsDbLocation` from `SimpleAuthenticator` in Gremlin Server.
* `TinkerGraph` has "native" serialization in GraphSON, which enables it to be a return value from Gremlin Server.
* Improved the ability to embed Gremlin Server by providing a way to get the `ServerGremlinExecutor` and improve reusability of `AbstractEvalOpProcessor` and related classes.
* Added `Authenticator.newSaslNegotiator(InetAddress)` and deprecated the zero-arg version of that method.
* `ProfileStep` is now available off of `Traversal` via `profile()`. To be consistent with `Traversal.explain()`.
* If no comparator is provided to `order()`, `Order.incr` is assumed (previously, an exception occurred).
* Fixed various Gremlin-Groovy tests that assumed `toString()`-able ids.
* Split TinkerPop documentation into different directories.
* Added `explain()`-step which yields a `TraversalExplanation` with a pretty `toString()` detailing the compilation process.
* Fixed a traversal strategy ordering bug in `AdjacentToIncidentStrategy` and `IncidentToAdjacentStrategy`.
* Made a number of changes to improve traversal startup and execution performance.
* Added support for 'gremlin.tinkergraph.graphLocation' to accept a fully qualified class name that implements `Io.Builder` interface.

==== Bugs

* TINKERPOP-763 IsStep broken when profiling is enabled.
* TINKERPOP-972 Cluster::close does not shut down its executor
* TINKERPOP-973 BLVP shouldn't clear configuration properties
* TINKERPOP-976 Fail earlier if invalid version is supplied in validate-distribution.sh
* TINKERPOP-977 Dead link to traversal javadocs
* TINKERPOP-979 ComputerVerificationStrategy not picking up Order local traversal
* TINKERPOP-985 shouldPersistDataOnClose makes incorrect feature check
* TINKERPOP-990 Mixed types in VertexPropertyTest
* TINKERPOP-993 cyclicPath is not(simplePath)
* TINKERPOP-997 FeatureRequirementSet.SIMPLE should not require multi-property *(breaking)*
* TINKERPOP-1000 GremlinGroovyScriptEngineOverGraphTest failures
* TINKERPOP-1001 SugarLoaderPerformanceTest contains hardcoded vertex ids
* TINKERPOP-1002 Should rollback transaction after catching on close
* TINKERPOP-1006 Random error during builds: shouldReloadClassLoaderWhileDoingEvalInSeparateThread()
* TINKERPOP-1011 HadoopGraph can't re-attach when the InputFormat is not a FileInputFormat
* TINKERPOP-1012 BulkLoaderVertexProgram shouldn't assume vertex IDs of type Long
* TINKERPOP-1025 Solve SparkContext Persistence Issues with BulkLoaderVertexProgram
* TINKERPOP-1027 Merge view prior to writing graphRDD to output format/rdd
* TINKERPOP-1036 Support self-looping edges in IO
* TINKERPOP-1052 @Graph.OptOut causes Exception during Suite setup
* TINKERPOP-1060 LambdaRestrictionStrategy too restrictive
* TINKERPOP-1075 Profile duration of cap step seems broken.
* TINKERPOP-1083 Traversal needs a hashCode() and equals() definition.
* TINKERPOP-1089 Order.shuffle implementation is too fragile
* TINKERPOP-1119 LP_O_OB_S_SE_SL_Traverser doesn't have a protected constructor().

==== Improvements

* TINKERPOP-320 BulkDumperVertexProgram
* TINKERPOP-379 MessageScope.Local.setStaticMessage(M msg)
* TINKERPOP-824 Do we need runtime BigDecimal in more places?
* TINKERPOP-859 Provide a more general way to set log levels in plugins
* TINKERPOP-860 Bindings applied to the PluginAcceptor should appear to Gremlin Server
* TINKERPOP-886 Allow any GraphReader/Writer to be persistence engine for TinkerGraph
* TINKERPOP-891 Re-examine Sandboxing Abstractions
* TINKERPOP-912 Improve the ability to embed Gremlin Server with Channelizer injection
* TINKERPOP-928 Use directories to separate different books
* TINKERPOP-930 Tie Alias to Transaction Manager in Gremlin Server
* TINKERPOP-938 Add a "clear SNAPSHOT jars" section to the process-docs.sh.
* TINKERPOP-941 Improve error message for wrong order().by() arguments
* TINKERPOP-943 Warn if Gremlin Server is running prior to generating docs
* TINKERPOP-945 Exceptions should allow me to include root cause if/when available
* TINKERPOP-952 Include Cardinality.list example in VertexProperty section of main docs.
* TINKERPOP-954 Consistent test directory usage
* TINKERPOP-957 Improve speed of addV()
* TINKERPOP-964 Test XXXGraphComputer on a Hadoop2 cluster (non-pseudocluster).
* TINKERPOP-970 ProfileStep should be off Traversal, not GraphTraversal
* TINKERPOP-978 Native TinkerGraph Serializers for GraphSON
* TINKERPOP-981 Deprecate support for credentialsDbLocation in Gremlin Server Config
* TINKERPOP-982 valuesDecr, valuesIncr, keysDecr, and valuesDecr is lame.
* TINKERPOP-983 Provide a way to track open Graph instances in tests
* TINKERPOP-984 Use GraphProvider for id conversion in Groovy Environment test suite
* TINKERPOP-987 Use tinkerpop.apache.org URL in all documentation and homepage
* TINKERPOP-988 SparkGraphComputer.submit shouldn't use ForkJoinPool.commonPool
* TINKERPOP-992 Better support for schema driven Graphs in IO related tests
* TINKERPOP-994 Driver using deprecated Rebindings Still
* TINKERPOP-995 Add Authenticator.newSaslNegotiator(InetAddress)
* TINKERPOP-996 Please delete old releases from mirroring system
* TINKERPOP-998 Deprecate VertexPropertyFeatures.FEATURE_ADD_PROPERTY
* TINKERPOP-1009 Add a CAUTION to documentation about HadoopGraph and getting back elements
* TINKERPOP-1013 Traverser tags as a safer way of using path labels
* TINKERPOP-1018 Allow setting for maxContentLength to be set from yaml in driver
* TINKERPOP-1019 Convert println in test to SLF4j
* TINKERPOP-1022 Automatically warm up ops handlers
* TINKERPOP-1023 Add a spark variable in SparkGremlinPlugin like we do hdfs for HadoopGremlinPlugin
* TINKERPOP-1026 BVLP should store vertex IDs as String
* TINKERPOP-1033 Store sideEffects as a persisted RDD
* TINKERPOP-1035 Better Consistency in Gremlin Server Transaction Management
* TINKERPOP-1045 Client-Side Hangs when attempting to access a HashMap with Keys of type Integer
* TINKERPOP-1047 TinkerGraph GraphSON storage format broken
* TINKERPOP-1051 Add note in best practice docs about gremlin server heap setting
* TINKERPOP-1055 Gremlin Console FileNotFoundException can be misleading
* TINKERPOP-1062 Make LifeCycle beforeEval execute in same thread as eval operation
* TINKERPOP-1064 Allow a ClassResolver to be added to GryoMapper construction
* TINKERPOP-1065 Fix some typos and clarify some wording in the TinkerPop documentation
* TINKERPOP-1066 Add ioRegistries configuration to GraphSON MessageSerializer
* TINKERPOP-1067 Update Groovy to 2.4.5
* TINKERPOP-1072 Allow the user to set persistence options using StorageLevel.valueOf()
* TINKERPOP-1073 HadoopGraph toString() is weird for Spark PersitedRDD data.
* TINKERPOP-1086 Include gryo serializers for java.time related classes
* TINKERPOP-1087 Add has()/order() to FilterRankStrategy
* TINKERPOP-1093 Add Spark init.sh script and update dev documentation.
* TINKERPOP-1100 Look deeply into adding combine()-support in Spark MapReduce.
* TINKERPOP-1117 InputFormatRDD.readGraphRDD requires a valid gremlin.hadoop.inputLocation, breaking InputFormats (Cassandra, HBase) that don't need one

[[release-3-1-0-incubating]]
=== TinkerPop 3.1.0 (Release Date: November 16, 2015)

This release also includes changes from <<release-3-0-1-incubating, 3.0.1-incubating>> and <<release-3-0-2-incubating, 3.0.2-incubating>>.

* Fixed bug in Gryo and GraphSON (with embedded types) serialization for serialization of results returned from `Map.entrySet()`.
* `Transaction` settings for `onReadWrite` and `onClose` are now `ThreadLocal` in nature of standard transactions.
* Optimized `BulkLoaderVertexProgram`. It now uses `EventStrategy` to monitor what the underlying `BulkLoader` implementation does (e.g. whether it creates a new vertex or returns an existing).
* Integrated `NumberHelper` in `SumStep`, `MinStep`, `MaxStep` and `MeanStep` (local and global step variants).
* Gremlin Console remoting to Gremlin Server now supports a configuration option for assigning aliases.
* `CountMatchAlgorithm`, in OLAP, now biases traversal selection towards those traversals that start at the current traverser location to reduce message passing.
* Fixed a file stream bug in Hadoop OLTP that showed up if the streamed file was more than 2G of data.
* Added the ability to set thread local properties in `SparkGraphComputer` when using a persistent context.
* Bumped to Neo4j 2.3.0.
* Deprecated "rebindings" as an argument to Gremlin Server and replaced it with "aliases".
* Added `PersistedInputRDD` and `PersistedOutputRDD` which enables `SparkGraphComputer` to store the graph RDD in the context between jobs (no HDFS serialization required).
* Renamed the `public static String` configuration variable names of TinkerGraph (deprecated old variables).
* Added `GraphComputer.configure(key,value)` to allow engine-specific configurations.
* `GraphStep` is no longer in the `sideEffect`-package and is now in `map`-package (breaking change).
* Added support for mid-traversal `V()`-steps (`GraphStep` semantics updated).
* Fixed `Number` handling in `Operator` enums. Prior this change a lot of operations on mixed `Number` types returned a wrong result (wrong data type).
* Fixed a bug in Gremlin Server/Driver serializer where empty buffers were getting returned in certain cases.
* Renamed `ConjunctionX` to `ConnectiveX` because "conjunction" is assumed "and" (disjunction "or"), where "connective" is the parent concept.
* Removed `PathIdentityStep` as it was a hack that is now solved by `Traversal.Admin.addTraverserRequirement()`.
* Added `Traversal.Admin.addTraverserRequirement()` to allow a traversal strategy or source to add requirements (not only step determined anymore).
* Added `TraverserRequirement.ONE_BULK` to state the traverser does not handle bulk.
* Added `GraphTraversalSource.withBulk(boolean)` to enabled users to compute only using `bulk=1`.
* Gremlin Server supports Netty native transport on linux.
* Removed the need for `GFunction` (etc.) closure wrappers in Gremlin-Groovy as `as Function` can be used to convert closures accordingly.
* Added `SelectColumnStep` (`select(keys)` and `select(values)`). Deprecated `mapKeys()` and `mapValues()`.
* Renamed `gremlin.hadoop.graphInputRDD` and `gremlin.hadoop.graphOutputRDD` to `gremlin.spark.graphInputRDD` and `gremlin.spark.graphOutputRDD`, respectively.
* Fixed a bug in `FoldStep` around bulking. This could be a breaking change, but it is the correct semantics.
* Previous `group()`-behavior steps are accessible via the deprecated `groupV3d0()`-steps.
* `GroupStep` and `GroupSideEffectStep` now do lazy reductions to reduce memory footprint. Breaking change for `group()` semantics.
* Added `GroupStepHelper` with various static methods and classes that are used by both `GroupStep` and `GroupSideEffectStep`.
* Added `BarrierStep` interface with `processAllStarts()` method which process all starts up to yielding the barrier result.
* Fixed a severe threading issue in `TinkerGraphComputer`.
* The location of the jars in HDFS is now `hadoop-gremlin-x.y.z-libs` to ensure multiple TinkerPop versions don't clash.
* `GiraphGraphComputer` will only upload the jars to HDFS if it doesn't already exist (to help speed up startup time).
* `GiraphGraphComputer.workers()` is smart about using threads and machines to load balance TinkerPop workers across cluster.
* `GraphComputer.workers(int)` allows the user to programmatically set the number of workers to spawn.
* Added `GryoSerializer` as the new recommended Spark `Serializer`. Handles `Graph` and `GryoMapper` registries.
* `GryoPool` now makes use of `GryoPool.Builder` for its construction.
* Bumped to Apache Hadoop 2.7.1.
* Bumped to Apache Giraph 1.1.0.
* Bumped to Apache Spark 1.5.1.
* Split Hadoop-Gremlin apart such there is now `hadoop-gremlin`, `spark-gremlin`, and `giraph-gremlin` (and respective `GremlinPlugins`).
* Added `LambdaCollectingBarrierStep` which generalizes `NoOpBarrierStep` and allows for `barrier(normSack)`-type operations.
* Fixed bugs in the Gremlin Server's NIO protocol both on the server and driver side.
* Added `Path.popEquals(Pop,Object)` to check for path equality based on `Pop` (useful for `TraverserRequirement.LABELED_PATH`).
* Added `Operator.assign` to allow setting a direct value.
* `Operator` is now a `BinaryOperator<Object>` with appropriate typecasting for respective number operators.
* Simplified `SackValueStep` so it now supports both `sack(function)` and `sack(function).by()`. Deprecated `sack(function,string)` .
* Added `Parameters` object to allow for the parameters of a step to be retrieved at runtime via a traversal.
* Redesigned (though backwards compatible) `AddEdgeStep`, `AddVertexStep`, and `AddPropertyStep` (and respective `GraphTraversal` API).
* Added `GraphTraversalSource.inject()` so users can spawn a traverser with non-graph objects.
* `GraphStep` can now take a single argument `Collection` which is either elements or element ids (i.e. `g.V([1,2,3])` is supported now).
* Added `LoopsStep` to make the loop counter accessible within `repeat()`, `until()` and `emit()`.
* Gephi Plugin no longer requires manual insert of `store` steps to visualize a traversal.
* Added a `TinkerIoRegistry` that registers a custom serializer for Gryo that will serialize an entire `TinkerGraph` instance.
* Added configuration options to Gephi Plugin for setting the size of nodes visualized.
* Replaced `DedupBijectionStrategy` with the more effective `FilterRankingStrategy`.
* `ComputerAwareSteps` must not only handle step ids, but also step labels.
* Renamed `B_O_P_SE_SL_Traverser` to `B_LP_O_P_SE_SL_Traverser` as it now supports `TraverserRequirement.LABELED_PATH`.
* Added `B_LP_O_S_SE_SL_Traverser` in support of `TraverserRequirement.LABELED_PATH`.
* Added `TraverserRequirement.LABELED_PATH` which only generates path data for steps that are labeled (greatly increases the likelihood of bulking).
* Fixed a bug in `Path` usage that required an API update: `Path.addLabel()` is now `Path.extend(Set<String>)` and `Traverser.addLabels(Set<String>)`.
* Made `Path` iterable, so that it can be ``unfold()``'ed and used by local steps like `min(local)`, `max(local)`, etc.
* `WhereTraversalStep` and `WherePredicateStep` are now the only "special" `Scoping` steps after `MatchStartStep` in `match()`.

==== Bugs

* TINKERPOP-774 order / dedup issues
* TINKERPOP-799 [Proposal] with()-modulator for stream level variable binding.
* TINKERPOP-801 groupCount() fails for vertices (elements?) (using Spark)
* TINKERPOP-811 AddPropertyStepTest fails "all of a sudden"
* TINKERPOP-823 addV() broken for multi-value properties
* TINKERPOP-843 Misspecified HADOOP_GREMLIN_LIBS generates NullPointerException
* TINKERPOP-857 Add GraphComputer.config(key,value)
* TINKERPOP-895 Use "as BinaryOperator" and remove GBinaryOperator
* TINKERPOP-903 Fix empty buffer return upon buffer capacity exceeded
* TINKERPOP-910 In session transaction opened from sessionless request
* TINKERPOP-918 ComputerVerificationStrategy is too restrictive
* TINKERPOP-926 Renamed TinkerGraph public statics to common pattern used for other statics.
* TINKERPOP-948 AbstractGremlinProcessTest.checkMap not asserted in GroupTest
* TINKERPOP-953 Artifact equality is not evaluating properly
* TINKERPOP-955 HashMap$Node not serializable

==== Improvements

* TINKERPOP-297 Ensure Consistent Behavior Over Deleted Elements *(breaking)*
* TINKERPOP-333 Support VertexProperty in PartitionStrategy
* TINKERPOP-391 More fluency in GraphComputer for parameterization.
* TINKERPOP-616 Use Spark 1.3.0 in Hadoop-Gremlin.
* TINKERPOP-624 Passing Detached/Referenced to Graph.vertices/edge()
* TINKERPOP-680 Configurable Channelizer for Gremlin Driver
* TINKERPOP-728 Improve Remote Graph Object Treatment in Console
* TINKERPOP-756 Provide a strict parsing option for GraphMLReader
* TINKERPOP-760 Make loop counter accessible within repeat()
* TINKERPOP-762 Allow mid-traversal V() (and E())
* TINKERPOP-765 Decompose AbstractTransaction for different transactional contexts *(breaking)*
* TINKERPOP-767 Path should play well with "local" steps.
* TINKERPOP-768 MatchStep in OLAP should be smart about current vertex.
* TINKERPOP-769 Make the introduction of the TP3 docs story better.
* TINKERPOP-772 TraverserRequirement.LABELED_PATH
* TINKERPOP-796 Support merge binary operator for Gremlin sacks *(breaking)*
* TINKERPOP-798 [Proposal] Rename mapKeys()/mapValues() to select(keys) and select(values).
* TINKERPOP-802 Provide sack(object) so that the sack can be directly set.
* TINKERPOP-803 A better solution to g.V(someCollection.toArray())
* TINKERPOP-805 Enforce AutoCloseable Semantics on Transaction *(breaking)*
* TINKERPOP-821 Improve testing around TraversalHelper around recursive methods
* TINKERPOP-825 [Proposal] SetBulkStep (sideEffectStep)
* TINKERPOP-826 OneToManyBarrierStrategy
* TINKERPOP-827 Add a console session to the PageRank section of the docs.
* TINKERPOP-829 TinkerGraphComputer should support the user specified thread/worker count.
* TINKERPOP-835 Shade Jackson Dependencies *(breaking)*
* TINKERPOP-836 Support Hadoop2 in place of Hadoop1
* TINKERPOP-850 Reduce Graph.addVertex overload ambiguity *(breaking)*
* TINKERPOP-851 GroupCountStep needs a by() for the count.
* TINKERPOP-861 Solve "The Number Problem" for Operator (and follow on operators)
* TINKERPOP-863 [Proposal] Turn off bulking -- or is there something more general? (hope not).
* TINKERPOP-866 GroupStep and Traversal-Based Reductions *(breaking)*
* TINKERPOP-868 Allow Spark Gremlin Computer to Reuse Spark Contexts
* TINKERPOP-874 Rename Gremlin-Spark properties using gremlin.spark prefix. *(breaking)*
* TINKERPOP-876 Rename VendorOptimizationStrategy XXXOptimizationStrategy *(breaking)*
* TINKERPOP-879 Remove deprecated promoteBindings from GremlinExecutor *(breaking)*
* TINKERPOP-885 Change Transaction.onReadWrite() to be a ThreadLocal setting *(breaking)*
* TINKERPOP-888 GraphTraversal.property overloads *(breaking)*
* TINKERPOP-896 Simplify the {{withSack}} methods of {{GraphTraversalSource}}. *(breaking)*
* TINKERPOP-897 Remove deprecated GSupplier, GFunction, GConsumer, etc. methods. *(breaking)*
* TINKERPOP-898 Rename ConjuctionP and ConjuctionStep to ConnectiveP and ConnectiveStep *(breaking)*
* TINKERPOP-899 Bump to the latest version of Neo4j.
* TINKERPOP-900 Provide by(object) which compiles to by(constant(object))
* TINKERPOP-901 Option for use of Netty epoll on Linux to reduce GC pressure
* TINKERPOP-904 BulkLoaderVertexProgram optimizations
* TINKERPOP-905 Harden time oriented tests in ResultQueueTest
* TINKERPOP-907 getters for RepeatStep.untilTraversal and RepeatStep.emitTraversal
* TINKERPOP-908 Use line breaks in documentation
* TINKERPOP-909 Improve steps that handle numeric data
* TINKERPOP-911 Allow setting Thread Specific Spark JobGroup/Custom Properties based on hadoop conf
* TINKERPOP-913 Rename Gremlin Server arguments rebinding to alias
* TINKERPOP-914 DriverRemoteAcceptor in Gremlin Console supports aliases
* TINKERPOP-917 Add HadoopGraph.open(String)
* TINKERPOP-922 Add a book for Developer Documentation
* TINKERPOP-923 Add a book for Tutorials
* TINKERPOP-925 Use persisted SparkContext to persist an RDD across Spark jobs.
* TINKERPOP-931 Make it possible to extend the core OpProcessor implementations
* TINKERPOP-933 Improve release process to get files named properly
* TINKERPOP-935 Add missing "close" operation to the session opProcessor docs

== TinkerPop 3.0.0 (A Gremlin Rāga in 7/16 Time)

image::https://raw.githubusercontent.com/apache/tinkerpop/master/docs/static/images/gremlin-hindu.png[width=225]

[[release-3-0-2-incubating]]
=== TinkerPop 3.0.2 (Release Date: October 19, 2015)

* Cleaned up `ext/` directory when plugin installation fails for `gremlin-server` and `gremlin-console`.
* Fixed issues in `gremlin-server` when configured for HTTP basic authentication.
* Made `BulkLoaderVertexProgram` work for any persistent TP3-supporting graph (input and output).
* `TreeSideEffectStep` now implements `PathProcessor` which fixed a `ComputerVerificationStrategy` issue.
* Added a shell script that verifies source and binary distributions.
* Fixed a bulk related bug in `GroupStep` when used on `GraphComputer` (OLAP).
* Gremlin Server binary distribution now packages `tinkergraph-gremlin` and `gremlin-groovy` as plugins to be consistent with Gremlin Console's packaging.
* The `RepeatStep` clauses (`until()`,`emit()`,`repeat()`) can only be set at most one time in order to prevent user confusion.
* Fixed a `clone()` bug in `RepeatStep`, `TreeStep`, `GroupCountStep`, `GroupStep`, and `TraversalRing`.
* Fixed a thread context bug in `TinkerGraphComputer`.
* Fixed issues with the `gremlin-driver` related to hanging connections in certain conditions.
* TinkerGraph now has an option for persistence where the data is saved on `close()` and, if present, loaded on `open()`.
* Added an overload for `GremlinExecutor.eval()` that takes a `Lifecycle` object to override some default settings from `GremlinExecutor.Builder`.
* Improved session closing for transactional graphs during shutdown of Gremlin Server.
* Fixed id parameter used in tests for `GroovyStoreTest` and `GroovyRepeatTest` to not be treated as an embedded string.
* `GraphStep` will convert any `Vertex` or `Edge` ids to their id `Object` prior to submission to `GraphComputer` (OLAP).

==== Bugs

* TINKERPOP-814 ConnectionPool can fill with dead Connections
* TINKERPOP-816 Gryo deserialization of error response with null message causes NPE and protocol desync
* TINKERPOP-817 Gryo serialization of large responses fails and causes protocol desync
* TINKERPOP-840 TreeTest Is not being ignored via ComputerVerificationStrategy
* TINKERPOP-849 gremlin-server doesn't close sessions on 'close' opcode
* TINKERPOP-855 sasl authentication type error due to Json format
* TINKERPOP-865 Errors with HTTP REST basic auth
* TINKERPOP-867 TinkerGraphProvider does not initialize temp dir
* TINKERPOP-870 Rebound client requires a connection to occur on the underlying client.
* TINKERPOP-877 Driver hangs if SSL enabled on server but not on client

==== Improvements

* TINKERPOP-828 TinkerGraph can supportPersistence(), should we allow it.
* TINKERPOP-830 process-docs.sh introduces extra white space dependent on console width
* TINKERPOP-839 Docs should have a ${version.number} under the logo.
* TINKERPOP-852 A shell script that validates the distribution artifacts at release time
* TINKERPOP-853 TinkerPop Logo in JavaDoc index.html
* TINKERPOP-858 Cleanup after failed :install

[[release-3-0-1-incubating]]
=== TinkerPop 3.0.1 (Release Date: September 2, 2015)

* `Compare` now uses `BigDecimal` internally to ensure that precision is not lost on standard number comparisons.
* Renamed `ComputerVerificationStrategy` to `VerificationStrategy` so all the verification strategies can use it.
* Added `StandardVerificationStrategy` that throws exceptions for illegal traversal patterns on the standard engine (which extends to `GraphComputer`).
* Added `GraphFeatures.supportsConcurrentAccess()` to allows `Graph` implementations to signify if multiple instances can access the same data.
* Clarified semantics of `Transaction.close()` in unit tests - now refers only to closing the current transaction in the current thread.
* `Neo4jGraph` no longer uses `OptOut` on `TransactionTest.shouldRollbackOnCloseWhenConfigured` (formerly `shouldRollbackOnShutdownWhenConfigured`)
* Gremlin Server initialization scripts can now return a `Map` of values that will become global bindings for the server.
* Introduced the `--dryRun` option to the document generation process which ignores actual script execution in the Gremlin Console.
* Fixed bug in `EventStrategy` around property changed events when calling `property` without cardinality or meta-property values.
* Improved support for the `Accept` header for REST-based requests in Gremlin Server.
* `GraphFactory` now allows specification of the class to use to instantiate the `Graph` through the `GraphFactoryClass` annotation.
* Added `wrapAdjacencyList` and `unwrapAdjacencyList` options to `GraphSONWriter` and `GraphSONReader` respectively, thus allowing valid JSON to be written/read if the user desires.
* Added Gremlin Server/Driver authentication support via SASL.
* Added Basic HTTP authentication support for REST in Gremlin Server.
* Added Gremlin Server plugin to help with "credential graph" management (used in conjunction with authentication features of Gremlin Server).
* Added "secure" Gremlin Server/Driver example configuration files.
* Adjusted configuration for javadoc generation to eliminate error messages.
* Removed "reserved" graph concept names from tests (e.g. "label", "edge", "value") to support the convention of avoiding these strings for property names.
* Introduced `GraphProvider.Descriptor` which annotates a `GraphProvider` implementation to describe what `GraphComputer` implementation will be used.
* Modified `OptOut` to include a `computers` attribute which allows the `Graph` to opt-out of computer-based tests for specific computation engines.
* Added a `SandboxExtension` that can be plugged into `TypeCheckedCustomizerProvider` and `CompileStaticCustomizerProvider` to control classes and methods that can be used in the `GremlinGroovyScriptEngine`.
* Added a number of new `ImportCustomizerProvider` implementations such as, `TimedInterruptCustomizerProvider`, `TypeCheckedCustomizerProvider` and others.
* Refactored `GremlinGroovyScriptEngine` to make more general use of `ImportCustomizerProvider` implementations.
* Removed `SecurityCustomizerProvider` class and the "sandbox" configuration on the `ScriptEngines` class - this was an experimental feature and not meant for public use.
* Removed dependency on `groovy-sandbox` from the `gremlin-groovy` module.

==== Bugs

* TINKERPOP-770 Exception while AddPropertyStep tries to detach vertex property
* TINKERPOP-780 Use of fold() in repeat()
* TINKERPOP-782 map(Traversal) should declare requirements of child
* TINKERPOP-785 Gremlin Server Not Properly Reporting Port Conflict
* TINKERPOP-792 select at start of match traversal on Map can fail
* TINKERPOP-794 IncidentToAdjecentStrategy malfunction
* TINKERPOP-804 Failed installing neo4j-gremlin extension on Windows 7
* TINKERPOP-822 Neo4j GraphStep with element arguments ignores has  *(breaking)*

==== Improvements

* TINKERPOP-576 Gremlin Server Authentication
* TINKERPOP-582 Remove Groovy Sandbox Dependency
* TINKERPOP-610 General graph concept names in test schema
* TINKERPOP-656 IoRegistry Chaining
* TINKERPOP-690 Be able to OPT_OUT for Standard, but not Computer *(breaking)*
* TINKERPOP-699 GraphSON writeGraph not producing valid json object
* TINKERPOP-750 Compare should not have special case for Number
* TINKERPOP-752 Make Gremlin Server Better Respect ACCEPT
* TINKERPOP-764 Unify semantics of Transaction.close() in tests and documentation *(breaking)*
* TINKERPOP-771 IoRegistry Instantiation With GryoPool
* TINKERPOP-778 Support GraphFactory location via annotation.
* TINKERPOP-791 Document rules for committers
* TINKERPOP-797 order() seems to only like List? *(breaking)*
* TINKERPOP-808 TraversalComparator.comparator needs a getter

=== TinkerPop 3.0.0 (Release Date: July 9, 2015)

* Modified the `GremlinExecutor` to catch `Throwable` as opposed to `Exception` so as to properly handle `Error` based exceptions.
* Modified the `GremlinGroovyScriptEngine` compilation configuration to prevent inappropriate script evaluation timeouts on standalone functions.
* Added a custom configuration for "timed interrupt" in the `ScriptEngines` instantiation of the `GremlinGroovyScriptEngine`.
* Added `mapKeys()` (`MapKeyStep`) and `mapValues()` (`MapValueStep`) to get the keys and values of a map, respectively.
* `select()` no longer supports empty arguments. The user must specify the keys they are selecting.
* `MatchStep` and `match()` no longer have a "start label" parameter -- it is computed if the incoming traverser does not have requisite labels.
* Turned transactional testing back on in Gremlin Server using Neo4j.
* Renamed `Transaction.create()` to `Transaction.createThreadedTx()`.
* Added `TraversalParent.removeGlobalChild()` and `TraversalParent.removeLocalChild()`.
* Added a `clear` option to the Gephi Plugin to empty the Gephi workspace.
* Refactored `ResultSet` and related classes to stop polling for results.
* `AbstractStep` now guarantees that bulk-less and null-valued traversers are never propagated.
* Added `dedup(string...)` which allows for the deduplication of a stream based on unique scope values.
* Fixed multiple bugs in the Gephi Plugin related to refactoring of traversal side-effects.
* Split `WhereStep` into `WherePredicateStep` and `WhereTraversalStep` to simplify internals.
* Prevent the driver from attempting to reconnect on a dead host if the `Cluster.close()` method has been called.
* Renamed the "deactivate" option on `:plugin` command to "unuse" to be symmetric with the "use" option.
* Added `Traversal.toStream()` to turn the `Traversal<S,E>` into a `Stream<E>`.
* Added `Scoping.Variable` enum of `START` and `END` which allows the `Scoping` step to specify where its bindings are.
* `ComputerVerificationStrategy` is smart about not allowing `WhereXXXStep` with a start-variable to run in OLAP as it selects the value from the path.
* Rewrote `MatchStep` where it now works on `GraphComputer`, solves more patterns, provides plugable execution plans, supports nested AND/OR, `not()`-patterns, etc.
* Renamed `Graphs` in Gremlin Server to `GraphManager`.
* Fixed bug in Gremlin Driver where client-side serialization errors would not bubble up properly.
* Fixed problem in Gremlin Server to ensure that a final `SUCCESS` or `NO_CONTENT` message assured that the transaction was successful in sessionless requests.
* Arrow keys for cycling through command history now work in Gremlin Console when being used on Windows.
* Added `NotStep` and `not(traversal)` for not'ing a traversal (integrates like `ConjunctionStep`).
* Removed `TraversalP`. Traversals and `P`-predicates are completely separate concepts.
* `has(key,traversal)` is now an alias for `filter(__.values(key).traversal)` using `TraversalFilterStep`.
* Simplified `SubgraphStrategy` by using `TraversalFilterStep` instead of the more complex `WhereStep`.
* Added `TraversalMapStep`, `TraversalFlatMapStep`, `TraversalFilterStep`, and `TraversalSideEffectStep` which all leverage an internal traversal.
* Added `Path.get(pop,label)` as default helpers in `Path`.
* Added `Pop.first`, `Pop.last`, and `Pop.all` as enums for getting single items from a collection or a list of said items.
* Changed `GremlinServer.start()` to return a `CompletableFuture` that contains the constructed `ServerGremlinExecutor`.
* Restructured `IoTest` breaking it up into smaller and more logically grouped test cases.
* Gremlin Server `Settings` now has sensible defaults thus allowing the server to be started with no additional configuration.
* Fixed garbled characters in Gremlin Console that notably showed up in `:help`
* Replaced dependency on `groovy-all` with individual Groovy dependencies as needed.
* Bumped `org.gperfutils:gbench` to the `0.4.3` and a version explicitly compatible with Groovy 2.4.x.
* Renamed `KeyStep` to `PropertyKeyStep` to be consistent with `PropertyValueStep`.
* Added `Gremlin-Lib-Paths` to modify paths in plugin `lib` directory.
* Modified the capabilities of `Gremlin-Plugin-Paths` to delete paths that have no value on the right-hand-side of the equals sign.
* The REST API in Gremlin Server now requires parameters to be defined with a "bindings." prefix.
* Modified the REST API in Gremlin Server to accept rebindings.
* Added `rebindings` optional argument to sessionless requests to allow global bindings to be rebound as needed.
* Added `LazyBarrierStrategy` which "stalls" a traversal of a particular form in order to gain a bulking optimization.
* `CollectingBarrierStep` supports `maxBarrierSize` for "lazy barrier," memory conservation.
* `Scoping` now has `getScopeKeys()` to get the keys desired by the scoping step.
* Refactored SSL support in the Gremlin Server/Driver.
* Factored out `ServerGremlinExecutor` which contains the core elements of server-side script execution in Gremlin Server.
* Bumped to netty 4.0.28.Final.
* Refactored the `Mutating` interface and introduce `CallbackRegistry` interface around `EventStrategy`.
* Changed `onReadWrite` and `onClose` of `AbstractTransaction` to be synchronized.
* Added `LabelP` to support index lookups and `has()` filtering on `Neo4jGraph` multi-label vertices.
* `AddEdgeStep` is now a `Scoping` step.
* Added a fully defined set of `Graph.Feature` implementations to `EmptyGraph`.
* Dropped dependency on `org.json:json` - used existing Jackson dependency.
* Added back neo4j-gremlin as the licensing of the Neo4j API is now Apache2.
* Added `willAllowId` method to features related to vertices, edges and vertex properties to test if an identifier can be use when `supportsUserSuppliedIds` is `true`.
* Fixed a bug in `GraphTraversal.choose(predicate,trueTraversal,falseTraversal)`.
* Removed `MapTraversal`, `MapTraverserTraversal`, `FilterTraversal`, and `FilterTraverserTraversal` as these are simply `__.map(function)` and `__.filter(predicate)`.
* Include `hadoop-gremlin` Hadoop configuration sample files in Gremlin Console distribution.
* Iteration of results in Gremlin Server occur in the same thread as evaluation and prior to transaction close.
* TinkerGraphComputer now supports every `ResultGraph`/`Persist` combination.
* `GraphComputerTest` extended with validation of the semantics of all `ResultGraph`/`Persist` combinations.
* GiraphGraphComputer no longer requires an extra iteration and MapReduce job to derive the full `Memory` result.
* SparkGraphComputer now supports `InputRDD` and `OutputRDD` to allow vendors/users to use a `SparkContext` to read/write the graph adjacency list.
* Added `Scoping.getScopeValue()` method so all "selecting" steps use the same pattern for map, path, and sideEffect data retrieval.

=== TinkerPop 3.0.0.M9 (Release Date: May 26, 2015)

* Removed `GraphComputer.isolation()` as all implementations use standard BSP.
* Added a Gremlin Server `LifeCycleHook` to ensure that certain scripts execute once at startup and once at shutdown.
* `has(key)` and `hasNot(key)` are now aliases for `where(values(key))` and `where(not(values(key)))`, respectively.
* TinkerGraph classes are now final to restrict user and vendor extension.
* Added `TraversalStrategy.VendorOptimization` to ensure that all TinkerPop optimizations execute first on the known TinkerPop steps.
* Added `TailGlobalStep` and `TailLocalStep` (`tail()`) which gets objects from the end of the traversal stream.
* `AndStep` and `OrStep` are now simply markers where `WhereStep(a.and(b).and(c)...and(z))` is the compilation.
* Moved `Compare`, `Contains`, `Order`, `Operator`, and `P` to `process/traversal` from `structure/` as they are process-based objects.
* `HasContainer` now uses `P` predicate as helper methods and tests are more thorough on `P`.
* Changed Gremlin Server integration/performance tests to be runnable from within the `gremlin-server` directory or from the project root.
* Moved the string methods of `TraversalHelper` to `StringFactory`.
* Renamed JSON-related serializers for Gremlin Server to be more consistent with GraphSON naming.
* Removed `HasTraversalStep` in favor of new `P.traversal` model with `HasStep`.
* Fixed bug in `WsGremlinTextRequestDecoder` where custom serializers from graphs were not being used.
* Added `AndP` which allows for the `and()`-ing of `P` predicates.
* `Order.opposite()` is now `reversed()` as that is a `Comparator` interface method with the same semantics.
* `Compare/Contains/P.opposite()` are now `negate()` as that is a `BiPredicate` interface method with the same semantics.
* `has(traversal)` is replaced by `where(traversal)` and `has(key,traversal)`. `HasXXX` is always with respects to an element property.
* Added `TraversalScriptHelper` with static methods for dynamically creating a `Traversal` from a JSR 223 `ScriptEngine`.
* Changed `SubgraphStrategy` to take `Traversal` rather than `Predicate` for filtering.
* Improved `SubgraphStrategy` to only modify the `Traversal` if filtering was required.
* Improved logging of errors in the `HttpGremlinEndpointHandler` to include a stracktrace if one was present.
* Moved `AbstractGremlinSuite.GraphProviderClass` to `org.apache.tinkerpop.gremlin.GraphProviderClass`.
* Simplified the Gremlin-Groovy test suite where there is now no distinction between `STANDARD` and `COMPUTER` tests.
* `VertexProgram` and `MapReduce` now add a `Graph` parameter to `loadState(Graph, Configuration)`.
* Added `ScopingStrategy` which auto-scopes `select()` and `where()` so the language looks clean.
* Added `Scoping` as a marker interface to state that a step desires a particular `Scope`.
* `SelectStep`, `SelectOneStep`, and `WhereStep` support both `Scope.local` and `Scope.global` for `Map<String,Object>` or `Path` analysis, respectively.
* Fixed a bug in the `TraversalStrategies` sort algorithm.
* Removed numerous unused static utility methods in `TraversalHelper`.
* TinkerGraph process suite tests are now running with and without strategies in place.
* Added `IncidentToAdjacentStrategy` which rewrites `outE().inV()`, `inE().outV()` and `bothE().otherV()` to `out()`, `in()` and `both()` respectively.
* Renamed `ComparatorHolderRemovalStrategy` to `OrderGlobalRemovalStrategy` as it now only applies to `OrderGlobalStep`.
* Anonymous traversal no longer have `EmptyGraph` as their graph, but instead use `Optional<Graph>.isPresent() == false`.
* Added `Traversal.Admin.setGraph(Graph)` as strategies that need reference to the graph, need it across all nested traversals.
* `AbstractLambdaTraversal` is now smart about `TraversalParent` and `TraversalStrategies`.
* Fixed bug in `GraphML` reader that was not allowing `<edge>` elements to come before `<node>` elements as allowable by the GraphML specification.
* Added `VertexFeature.getCardinality`.
* Added `AdjacentToIncidentStrategy` which rewrites `out().count()` to `outE().count()` (and similar such patterns).
* `GryoPool` now takes a `Configuration` object which allows setting the size of the pool and the `IoRegistry` instance.
* Added `PersistResultGraphAware` interface which is used by `OutputFormats` to specify persistence possibilities for a Hadoop `GraphComputer`.
* `ElementIdStrategy` now allows the identifier property to be set directly (and not only by specifying `T.id`).
* Added sample configuration files for registering a `TraversalStrategy` in Gremlin Server.
* Added response status code for `NO_CONTENT` to represent output for a successful script execution without a result (e.g. an empty `Iterator`).
* Removed the notion of a "terminator" message from the Gremlin Server protocol - new response status code for `PARTIAL_CONTENT`.
* `Path` and `Step` labels are ordered by the order in which the respective `addLabel()` calls were made.
* A `Step` now has a `Set<String>` of labels. Updated `as()` to take a var args of labels.
* Dropped `BatchGraph` from the code base - it will be replaced by bulk loader functionality over OLAP.
* `TraversalSideEffects` now implements `Optional` semantics. Less code as Java8 provides the helper methods.
* `TraversalScriptSupplier` now takes an `Object` var args for setting `ScriptEngine` bindings if needed.
* `Compare` is now more lenient on `Number`-types.
* Removed `Compare.inside` and `Compare.outside` as they are not primitive comparators and should be composed from primitives.
* Introduced `P` (predicate) for cleaner looking `is()`, `has()`, and `where()` calls -- e.g. `has('age',eq(32))`.
* `GraphTraversalSource` is now the location for `withXXX()` operations. No longer do they exist at `GraphTraversal`.
* All `Traverser` objects now extend from `AbstractTraverser` or a child that ultimately extends from `AbstractTraverser`.
* OLTP `select()` now returns a list for traversals with duplicate labels (as this was a unintended side-effect of `SparsePath`).
* Removed the `SparsePath` optimization as it led to numerous corner-case inconsistencies.
* `VertexWritable` serializes and deserializes the `StarGraph` object -- no more intermediate `DetachedXXX` objects.
* Gremlin Server better supports the settings for the high and low watermark that will slow writes to clients that are lagging.
* Added `GraphReader.readObject()` and `GraphWriter.writeObject` abstractions for those implementations that can support them.
* Altered `GraphWriter.writeVertices()` method to take an `Iterator` of vertices rather than a `Traversal`.
* GraphSON format for output from `GraphWriter.writeVertex`, `GraphWriter.writeVertices`, and `GraphWriter.writeGraph` have all changed now that they use `StarGraph` serialization.
* Gryo format for output from `GraphWriter.writeVertex`, `GraphWriter.writeVertices`, and `GraphWriter.writeGraph` have all changed now that they use `StarGraph` serialization.
* Added read and write methods to `GraphReader` and `GraphWriter` for `Property` and `VertexProperty`.
* Reduced object creation in GraphSON during serialization.
* Moved `T` tokens to the `structure/` package as its more general than `process/`.
* `Attachable.attach()` now takes a `Method` to determine whether to attach via `GET`, `CREATE`, or `GET_OR_CREATE`.
* Decreased size of Gremlin Server `RequestMessage` and `ResponseMessage` serialization payloads and reduced object creation.
* `Graph.empty()` no longer required with the introduction of `ShellGraph` which is a placeholder for a graph class and computer.
* `VertexProperty.Cardinality` default is now vendor chosen. If the vendor has not preference, they should use `Cardinality.single`.
* `Messenger.receiveMessages()` no longer takes a `MessageScope` and thus, consistent behavior between message-passing and message-pulling systems.
* Changed the `gremlin.tests` environment variable for test filtering to the more standard convention of `GREMLIN_TESTS` and made it work for all test suites.
* Removed `back()`-step as `select()`-step provides the same behavior with more intelligent optimizations and `by()`-modulation.
* Removed `Graph.Helper` method annotation and related infrastructure in tests.
* Modified header of Gryo to be 16 bytes instead of 32 (and removed the version stamp).
* Removed the concept of handling version in Gryo via the builder as it wasn't really accomplishing the capability of ensuring backward compatibility.
* Moved `Exceptions.propertyRemovalNotSupported` from `Element` to `Property` for consistency.
* Provided a method for Gremlin Server to bind `TraversalSource` objects for use in scripts.
* Modified the reference implementation for dealing with "custom" identifier serialization in GraphSON - See `IoTest.CustomId` for the example.
* Modified `g.vertices/edges` and related methods and tests to support non-type specific querying (e.g. `g.V(1)` and `g.V(1L)` should both return the same result now).
* `TinkerGraph` supports an `IdManager` which helps enforce identifier types and improve flexibility in terms of how it will respond to queries around identifiers.
* `DetachedXXX` now uses the standard `structure/` exceptions for unsupported operations.
* Added private constructors to all `Exceptions` inner classes in the respective `structure/` interfaces.
* Re-introduced `ReferenceXXX` to ensure a smaller data footprint in OLAP situation (`DetachedXXX` uses too much data).
* `Attachable` now has a set of static exception messages in an `Exceptions` inner class.
* Added `StarGraph` which is a heap efficient representation of a vertex and its incident edges (useful for `GraphComputer` implementations).
* `TraverserSet` uses a `FastNoSuchElementException` on `remove()` for increased performance.
* Add `Profiling` interface to enable vendors to receive a `Step's MutableMetrics`.

=== TinkerPop 3.0.0.M8 (Release Date: April 6, 2015)

* Removed Neo4j-Gremlin from this distribution due to GPL licensing. Working with Neo4j team to reintroduce by M9.
* Altered structure of plugin directories for Gremlin Server and Gremlin Console to allow for the full `lib` directory with all dependencies and the lighter `plugin` directory which contains filtered dependencies given the path.
* Improved `OptOut` to allow for exclusion of a group of tests by specifying a base test class.
* `GraphComputerTest` is now Java8 specific and much easier to extend with new test cases.
* Merged the `gremlin-algorithm` module into `gremlin-test`.
* Removed `LambdaVertexProgram` and `LambdaMapReduce` as it will be one less thing to maintain.
* Gremlin Console accepts a `max-iteration` configuration via the standard `:set` command to limit result iteration.
* `Vertex.property()` default behavior is now `Cardinality.single`.
* Added `ElementIdStrategy` as a `TraversalStrategy`.
* Introduce `AbstractTransaction` to simplify implementation of standard transactional features for vendors.
* Added `EventStrategy` to generate `Graph` modification events to listeners.
* Added test to enforce return of an empty `Property` on `VertexProperty.property(k)` if no meta properties exist.
* Added methods to registered transaction completion listeners on `Transaction` and provided a default implementation.
* Fixed bug in Neo4j where return of an empty meta property was returning a `NullPointerException`.
* Refactored step API -- the TinkerPop3 steps are the foundation for any domain specific language (including graph).
* `MapReduce` now has `workerStart(Stage)` and `workerEnd(Stage)` methods with analagous semantics to `VertexProgram`.
* Hadoop-Gremlin `ObjectWritable` now leverages Kryo for data serialization.
* `GiraphGraphComputer` supports arbitrary objects as the vertex id -- previously, only long ids were supported.
* Added `VertexProgramPool` to support thread safe pooling of vertex programs for graph computers that provide threaded workers.
* Added `GryoPool` to support thread safe pooling of Gryo readers and writers.
* Added `TraversalSource` which contextualizes a traversal to a graph, DSL, execution engine, and runtime strategies.
* Added `AddVertexStep` (`addV`), `AddPropertyStep` (`property`), and changed `AddEdgeStep` to a map-step instead of a sideEffect-step.
* Added `compile` method to `GremlinExecutor` and related classes.
* Fixed bug in Gremlin Server that was generating extra response messages on script evaluation errors.
* Changed the `Memory` API to not return the mutated value on `or`, `and`, `incr` as it is too difficult to implement faithfully in a distributed system.
* Added `SparkGraphComputer` to Hadoop-Gremlin which uses Apache Spark as the underlying computing engine.
* Renamed "Gremlin Kryo" to "Gryo".
* Refactored `TinkerWorkerPool` to use `ExecutorService` so as to reuse threads when executing graph computer functions.
* Removed `Reducing.Reducer` and `ReducingStrategy`. Previous `Reducing` classes are now `MapReducer` classes.
* Refactored the "process" test suite to allow for better test configuration with respect to different `TraversalEngine` implementations.
* Added `hasNot(traversal)` which is a faster way of doing `has(traversal.count().is(0L))`.
* `TraversalStrategy.apply(traversal)` is the new method signature as the `TraversalEngine` can be retrieved from the `Traversal`.
* `TraversalEngine` is now an interface and provided to the traversal by the graph. `Graph` methods added to set the desired traversal engine to use.
* Added `count(local)`, `sum(local)`, `max(local)`, `min(local)`, `mean(local)`, `dedup(local)`, `sample(local)` and `range(local)` for operating on the local object (e.g. collection, map, etc.).
* `TraversalComparator` exists which allows for `order().by(outE().count(),decr)`.
* Added Apache Rat plugin to detect the proper inclusion of license headers in files.
* A `Traversal` now respects thread interruption during iteration, throwing a `TraversalInterruptionException` if it encounters interruption on the current thread.
* Apache refactoring: `com.tinkerpop` -> `org.apache.tinkerpop`.
* `Traversal` is now `Serializable` and with most queries no longer needing lambdas, Gremlin-Java works over the wire.
* Added `VertexProperty.Cardinality` with `list`, `set`, and `single`. No more `Vertex.singleProperty()` method.
* Added `RangeByIsCountStrategy` that adds a `RangeStep` in front of `.count().is(<predicate>, <value>)` to minimize the amount of fetched elements.
* Added `CoalesceStep` / `coalesce()` that emits the first traversal which emits at least one element.
* Added more syntactic sugar tricks to the Gremlin sugar plugin -- `&`, `|`, `select from`, `gt`, etc.
* `Traversal.Admin` is consistent internal to steps, traversals, strategies, etc. For the user, `Traversal` is all they see.
* `TraversalHolder` is now called `TraversalParent` with the child/parent terminology used throughout.
* Added `GroovyEnvironmentPerformanceSuite`.
* Provided more robust shutdown capabilities for the thread pools used in `GremlinExecutor`.
* A massive `process/` package reorganization -- class names are still the same, just in new packages.
* Bumped `neo4j-graph` to Neo4j 2.1.6.
* Bumped to Groovy 2.4.1.
* Added a new "performance" test suite for Gremlin Process.
* Steps now only operate with traversals -- no more lambdas. Lambda-> `Traversal` conversion utilities added.
* `SideEffectStep` always requires a `Consumer`. Steps that were consumer-less simply extends `AbstractStep`.
* Simplified the `Neo4jGraph` implementation by now allowing `cypher()` mid-traversal. Only available via `g.cypher()`.
* Moved `clock()` out of the Utility plugin. It is now available to both Groovy and Java.
* Changed the `OptOut` annotation to allow for ignoring an entire test case using a wildcard.
* Added `AndStep` and `OrStep` filters to support arbitrary conjunction of traversals.
* `__` is now a class with static `GraphTraversal` methods and thus `repeat(out())` is possible.
* Added `IsStep` / `.is()` that supports filtering scalar values.
* `Neo4jGraph` and `TinkerGraph` no longer create new `Feature` instances on each feature check.
* Added `Compare.inside` and `Compare.outside` for testing ranges. Removed `between()` as now its `has('age',inside,[10,30])`.
* `GraphTraversal.has()` no longer requires the element type to be cast in the traversal definition.
* Fixed a `ConcurrentModificationException` bug in TinkerGraph that occurred when doing full vertex/edge scans and removing elements along the way.
* Added `Scope.local` and `Scope.global` in support of `OrderLocalStep` and `OrderGlobalStep` via `order(scope)`.
* Added `Order.keyIncr`, `Order.keyDecr`, `Order.valueIncr`, and `Order.valueDecr` in support of `Map` sorting.
* Added `Order.shuffle` and removed `shuffle()` in favor of `order().by(shuffle)`.
* Changed `Order implements Comparator<Comparable>` to `Order implements Comparator<Object>` as its now generalized to multiple types of objects.
* The `maxContentLength` setting in Gremlin Server is now respected by the HTTP/REST Gremlin endpoint.
* Fixed resource leak in the HTTP/REST Gremlin endpoint of Gremlin Server.
* Refactored Gremlin Server `start` and `stop` functions to return `CompletableFuture`.
* HTTP REST error response JSON objects from Gremlin Server should no longer have issues with control characters, line feeds, etc.
* Added `MeanStep`, `mean()`, and `MeanNumber` for calculating number averages in a traversal.
* Greatly simplified all the traversal `MapReduce` implementations due to the introduction of `VertexTraversalSideEffects`.
* Added `VertexTraversalSideEffects` as a cheap, static way to get a sideEffect-view of a vertex in OLAP.
* Added `TraversalHelper.isLocalStarGraph()` which determines if a traversal is contained within the local star graph.
* Added `TraversalVerificationStrategy` to verify if the traversal can be executed on respective engine.
* Refactored `GraphTraversal.cap()` to `GraphTraversal.cap(String...)` to support multi-sideEffect grabs.
* Added GraphSON serialization for `Path`.
* Added `Traversal.Admin.getTraverserRequirements()` and removed `TraversalHelper.getTraverserRequirements(Traversal)`.
* `Traversal.equals()` is no longer computed by determining if the objects returned are equal.
* Altered messaging in Gremlin Console when using a remote that is not yet activated.
* Fixed potential for deadlock in Gremlin Driver when waiting for results from the server.
* Added the `useMapperFromGraph` serializer option to the Gremlin Server configuration file to allow auto-registration of serialization classes.
* Refactored Netty pipeline structure to not have a second "Gremlin" executor group and instead used a standard `ExecutorService`.
* Refactored the `GremlinExecutor` to take an optional transformation function so as to allow manipulation of results from `eval` in the same thread of execution.
* Fixed issue with the `HttpGremlinEndpointHandler` where requests were getting blocked when `keep-alive` was on.
* Added `MinStep` and `MaxStep` with respective `min()` and `max()`.
* `CountStep` and `SumStep` now extend `ReducingBarrierStep` and no longer are sideEffect steps.
* `SideEffectCapStep` now extends `SupplyingBarrier` and is much simpler than before.
* Added `SupplyingBarrier` which simply drains the traversal and emits the value of a provided supplier.
* Added `TraversalLambda` which implements function, predicate, and consumer over a provided traversal.
* Any non-core `Step` that takes a function or predicate can now take a traversal which maps to `traversal.next()` (function) and `traversal.hasNext()` (predicate).
* `CollectingBarrierStep` is no longer abstract and added `GraphTraversal.barrier()` which is analogous to `fold().unfold()`, though cheaper.
* Added `TraversalOptionHolder` for branching steps to index works with corresponding `GraphTraversal.option()`.
* `BranchStep` is now a proper generalization of `UnionStep` and `ChooseStep`.
* `SubgraphStep` has changed in support of in-traversal filtering and removing the need for path-based traversers.
* Added `HasTraversalStep` which takes an anonymous traversal to determine whether or not to filter the current object.
* Added `Traversal.Admin.getStartStep()` and `Traversal.Admin.getEndStep()`. Removed `TraversalHelper.getStart()` and `TraversalHelper.getEnd()`.
* Refactored `profile()` to use injected steps. `ProfileStep` can now be used without any special JVM command line parameters.
* Added `ReducingBarrierStep` which acts like `CollectingBarrierStep` but operates on a seed with a bi-function.
* Added a preprocessor for AsciiDocs. Documentation code examples are executed and the results are dynamically inserted into the doc file.
* `LocalStep` traversal is treated as a branch, not an isolated traversal. Moreover, moved `LocalStep` to `branch/`.
* Traversal strategies are now applied when the `TraversalVertexProgram` state is loaded, not when submitted. Less error prone as it guarantees strategy application.
* Reworked `TraversalHolder` where there are "local traversals" and "global traversals". Local traversals are not subject to OLAP message passing.
* Fixed a bug in `DedupStep` that made itself apparent in `DedupOptimizerStrategy`.
* Added `RepeatStep.RepeatEndStep` in order to reduce the complexity of the code on OLAP when the predicates are not at the start of `RepeatStep`.

=== TinkerPop 3.0.0.M7 (Release Date: January 19, 2015)

* Added `SideEffectRegistrar` interface and `SideEffectRegistrationStrategy` for allowing steps to register sideEffects at strategy application time.
* Renamed `Traverser.Admin.setFuture()` and `Traverser.Admin.getFuture()` to `setStepId()` and `getStepId()`, respectively.
* Added `TraversalMatrix` for random access to steps in a traversal by their step id. Used by `TraversalVertexProgram`.
* Added unique identifies to `Step` that are not the user provided labels. `Step.getLabel()` now returns an `Optional<String>`.
* Removed `UnionLinearStrategy`, `ChooseLinearStrategy`, and `RepeatLinearStrategy` as nested traversals are now natively supported in OLAP.
* Fixed `Neo4jGraph` around manual transaction behavior on `commit` and `rollback` such that they would throw exceptions if a transaction was not open.
* Redesigned the hidden step labeling mechanism so its consistent across a cluster, easier for rewrite strategies, and will enable nested OLAP traversals.
* `Traverser.incrLoops()` now takes a string step label to enable nested looping constructs (i.e. loop stacks).
* Added `Traversal.tryNext()` which returns an `Optional`, where the provided default method should be sufficient for all vendors.
* Removed `PathConsumer` in favor of `TraverserRequirement.PATH`-model via `Step.getRequirements()`.
* `Step.getRequirements()` returns a `Set<TraverserRequirement>` which is what is required of the `Traverser` by the `Step`.
* `Traverser` now extends `Cloneable` and `Traverser.clone()` is used to good effect in `Traverser.split()`.
* Added `AbstractTraverser` for which all traversers extend.
* Moved `Traversal.SideEffects` to `TraversalSideEffects` as sideEffects are not necessarily tied to the traversal.
* Removed `Graph.of()` for generating anonymous graph traversals -- replaced by `__`-model.
* Removed `Graph` being stored in `Traversal.SideEffects`. Too dangerous when moving between OLTP and OLAP and its limited uses were worked around easily.
* No need for `DefaultXXXGraphTraversal` unless the vendor is extending with new methods (e.g. `DefaultNeo4jGraphTraversal`).
* Reworked `TraversalStrategies` such that the are "emanating object class"-dependant, not `Traversal` dependent.
* Moved `Traverser.sideEffects()` to `Traverser.asAdmin().getSideEffects()`. Users should use `Traverser.sideEffects(key)` and `Traverser.sideEffects(key,value)`.
* Added `SerializationTest` to the `StructureStandardSuite` in `gremlin-test` which validates serialization at a lower level than `IoTest`.
* Removed `IntervalStep` and renamed `interval()` to `between()` which is simply an alias to a `has().has()` chain.
* Added `__` static interface which allows for `__.out().out()`-style construction of anonymous traversals (instead of `g.of()`).
* The only `GraphTraversal` steps that operate on `Traverser` are the base lambdas and `repeat()` (i.e. `emit()` and `until()`).
* Removed dependency on the `reflections` library in `gremlin-test` which removed the default implementation of `GraphProvider.getImplementations()` - vendors now need to implement this method themselves.
* Relaxed the `<S>` typing requirement for anonymous traversals when applied to `choose()`, `repeat()`, `union()`, etc.
* Removed `LoopStep` and `UntilStep` in favor of the new `RepeatStep` model of looping in Gremlin3.
* `BranchStep` is now exposed in `GraphTraversal` via `branch(function)`.
* `UnionStep` now implements `TraversalHolder`.
* Added `RepeatStep` as the new looping construct supporting do/while, while/do, and emit semantics.
* Moved `Traversal.sideEffects()` to `Traversal.Admin.getSideEffects()` as `cap()` should be used to access the sideEffect data of a traversal.
* Renamed vendor `XXXTraversal` to `XXXGraphTraversal` (interface) and `XXXGraphTraversal` to `DefaultXXXGraphTraversal` (implementation class).
* Modified packaging for console plugins to be more consistent by moving them to the `com.tinkerpop.gremlin.console.groovy.plugin` namespace.
* Removed all TinkerPop specific dependencies to Guava to avoid user version conflicts.
* Added support for `-e` (script file execution) and `-v` (version display) options on `gremlin.sh`.
* GraphSON supports the assignment of multiple custom serialization modules.
* `Traverser.get(stepLabel/sideEffectKey)` no longer exists. There now exists: `Traverser.path(stepLabel)` and `Traverser.sideEffects(sideEffectKey)`.
* `SimpleTraverser` now supports "path" but in a very loose, global cache way. Added `SparsePath` as a `Map`-backed `Path` implementation.
* Provided Neo4j multi-label support in Neo4j-Gremlin. Added three `Neo4jVertex`-specific methods: `addLabel()`, `removeLabel()`, `labels()`.
* Bumped to Groovy 2.3.9.
* Added `Graph.Io` interface which allows for simplified helper methods for end users and a way for vendors to override `GraphReader` and `GraphWriter` initial construction when custom serializers are needed.
* Removed methods from `GraphProvider` related to customizing serializers in `IoTest` from the test suite as the new `Graph.Io` interface now serves that purpose.
* Added `Neo4jGraph.checkElementsInTransaction(boolean)` which will (or not) verify whether elements retrieved via Neo4j global graph operations are transactionally consistent.
* Added `ScriptInputFormat` and `ScriptOutputFormat` to Hadoop-Gremlin for reading and writing a file according to an arbitrary parsing script.
* Added `TimeLimitStep.getTimedOut()` to determine if the step timed out or there were no more objects to process.
* `Graph.System` is now `Graph.Hidden` with "hidden" being the vendor namespace and the key prefix being `~`.
* Much better `toString()` handling in `Step` and `Traversal`.
* `ComparatorHolder<V>` interface returns a `List<Comparator<V>>` instead of a `Comparator<V>[]`.
* `T` now implements `Function<Element,Object>`.
* Added `ElementValueComparator` and `ElementFunctionComparator` in support of vendor introspection on `ComparatorHolder`-steps.
* Renamed `Comparing` marker interface to `ComparatorHolder`.
* `FunctionHolder` interface provides vendor introspection via `ElementValueFunction`.
* Removed `OrderByStep` as it is now just `order()` with a `by()`-based comparator.
* Added `SampleStep` (`sample()`) to allow for sampling the set of previous objects. Useful for doing random walks with `local()`.
* Renamed `random()` to `coin()` to better express that the filter is a random coin toss.
* Added `by()`-projection to modulate the meaning of post-processing steps like `aggregate()`, `groupCount()`, `path()`, `order()`, etc.
* Removed the `Strategy` interface and gave `StrategyGraph` direct access to the `GraphStrategy`.
* Added `Graph.strategy()` to help instantiate `StrategyGraph` instances.
* Modified the signature of all `GraphStrategy` methods to include an parameter that contains a reference to the "composing strategy".
* `PartitionStrategy` hides the specified partition key from view when iterating properties, keys, etc.
* Change construction of `GraphStrategy` implementations to be consistent with singleton instances and builder pattern.
* Added `Graph.Helper` annotation to "protected" certain default interface methods from implementation by vendors.
* Transaction retry functions now work with "manual" transactions.
* Improved error messaging when importing "legacy" GraphSON that was not generated with "extended" properties.
* Renamed "iterator" related methods in the `GraphStrategy` interface to be consistent with the method names they represent.
* `PropertyMapStep` (`valueMap()`) now takes a boolean to state if the tokens of the element are desired along with its properties.
* `HadoopGraph` now connected to the `StructureProcessSuite`.
* `HadoopGraph` no longer supports `Graph.Variables` as they were in-memory. A persistence mechanism can be introduced in the future.
* Hidden properties removed in favor of using `GraphStrategy` for such features.
* `Edge.iterators().vertexIterator(BOTH)` now guarantees `OUT` then `IN` vertex iterator order.
* `Graph.v(Object)` and `Graph.e(Object)` no longer exist. Instead, use `Graph.V(Object... ids)` and `Graph.E(Object... ids)`.
* Added `Graph.Iterators` to allow access to vertex and edge iterators based on element ids and bypassing `GraphTraversal`.
* Renamed `GraphStrategy` implementations to be less verbose - removed the word "Graph" from their names (e.g. `IdGraphStrategy` simply changed to `IdStrategy`).
* Removed `Step.NO_OBJECT` as the problem is solves can be solved with proper use of `flatMap` and `EmptyTraverser`.
* `Path` is now part of `GraphSerializer` and thus, not specific to a particular implementation of `Path`.
* Added messaging to show files being downloaded when using the Gremlin Server "install" command.
* Added test name and class arguments to the `GraphProvider.loadGraphWith` method.
* Merged `ReferencedXXX` and `DetachedXXX` so that all migration of graph element data is via `DetachedXXX`.
* Added `StaticVertexProgram` and `StaticMapReduce` which simply return `this` on `clone()`.
* `VertexProgram` and `MapReduce` now implement `Cloneable` and is used for fast copying across workers within the same machine.
* Added `TraversalHolder` interface which extends `PathConsumer` to determine recursively if nested traversals require path calculations turned on.
* Reworked how a `TraverserGenerator` is retrieved and utilized.
* Added `Traversal.toBulkSet()` to make getting resultant data more efficiently for traversals with repeated data.
* Provided a helper `LocalStep.isLocalStarGraph()` so `GraphComputer` implementers know the requisite data boundaries.
* Created `Traversal.Admin` to hide administrative methods. Added `Traversal.asAdmin()` to get at `Traversal.Admin`.
* Fixed up all `Step` cloning operations realizing that Java8 lambdas are always bound to the calling class (no delegates).
* Usage of `:remote close` without configured remotes shows a reasonable message rather than a stack trace.
* Provided `LocalStep` to signify that the internal traversal is locally bound to the incoming object.
* Failed script evaluation in Gremlin Server now triggers the cancel of the process attempting to timeout the script if it were to run too long.
* Greatly increased the speed of `ScriptEngineLambda` by making use of a static `ScriptEngine` cache.
* Fixed a general bug in all sideEffect using steps where the sideEffect should be accessed via the `Traverser` not `Traversal`.
* `GremlinPlugin` interface no longer has the `additionalDependencies` method - those dependencies are now defined by an entry in the manifest file for the jar called `Gremlin-Plugin-Dependencies`.
* Added `TinkerWorkerPool` which is used for resource efficient threading in `TinkerGraphComputer`.
* `MapReduce.createMapReduce(Configuration)` now exists and serves the same purpose as `VertexProgram.createVertexProgram(Configuration)`.
* Enabled SessionOps to be extended. Added eval handler hook.
* Setting a property with an unsupported data type throw `IllegalArgumentException` instead of `UnsupportedOperationException` as the operation is supported, but the argument is not.

=== TinkerPop 3.0.0.M6 (Release Date: December 2, 2014)

* `javatuples.Pair` avoided on `MapReduce` API in favor of a new `KeyValue` class.
* Renamed `Gremlin-Plugin` manifest entry for plugins to `Gremlin-Plugin-Paths`.
* Added `Gremlin-Plugin-Dependencies` manifest entry to list other dependencies that should be retrieved with a plugin jar.
* `Memory.Admin.asImmutable()` yields an immutable representation of the GraphComputer `Memory`.
* Fixed host selection in `gremlin-driver` by properly accounting for all hosts being marked unavailable at the instantiation of a `Client`.
* Removed Giraph-Gremlin in favor of new Hadoop-Gremlin with `GiraphGraphComputer` support. Future support for `MapReduceGraphComputer`.
* Greatly simplified the `InputFormat` and `OutputFormat` model for working with Giraph (and Hadoop).
* Added a serializer for `Property` for GraphSON correcting format of serialization of a single `Property` on an `Edge`.
* Fixed bug in Gremlin Console that prevented assignments to empty `List` objects.
* Added `VertexProgram.getMessageScopes()` to allow vendors to know which `MessageScopes` at a particular `Memory` state.
* Reduced the number of methods in `MessageScope.Local` as its up to vendors to inspect provided incident `Traversal` accordingly.
* Renamed `MessagesType` to `MessageScope` to make it less ambiguous regarding the class of the messages being sent.
* Changed the message type of `TraversalVertexProgram` to `TraverserSet` to support message combining.
* Added `VertexProgram.getMessageCombiner()` to support the combining of messages in route to a vertex.
* Reduced object creation in `TraversalVertexProgram` around vertex-local traversal sideEffects.
* Renamed `Traverser.Admin.makeChild()` and `Traverser.Admin.makeSibling()` to `Traverser.Admin.split()` to correspond with `merge()`.
* Added `Traverser.Admin.merge(Traverser)` method so that the merging algorithm is with the `Traverser`.
* Added `Operator` enum that contains sack-helpful `BinaryOperators`: sum, minus, mult, div, max, min, etc.
* Added `GraphTraversal.withSack()` and renamed `trackPaths()` and `with()` to `withPath()` and `withSideEffect()`, respectively.
* Added the "Gremlin Sacks" feature to allow a `Traverser` to carry local information along its walk.
* GraphSON format no longer makes use of `hiddens` JSON key. Its all just `properties`.
* Added `DoubleIterator` to make vendor implementations of `Edge.iterators().vertexIterator()` efficient.
* `PropertiesStep` is smart about hiddens vs. properties.
* `Element.iterators().hiddenProperties()` no longer exists. For vendors, simply provide an iterator of properties.
* `GIRAPH_GREMLIN_LIBS` supports colon separated directories for loading jars from multiple paths.
* Introduced method to control the location of dependencies dynamically loaded to the Gremlin Console as part of the `:install` command.
* Fixed problem with the Neo4j Gremlin Plugin not loading properly after Gremlin Console restart.
* Removed the "use" configuration from Gremlin Server.
* Moved `SugarGremlinPlugin` from `gremlin-console` to `gremlin-groovy` so that it could be shared with Gremlin Server.
* Fixed bug in serialization of `null` results returned to the Gremlin Console when serializing to strings.
* Moved the `GremlinPlugin` for `TinkerGraph` to `tinkergraph-gremlin` module (it is no longer in `gremlin-console`).
* Added a `plugin-info.txt` file to Gremlin Console `/ext/{module}` subdirectories to identify the module that was originally requested.
* Gremlin Server now allows for the explicit configuration of plugin activation.
* Refactored `GremlinPlugin` and `AbstractGremlinPlugin` to better account for plugins that run on the server and those that run in the console.
* Added a `plugins` configuration to Gremlin Server to control the plugins that are enabled on initialization.
* Added a builder option to `GremlinExecutor` to control the plugins that are enabled on initialization.
* Added `RemoteException` for usage with `RemoteAcceptor` implementations for the Gremlin Console so as to better standardize their development.
* Standardized all text being written to the Gremlin Console using starting upper case letter.
* Prevented error in the Console when `:submit` is called but no remotes were configured.
* Provided a way to clean the `grapes` directory as part of a standard build with `mvn clean install`.

=== TinkerPop 3.0.0.M5 (Release Date: November 7, 2014)

* Removed `PropertyFilterIterator` as using Java8 streams was just as efficient for the use case.
* Renamed `KryoWritable` to `GremlinWritable` as it is not necessarily Kryo that is the serialization mechanism.
* Fixed an input split bug in Giraph that was making it so that splits were not always at vertex boundaries.
* Fixed a combiner bug in `GirapGraphComputer`. Combiners were always calling `MapReduce.reduce()`, not `MapReduce.combine()`.
* Greatly simplified `SubgraphStrategy` by removing requirements for `Traversal` introspection.
* `StrategyWrappedGraph` mimics vendor use of `GraphStep` and `GraphTraversal` and no longer requires dynamic strategy application.
* `TraversalStrategies` make use of a dependency tree sorting algorithm to ensure proper sorts prior to application.
* `TraversalStrategies` are now immutable and are bound to the `Traversal` class.
* Fixed bug in Gephi Plugin that prevented it from communicating with the Gephi Streaming Server.
* Renamed `MessageType.XXX.to()` to `MessageType.XXX.of()` so it makes sense in both the sending and receiving context.
* Improved messaging with respect to tests that are ignored due to features to make it clear that those tests are not in error.
* Relaxed exception consistency checks in the test suite to only check that a thrown exception from an implementation extends the expected exception class (but no longer validates that it is the exact class or that the message text).
* `VertexProgram` now has `workerIterationStart()` and `workerIterationEnd()` to allow developers to control vertex split static data structures.
* `TraversalVertexProgram` startup time greatly reduced due to being smart about `loadState()` behavior.
* Gremlin Server sessions now allow serialization of results that were part of an open transaction.
* Refactor `OpProcessors` implementations in Gremlin Server for better reusability.
* `Vertex.iterators()` no longer have a `branchFactor`. This is now at the query language level with `localLimit()`.
* Added `limit(long)` and `localLimit(int,int)` which simply call the range equivalents with 0 as the low.
* Added `LocalRangeStep` which supports ranging the edges and properties of an element -- `localRange(int,int)`.
* `GraphTraversal.value(String)` no longer exists. Instead, use `GraphTraversal.values(String)`.
* `HiddenXXXStep` and `ValueXXXStep` no longer exist. `PropertyXXXStep` takes a `PropertyType` to denote value and hidden access.
* Added `PropertyType` to the structure-package which provide markers for denoting property types (vs. property classes).
* Renamed `setWorkingDirectory` to `workingDirectory` in the `KryoReader` builder.
* `Path.get(String)` returns the object if only one object is referenced by label, else it returns a `List` of referenced objects.
* Added overload to `GremlinKryo` to allow a serializer to be configured as a `Function<Kryo,Serializer>` to allow better flexibility in serializer creation.
* Added method to `GraphProvider` to allow implementers to provide a mechanism to convert GraphSON serialized identifiers back to custom identifiers as needed.
* Added methods to `GraphProvider` so that implementers could specify a custom built `GremlinKryo` class and/or `SimpleModule` class in case their implementation had custom classes to be serialized.
* Added `Traversal.forEachRemaining(class,consumer)` for those traversals whose end type is different from declared due to strategy rewriting.
* Removed `Traversal.forEach()` as traversal implements `Iterator` and users should use `forEachRemaining()`.
* `RangeStep` now has an inclusive low and an exclusive high -- a change from Gremlin2.
* `DriverGremlinPlugin` returns raw results with driver results available via the `result` variable.
* Removed test enforcement of `private` constructor for a `Graph` instance.
* `RemoteAcceptor` now supports `@` prefixed lines that will grab the script string from the Gremlin Console shell.
* Modified the signature of `Property.element()` to simply return `Element`
* Added `Reducing` marker and `ReducingStrategy` which supports reduction-functions as a final step in Gremlin OLAP (e.g. `fold()`).
* Once strategies are `complete()`, no more steps can be added to a `Traversal`.
* Renamed `Traversal.strategies()` to `Traversal.getStrategies()` as it is not a "query language"-method.
* Added test to enforce that a `label` on a `VertexProperty` is always set to the key of the owning property.
* Fixed bug with multi-property removal in `Neo4jGraph`.
* Bumped to Neo4j 2.1.5.
* Used standard `UUIDSerializer` from the `kryo-serializers` library for serialization of `UUID` objects.
* Changed GraphSON serialization to only use `iterators()` - there were still remnants of `Traversal` usage from previous refactoring.
* Added overload for `detach` method to allow for the `Element` to be detached as a "reference" only (i.e. without properties).
* Renamed `Item` in `gremlin-driver` to `Result`.
* Renamed `strategy` to `getStrategy` in `StrategyWrappedGraph`.
* Renamed `baseGraph` to `getBaseGraph` in `Neo4jGraph`.
* `Neo4jGraph` now returns an empty property `Vertex.property(k)` when the key is non-existent (a problem only visible when meta/multi property configuration was turned off).
* `Traversal.Strategies.apply()` now takes a `TraversalEngine`. Greatly simplifies strategy application for `STANDARD` or `COMPUTER`.
* Renamed `IdentityReductionStrategy` to `IdentityRemovalStrategy` for reasons of clarity.
* Added `ComparingRemovalStrategy` that removes `Comparing`-marked steps unless they are the end step of the traversal.
* `OrderStep` now works in OLAP, but only makes sense as a traversal end step.
* `MapReduce` API extended to include `getMapKeySort()` and `getReduceKeySort()` to sort outputs accordingly.
* Renamed `TraversalResultMapReduce` to `TraverserMapReduce`. Shorter and makes more sense.
* Improved build automation to package javadocs and asciidoc documentation in the distribution files.
* Improved build automation with a script to automatically bump release versions in the various files that needed it such as the `pom.xml` files.
* The identifier on `VertexProperty` is now read properly to those graphs that can support identifier assignment.
* `GraphSONReader.readGraph()` now properly reads vertex properties.
* Removed `Neo4jGraph.getCypher()` as users should use `Neo4jGraph.cypher()` and get back TinkerPop3 graph objects.
* `GiraphGraph.variables().getConfiguration()` is now replaced by `GiraphGraph.configuration()`.
* Added `Graph.configuration()` which returns the `Configuration` object of `Graph.open()`.
* Removed `TraverserTracker` as now there is only a `TraverserSet` for all halted traversers. A nice simplification of `TraversalVertexProgram`.
* Renamed `Traverser.isDone()` to `Traverser.isHalted()` and `DONE` to `HALT`. Consistent with automata terminology.
* Removed `PathTraverserExecutor` and `SimpleTraverserExecutor` as a single `TraverserExecutor` correctly executes both types of traversers.
* `TraversalVertexProgram` does "reflexive message passing" to reduce the total number of iterations required to execute a traversal.
* `MapReduce` no-argument constructors are private and thus, only for reflection and `loadState()` usage.
* MapReducers for `TraversalVertexProgram` are now smart about `with()` declared data structures.
* Updated `Traversal.SideEffects` to use "registered suppliers" and it now works accordingly in both OLTP and OLAP environments.
* Increased the speed of `FlatMapStep` by approximately 1.5x.

=== TinkerPop 3.0.0.M4 (Release Date: October 21, 2014)

* Added features for `VertexProperty` user supplied ids and related data types.
* Removed `SideEffectCap` marker interface as there is only one `SideEffectCapStep` and thus, `instanceof` is sufficient.
* `Path.getObjects()`/`Path.getLabels()` renamed to `Path.objects()`/`Path.labels()` to be in line with "query language" naming convention.
* Greatly simplified `GiraphInternalVertex` due to `Element.graph()` -- 1/2 the memory footprint and reduced construction time.
* Renamed `Property.getElement()` to `Property.element()` given the "query language" naming convention.
* `Element.graph()` added which returns the `Graph` that the element is contained within.
* Added tests for greater consistency around iterating hidden properties.
* Simplified `TraversalVertexProgram` where only a single `TraverserTracker` exists for both path- and simple-traversers.
* Fixed a major bug where `Arrays.binarySearch` was being used on an unsorted array in TinkerGraph and Neo4jGraph.
* Changed `ComputerResult.getXXX()` to `graph()` and `memory()` to be consistent with "query language" naming convention.
* `Traverser.getXXX()` changed to `loops()`, `bulk()`, `path()`, `sideEffects()` to be consistent with "query language" naming convention.
* Optimization to reduce the number of empty lists created due to no step class existing for respective `TraversalStrategy.apply()`.
* Added `CapTraversal` as a marker interface for the `cap()` method.
* Added `union()` with GraphComputer `UnionLinearStrategy`.
* `TimeLimitStep` was moved to `filter/` package. It was a mistake that it was in `sideEffect/`.
* Provided the configuration for generating both a "full" and "core" set of javadocs, where "full" represents all classes in all projects and "core" is the "user" subset.
* Validated bindings passed to Gremlin Server to ensure that they do not match the most common statically imported values.
* If no script engine name is provided to a `LambdaHolder` it is assumed to be Gremlin-Groovy.
* `MapEmitter` and `ReduceEmitter` have an `emit(value)` default method where the key is the `MapReduce.NullObject` singleton.
* `Traverser.Admin` now implements `Attachable` as the `Traversal.SideEffects` can be generated from the `Vertex`.
* Made a solid effort to ensure that all TinkerPop keys are `Graph.System` to leave `Graph.Key` for users.
* The `Graph.System` prefix is now `^` instead of `%&%`. Simpler and easier on the `toString()`-eyes.
* Added `Traversal.SideEffects.ifPresent(Consumer)` as a default helper method.
* Added `profile()`-step which provides detailed information about the performance of each step in a traversal.
* No more `CountCapStep` and `CountStep`, there is only `CountStep` and it is elegant.
* Created a `AbstractTraversalStrategy` with good `toString()`, `hasCode()`, and `equals()` implementations.
* Added `CountTraversal` as a marker-interface stating that the `Traversal` has a `count() -> Long` method.
* `Traversal` no longer has any step methods as its not required for DSL implementers to have "core steps."
* Added "linearization" strategy for `ChooseStep` so it is executed correctly on GraphComputer.
* Added `GraphTraversalStrategyRegistry` which has respective global strategies to make turning on/off strategies easier.
* Added a generic `BranchStep` to be used for re-writing "meta-steps" for execution on GraphComputer.
* Moved `JumpStep`, `UntilStep`, and `ChooseStep` to a new `branch/` package.
* Added test cases to the Structure Suite to enforce consistent operations of reading properties after removal of their owning `Element`.
* GraphSON format change for full `Graph` serialization - Graph variables are now serialized with the key "variables" as opposed to "properties".
* Relaxed `Graph.toString()` test requirements for implementers.
* Made the `toString` operations in `GraphStrategy` consistent.
* Added `VertexFeatures.supportsRemoveProperty`.
* Added `VertexPropertyFeatures.supportsRemoveProperty`.
* Added `EdgeFeatures.supportsRemoveProperty`.
* Added `VertexFeatures.supportsRemoveVertices`.
* Added `EdgeFeatures.supportsRemoveEdges`.
* Vendors should now get a clear error when mis-spelling something in an `@OptOut` (or more likely if a test name changes) and it now works all the test suites.
* All plugins now have a default prefix of "tinkerpop." as a namespace.
* `GraphComputer` now executes a `Set<MapReduce>` and `hashCode()`/`equals()` were implemented for existing `MapReduce` implementations.
* Changed `Contains.in/notin` to `Contains.within/without` as `in` is a reserved term in most languages (including Java and Groovy).
* Added helper methods for loading data into collections in `TraversalHelper`.
* Core `Traversal` methods are smart about bulking -- e.g. `iterate()`, `fill()`, `remove()`, etc.
* `GroupByStep` and `GroupByMapReduce` leverage `BulkSet` as the default group data structure.
* `Element.Iterator` has renamed methods so implementers can do `MyElement implements Element, Element.Iterators`.
* Renamed `MessageType.Global` and `MessageType.Local` creators from `of()` to `to()` as it makes more sense to send messages `to()`.
* With `Traverser.get/setBulk()` there is no need for a `TraverserMessage`. The `Traverser` is now the message in `TraversalVertexProgram`.
* Provided static `make()` methods for constructing `Path` implementations.
* Provided a more space/time efficient algorithm for `Path.isSimple()`.
* The `JumpStep` GraphComputer algorithm `Queue` is now a `TraverserSet`.
* `AggregateStep` and `StoreStep` now use `BulkSet` as their default backing `Collection` (much more space/time efficient).
* Added `BulkSet` which is like `TraverserSet` but for arbitrary objects (i.e. a weighted set).
* `UnrollJumpStrategy` is no longer a default strategy as it is less efficient with the inclusion of `TraverserSet`.
* Introduced `TraverserSet` with bulk updating capabilities. Like OLAP, OLTP looping is now linear space/time complexity.
* TinkerGraph's MapReduce framework is now thread safe with a parallel execution implementation.
* Added a default `Traverser.asAdmin()` method as a typecast convenience to `Traverser.Admin`.
* Renamed `Traverser.System` to `Traverser.Admin` as to not cause `java.lang.System` reference issues.
* Renamed `Memory.Administrative` to `Memory.Admin` to make it shorter and consistent with `Traverser.Admin`.
* Fixed a TinkerGraph bug around user supplied vertex property ids.
* Most `Step` classes are now defined as `public final class` to prevent inheritance.
* `ShuffleStep` now extends `BarrierStep` which enables semantically correct step-sideEffects.
* Leveraged `Traverser.getBulk()` consistently throughout all steps.

=== TinkerPop 3.0.0.M3 (Release Date: October 6, 2014)

* All `Step` fields are now `private`/`protected` with respective getters as currently needed and will be added to as needed.
* Gremlin Server no longer has the `traverse` operation as lambdas aren't really serialized.
* `Path` is now an interface with `ImmutablePath` and `MutablePath` as implementations (2x speedup on path calculations).
* `Traverser` now implements `Comparable`. If the underlying object doesn't implement `Comparable`, then a runtime exception.
* Added abstract `BarrierStep` which greatly simplifies implementing barriers like `AggregateStep`, `OrderStep`, etc.
* `SelectStep` is now intelligent about when to trigger path computations based on label selectors and barriers.
* `T` no longer has `eq`, `neq`, `lt`, `in`, etc. Renamed all respective enums and with `static import`, good in console (e.g. `Compare.eq`).
* Added `Order` enum which provides `Order.decr` and `Order.incr`.
* `Traverser.loops` and `Jump.loops` are now shorts (`32767` max-loops is probably sufficient for 99.9999% of use cases).
* `Traverser.bulk` exists which is how many instances does the traverser represent. For use in grouping with bulk computations.
* Greatly simplified sideEffect steps where there is no distinction between OLAP vs. OLTP (from the `Step` perspective).
* Removed the need for `Bulkable` and `VertexCentric` marker interfaces in process API.
* Renamed configuration parameters in Giraph-Gremlin to be consistent with a `giraph.gremlin`-prefix.
* Made it possible to pass a `ScriptEngine` name and string script in `TraversalVertexProgram` and `LambdaVertexProgram`.
* Made `TinkerGraph` a plugin for the Console as it is no longer a direct dependency in `gremlin-groovy`.
* Added features for supporting the addition of properties via `Element.property(String,Object)`.
* `GiraphGraph` OLTP tested against Gremlin-Java8 and Gremlin-Groovy -- OLAP tested against Gremlin-Groovy.
* `Neo4jGraph` is now tested against both Gremlin-Java8 and Gremlin-Groovy.
* Renamed the test cases in `ProcessTestSuite` to be consistent with other Gremlin language variants.
* Added a `gremlin-groovy-test` suite that can be used to validate implementations against the Groovy variant of Gremlin.
* `TinkerGraph` is no longer serializable, use a `GraphReader`/`GraphWriter` to serialize the graph data.
* Removed `implements Serializable` on numerous classes to ensure safety and proper usage of utilities for cloning.
* `Traversal` now implements `Cloneable` as this is the means that inter-JVM threads are able to get sibling `Traversals`.
* Created "integration" test for `Neo4jGraph` that runs the test suite with multi/meta property features turned off.
* Added `GraphStrategy` methods for `VertexProperty`.
* Converted the `id` data type from string to integer in the Grateful Dead sample data.
* Removed all notions of serializable lambdas as this is a misconception and should not be part of TinkerPop.
* Greatly simplified `TraversalVertexProgram` with three arguments: a `Traversal<Supplier>`, `Class<Traversal<Supplier>>`, or a script string with `ScriptEngine` name.
* Added `TraversalScript` interface with `GroovyTraversalScript` as an instance. To be used by OLAP engines and any language variant (e.g. gremlin-scala, gremlin-js, etc.).
* `UntilStep` now leverages `UnrollJumpStrategy` accordingly.
* Fixed a bug where the `toString()` of `Traversal` was being hijacked by `SugarGremlinPlugin`.
* Fixed compilation bug in `UntilStep` that is realized when used in multi-machine OLAP.
* Simplified `Enumerator` and implementations for `MatchStep`.

=== TinkerPop 3.0.0.M2 (Release Date: September 23, 2014)

* Added an exhaust `InnerJoinEnumerator` fix in `MatchStep` to get all solutions correctly.
* `Neo4jGraph` can be configured to allow or disallow meta- and multi-properties.
* Added `until()`-step as a simpler way to express while-do looping which compiles down to a `jump()`-step equivalent.
* Added "The Crew" (`CREW`) toy graph which contains multi-properties, meta-properties, graph variables, hiddens, etc.
* If the Giraph job fails, then the subsequent `MapReduce` jobs will not execute.
* Added `Graph.System` class which generates keys prefixed with `%&%` which is considered the vendor namespace and not allowed by users.
* Added `ReferencedVertex` (etc. for all graph object types) for lightweight message passing of graph object ids.
* `T.*` now has `label`, `id`, `key`, `value` and no longer are these `String` representations reserved in TinkerPop.
* `Traverser` now has a transient reference to `Traversal.SideEffects`.
* "Detached" classes are now tested by the standard test suite.
* Compartmentalized `Traverser` interface so there is now a `Traverser.System` sub-interface with methods that users shouldn't call.
* Added `OrderByStep` which orders `Elements` according to the value of a provided key.
* 2x speed increase on steps that rely heavily on `ExpandableStepIterator` with massive memory footprint reduction as well.
* Added `VertexProperty<V>` as the property type for vertices -- provides multi-properties and properties on properties for vertices.
* Changed `VertexProgram` such that `getElementComputeKeys()` is simply a `Set<String>`.
* Significant changes to the format of the `ResponseMessage` for Gremlin Server - these changes break existing clients.
* Close any open transactions on any configured `Graph` when a session in Gremlin Server is killed.
* Grateful Dead Graph now uses vertex labels instead of "type" properties.
* There is now a `GraphComputerStrategy` and `EngineDependent` marker interface to allow steps to decide their algorithm depending if they are OLAP or OLTP.
* A labeled step now stores its current traverser value in `Traversal.SideEffects` (no longer can sideEffectKeys and step labels be the same).
* `GraphFactory` support for opening a `Graph` with multiple `GraphStrategy` instances - if there are multiple strategies they are wrapped in order via `SequenceGraphStrategy`.
* The result type for result termination messages returned from Gremlin Server is now set to "no content".
* The `maxContentLength` setting for Gremlin Driver now blocks incoming frames that are too large.
* After initialization scripts are executed in Gremlin Server, the `Graph` instances are re-bound back to their global references, thus allowing `GraphStrategy` initialization or even dynamic `Graph` creation through scripts.
* Added "Modern" graph back which is basically the "Classic" graph with double values for the "weight" property on edges and non-default vertex labels.
* `Traversal.addStep()` is now hard typed so type casting isn't required and traversal APIs look clean.
* Changed the hidden key prefix from `%$%` to `~` in `Graph.Key.hide()`.
* Added `has(label,key,predicate,value)` to allow for `has('person','name','marko')`. Various overloaded methods provided.
* Update to traversal API where if a `SFunction<S,?>` was required, but can process a `Traverser<S>`, then the function is `SFunction<Traverser<S>,?>`.
* Added `WhereStep` as a way to further constrain `select()` and `match()`.
* Extensive work on `GiraphMemory` and its interaction with Giraph aggregators.
* If the input path of a `GiraphGraphComputer` does not exist, failure happens prior to job submission.
* `SugarPlugin` now has all inefficient methods and Gremlin-Groovy proper is only efficient Groovy techniques.
* Prevented concurrency problems by only modifying bindings within the same thread of execution in the `GremlinExecutor`.
* Calls to `use` on the `DependencyManager` now return the list of `GremlinPlugin` instances to initialize instead of just initializing them automatically because it causes problems with `ScriptEngine` setup if a plugin requires a script to be evaluated and a required dependency is not yet loaded.
* `Traversal.SideEffects` has `getGraph()`, `setGraph()`, and `removeGraph()` default helpers.
* `Traversal.Memory` -> `Traversal.SideEffects` and `GraphComputer.SideEffects` -> `GraphComputer.Memory`.
* `StrategyWrappedVertex` and `StrategyWrappedEdge` properly wrap `Element` objects returned from non-traversal based methods.
* Gremlin-Server now sends a single write with status 200 for Object and empty response messages.
* `GremlinGroovyScriptEngine` allows imports to re-import dependencies added via "use".
* Changed order in which the `GremlinExecutor` is initialized such that dependency loading via "use" are handled first which fixes problems with starting Gremlin Server with `gremlin-server-neo4j.yaml`.
* Corrected issues with the "branch factor" related traversals under `SubgraphStrategy`.  This change also altered the semantics of the `SubgraphStrategy` a bit as it became more restrictive around `Edge` inclusion (requires both vertices to be in the subgraph).
* The Gephi Plugin now visualizes traversals and has numerous configuration options.
* Added more specific features around the types of "identifiers" a graph can support.
* Added a new test graph called `MODERN` that is copy of the `CLASSIC` graph, but represents floats as doubles.  This graph will be the default graph for testing going forward.
* Fix bug in `Neo4jGraph` that was not processing multiple vertex labels properly when doing a `has()` step with `IN`.
* Changed semantics of `@LoadGraphWith` in gremlin-test to only refer to the ability of a test implementation to process the data types of the test graph (not to actually load it).
* `StartStep` is a `SideEffect` as it is a process to get data into the stream (like a keyboard) and more efficient as such.
* Greatly simplified the implementations of `Map`, `FlatMap`, `Filter`, and `SideEffect`.
* `Path` data structure changed to an ordered list of objects with each associated to a `Set<String>` of as-labels.
* All sideEffect-based steps no longer extend `FilterStep` with predicate equal true, but a more efficient `SideEffectStep`.
* `TreeStep` now has `TreeMapReduce` for executing on `GraphComputer`.
* `Neo4jTraversal.cypher()` is fluent throughout.
* Reverted back to TP2 model of `as()` referring to step names, not variable names of sideEffects.
* Updated `AddEdge`-step to support property key/value pairs for appending to newly created edges.
* Renamed `Graph.getFeatures()` to `Graph.features()` to be consistent with other API methods.
* `Vertex` and `Edge` now implement all `GraphTraversal` methods to ensure consistency throughout stack.
* `Neo4jTraversal` is auto-generated from `Neo4jTraversalStub` with technique generalizable to other vendors.
* Added test suite to ensure that all traversals are of the same type: `g.V`, `g.E`, `g.of()`, `v.identity()`, `e.identity()`, v-, e-methods.
* Giraph HDFS helpers now support `hdfs.mkdir(string)` and `local.mkdir(string)`
* Added `@OptIn` and `@OptOut` for implementers to specify on their `Graph` implementations for test compliance information.
* `GraphComputer` `Memory` now immutable after computation is complete.
* Dependency grabbing for plugins filter out slf4j logging dependencies so as to avoid multiple bindings with the standard TinkerPop distributions.
* Fixed `GiraphMemory` to be fully consistent with GraphComputer specification.
* Removed fatJar assembly from Giraph-Graph as it is no longed needed with distributed cache model.
* Reworked `GiraphRemoteAcceptor` to provide a `result` variable back to the console with `ComputerResult`.
* `VertexProgram` is no longer `Serializable` (use `loadState` and `storeState` for wire-propagation).
* Moved `GiraphGraph.getOutputGraph()` to `GiraphHelper`.
* Changed `GIRAPH_GREMLIN_HOME` to `GIRAPH_GREMLIN_LIB` to reference directory where jars are to be loaded.
* Updated README with release instructions.

=== TinkerPop 3.0.0.M1 (Release Date: August 12, 2014)

* First official release of TinkerPop3 and thus, no changes.<|MERGE_RESOLUTION|>--- conflicted
+++ resolved
@@ -31,11 +31,8 @@
 * Changed Gremlin grammar to make use of `g` to spawn child traversals a syntax error.
 * Added `unexpected-response` handler to `ws` for `gremlin-javascript`
 * Fixed bug in `TinkerTransactionGraph` where a read-only transaction may leave elements trapped in a "zombie transaction".
-<<<<<<< HEAD
 * Fixed bug in `gremlin.sh` where it couldn't accept a directory name containing spaces.
-=======
 * Fixed issue in `gremlin-console` where it couldn't accept plugin files that included empty lines or invalid plugin names.
->>>>>>> a439f814
 
 [[release-3-7-3]]
 === TinkerPop 3.7.3 (October 23, 2024)
