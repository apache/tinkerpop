////
Licensed to the Apache Software Foundation (ASF) under one or more
contributor license agreements.  See the NOTICE file distributed with
this work for additional information regarding copyright ownership.
The ASF licenses this file to You under the Apache License, Version 2.0
(the "License"); you may not use this file except in compliance with
the License.  You may obtain a copy of the License at

  http://www.apache.org/licenses/LICENSE-2.0

Unless required by applicable law or agreed to in writing, software
distributed under the License is distributed on an "AS IS" BASIS,
WITHOUT WARRANTIES OR CONDITIONS OF ANY KIND, either express or implied.
See the License for the specific language governing permissions and
limitations under the License.
////
= TinkerPop3 CHANGELOG

== TinkerPop 3.8.0 (NOT OFFICIALLY NAMED YET)

image::https://raw.githubusercontent.com/apache/tinkerpop/master/docs/static/images/gremlin-standing.png[width=185]

[[release-3-8.0]]
=== TinkerPop 3.8.0 (Release Date: NOT OFFICIALLY RELEASED YET)

This release also includes changes from <<release-3-7-XXX, 3.7.XXX>>.

* Added grammar-based `Translator` for all languages including explicit ones for Java and anonymization.
* Deprecated `withEmbedded()` and `withRemote()` options on `AnonymousTraversalSource`.
* Added `with()` on `AnonymousTraversalSource` to cover both embedded and remote creation options.
* Added support for `Set` in GraphSON and GraphBinary serialization for `gremlin-javascript`, where it previously just converted to array.
* Added `Set` syntax in `gremlin-language`.
* Changed `sum()` to retain the type common to the stream rather than always promoting to `long` given the need for it to multiple by the `long` bulk value for the traverser.
* Removed the deprecated `withGraph()` option from `AnonymousTraversalSource`.
* Modified the `split()` step to split a string into a list of its characters if the given separator is an empty string.
<<<<<<< HEAD
* Changed `GremlinLangScriptEngine` via `GenericLiteralVisitor` to treat floating-point literals as `Double` by default instead of `BigDecimal` for better alignment with common programming language conventions.
=======
* Added `withoutStrategies()` syntax to the Gremlin ANTLR grammar.
* Modified the Gremlin ANTLR grammar to more dynamically interact with any strategies registered globally to the `TraversalStrategies` cache sets.
* Made `new` keyword optional in the Gremlin grammar.
* Added integer overflow checks.
* Added missing strategies to the `TraversalStrategies` global cache as well as `CoreImports` in `gremlin-groovy`.
* Added missing strategies to `strategies.py` in `gremlin-python`.
* Updated `OptionsStrategy` in `gremlin-python` to take options directly as keyword arguments.
* Added static `instance()` method to `ElementIdStrategy` to an instance with the default configuration.
* Updated `ElementIdStrategy.getConfiguration()` to help with serialization.
>>>>>>> b370c369

== TinkerPop 3.7.0 (Gremfir Master of the Pan Flute)

image::https://raw.githubusercontent.com/apache/tinkerpop/master/docs/static/images/gremlin-zamfir.png[width=185]

[[release-3-7-4]]
=== TinkerPop 3.7.4 (NOT OFFICIALLY RELEASED YET)

* Added log entry in `WsAndHttpChannelizerHandler` to catch general errors that escape the handlers.
* Added a `MessageSizeEstimator` implementation to cover `Frame` allowing Gremlin Server to better estimate message sizes for the direct buffer.
* Improved logging around triggers of the `writeBufferHighWaterMark` so that they occur more than once but do not excessively fill the logs.
* Added server metrics to help better detect and diagnose write pauses due to the `writeBufferHighWaterMark`: `channels.paused`, `channels.total`, and `channels.write-pauses`.
* Changed `IdentityRemovalStrategy` to omit `IdentityStep` if only with `RepeatEndStep` under `RepeatStep`.
* Changed Gremlin grammar to make use of `g` to spawn child traversals a syntax error.
* Added `unexpected-response` handler to `ws` for `gremlin-javascript`
* Fixed bug in `TinkerTransactionGraph` where a read-only transaction may leave elements trapped in a "zombie transaction".
* Fixed bug in `gremlin.sh` where it couldn't accept a directory name containing spaces.
* Fixed issue in `gremlin-console` where it couldn't accept plugin files that included empty lines or invalid plugin names.
* Modified grammar to make `none()` usage more consistent as a filter step where it can now be used to chain additional traversal steps and be used anonymously.
* Added missing anonymous support for `disjunct()` in Python and Javascript.
* Fixed bug in 'gremlin-server.sh' to account for spaces in directory names.
* Deprecated `gremlin_python.process.__.has_key_` in favor of `gremlin_python.process.__.has_key`.
* Added `gremlin.spark.outputRepartition` configuration to customize the partitioning of HDFS files from `OutputRDD`.
* Allowed `mergeV()` and `mergeE()` to supply `null` in `Map` values.
* Change signature of `hasId(P<Object>)` and `hasValue(P<Object>)` to `hasId(P<?>)` and `hasValue(P<?>)`.
* Improved error message for when `emit()` is used without `repeat()`.
* Changed `PythonTranslator` to generate snake case step naming instead of camel case.
* Fixed bug in `IndexStep` which prevented Java serialization due to non-serializable lambda usage by creating serializable function classes.

[[release-3-7-3]]
=== TinkerPop 3.7.3 (October 23, 2024)

This release also includes changes from <<release-3-6-8, 3.6.8>>.

* Refactored mutation events registration by moving reusable code from relevant steps to `EventUtil`
* Opened `NoOpBarrierStep` for extensibility (removed `final` keyword).
* Deprecated public constructor for `SeedStrategy` in favor of builder pattern to be consistent with other strategies.
* Allowed specification of a customized Spark app name.
* Added getter method to `CoinStep` for its probability field.
* Prevented decimal values from being parsed by `asDate()`.
* Prevented specification of `Cardinality` to `option()` when not used in conjunction with `mergeV()`.
* Exposed a mechanism for providers to customize the assertion of error messages in feature tests.
* Attempted to detect JDK version for Gremlin Console to avoid problems with Java 17 if `neo4j-gremlin` is used.
* Fixed so that `TrimGlobalStep` and `TrimLocalStep` have the same character control handling as `Ltrim` and `Rtrim`
* Fixed a bug in `MaxLocalStep`, `MinLocalStep`, `MeanLocalStep` and `SumLocalStep` that it throws `NoSuchElementException` when encounters an empty iterator as input.
* Fixed cases where Map keys of incomparable types could panic in `gremlin-go`.
* Fixed an issue where missing necessary parameters for logging, resulting in '%!x(MISSING)' output in `gremlin-go`.
* Added getter method to `ConcatStep`, `ConjoinStep`, `SplitGlobalStep` and `SplitLocalStep` for their private fields.
* Fixed older driver GraphBinary compatibility problems where using `ReferenceElementStrategy`, properties on elements returned as `null` instead of empty `List`.
* Gremlin Server docker containers shutdown gracefully when receiving a SIGTERM.
* Added 'userProvidedLabel' property to detect if the default label was supplied explicitly or not.
* Added DefaultIdManager.STRING for proper string id creation/handling.
* Allowed specification of an `Operator` as a reducer in `withSideEffect` when parsing with the grammar.
* Fixed bug in Bytecode build logic where duplicate strategies were added instead of replacing the existing ones.
* Bump Groovy to 4.0.23

==== Bugs

* TINKERPOP-3035 Add explicit property(IDictionary) for .NET
* TINKERPOP-3050 security vulnerability in logback-core
* TINKERPOP-3051 security vulnerability in logback-classic
* TINKERPOP-3052 security vulnerability in ivy
* TINKERPOP-3053 security vulnerability in netty-codec-http2
* TINKERPOP-3076 Incorrect handling of large requests in Go GLV
* TINKERPOP-3077 Javascript translator incorrectly handle quotes, null and undefined values
* TINKERPOP-3079 The test `TraversalStrategiesTest#shouldAllowUserManipulationOfGlobalCache` is not idempotent, as it passes in the first run and fails in repeated runs in the same environment.
* TINKERPOP-3081 When using authentication, evaluationTimeout is ignored
* TINKERPOP-3089 min() and max() local forms not working properly with empty iterator input
* TINKERPOP-3090 trim() steps not handling unicode characters properly
* TINKERPOP-3093 optimization of readmap function
* TINKERPOP-3105 Running 3.6.x python-driver with 3.7.x server leads to deserialization errors
* TINKERPOP-3110 Incorrect Bytecode when multiple options are used in traversal
* TINKERPOP-3116 async_timeout not declared in gremlinpython dependencies

==== Improvements

* TINKERPOP-2700 WebSocket compression may lead to attacks (CRIME / BREACH)
* TINKERPOP-3041 Consistent construction of SeedStrategy
* TINKERPOP-3080 AggregateStep can support all Operators predefined in TinkerPop
* TINKERPOP-3082 Tinkerpop hardcoded the Spark AppName
* TINKERPOP-3086 Upgrade gremlin-python to newer Python interpreter
* TINKERPOP-3098 Gremlin Console bat file is missing log level configuration option
* TINKERPOP-3102 Cardinality input with mergeE step shouldn't be allowed.

[[release-3-7-2]]
=== TinkerPop 3.7.2 (April 8, 2024)

This release also includes changes from <<release-3-6-7, 3.6.7>>.

* Deprecated `ltrim()` and `rTrim()` in favor of `l_trim()` and `r_trim` in Python.
* Fixed bug in `onCreate` for `mergeV()` where use of the `Cardinality` functions was not properly handled.
* Fixed multiple concurrent initially requests caused authentication to fail.

==== Bugs

* TINKERPOP-2132 Authentication when using multiple threads fails
* TINKERPOP-2359 onShutDown not being called when docker container stopped
* TINKERPOP-2913 Ensure that if tx.commit() is called remotely it does not hang for graphs without transactions
* TINKERPOP-3012 Wrong hashCode implementation for DetachedVertexPropert
* TINKERPOP-3022 JavaTranslator failing for has(String, null)
* TINKERPOP-3025 l_trim() and r_trim() missing in python
* TINKERPOP-3026 checkAdjacentVertices is misconfigured for python in SubgraphStrategy
* TINKERPOP-3027 Pick.any should be any_()
* TINKERPOP-3029 Gremlin.Net: Traversal enumeration fails on .NET 8
* TINKERPOP-3031 Bad translation for g.tx()
* TINKERPOP-3039 Java driver won't propagate with args when using aliased client directly
* TINKERPOP-3049 onCreate for mergeV() doesn't handle Cardinality functions
* TINKERPOP-3054 RequestId serialization broken in Python GLV
* TINKERPOP-3056 mergeE is updating vertices in certain conditions
* TINKERPOP-3061 Concurrent queries will break authentication on javascript driver

==== Improvements

* TINKERPOP-2456 Add missing tests for queries
* TINKERPOP-2872 Inconsistency in comparing Elements in JavaScript tests
* TINKERPOP-2995 Create Sample Applications in each GLV
* TINKERPOP-3020 Incorrect tests
* TINKERPOP-3021 Publish ARM64 Gremlin Console Images
* TINKERPOP-3030 Update to .NET 8
* TINKERPOP-3068 Make serviceName and mergedParams public for provider usage in CallStep

[[release-3-7-1]]
=== TinkerPop 3.7.1 (November 20, 2023)

This release also includes changes from <<release-3-6-6, 3.6.6>> and <<release-3-5-8, 3.5.8>>.

* Added the `asString()`, `length()`, `toLower()`, and `toUpper()` steps to perform `String` manipulations.
* Added Gherkin parsing support for specific string results using `str[]`.
* Added the `trim()`, `lTrim()`, `rTrim()`, and `reverse()` steps to perform `String` manipulations.
* Added `replace()`, `split()` and `substring()` steps to perform `String` manipulations.
* Added `Scope` to `asString()`, `length()`, `toLower()`, `toUpper()`, `trim()`, `lTrim()`, `rTrim()`, replace()`, `split()` and `substring()` to allow `String` manipulation inside incoming lists.
* Update `concat()` to accept `Traversal` varargs.
* Corrected `concat()` signatures in `gremlin-dotnet`, `Concat()` is now used instead of `Concat<object>()`. *(breaking)*
* Update `concat()` to not special treat `inject` in arguments and use `TraversalUtil.apply` on it as with any other child traversals. *(breaking)*
* Added `format()` step to perform `String` manipulations.
* Checked graph features for meta-property support before trying to serialize them in `VertexPropertySerializer` for GraphBinary.
* Fixed multiline query bug in console caused by upgrade to Groovy 4.
* Added date manipulation steps `asDate`, `dateAdd` and `dateDiff`.
* Added new data type `DT` to represent periods of time.
* Added Gherkin support for Date.
* Extended `datetime()` function to produce a current server date.
* Added list filtering functions `all` and `any`.
* Added list/set functions `conjoin`, `combine`, `difference`, `disjunct`, `intersect`, `merge`, and `product`.
* Added getter for `isStart` on `UnionStep`.
* Added `NullVariableResolver` that will quietly produce a `null` for each variable found when parsing with the grammar.
* Changed the `@MultiMetaProperties` testing tag for Gherkin feature tests to instead be separate `@MetaProperties` and `@MultiProperties`.
* Added `agent` parameter to `DriverRemoteConnection` options to allow a user-provided `http.Agent` implementation.
* Fixed deserialization of element properties for GraphBinary.
* Fixed bug in `union()` as a start step where the `Path` was including the starting dummy traverser.
* Moved some TinkerGraph specific transaction tests from `TransactionMultiThreadedTest` to `TinkerTransactionGraphTest`
* Fixed incorrect read operations in some cases for `TinkerTransactionGraph`.
* Updated JavaScript tests to check equality on only id and class when comparing elements for consistency with other GLVs.
* Improved performance for `Element` comparison by comparing hashCode() prior to doing more expensive checks.

==== Bugs

* TINKERPOP-2811 ElementIdStrategy doesn't replace all references of an element's id with the specified custom id property
* TINKERPOP-2921 Filters not working when side-effect is used with group()
* TINKERPOP-2976 InvalidOperationException: Collection was modified in GraphBinary serialization
* TINKERPOP-2983 Upgrade Netty for Security Reasons
* TINKERPOP-2996 Golang Translator in core does not properly translate list arguments
* TINKERPOP-2999 3.7.0 Remote Console Sends Incomplete Queries
* TINKERPOP-3000 Issue with union step when using path().by()
* TINKERPOP-3001 Gremlin Console complains about missing serializers field
* TINKERPOP-3004 Low performance for queries with a large number of element comparisons
* TINKERPOP-3009 SubgraphStrategy produces excessive filtering when multiple labels are filtered upon
* TINKERPOP-3010 Move TinkerGraph specific transaction testing
* TINKERPOP-3013 Console not sending scripts to the server when :remote console is enabled
* TINKERPOP-3014 Dependencny jcl-over-slf4j in gremlin-core is declared but unused due to dependency conflict.
* TINKERPOP-3016 TinkerTransactionGraph can incorrectly handle some read operations.

==== Improvements

* TINKERPOP-2334 Add format() step
* TINKERPOP-2672 Add String Manipulation Steps to Gremlin
* TINKERPOP-2802 Support Adding Custom Serializer for Gremlin Go
* TINKERPOP-2830 Handle User-Agent from HTTP Requests to server
* TINKERPOP-2946 Resolve ordering issues in gherkin tests
* TINKERPOP-2951 Add translator to the Go GLV
* TINKERPOP-2964 Many TraversalParent's steps have a replaceLocalChild logic that can result in a new ChildTraversal having an ID that already exists.
* TINKERPOP-2978 Add List Manipulation Steps to Gremlin
* TINKERPOP-2979 Add Date Manipulation Steps to Gremlin
* TINKERPOP-2982 Allow gremlin-driver usage over HTTP
* TINKERPOP-2984 Replace Moq mocking library in .NET tests
* TINKERPOP-2986 StarGraph shall drop edge properties when dropping edges
* TINKERPOP-2988 Serialization error throws an Invalid OpProcessor exception when using stream() API
* TINKERPOP-2991 Reformat Javadoc link in reference docs
* TINKERPOP-2994 PartitionStrategy does not work with mergeV() and mergeE()
* TINKERPOP-2998 UnionStep.isStart needs a public getter
* TINKERPOP-3008 Update concat() to accept traversal varargs and remove special treatment of inject child traversals *(breaking)*

[[release-3-7.0]]
=== TinkerPop 3.7.0 (Release Date: July 31, 2023)

This release also includes changes from <<release-3-6-5, 3.6.5>> and <<release-3-5-7, 3.5.7>>.

* Allowed `mergeV()` and `property(Map)` to more easily define `Cardinality` values for properties for `onMatch` and `onCreate` options.
* Removed `connectOnStartup` configuration option from gremlin-javascript.
* Added marker interface `PBiPredicate` for predefined predicates.
* Changed `Gremlin.version()` to read from the more specifically named `tinkerpop-version` attribute.
* Added warning on vertex property cardinality mismatch when reading GraphML.
* Added a `union()` start step.
* Added the `concat()` step to perform `String` concatenations.
* Added `TinkerTransactionGraph`, a reference implementation of transactional `TinkerGraph`
* Replaced instances of Neo4j transaction graph with `TinkerTransactionGraph` for server, driver, and GLV integration tests
* Bumped to `ws` 8.x for `gremlin-javascript`.
* Added support for mid-traversal `E()`-steps to Gremlin core and GLV's.
* Added nullable annotations to Gremlin.NET.
* Bumped Objenesis to 3.3 in `gremlin-shaded`.
* Moved Java serializer, message and token classes from `gremlin-driver` to a new `gremlin-util` module.
* Moved `SimpleSocketServer` and its initializers to a new `gremlin-tools/gremlin-socket-server` module.
* Configured `gremlin-socket-server` to build a docker image which can be used for testing GLV's. (Can be skipped with -DskipImageBuild)
* Reduced dependency from `gremlin-server` onto `gremlin-driver` to a test scope only.
* Added `RequestOptions` and `RequestOptionsBuilder` types to Go GLV to encapsulate per-request settings and bindings.
* Added `SubmitWithOptions()` methods to `Client` and `DriverRemoteConnection` in Go GLV to pass `RequestOptions` to the server.
* Changed default behavior for returning properties on graph elements for OLTP queries so that properties are now returned.
* Detachment is no longer performed in `TraverserIterator`.
* Prevented `ConcurentModificationException` when removing all labels from a `Step`.
* Added `materializeProperties` request option to control properties serialization.
* Modified serializers in to handle serialization and deserialization of properties.
* Added functional properties to the graph structure components for .NET, GO and Python.
* Modified the `GremlinScriptChecker` to extract the `materializeProperties` request option.
* `Neo4jVertexProperty` no longer throw Exception for `properties()`, but return empty `Iterable`.
* Modified the grammar to allow for parameters to be specified in Gremlin.
* Modified `GremlinLangScriptEngine` to take bindings.
* Removed deprecated `getInstance()` method for grammar `Visitor` implementations.
* Renamed all `MessageSerializer` implementations that used the "d0" suffix to drop that convention.
* Removed deprecated `GraphSONMessageSerializerGremlinV1d0` as this is now `GraphSONMessageSerializerV1` to be consistent with other naming.
* Added `GraphSONUntypedMessageSerializerV1` which was formerly `GraphSONMessageSerializerV1d0` to be consistent with other naming.
* Added `GraphSONUntypedMessageSerializerV3` which essentially matches the format of GraphSON 1.0 in its untyped form.
* Removed `gremlin-io-test` and moved that IO type of testing to `gremlin-util`.
* Bumped Groovy to 4.0.9.
* Bumped GMavenPlus to 2.1.0.
* Bumped Spark to 3.3.2.
* Enabled building and testing with JDK 17.
* Raised minimum node version for gremlin-javascript and gremlint to node 18

==== Bugs

* TINKERPOP-2526 Gremlin Console performance with incomplete multi-line scripts
* TINKERPOP-2677 Upgrade to Groovy 3.x to fix XStream security vulnerability
* TINKERPOP-2708 unhandledRejection upon connection failure *(breaking)*
* TINKERPOP-2734 NullPointerException when calling Client chooseConnection()
* TINKERPOP-2736 PluginAcceptror interface no more available in 3.5.3+ but referred in documentation
* TINKERPOP-2741 GraphMLWriter error message is not properly formatted
* TINKERPOP-2742 IO read may use wrong cardinality for property
* TINKERPOP-2746 Medium security vulnerabilities on logback-core
* TINKERPOP-2751 Transaction: tx.commit() hangs up in javascript client-lib
* TINKERPOP-2754 Javascript client hangs if the server restarts
* TINKERPOP-2765 Race condition during script creation when using UnifiedChannelizer
* TINKERPOP-2767 Repeat Out Times traversal hangs indefinitely on first execution
* TINKERPOP-2768 BranchStep pickToken should be integrated when added as a child option
* TINKERPOP-2769 gremlin-server does not reply with a timeout response to all timed out requests
* TINKERPOP-2771 Critical severity security vulnerabilty in commons-configuration 2.7
* TINKERPOP-2775 Remove dependency on cloudflare CDN
* TINKERPOP-2796 High severity security vulnerability found in snakeyaml
* TINKERPOP-2801 Incorrect deprecation notice on gremlin-python
* TINKERPOP-2803 Incorrect count() with sample() in TinkerGraph
* TINKERPOP-2805 No results returned for multiple labels to select()
* TINKERPOP-2809 High severity security vulnerability found in jackson databind
* TINKERPOP-2815 Critical security vulnerability for apache commons-text
* TINKERPOP-2816 Gherkin test issues for implementers
* TINKERPOP-2817  "Could not find a type identifier for the class : class java.lang.Byte" occurs when dumping graph to graphson format
* TINKERPOP-2820 gremlin-python _close_session race condition/FD leak
* TINKERPOP-2826 Critical security vulnerability in ivy
* TINKERPOP-2836 Github actions do not run java driver integration tests
* TINKERPOP-2840 Test Failures on NonDex
* TINKERPOP-2843 Security vulnerabilities found in netty version 4.1.77
* TINKERPOP-2849 Incorrect implementation for GraphTraversalSource.With in gremlin-go
* TINKERPOP-2855 Performance degradation in TinkerGraph 3.5.4 and 3.5.5
* TINKERPOP-2856 math() step fails if variable name contains a keyword
* TINKERPOP-2858 ConcurrentModificationException in ConnectiveStrategy
* TINKERPOP-2861 Fix incorrect symlinks in source release zip
* TINKERPOP-2863 HasId Step generates incorrect results when given a list of IDs mid-traversal
* TINKERPOP-2870 mergeV requires key of 'new' to be quoted
* TINKERPOP-2878 Incorrect handling of local operations when there are duplicate elements
* TINKERPOP-2888 DefaultTraversal's applyStrategies performance decrease
* TINKERPOP-2891 Inconsistent behavior when comparing a counted value with a negative value
* TINKERPOP-2893 Incorrectly comparing a counted value with multiple predicates
* TINKERPOP-2901 Incorrect result caused by has(key, predicate)
* TINKERPOP-2902 Critical security vulnerability in snakeyaml
* TINKERPOP-2905 gremlin-go gorillaTransporter.logHandler is not initialized correctly and leads to panic
* TINKERPOP-2911 CountStrategy converts count().is(0) wrongly under ConnectiveStrategy
* TINKERPOP-2918 Utils.GenerateUserAgent assumes Gremlin.Net.dll to be present when, in some environments, it is not.
* TINKERPOP-2920 SubgraphStrategy failure when property key not present on vertex in by()
* TINKERPOP-2922 GroovyTranslator produces a Map not parseable by the grammar
* TINKERPOP-2925 mergeE() in javascript producing an error
* TINKERPOP-2926 Gremlin-Java > An UnsupportedOperationException occurs on calling next() after a merge step with the option step modulator if the element does not exist
* TINKERPOP-2928 element() not working in conjunction with edge properties
* TINKERPOP-2937 Throw an error when trying to use a closed connection
* TINKERPOP-2944 Memory leak in Gremlin.Net driver if CancellationToken is used
* TINKERPOP-2945 TextP.regex() Serialization Failing in Java driver
* TINKERPOP-2948 PRISMA security vulnerabilty for jackson-databind 2.14.0 *(breaking)*
* TINKERPOP-2953 Static import for __.values() overriden by Column.values()
* TINKERPOP-2957 mergeV with sideEffect not correctly updating properties
* TINKERPOP-2958 ScheduledExecutorService for timeouts are never cancelled
* TINKERPOP-2965 FilterRankingStrategy removing labels it shouldn't in certain conditions

==== Improvements

* TINKERPOP-1403 Provide support for GraphFilter.vertexProperties() *(breaking)*
* TINKERPOP-2229 JavaScript GLV: Add GraphBinary Support
* TINKERPOP-2348 Enable nullable checks
* TINKERPOP-2373 Bump to Groovy 4.0
* TINKERPOP-2471 Add logging to Gremlin.Net driver
* TINKERPOP-2480 User agent for Gremlin drivers
* TINKERPOP-2622 Enforce ordering semantics in feature tests
* TINKERPOP-2631 GraphSON float serialization when ujson is used is imprecise
* TINKERPOP-2633 Support Gremlin Console on Java 17
* TINKERPOP-2693 Complete GraphBinary support in Python
* TINKERPOP-2696 Refactor Gherkin test framework to better handle bindings
* TINKERPOP-2703 Build on JDK17
* TINKERPOP-2715 remove log4jv1 dependency
* TINKERPOP-2723 Make GraphBinary the default serialization format for .NET and Python
* TINKERPOP-2731 Bump to Spark 3.3.0
* TINKERPOP-2737 Dockerized Build and Test Environments
* TINKERPOP-2747 Add function callback hooks for gremlin-go authentication
* TINKERPOP-2748 Medium security vulnerability on netty-all and netty-codec
* TINKERPOP-2749 Support Windows Build
* TINKERPOP-2761 Gremlin: use another manifest name for version
* TINKERPOP-2762 getScopeKeys should respect the order of keys passed in Step
* TINKERPOP-2764 AWS Neptune returns an inaccessible structured error response
* TINKERPOP-2772 Add Spark utility to load vertices as RDD
* TINKERPOP-2776 Add website analytics for TinkerPop apache site
* TINKERPOP-2779 Floating ConnectedComponent Feature Failures for GitHub Actions on windows
* TINKERPOP-2785 Inability to Mock Returned Result Types in Gremlin-Go Driver
* TINKERPOP-2792 Better exception when JavaTranslator finds a method but not the overload
* TINKERPOP-2794 Allow cancellation of Gremlin.Net async methods
* TINKERPOP-2798 Add support for mid-traversal E()
* TINKERPOP-2804 gherkin feature files should be on the classpath
* TINKERPOP-2806 Provide method for provider plugins to get notified on script/query processing
* TINKERPOP-2808 Improve Compatibility on ARM machines
* TINKERPOP-2810 gremlinpython aiohttp dependency requirement too strict
* TINKERPOP-2813 Improve driver usability for cases where NoHostAvailableException is currently thrown
* TINKERPOP-2814 Add a SSL handshake timeout configuration to the driver
* TINKERPOP-2818 exclude mockito-core in gremlin-core [compile scope] (import by jcabi-manifests)
* TINKERPOP-2824 Properties on Elements *(breaking)*
* TINKERPOP-2834 CloneVertexProgram optimization on SparkGraphComputer
* TINKERPOP-2838 Add UserAgent GLV Tests
* TINKERPOP-2841 Test and Fix Per Request Settings in Go
* TINKERPOP-2842 Expand GremlinScriptChecker to include request id overrides
* TINKERPOP-2844 Test and Fix Per Request Settings in Python
* TINKERPOP-2850 Modifications to mergeV/E semantics
* TINKERPOP-2852 Update Maven plugin for docker-images building for M1 compatibility
* TINKERPOP-2853 Gremlin.Net driver should throw better exception message for unsupported GraphBinary type
* TINKERPOP-2857 GraphSONRecordReader does not allow configure a GraphFilter during deserialization
* TINKERPOP-2865 Add has steps injected by PartitionStrategy at the end of the filter
* TINKERPOP-2873 Allow Union of Traversals
* TINKERPOP-2890 Avoid exceptions on local scope based steps where possible
* TINKERPOP-2899 SampleGlobalStep samples inefficiently with TraverserSet running into hash collisions
* TINKERPOP-2912 Improve error message for addE() when traverser is incorrect
* TINKERPOP-2919 Improve performance of FilterRankingStrategy for deeply nested traversals
* TINKERPOP-2924 Refactor PropertyMapStep to be able to overwrite map method
* TINKERPOP-2929 Introduce new marker interfaces to identify whether a step can perform write or delete or both
* TINKERPOP-2931 Fix a few minor mergeV/E issues
* TINKERPOP-2934 Optimize ObjectWritable for displaying content of Java Collection or Map to reduce OOM
* TINKERPOP-2938 Revisit merge step feature tests
* TINKERPOP-2939 The Merge onMatch map validation is during execution instead of construction
* TINKERPOP-2941 DO NOT purge the output location if it has content in SparkGraphComputer
* TINKERPOP-2947 Provide a plain text serializer for HTTP
* TINKERPOP-2949 More strict handling of predicates
* TINKERPOP-2954 Pass Gremlin Version from Maven to Java Without Manifests
* TINKERPOP-2955 Support SSL in WebSocketClient
* TINKERPOP-2959 Allow the grammar to support parameters
* TINKERPOP-2963 Introduce new mimeType to return GraphSon-1.0 in text format
* TINKERPOP-2967 Add untyped GraphSON 3.0 format
* TINKERPOP-2975 Native transaction support for Tinkerpop
* TINKERPOP-2977 Deprecate Neo4j-Gremlin

== TinkerPop 3.6.0 (Tinkerheart)

image::https://raw.githubusercontent.com/apache/tinkerpop/master/docs/static/images/gremlin-victorian.png[width=185]

[[release-3-6-8]]
=== TinkerPop 3.6.8 (October 23, 2024)

* Fixed a bug in GremlinServer not properly propagating arguments when authentication is enabled.
* Fixed bug in Java driver where connection pool was not removing dead connections under certain error conditions.
* Raised handshake exceptions for Java driver for `NoHostAvailableException` situations.
* The default logging level for Gremlin Console in Windows is set to the same WARN level as for Linux.
* Updated to Docker Compose V2 with `docker-compose` changed to `docker compose` in pom and script files.
* Add command line option `-l` to change logging level for Gremlin Console in Windows.
* Add `enableCompression` connection setting to Java, Python, and JS GLVs.
* Increased minimum python version from 3.8 to 3.9
* Upgraded `gremlin-go` to Go 1.22.
* Bump Netty to 4.1.100
* Bump Logback to 1.2.13
* Bump Ivy to 2.5.2
* Fixed a memory leak in the Javascript driver when there is a server error response.
* Throw more descriptive error in `gremlin-go` when request size exceeds `WriteBufferSize`
* Fixed a missing runtime dependency in `gremlin-python`

==== Bugs

* TINKERPOP-3035 Add explicit property(IDictionary) for .NET
* TINKERPOP-3050 security vulnerability in logback-core
* TINKERPOP-3051 security vulnerability in logback-classic
* TINKERPOP-3052 security vulnerability in ivy
* TINKERPOP-3053 security vulnerability in netty-codec-http2
* TINKERPOP-3076 Incorrect handling of large requests in Go GLV
* TINKERPOP-3077 Javascript translator incorrectly handle quotes, null and undefined values
* TINKERPOP-3079 The test `TraversalStrategiesTest#shouldAllowUserManipulationOfGlobalCache` is not idempotent, as it passes in the first run and fails in repeated runs in the same environment.
* TINKERPOP-3081 When using authentication, evaluationTimeout is ignored
* TINKERPOP-3116 async_timeout not declared in gremlinpython dependencies

==== Improvements

* TINKERPOP-2700 WebSocket compression may lead to attacks (CRIME / BREACH)
* TINKERPOP-3086 Upgrade gremlin-python to newer Python interpreter
* TINKERPOP-3098 Gremlin Console bat file is missing log level configuration option

[[release-3-6-7]]
=== TinkerPop 3.6.7 (April 8, 2024)

* Fixed a bug in Gremlin.Net for .NET 8 that led to exceptions: `InvalidOperationException: Enumeration has not started. Call MoveNext.`
* Fixed message requestId serialization in `gremlin-python`.
* Improved performance of `PathRetractionStrategy` for traversals that carry many children, but don't hold many labels to propogate.
* Fixed bug in bytecode translation of `g.tx().commit()` and `g.tx().rollback()` in all languages.
* Improved error message from `JavaTranslator` by including exception source.
* Added missing `short` serialization (`gx:Int16`) to GraphSONV2 and GraphSONV3 in `gremlin-python`.
* Added tests for error handling for GLV's if `tx.commit()` is called remotely for graphs without transactions support.
* Introduced multi-architecture AMD64/ARM64 docker images for gremlin-console.
* Fixed bug in `JavaTranslator` where `has(String, null)` could call `has(String, Traversal)` to generate an error.
* Fixed issue where server errors weren't being properly parsed when sending bytecode over HTTP.
* Improved `Bulkset` contains check for elements if all elements in `Bulkset` are of the same type.
* Fixed bug in `EarlyLimitStrategy` which was too aggressive when promoting `limit()` before `map()`.
* Prevented mid-traversal `mergeE()` and `mergeV()` from operating on an incoming `Traverser` that contains an `Element`.
* Improved performance of the application of `FilterRankingStrategy` for large traversals with deeply nested traversals by improving the cache operation.
* Updated aliased client to pass along options via `with()` when submitting traversals.
* Upgraded `gremlin-go` to Go 1.21.
* Upgraded `gremlin-javascript` and `gremlint` to Node 18.17.0.
* Allowed public access for `serviceName` and `mergedParams` in `CallStep`, and checks on `PartitionStrategy` usage in `MergeStep`.

==== Bugs

* TINKERPOP-2359 onShutDown not being called when docker container stopped
* TINKERPOP-2913 Ensure that if tx.commit() is called remotely it does not hang for graphs without transactions
* TINKERPOP-3022 JavaTranslator failing for has(String, null)
* TINKERPOP-3027 Pick.any should be any_()
* TINKERPOP-3029 Gremlin.Net: Traversal enumeration fails on .NET 8
* TINKERPOP-3031 Bad translation for g.tx()
* TINKERPOP-3039 Java driver won't propagate with args when using aliased client directly
* TINKERPOP-3045 EarlyLimitStrategy is too aggresive to promote Limit and thus causing incorrect results
* TINKERPOP-3054 RequestId serialization broken in Python GLV
* TINKERPOP-3056 mergeE is updating vertices in certain conditions

==== Improvements

* TINKERPOP-2995 Create Sample Applications in each GLV
* TINKERPOP-3021 Publish ARM64 Gremlin Console Images
* TINKERPOP-3030 Update to .NET 8
* TINKERPOP-3068 Make serviceName and mergedParams public for provider usage in CallStep

[[release-3-6-6]]
=== TinkerPop 3.6.6 (November 20, 2023)

This release also includes changes from <<release-3-5-8, 3.5.8>>.

* Fixed a javadoc comment in `GraphTraversal.not()` method.
* Allowed `gremlin-driver` to be used over HTTP for experimental purposes.
* Added user agent handling to gremlin-server for HTTP requests.
* Allowed `io()` to automatically detect ".graphml" as a file extension.
* Deprecated the `HandshakeInterceptor` in favor of a more generic `RequestInterceptor`.
* Allowed `gremlin-python` to be used over HTTP for experimental purposes.
* Fixed translation of `P`, `TraversalStrategy` and Enums, and added translation for `Vertex`, `Edge`, `VertexProperty`, list, set, dict, number, binding and lambda in Groovy Translator for Python.
* Fixed a bug in `StarGraph` where `EdgeFilter` did not remove associated Edge Properties.
* Added Gremlin translator implementation to the Go GLV.
* Fixed Go translator to handle array arguments.
* In Go GLV `P.Within` and `P.Without` extended to accept array arguments similar to other GLV's
* Improved `SubgraphStrategy` by reducing chance for redundant filtering of adjacent vertices.
* Fixed bug with filtering for `group()` when the side-effect label was defined for it.
* ProjectStep now throws exception when a duplicate key is provided in a query.
* Fixed bug in `replaceLocalChild` where child traversal was not correctly integrated.
* Fixed bug in `ElementIdStrategy` where the order of `hasId` was impacting proper filters.
* Fixed bug in the Java driver configuration for serialization when reading settings from an `InputStream`.
* Fixed bug in `DotNetTranslator` where `PartitionStrategy` usage was not translating properly when specifying the `readPartitions`.
* Fixed bug in `PythonTranslator` where `Set` syntax was not being generated properly.
* Fixed bug in configuration object given to `PartitionStrategy` for Go that prevented `readPartitions` from behing set properly.
* Fixed bug where the `partitionKey` was not being written when using `PartitionStrategy` with `mergeV()` and `mergeE()`
* Added checking for valid UUID requestIds in `gremlin-python` and `gremlin-javascript`.
* Do not use `XOR` for hashCode computation of Step when only simple keys are used and duplicate keys are allowed.

==== Bugs

* TINKERPOP-2423 hashCode collision for steps with different attributes
* TINKERPOP-2811 ElementIdStrategy doesn't replace all references of an element's id with the specified custom id property
* TINKERPOP-2921 Filters not working when side-effect is used with group()
* TINKERPOP-2976 InvalidOperationException: Collection was modified in GraphBinary serialization
* TINKERPOP-2983 Upgrade Netty for Security Reasons
* TINKERPOP-2996 Golang Translator in core does not properly translate list arguments
* TINKERPOP-3001 Gremlin Console complains about missing serializers field
* TINKERPOP-3009 SubgraphStrategy produces excessive filtering when multiple labels are filtered upon

==== Improvements

* TINKERPOP-2802 Support Adding Custom Serializer for Gremlin Go
* TINKERPOP-2830 Handle User-Agent from HTTP Requests to server
* TINKERPOP-2951 Add translator to the Go GLV
* TINKERPOP-2964  Many TraversalParent's steps have a replaceLocalChild logic that can result in a new ChildTraversal having an ID that already exists.
* TINKERPOP-2982 Allow gremlin-driver usage over HTTP
* TINKERPOP-2984 Replace Moq mocking library in .NET tests
* TINKERPOP-2986 StarGraph shall drop edge properties when dropping edges
* TINKERPOP-2988 Serialization error throws an Invalid OpProcessor exception when using stream() API
* TINKERPOP-2991 Reformat Javadoc link in reference docs
* TINKERPOP-2994 PartitionStrategy does not work with mergeV() and mergeE()
* TINKERPOP-3006 Allow gremlin-python usage over HTTP

[[release-3-6-5]]
=== TinkerPop 3.6.5 (Release Date: July 31, 2023)

This release also includes changes from <<release-3-5-7, 3.5.7>>.

* Added `text/plain` MIME type to the HTTP endpoint to return a Gremlin Console-like representation of the data.
* Added GraphBinary serialization option to the HTTP endpoint.
* Fixed bug with `fail` step not working with a `VertexProgram` running on the server.
* Introduced mime type `application/vnd.gremlin-v1.0+json;typed=false` to allow direct specification of GraphSON 1.0 without types.
* Introduced mime type `application/vnd.gremlin-v2.0+json;typed=false` to allow direct specification of GraphSON 2.0 without types.
* Removed `final` class declaration for `LabelStep`.
* Fixed MergeE/MergeV steps to always throw exception for invalid `onMatch` option.
* TINKERPOP-2802: Add support for custom deserializers to the Gremlin-Go Driver

==== Bugs

* TINKERPOP-2920 SubgraphStrategy failure when property key not present on vertex in by()
* TINKERPOP-2937 Throw an error when trying to use a closed connection
* TINKERPOP-2948 PRISMA security vulnerabilty for jackson-databind 2.14.0 *(breaking)*
* TINKERPOP-2953 Static import for __.values() overriden by Column.values()
* TINKERPOP-2958 ScheduledExecutorService for timeouts are never cancelled
* TINKERPOP-2965 FilterRankingStrategy removing labels it shouldn't in certain conditions

==== Improvements

* TINKERPOP-1403 Provide support for GraphFilter.vertexProperties() *(breaking)*
* TINKERPOP-2938 Revisit merge step feature tests
* TINKERPOP-2939 The Merge onMatch map validation is during execution instead of construction
* TINKERPOP-2941 DO NOT purge the output location if it has content in SparkGraphComputer
* TINKERPOP-2947 Provide a plain text serializer for HTTP
* TINKERPOP-2954 Pass Gremlin Version from Maven to Java Without Manifests
* TINKERPOP-2955 Support SSL in WebSocketClient
* TINKERPOP-2956 Update gremlint version for the published application
* TINKERPOP-2963 Introduce new mimeType to return GraphSon-1.0 in text format
* TINKERPOP-2977 Deprecate Neo4j-Gremlin

[[release-3-6-4]]
=== TinkerPop 3.6.4 (Release Date: May 12, 2023)

* Fixed bug in `TextP.regex` and `TextP.notRegex` serialization for Java GLV.
* Fixed a memory leak in the Gremlin.Net driver that only occurred if a `CancellationToken` was provided.

==== Bugs

* TINKERPOP-2945 TextP.regex() Serialization Failing in Java driver
* TINKERPOP-2944 Memory leak in Gremlin.Net driver if CancellationToken is used

[[release-3-6-3]]
=== TinkerPop 3.6.3 (Release Date: May 1, 2023)

This release also includes changes from <<release-3-5-6, 3.5.6>>.

* Fixed bug in `element()` when traversing from edges where bulking was enabled.
* Refactored `PropertyMapStep` to improve extensibility by providers. Removed `final` class declaration for `ProjectStep` and `CoalesceStep`.
* Fixed bug in grammar that prevented declaration of a `Map` key named `new` without quotes.
* Fixed bug in grammar that prevented parsing of `Map` key surrounded by parenthesis which is allowable in Groovy.
* Fixed bug in `GroovyTranslator` that surrounded `String` keys with parenthesis for `Map` when not necessary.
* Added support to the grammar allowing `List` and `Map` key declarations for `Map` entries.
* Fixed `Direction` enum bug in `gremlin-javascript` where `Direction.from_` and `Direction.to` was not properly aliased to `Direction.OUT` and `Direction.IN`
* Fixed `Direction` enum in `gremlin-python` where `Direction.from_` and `Direction.to` were not added, and they can now be used instead of defining `from_=Direction.OUT` and `to=Direction.IN`
* Improved performance of comparison (equals) between not compatible types and nulls.
* Fixed `mergeV()` and `mergeE()` steps to work when `onCreate` is immutable map.
* Introduced `Writing` and `Deleting` marker interfaces to identify whether a step can perform write or delete or both on Graph.
* For `mergeV()` and `mergeE()`, added checks for illegal hidden keys and refactored `searchVertices` to allow subclasses to override search criteria.
* Added static map capturing possible `Traversal` steps that shall be added to traversal for a given operator.
* Fixed bug which caused some traversals to throw `GremlinTypeErrorException` to users.

==== Bugs

* TINKERPOP-2526 Gremlin Console performance with incomplete multi-line scripts
* TINKERPOP-2767 Repeat Out Times traversal hangs indefinitely on first execution
* TINKERPOP-2820 gremlin-python _close_session race condition/FD leak
* TINKERPOP-2855 Performance degradation in TinkerGraph 3.5.4 and 3.5.5
* TINKERPOP-2856 math() step fails if variable name contains a keyword
* TINKERPOP-2861 Fix incorrect symlinks in source release zip
* TINKERPOP-2863 HasId Step generates incorrect results when given a list of IDs mid-traversal
* TINKERPOP-2870 mergeV requires key of 'new' to be quoted
* TINKERPOP-2878 Incorrect handling of local operations when there are duplicate elements
* TINKERPOP-2888 DefaultTraversal's applyStrategies performance decrease
* TINKERPOP-2891 Inconsistent behavior when comparing a counted value with a negative value
* TINKERPOP-2893 Incorrectly comparing a counted value with multiple predicates
* TINKERPOP-2901 Incorrect result caused by has(key, predicate)
* TINKERPOP-2902 Critical security vulnerability in snakeyaml
* TINKERPOP-2905 gremlin-go gorillaTransporter.logHandler is not initialized correctly and leads to panic
* TINKERPOP-2911 CountStrategy converts count().is(0) wrongly under ConnectiveStrategy
* TINKERPOP-2918 Utils.GenerateUserAgent assumes Gremlin.Net.dll to be present when, in some environments, it is not.
* TINKERPOP-2922 GroovyTranslator produces a Map not parseable by the grammar
* TINKERPOP-2925 mergeE() in javascript producing an error
* TINKERPOP-2926 Gremlin-Java > An UnsupportedOperationException occurs on calling next() after a merge step with the option step modulator if the element does not exist
* TINKERPOP-2928 element() not working in conjunction with edge properties

==== Improvements

* TINKERPOP-2841 Test and Fix Per Request Settings in Go
* TINKERPOP-2852 Update Maven plugin for docker-images building for M1 compatibility
* TINKERPOP-2857 GraphSONRecordReader does not allow configure a GraphFilter during deserialization
* TINKERPOP-2865 Add has steps injected by PartitionStrategy at the end of the filter
* TINKERPOP-2890 Avoid exceptions on local scope based steps where possible
* TINKERPOP-2899 SampleGlobalStep samples inefficiently with TraverserSet running into hash collisions
* TINKERPOP-2912 Improve error message for addE() when traverser is incorrect
* TINKERPOP-2919 Improve performance of FilterRankingStrategy for deeply nested traversals
* TINKERPOP-2924 Refactor PropertyMapStep to be able to overwrite map method
* TINKERPOP-2929 Introduce new marker interfaces to identify whether a step can perform write or delete or both
* TINKERPOP-2931 Fix a few minor mergeV/E issues
* TINKERPOP-2934 Optimize ObjectWritable for displaying content of Java Collection or Map to reduce OOM

[[release-3-6-2]]
=== TinkerPop 3.6.2 (Release Date: January 16, 2023)

This release also includes changes from <<release-3-5-5, 3.5.5>>.

* Fixed bug in the Gremlin grammar for parsing of empty queries.
* Provided mechanism for provider plugins to get notified on script/query processing via `GraphManager`.
* Fixed bug in `select()` when using multiple labels.
* Moved Gherkin feature tests to `gremlin-test` resources so that they are more easily referenced by providers.
* Made quality of life changes to semantics for `mergeV/E` based on initial feedback.

==== Bugs

* TINKERPOP-2765 Race condition during script creation when using UnifiedChannelizer
* TINKERPOP-2769 gremlin-server does not reply with a timeout response to all timed out requests
* TINKERPOP-2771 Critical severity security vulnerabilty in commons-configuration 2.7
* TINKERPOP-2796 High severity security vulnerability found in snakeyaml
* TINKERPOP-2801 Incorrect deprecation notice on gremlin-python
* TINKERPOP-2803 Incorrect count() with sample() in TinkerGraph
* TINKERPOP-2805 No results returned for multiple labels to select()
* TINKERPOP-2809 High severity security vulnerability found in jackson databind
* TINKERPOP-2815 Critical security vulnerability for apache commons-text
* TINKERPOP-2816 Gherkin test issues for implementers
* TINKERPOP-2817  "Could not find a type identifier for the class : class java.lang.Byte" occurs when dumping graph to graphson format
* TINKERPOP-2826 Critical security vulnerability in ivy
* TINKERPOP-2836 Github actions do not run java driver integration tests
* TINKERPOP-2840 Test Failures on NonDex
* TINKERPOP-2843 Security vulnerabilities found in netty version 4.1.77
* TINKERPOP-2849 Incorrect implementation for GraphTraversalSource.With in gremlin-go

==== Improvements

* TINKERPOP-2471 Add logging to Gremlin.Net driver
* TINKERPOP-2480 User agent for Gremlin drivers
* TINKERPOP-2622 Enforce ordering semantics in feature tests
* TINKERPOP-2696 Refactor Gherkin test framework to better handle bindings
* TINKERPOP-2737 Dockerized Build and Test Environments
* TINKERPOP-2772 Add Spark utility to load vertices as RDD
* TINKERPOP-2779 Floating ConnectedComponent Feature Failures for GitHub Actions on windows
* TINKERPOP-2785 Inability to Mock Returned Result Types in Gremlin-Go Driver
* TINKERPOP-2792 Better exception when JavaTranslator finds a method but not the overload
* TINKERPOP-2794 Allow cancellation of Gremlin.Net async methods
* TINKERPOP-2804 gherkin feature files should be on the classpath
* TINKERPOP-2806 Provide method for provider plugins to get notified on script/query processing
* TINKERPOP-2808 Improve Compatibility on ARM machines
* TINKERPOP-2813 Improve driver usability for cases where NoHostAvailableException is currently thrown
* TINKERPOP-2814 Add a SSL handshake timeout configuration to the driver
* TINKERPOP-2818 exclude mockito-core in gremlin-core [compile scope] (import by jcabi-manifests)
* TINKERPOP-2833 TestSupport loads files too slow
* TINKERPOP-2834 CloneVertexProgram optimization on SparkGraphComputer
* TINKERPOP-2842 Expand GremlinScriptChecker to include request id overrides
* TINKERPOP-2850 Modifications to mergeV/E semantics

[[release-3-6-1]]
=== TinkerPop 3.6.1 (Release Date: July 18, 2022)

This release also includes changes from <<release-3-5-4, 3.5.4>>.

* Made GraphBinary the default serialization format for .NET and Python.
* Added missing `ResponseStatusCodeEnum` entry for 595 for .NET.
* Fix a javadoc comment in `Cluster.Builder` regarding maxInProcessPerConnection.

==== Bugs

* TINKERPOP-2734 NullPointerException when calling Client chooseConnection()
* TINKERPOP-2736 PluginAcceptor interface no more available in 3.5.3+ but referred in documentation
* TINKERPOP-2741 GraphMLWriter error message is not properly formatted
* TINKERPOP-2746 Medium security vulnerabilities on logback-core
* TINKERPOP-2751 Transaction: tx.commit() hangs up in javascript client-lib
* TINKERPOP-2754 Javascript client hangs if the server restarts
* TINKERPOP-2768 BranchStep pickToken should be integrated when added as a child option

==== Improvements

* TINKERPOP-2229 JavaScript GLV: Add GraphBinary Support
* TINKERPOP-2631 GraphSON float serialization when ujson is used is imprecise
* TINKERPOP-2693 Complete GraphBinary support in Python
* TINKERPOP-2715 remove log4jv1 dependency
* TINKERPOP-2723 Make GraphBinary the default serialization format for .NET and Python *(breaking)*
* TINKERPOP-2740 first request suspend more than 9s when using gremlin-java-driver
* TINKERPOP-2748 Medium security vulnerability on netty-all and netty-codec
* TINKERPOP-2762 getScopeKeys should respect the order of keys passed in Step
* TINKERPOP-2764 AWS Neptune returns an inaccessible structured error response

[[release-3-6-0]]
=== TinkerPop 3.6.0 (Release Date: April 4, 2022)

This release also includes changes from <<release-3-5-3, 3.5.3>>.

* Added parser support for `NaN` and `Infinity`.
* Implemented comparability/orderability semantics defined in the Graph Provider documentation.
* Added `TextP.regex` and `TextP.notRegex`.
* Changed TinkerGraph to allow identifiers to be heterogeneous when filtering.
* Prevented values of `T` to `property()` from being `null`.
* Added throwing `ArithmeticException` when arithmetic operations overflow for byte, short, int and long arguments.
* Added `element()` step.
* Added `call()` step.
* Added `fail()` step.
* Added `mergeV()` and `mergeE()` steps.
* Added `Direction` aliases of `from` and `to`.
* Moved `TraversalOptionParent.Pick` to its own class as `Pick`.
* Introduced Pythonic Gremlin step names using snake case and deprecated camel case naming.
* Improved Gherkin test framework to allow for asserting traversal exceptions as a behavior.
* Fixed query indentation for profile metrics where indent levels were not being respected.
* `TraversalOpProcessor` no longer accepts a `String` representation of `Bytecode` for the "gremlin" argument which was left to support older versions of the drivers.
* Removed requirement that "ids" used to filter vertices and edges need to be all of a single type.
* Created `gremlin-annotations` module where the `@GremlinDsl` annotation and related code has been moved.
* Moved `GremlinScriptChecker` to `gremlin-core` from `gremlin-groovy` since it is not Groovy dependent.
* Removed `groovy` and `groovy-json` dependencies from `gremlin-driver` as well as related `JsonBuilder` serialization support.
* Replaced log4j usage with logback where builds rely on and packaged distributions now contain the latter.
* Improved behavior of `V()` and `E()` when `null` is an argument producing a filtering behavior rather than an exception.
* Prevented metrics computation unless the traversal is in a locked state.
* Added syntax to Gremlin grammar to explicitly define `byte`, `short` and `BigInteger`.
* Added syntax to Gremlin grammar to allow construction of a reference `Vertex`.
* Changed Gremlin grammar to allow for Groovy-like syntax when parsing a `Map` literal.
* Created a way to produce a corpus of Gremlin traversals via `FeatureReader` and `DocumentationReader` in `gremlin-language`.
* Changed mechanism for determining if `id` equality with `toString()` is used by validating that elements of the predicate collection are all `String` rather than enforcing homogenous collections in the process.
* Exposed Gherkin tests as part of the provider test suite.
* Packaged Gherkin tests and data as standalone package as a convenience distribution.
* Removed `ProductiveByStrategy` as a strategy that is applied by default.
* Changed `by()` modulator semantics to consistently filter.
* Removed previously deprecated Gryo `MessageSerializer` implementations.
* Removed previously deprecated `AuthenticationSettings.enableAuditLog`.
* Removed previously deprecated `GroovyTranslator` from `gremlin-groovy` module.
* Removed previously deprecated Gremlin steps that conflicted with Python keywords.
* Removed the dependency on `six` from `gremlin-python`.
* Bumped to Apache Hadoop 3.3.1.
* Bumped to Apache Spark 3.2.0.
* Bumped node.js in `gremlin-javascript` to v16.13.0.
* Changed `NumberHelper` to properly cast to `byte` and `short` rather than default coercing to `Integer`.
* Modified some driver defaults (maximum content length, pool size, maximum in process) to be more consistent with one another.
* Fixed a potential connection load balancing issue due to a race condition not updating the usage count.
* Extended `property()` to allow for setting a `Map` of property values.

==== Bugs

* TINKERPOP-2358 Potential connection leak on client disposing
* TINKERPOP-2486 Client does not load balance requests across available connections
* TINKERPOP-2507 Remove requirement that Graph implementations must filter on homogeneous identifiers *(breaking)*
* TINKERPOP-2522 DefaultTraversalMetrics::toString does not indent annotations correctly
* TINKERPOP-2554 Extracting step metrics from ProfileStep throws NPE if the step was not triggered
* TINKERPOP-2565 GraphMLWriter does not check vertexLabelKey conflict
* TINKERPOP-2566 Incomplete error message in bytecode step generation
* TINKERPOP-2568 Graph instance not set for child traversals
* TINKERPOP-2569 Reconnect to server if Java driver fails to initialize
* TINKERPOP-2578 Set arguments to P within/without are wrapped in List
* TINKERPOP-2579 EventStrategy doesn't work with anonymous traversal
* TINKERPOP-2580 Update the custom DSL documentation
* TINKERPOP-2585 Traversal failed for different strategies order
* TINKERPOP-2589 XML External Entity (XXE) vulnerability
* TINKERPOP-2597 NullPointerException while initializing connection pool
* TINKERPOP-2598 within(null) NPE
* TINKERPOP-2603 TinkerGraph sometimes could not query float values.
* TINKERPOP-2604 TinkerGraph could not order vertex/edge without specified property.
* TINKERPOP-2606 Neo4j-Gremlin could not order vertex/edge without specified property
* TINKERPOP-2609 HTTP returns serialization exceptions for the GraphTraversalSource
* TINKERPOP-2610 NumberHelper can return values in the form of their original type smaller than int *(breaking)*
* TINKERPOP-2621 toString for traversals such as within with empty array returns empty string as argument instead of brackets
* TINKERPOP-2626 RangeGlobalStep closes traversal prematurely
* TINKERPOP-2649 Unable to translate gremlin query to java
* TINKERPOP-2658 Translator in gremlin-javascript has trouble with array arguments
* TINKERPOP-2661 GremlinGroovyScriptEngine handling of null arguments
* TINKERPOP-2662 Unclosed client session and stacktrace pops up when cleanup is missed
* TINKERPOP-2670 JavaDocs do not build when using JDK 11
* TINKERPOP-2694 Bug of TinkerGraph gremlin api "has()"
* TINKERPOP-2702 property(null) throws NPE
* TINKERPOP-2706 Traversal clone() not resetting the close state
* TINKERPOP-2712 PropertyChangedEvent is triggered before Property is actually changed
* TINKERPOP-2717 Gremlin.NET : WebSocketConnection does not check for MessageType.Close, causing error InvalidOperationException: "Received data deserialized into null object message. Cannot operate on it."
* TINKERPOP-2719 hasNext is called on TraverserIterator after transaction is committed
* TINKERPOP-2726 Python's GroovyTranslator translates boolean wrong

==== Improvements

* TINKERPOP-2367 Gremlin Translators for .NET
* TINKERPOP-2379 Consistent defaults and initialization APIs for drivers
* TINKERPOP-2411 Move GremlinDslProcessor to its own artifact *(breaking)*
* TINKERPOP-2467 Follow python naming conventions for Gremlin syntax
* TINKERPOP-2504 Intermittently failing server/driver integration tests
* TINKERPOP-2518 Enhance .NET gherkin framework to deal with more advanced assertions
* TINKERPOP-2524 Expand support for number types in grammar
* TINKERPOP-2525 Extend Gherkin tests to cover strategies
* TINKERPOP-2534 Log4j flagged as critical security violation
* TINKERPOP-2548 Add getter for indexer used in IndexStep
* TINKERPOP-2551 Setup scripts to publish Gremint to npm
* TINKERPOP-2555 Support for remote transactions in Python
* TINKERPOP-2556 Support remote transactions in .NET
* TINKERPOP-2557 Support remote transactions in Javascript
* TINKERPOP-2559 Stop sending the close message for .NET
* TINKERPOP-2560 Stop sending close message for Python
* TINKERPOP-2561 Stop sending close message in Javascript
* TINKERPOP-2562 Remove GraphSON 2 option in TraversalOpProcessor *(breaking)*
* TINKERPOP-2570 Support custom type in GraphBinary for .NET
* TINKERPOP-2576 Setup automatic updates via Dependabot for Gremlin.NET
* TINKERPOP-2577 Remove unused test coverage dependencies from Gremlin.NET
* TINKERPOP-2582 Construct traversals from gremlin-language
* TINKERPOP-2583 Make gremlin-groovy processing optional in Gremlin Server
* TINKERPOP-2591 Administrative adjustments to gremlint site
* TINKERPOP-2592 Align the style guides
* TINKERPOP-2593 Remove Groovy as a dependency from gremlin-driver *(breaking)*
* TINKERPOP-2596 datetime function
* TINKERPOP-2601 Unify Gremlin testing behind Gherkin
* TINKERPOP-2605 Further enforce and refine null semantics
* TINKERPOP-2608 Enhance sample().by() semantics when by produces a null *(breaking)*
* TINKERPOP-2611 Prevent property(id,null) and addV(null) *(breaking)*
* TINKERPOP-2613 Improve behavior of V/E(null)
* TINKERPOP-2615 Expand testing of path() with null values
* TINKERPOP-2616 Provide better exceptions with SSL related failures *(breaking)*
* TINKERPOP-2620 Clean up NullPointerExceptions related to null arguments on property related steps
* TINKERPOP-2630 Clarify that a server cannot support Graphson1.0 over HTTP
* TINKERPOP-2632 Netty 4.1.61 flagged with two high severity security violations
* TINKERPOP-2635 Consistent by() behavior *(breaking)*
* TINKERPOP-2636 Remove ProductiveByStrategy as a default *(breaking)*
* TINKERPOP-2637 Enhance logging in the Python
* TINKERPOP-2639 Remove previously deprecated GryoMessageSerializer infrastructure *(breaking)*
* TINKERPOP-2640 Remove previously deprecated AuthenticationSettings.enableAuditLog setting *(breaking)*
* TINKERPOP-2641 Allow orderability on any type
* TINKERPOP-2645 Improve behavior of hasId(null)
* TINKERPOP-2646 Make .NET StreamExtensions public for GraphBinary
* TINKERPOP-2650 Remove deprecated Gremlin step overloads of python keywords *(breaking)*
* TINKERPOP-2651 Update to .NET 6
* TINKERPOP-2652 Add TextP.regex to the text predicate set
* TINKERPOP-2656 Provide a no syntax sugar translator for python
* TINKERPOP-2657 Remove GroovyTranslator from gremlin-groovy *(breaking)*
* TINKERPOP-2659 Bump javascript runtimes to node v16
* TINKERPOP-2660 Bring back close message for drivers
* TINKERPOP-2663 Support Vertex references in grammar
* TINKERPOP-2665 Add the ability for property() to take a map
* TINKERPOP-2666 Create an anonymizing Translator for logging traversals without user data
* TINKERPOP-2667 Allow fold() with addAll to work on Map
* TINKERPOP-2668 Updating aiohttp requirements at germin-python due to vulnerability
* TINKERPOP-2669 Netty 4.1.61 flagged with medium severity security violations
* TINKERPOP-2671 Add tx() support to grammar
* TINKERPOP-2676 Refactor GremlinScript checker out of groovy package *(breaking)*
* TINKERPOP-2678 jackson-databind medium security issue identified
* TINKERPOP-2679 Update JavaScript driver to support processing messages as a stream
* TINKERPOP-2680 Create call() step to allow for calling procedures
* TINKERPOP-2681 Create merge() step to codify best practice for upsert pattern
* TINKERPOP-2682 Enable WebSocket compression in .NET by default
* TINKERPOP-2687 Gremlin Boolean Value Expressions 2.0 with Ternary Boolean Logics
* TINKERPOP-2688 Investigate two .NET test failures
* TINKERPOP-2689 VertexProperty Gherkin support for .NET
* TINKERPOP-2690 VertexProperty Gherkin support for Javascript
* TINKERPOP-2691 VertexProperty Gherkin support for Python
* TINKERPOP-2695 Support NaN/Inf in Parser and Gherkin
* TINKERPOP-2705 Support null as an argument where it makes sense in Gremlin.NET
* TINKERPOP-2707 Closing parent connection in python should close tx() connections
* TINKERPOP-2711 Make gremlin-language optional as it brings in CDDL/GPL dependencies
* TINKERPOP-2713 Create an element() step that maps a Property to its Element.
* TINKERPOP-2716 Enable eslint for gremlin-javascript project
* TINKERPOP-2725 Traversal Strategy Mix Up In Gremlin-Python
* TINKERPOP-2727 HasContainer should allow a null key
* TINKERPOP-2728 jackson-databind high security issue identified

== TinkerPop 3.5.0 (The Sleeping Gremlin: No. 18 Entr'acte Symphonique)

image::https://raw.githubusercontent.com/apache/tinkerpop/master/docs/static/images/gremlin-sleeping-beauty.png[width=185]

[[release-3-5-8]]
=== TinkerPop 3.5.8 (Release Date: November 20, 2023)

* Fixed a bug in Gremlin.Net that can lead to an `InvalidOperationException` due to modifying a collection while iterating over it in the serializers.
* Bumped Netty to 4.1.96

==== Bugs

* TINKERPOP-2976 InvalidOperationException: Collection was modified in GraphBinary serialization
* TINKERPOP-2983 Upgrade Netty for Security Reasons

==== Improvements

* TINKERPOP-2984 Replace Moq mocking library in .NET tests
* TINKERPOP-2991 Reformat Javadoc link in reference docs


[[release-3-5-7]]
=== TinkerPop 3.5.7 (Release Date: July 31, 2023)

* Bumped `jackson-databind` to 2.15.2 to fix security vulnerability.
* Introduced `maxNumberLength`, `maxStringLength`, and `maxNestingDepth` configs for `GraphSON` serializers.
* Fixed a memory leak in the Gremlin.Net driver that only occurred if a `CancellationToken` was provided.
* Fixed gremlin-python `Client` problem where calling `submit()` after` `close()` would hang the system.
* Added `gremlin.spark.dontDeleteNonEmptyOutput` to stop deleting the output folder if it is not empty in `spark-gremlin`.
* Fixed a bug in `SubgraphStrategy` where the vertex property filter produced errors if a `Vertex` was missing the key provided to `by()` as a token.
* Upgraded `gremlin-javascript` and `gremlint` to Node 16.20.0.
* Upgraded `gremlin-go` to Go 1.20.
* Improved the python `Translator` class with better handling for `P`, `None` and subclasses of `str`.
* Fixed bug in `FilterRankingStrategy` that was preventing certain traversals from recognizing labels in child traversals.
* Added `gremlin-java8.bat` file as a workaround to allow loading the console using Java 8 on Windows.
* Fixed a bug in `gremlin-server` where timeout tasks were not cancelled and could cause very large memory usage when timeout is large.
* Removed `jcabi-manifests` dependency from `gremlin-core`, `gremlin-driver`, and `gremlin-server`.
* Fixed a bug that caused the `GremlinGroovyScriptEngine` to throw a `MissingMethodException` when calling a static method in __ with the same name as an enum.
* Deprecated Neo4j-Gremlin
* Added `VertexPropertyFilter` to `GraphComputer`

==== Bugs

* TINKERPOP-2920 SubgraphStrategy failure when property key not present on vertex in by()
* TINKERPOP-2937 Throw an error when trying to use a closed connection
* TINKERPOP-2944 Memory leak in Gremlin.Net driver if CancellationToken is used
* TINKERPOP-2948 PRISMA security vulnerabilty for jackson-databind 2.14.0 *(breaking)*
* TINKERPOP-2953 Static import for __.values() overriden by Column.values()
* TINKERPOP-2958 ScheduledExecutorService for timeouts are never cancelled
* TINKERPOP-2965 FilterRankingStrategy removing labels it shouldn't in certain conditions

==== Improvements

* TINKERPOP-1403 Provide support for GraphFilter.vertexProperties() *(breaking)*
* TINKERPOP-2941 DO NOT purge the output location if it has content in SparkGraphComputer
* TINKERPOP-2954 Pass Gremlin Version from Maven to Java Without Manifests
* TINKERPOP-2955 Support SSL in WebSocketClient
* TINKERPOP-2977 Deprecate Neo4j-Gremlin

[[release-3-5-6]]
=== TinkerPop 3.5.6 (Release Date: May 1, 2023)

* Added `GraphFilter` support to `GraphSONRecordReader`.
* gremlin-python aiohttp dependency requirement upper bound relaxed to <4.0.0.
* Fixed network connection closing for sessions and transactions in `gremlin-python`.
* Fixed memory cleanup for sessions and transactions in `gremlin-python` and `gremlin-go`.
* Fixed bug in `CountStrategy` where `or()` and `and()` filters were not being rewritten properly for some patterns.
* Changed `PartitionStrategy` to force its filters to the end of the chain for `Vertex` and `Edge` read steps, thus preserving order of the `has()`.
* Added `RequestOptions` and `RequestOptionsBuilder` types to Go GLV to encapsulate per-request settings and bindings.
* Improved `addE()` error messaging when traverser is not a `Vertex`.
* Added `SubmitWithOptions()` methods to `Client` and `DriverRemoteConnection` in Go GLV to pass `RequestOptions` to the server.
* Fixed bug in which `gremlin-server` would not respond to clients if an `Error` was thrown during bytecode traversals.
* Added ability to deploy multi-arch Docker images for server and console. Server image now supports AMD64 and ARM64.
* Changed `with()` configuration for `ARGS_BATCH_SIZE` and `ARGS_EVAL_TIMEOUT` to be more forgiving on the type of `Number` used for the value.
* Changed `gremlin-console` to add imports via an ImportCustomizer to reduce time spent resolving imports.
* Bumped to Groovy 2.5.22.
* Fixed `generateUserAgent()` in `gremlin-javascript` and `gremlin-dotnet` to handle null and undefined properly, and updated Java UserAgent error handling
* Fixed bug in parsing of `math()` expressions where variables were not being identified if they contained a text associated with a function.
* Refactored `FilterRankingStrategy` to improve performance for deeply nested traversals.
* Refactored strategy application to improve performance by avoiding some excessive recursion.
* Added `Traversal.lock()` to provide an explicit way to finalize a traversal object.
* Changed `Traversal.getGraph()` to get its `Graph` object from itself or, if not available, its parent.
* Added `AuthInfoProvider` interface and `NewDynamicAuth()` to gremlin-go for dynamic authentication support.
* Fixed bug where `hasId()` unrolls ids in Java arrays to put into `P.within` but not ids in lists, this also aligned behavior of start-step and mid-traversal hasId().
* Bumped to `snakeyaml` 2.0 to fix security vulnerability.
* Bumped to Apache `commons-configuration` 2.9.0 to fix security vulnerability.
* Fixed `CountStrategy` bug for cases where predicates contain negative numbers by disabling the optimization.
* Improved `count` step optimization for negative values in input for 'eq' comparison.
* Fixed performance issue when using `SampleGlobalStep` with a traverser that has either a `LABELED_PATH` or `PATH` requirement.
* Reduce the `toString()` of `ObjectWritable` to avoid OOM for running OLAP queries on Spark.

==== Bugs

* TINKERPOP-2526 Gremlin Console performance with incomplete multi-line scripts
* TINKERPOP-2767 Repeat Out Times traversal hangs indefinitely on first execution
* TINKERPOP-2820 gremlin-python _close_session race condition/FD leak
* TINKERPOP-2855 Performance degradation in TinkerGraph 3.5.4 and 3.5.5
* TINKERPOP-2856 math() step fails if variable name contains a keyword
* TINKERPOP-2861 Fix incorrect symlinks in source release zip
* TINKERPOP-2863 HasId Step generates incorrect results when given a list of IDs mid-traversal
* TINKERPOP-2878 Incorrect handling of local operations when there are duplicate elements
* TINKERPOP-2888 DefaultTraversal's applyStrategies performance decrease
* TINKERPOP-2891 Inconsistent behavior when comparing a counted value with a negative value
* TINKERPOP-2893 Incorrectly comparing a counted value with multiple predicates
* TINKERPOP-2902 Critical security vulnerability in snakeyaml
* TINKERPOP-2905 gremlin-go gorillaTransporter.logHandler is not initialized correctly and leads to panic
* TINKERPOP-2911 CountStrategy converts count().is(0) wrongly under ConnectiveStrategy
* TINKERPOP-2918 Utils.GenerateUserAgent assumes Gremlin.Net.dll to be present when, in some environments, it is not.

==== Improvements

* TINKERPOP-2841 Test and Fix Per Request Settings in Go
* TINKERPOP-2852 Update Maven plugin for docker-images building for M1 compatibility
* TINKERPOP-2857 GraphSONRecordReader does not allow configure a GraphFilter during deserialization
* TINKERPOP-2865 Add has steps injected by PartitionStrategy at the end of the filter
* TINKERPOP-2890 Avoid exceptions on local scope based steps where possible
* TINKERPOP-2899 SampleGlobalStep samples inefficiently with TraverserSet running into hash collisions
* TINKERPOP-2912 Improve error message for addE() when traverser is incorrect
* TINKERPOP-2919 Improve performance of FilterRankingStrategy for deeply nested traversals
* TINKERPOP-2934 Optimize ObjectWritable for displaying content of Java Collection or Map to reduce OOM

[[release-3-5-5]]
=== TinkerPop 3.5.5 (Release Date: January 16, 2023)

* Changed the `Result` struct in gremlin-go to make it more suitable for mocking in tests.
* Changed label generation in `PathProcessorStrategy` to be more deterministic.
* Bumped to Apache `commons-configuration` 2.8.0 to fix security vulnerability.
* Fixed issue where the `GremlinGroovyScriptEngine` reused the same translator concurrently which lead to incorrect translations.
* Fixed bug where tasks that haven't started running yet time out due to `evaluationTimeout` and never send a response back to the client.
* Set the exact exception in `initializationFailure` on the Java driver instead of the root cause.
* Improved error message for when `from()` and `to()` are unproductive for `addE()`.
* Added `SparkIOUtil` utility to load graph into Spark RDD.
* Improved performance of `CloneVertexProgram` by bypassing the shuffle state of `SparkGraphComputer`.
* Changed `JavaTranslator` exception handling so that an `IllegalArgumentException` is used for cases where the method exists but the signature can't be discerned given the arguments supplied.
* Dockerized all test environment for .NET, JavaScript, Python, Go, and Python-based tests for Console, and added Docker as a build requirement.
* Async operations in .NET can now be cancelled. This however does not cancel work that is already happening on the server.
* Bumped to `snakeyaml` 1.32 to fix security vulnerability.
* Update docker/build.sh to work with docker-compose dockerized tests changes.
* Fix permission issues with Docker generated files by setting permission to current user, so sudo isn't needed for maven operations.
* Updated base images for gremlin-server and gremlin-console docker images to support arm64.
* Use Go embed for error/logger resources for `gremlin-go` to avoid missing resource files when using binaries.
* Added user agent to web socket handshake in java driver. Can be controlled by a new enableUserAgentOnConnect configuration. It is enabled by default.
* Added user agent to web socket handshake in Gremlin.Net driver. Can be controlled by `EnableUserAgentOnConnect` in `ConnectionPoolSettings`. It is enabled by default.
* Added user agent to web socket handshake in go driver. Can be controlled by a new `EnableUserAgentOnConnect` setting. It is enabled by default.
* Added user agent to web socket handshake in python driver. Can be controlled by a new `enable_user_agent_on_connect` setting. It is enabled by default.
* Added user agent to web socket handshake in javascript driver. Can be controlled by a new `enableUserAgentOnConnect` option. It is enabled by default.
* Added logging in .NET.
* Added `addDefaultXModule` to `GraphSONMapper` as a shortcut for including a version matched GraphSON extension module.
* Modified `GraphSONRecordReader` and `GraphSONRecordWriter` to include the GraphSON extension module by default.
* Bumped `jackson-databind` to 2.14.0 to fix security vulnerability.
* Bumped to Groovy 2.5.15.
* Bumped to Netty 4.1.86.
* Bumped `ivy` to 2.5.1 to fix security vulnerability
* Removed default SSL handshake timeout. The SSL handshake timeout will instead be capped by setting `connectionSetupTimeoutMillis`.
* Improved logging for `gremlin-driver`.
* Modified `Connection` and `Host` job scheduling in `gremlin-driver` by dividing their work to two different thread pools and sparing work from the primary pool responsible for submitting requests and reading results.
* Prevented usage of the fork-join pool for `gremlin-driver` job scheduling.
* Modified `GremlinScriptChecker` to extract the `Tokens.REQUEST_ID` from Gremlin scripts.
* Changed `Host` initialization within a `Client` to be parallel again in `gremlin-driver`.
* Changed mechanism for determining `Host` health which should make the driver more resilient to intermittent network failures.
* Removed the delay for reconnecting to a potentially unhealthy `Host` only marking it as unavailable after that initial retry fails.
* Prevented fast `NoHostAvailableException` in favor of more direct exceptions when borrowing connections from the `ConnectionPool`.
* Improved Gherkin tests for more consistent results.
* Provides users with potentially more information to driver TimeoutExceptions.
* Fixed an issue in Go and Python GLVs where modifying per request settings to override request_id's was not working correctly.
* Fixed incorrect implementation for `GraphTraversalSource.With` in `gremlin-go`.
* Changed `Gremlin.version()` to return "VersionNotFound" if the version is missing from the manifest.
* Fixed local steps to avoid throwing an exception for non-iterable input.
* Fixed a case sensitivity issue when comparing request UUIDs in `gremlin-javascript`.

==== Bugs

* TINKERPOP-2765 Race condition during script creation when using UnifiedChannelizer
* TINKERPOP-2769 gremlin-server does not reply with a timeout response to all timed out requests
* TINKERPOP-2771 Critical severity security vulnerabilty in commons-configuration 2.7
* TINKERPOP-2796 High severity security vulnerability found in snakeyaml
* TINKERPOP-2803 Incorrect count() with sample() in TinkerGraph
* TINKERPOP-2809 High severity security vulnerability found in jackson databind
* TINKERPOP-2815 Critical security vulnerability for apache commons-text
* TINKERPOP-2816 Gherkin test issues for implementers
* TINKERPOP-2817 Support java.lang.Byte in hadoop GraphSONRecordWriter/GraphSONRecordReader
* TINKERPOP-2826 Critical security vulnerability in ivy
* TINKERPOP-2836 Github actions do not run java driver integration tests
* TINKERPOP-2840 Test Failures on NonDex
* TINKERPOP-2843 Security vulnerabilities found in netty version 4.1.77
* TINKERPOP-2849 Incorrect implementation for GraphTraversalSource.With in gremlin-go

==== Improvements

* TINKERPOP-2471 Add logging to Gremlin.Net driver
* TINKERPOP-2480 User agent for Gremlin drivers
* TINKERPOP-2737 Dockerized Build and Test Environments
* TINKERPOP-2772 Add Spark utility to load vertices as RDD
* TINKERPOP-2779 Floating ConnectedComponent Feature Failures for GitHub Actions on windows
* TINKERPOP-2785 Inability to Mock Returned Result Types in Gremlin-Go Driver
* TINKERPOP-2792 Better exception when JavaTranslator finds a method but not the overload
* TINKERPOP-2794 Allow cancellation of Gremlin.Net async methods
* TINKERPOP-2808 Improve Compatibility on ARM machines
* TINKERPOP-2813 Improve driver usability for cases where NoHostAvailableException is currently thrown
* TINKERPOP-2814 Add a SSL handshake timeout configuration to the driver
* TINKERPOP-2833 TestSupport loads files too slow
* TINKERPOP-2834 CloneVertexProgram optimization on SparkGraphComputer
* TINKERPOP-2842 Expand GremlinScriptChecker to include request id overrides

[[release-3-5-4]]
=== TinkerPop 3.5.4 (Release Date: July 18, 2022)

* Added exception to Gremlin Server that is thrown when using a transaction on a non-transaction graph.
* Exposed error message sent by the server as a property on `GremlinServerError` for gremlin-python
* Allowed `datetime()` syntax to accept zone offset with colon separators and seconds.
* Fixed a minor problem in the Gremlin parser where a `GraphTraversalSource` may not have been initialized.
* Added getters to high and low properties in `RangeLocalStep`.
* Added `Pick` traversal to the return from `getGlobalChildren()` for `BranchStep`.
* Ensured `Pick` traversal was an integrated child.
* Added GraphBinary serialization support to gremlin-javascript.
* Improved startup time by removing unnecessary DNS lookup.
* Bumped to logback 1.2.9.
* Bumped to netty 4.1.77.
* Fixed bug in `submitAsync()` in gremlin-python where the deprecated version was not returning its result.
* Added missing `ResponseStatusCodeEnum` entries for 403, 429, 497, and 596 for .NET.
* Added GraphBinary support in gremlin-python for short, bigdecimal and biginteger.
* Fixed bug in `PartitionStrategy` where the use of `AbstractLambdaTraversal` caused an unexpected exception.
* Fixed bug where close requests for sessions were improperly validating the request in the `UnifiedChannelizer`.
* Deprecated and removed functionality of the `connectOnStartup` option in `gremlin-javascript` to resolve potential `unhandledRejection` and race conditions.
* Ensured `Graph` instance was set between `TraversalStrategy` executions.
* Fixed potential `NullPointerException` in `gremlin-driver` where initialization of a `ConnectionPool` would fail but not throw an exception due to centralized error check being satisfied by a different process.
* Fixed a bug where the JavaScript client would hang indefinitely on traversals if the connection to the server was terminated.
* Fix a javadoc comment in Cluster.Builder regarding maxInProcessPerConnection.
* Added a getter for selectKeys in SelectStep

==== Bugs

* TINKERPOP-2734 NullPointerException when calling Client chooseConnection()
* TINKERPOP-2735 IllegalStateException: Unrecognized content of the 'gremlin' argument... on connection close
* TINKERPOP-2736 PluginAcceptror interface no more available in 3.5.3+ but referred in documentation
* TINKERPOP-2741 GraphMLWriter error message is not properly formatted
* TINKERPOP-2751 Transaction: tx.commit() hangs up in javascript client-lib
* TINKERPOP-2754 Javascript client hangs if the server restarts
* TINKERPOP-2763 client.submitAsync returns None value
* TINKERPOP-2768 BranchStep pickToken should be integrated when added as a child option

==== Improvements

* TINKERPOP-2229 JavaScript GLV: Add GraphBinary Support
* TINKERPOP-2631 GraphSON float serialization when ujson is used is imprecise
* TINKERPOP-2693 Complete GraphBinary support in Python
* TINKERPOP-2740 first request suspend more than 9s when using gremlin-java-driver
* TINKERPOP-2748 Medium security vulnerability on netty-all and netty-codec
* TINKERPOP-2762 getScopeKeys should respect the order of keys passed in Step
* TINKERPOP-2764 AWS Neptune returns an inaccessible structured error response

[[release-3-5-3]]
=== TinkerPop 3.5.3 (Release Date: April 4, 2022)

* Added support for using a readable stream when submitting scripts through the JavaScript driver which allows processing each batch of result sets as they come in, rather than waiting for the entire result set to complete before allowing processing.
* Fixed issue with implicit conversion of `Infinity` number instances into `BigDecimal`.
* Ensured that new properties are added before triggering the associated event.
* Added support for WebSocket compression in the .NET driver. (Only available on .NET 6.)
* Added Groovy `Translator` for .NET.
* Bumped to `jackson-databind` 2.13.2.2.
* Fixed bug in `DefaultTraversal.clone()` where the resulting `Traversal` copy could not be re-iterated.
* Fixed bug in `JavaTranslator` that did not handle `has()` well where `null` was the first argument.
* Renamed `GremlinBaseVisitor` to `DefaultGremlinBaseVisitor` in `gremlin-core` to prevent conflict with the generated `GremlinBaseVisitor` in `gremlin-language`.
* Tracked transaction spawned connections and closed them when the parent connection was closed for `gremlin-python`.
* Prevented unintentionally opening another transaction in `TraversalOpProcessor`` and `SessionOpProcessor` of Gremlin Server.
* Fixed bug in `Translator` of `gremlin-python` around translation of Booleans.

==== Bugs

* TINKERPOP-2694 Bug of TinkerGraph gremlin api "has()"
* TINKERPOP-2706 Traversal clone() not resetting the close state
* TINKERPOP-2712 PropertyChangedEvent is triggered before Property is actually changed
* TINKERPOP-2717 Gremlin.NET : WebSocketConnection does not check for MessageType.Close, causing error InvalidOperationException: "Received data deserialized into null object message. Cannot operate on it."
* TINKERPOP-2719 hasNext is called on TraverserIterator after transaction is committed
* TINKERPOP-2726 Python's GroovyTranslator translates boolean wrong

==== Improvements

* TINKERPOP-2367 Gremlin Translators for .NET
* TINKERPOP-2518 Enhance .NET gherkin framework to deal with more advanced assertions
* TINKERPOP-2651 Update to .NET 6
* TINKERPOP-2679 Update JavaScript driver to support processing messages as a stream
* TINKERPOP-2682 Enable WebSocket compression in .NET by default
* TINKERPOP-2707 Closing parent connection in python should close tx() connections
* TINKERPOP-2711 Make gremlin-language optional as it brings in CDDL/GPL dependencies
* TINKERPOP-2716 Enable eslint for gremlin-javascript project
* TINKERPOP-2725 Traversal Strategy Mix Up In Gremlin-Python
* TINKERPOP-2727 HasContainer should allow a null key
* TINKERPOP-2728 jackson-databind high security issue identified

[[release-3-5-2]]
=== TinkerPop 3.5.2 (Release Date: January 10, 2022)

This release also includes changes from <<release-3-4-13, 3.4.13>>.

* Added an `AnonymizingTypeTranslator` for use with `GroovyTranslator` which strips PII (anonymizes any String, Numeric, Date, Timestamp, or UUID data)
* Added support for `g.tx()` in Python.
* Added logging in in Python.
* Added `tx()` syntax to `gremlin-language`.
* Fixed shutdown cleanup issue in Python aiohttp transport layer.
* Added a `NoSugarTranslator` translator to `PythonTranslator` which translates Gremlin queries to Python without syntactic sugar (ex `g.V().limit(1)` instead of `g.V()[0:1]`)
* Added support for `g.Tx()` in .NET.
* Added support for `with()` constant options to `io()`.
* Changed `GroovyTranslator` to generate code more compatible to Java with `Date` and `Timestamp`.
* Fixed bug in the processing of the `io()` step when constructing a `Traversal` from the grammar.
* Added the `ConnectedComponent` tokens required to properly process the `with()` of the `connectedComponent()` step.
* Fixed `DotNetTranslator` bugs where translations produced Gremlin that failed due to ambiguous step calls to `has()`.
* Fixed bug where `RepeatUnrollStrategy`, `InlineFilterStrategy` and `MessagePassingReductionStrategy` were all being applied more than necessary.
* Modified grammar to accept the `datetime()` function so that Gremlin scripts have a way to natively construct a `Date`.
* Ensured `PathRetractionStrategy` is applied after `InlineFilterStrategy` which prevents an error in traverser mapping in certain conditions.
* Deprecated `JsonBuilder` serialization for GraphSON and Gryo.
* Added `ProductiveByStrategy` to ensure consistency of `by()` modulator behaviors when child traversal arguments contained no elements.
* Changed drivers to once again send the previously deprecated and removed "close" message for sessions.
* Modified `fold()` to merge `Map` instances with `addAll`.
* Allowed `null` string values in the Gremlin grammar.
* Fixed support for `SeedStrategy` in the Gremlin Grammar.
* Fixed bug in `Translator` of `gremlin-javascript` around array translation.
* Fixed bugs in `PythonTranslator`, `JavascriptTranslator` and `DotNetTranslator` when translating `TraversalStrategy` objects to Javascript.
* Prevented exception with `hasLabel(null)` and `hasKey(null)` and instead filter away traversers as these structural components can't ever be null.
* Improved handling of `null` when passed to `P` predicates.
* Handled `null` for mathematical reducing operations of `sum()`, `mean()`, `max()` and `min()`.
* Allowed `null` values in `Memory` for `GraphComputer`.
* Allowed `null` assignment in `withSideEffect()`.
* Allowed labelling of steps that emit a traverser carrying `null`.
* Fixed bug in filtering for `null` property key arguments to `valueMap()`, `elementMap()`, `properties()` and `values()`.
* Modified grammar to allow a call to `within()` and `without()` with no arguments.
* Fixed problems with `inject(null)` variations where `null` was the only value being submitted.
* Fixed problem with `GroovyTranslator` and `inject(null,null)` which could be interpreted as the Groovy JDK extension `inject(Object,Closure)`.
* Fixed error where certain variants of `inject()` with `null` might not properly construct a traversal in .NET.
* Prevented exception with  `hasValue(null)` and allowed filtering as expected.
* Refined `DotNetTranslator` to be more explicit with `null` arguments to ensure that the right overloads are called.
* Created `GremlinParser` to construct `Traversal` objects from `gremlin-language`.
* Added `GremlinLangScriptEngine` as a `GremlinScriptEngine` implementation that users the grammar and `JavaTranslator` to evaluate Gremlin.
* Added getter method for `bypassTraversal` in `AbstractLambdaTraversal`.
* Added support for custom GraphBinary types in .NET.
* Removed some unnecessary exception wrapping around `gremlin-driver` errors now producing a more immediate view of the actual error cause.

==== Bugs

* TINKERPOP-2569 Reconnect to server if Java driver fails to initialize
* TINKERPOP-2585 Traversal failed for different strategies order
* TINKERPOP-2589 XML External Entity (XXE) vulnerability
* TINKERPOP-2597 NullPointerException while initializing connection pool
* TINKERPOP-2598 within(null) NPE
* TINKERPOP-2603 TinkerGraph sometimes could not query float values.
* TINKERPOP-2609 HTTP returns serialization exceptions for the GraphTraversalSource
* TINKERPOP-2621 toString for traversals such as within with empty array returns empty string as argument instead of brackets
* TINKERPOP-2626 RangeGlobalStep closes traversal prematurely
* TINKERPOP-2649 Unable to translate gremlin query to java
* TINKERPOP-2658 Translator in gremlin-javascript has trouble with array arguments
* TINKERPOP-2662 Unclosed client session and stacktrace pops up when cleanup is missed
* TINKERPOP-2670 JavaDocs do not build when using JDK 11

==== Improvements

* TINKERPOP-2504 Intermittently failing server/driver integration tests
* TINKERPOP-2555 Support for remote transactions in Python
* TINKERPOP-2556 Support remote transactions in .NET
* TINKERPOP-2570 Support custom type in GraphBinary for .NET
* TINKERPOP-2582 Construct traversals from gremlin-language
* TINKERPOP-2583 Make gremlin-groovy processing optional in Gremlin Server
* TINKERPOP-2591 Administrative adjustments to gremlint site
* TINKERPOP-2592 Align the style guides
* TINKERPOP-2596 datetime function
* TINKERPOP-2605 Further enforce and refine null semantics
* TINKERPOP-2615 Expand testing of path() with null values
* TINKERPOP-2616 Provide better exceptions with SSL related failures *(breaking)*
* TINKERPOP-2620 Clean up NullPointerExceptions related to null arguments on property related steps
* TINKERPOP-2630 Clarify that a server cannot support Graphson1.0 over HTTP
* TINKERPOP-2632 Netty 4.1.61 flagged with two high severity security violations
* TINKERPOP-2637 Enhance logging in the Python
* TINKERPOP-2646 Make .NET StreamExtensions public for GraphBinary
* TINKERPOP-2656 Provide a no syntax sugar translator for python
* TINKERPOP-2660 Bring back close message for drivers
* TINKERPOP-2666 Create an anonymizing Translator for logging traversals without user data
* TINKERPOP-2667 Allow fold() with addAll to work on Map
* TINKERPOP-2668 Updating aiohttp requirements at germin-python due to vulnerability
* TINKERPOP-2669 Netty 4.1.61 flagged with medium severity security violations
* TINKERPOP-2671 Add tx() support to grammar

[[release-3-5-1]]
=== TinkerPop 3.5.1 (Release Date: July 19, 2021)

This release also includes changes from <<release-3-4-12, 3.4.12>>.

* Added support for `g.tx()` in Javascript.
* Fixed bug in Javascript error message related to validating anonymous traversal spawns.
* Changed close of Python and Javascript connections to no longer send a "close message" as the server no longer acknowledges it as of 3.5.0.
* Fixed bug where the `Graph` instance was not being assigned to child traversals.
* Removed sending of deprecated session close message from Gremlin.Net driver.

==== Bugs

* TINKERPOP-2358 Potential connection leak on client disposing
* TINKERPOP-2554 Extracting step metrics from ProfileStep throws NPE if the step was not triggered
* TINKERPOP-2565 GraphMLWriter does not check vertexLabelKey conflict
* TINKERPOP-2566 Incomplete error message in bytecode step generation
* TINKERPOP-2568 Graph instance not set for child traversals
* TINKERPOP-2578 Set arguments to P within/without are wrapped in List
* TINKERPOP-2579 EventStrategy doesn't work with anonymous traversal
* TINKERPOP-2580 Update the custom DSL documentation

==== Improvements

* TINKERPOP-2548 Add getter for indexer used in IndexStep
* TINKERPOP-2551 Setup scripts to publish Gremint to npm
* TINKERPOP-2557 Support remote transactions in Javascript
* TINKERPOP-2559 Stop sending the close message for .NET
* TINKERPOP-2560 Stop sending close message for Python
* TINKERPOP-2561 Stop sending close message in Javascript
* TINKERPOP-2576 Setup automatic updates via Dependabot for Gremlin.NET
* TINKERPOP-2577 Remove unused test coverage dependencies from Gremlin.NET

[[release-3-5-0]]
=== TinkerPop 3.5.0 (Release Date: May 3, 2021)

This release also includes changes from <<release-3-4-11, 3.4.11>>.

* Changed transport implementation to use AIOHTTP instead of Tornado for gremlin-python.
* Added max_content_length and unit test for it in gremlin-python.
* Removed compression_option support for transport in gremlin-python.
* Fixed event loop issues and added unit test for it in gremlin-python.
* Fixed DriverRemoteConnection multithreading issues and added unit test for it in gremlin-python.
* Fixed heartbeat timeout issues and tested with local server manually for gremlin-python.
* Fixed build errors emitted for gremlin-python (asyncio task destroyed but is pending error).
* Added `gremlin-language` module.
* Allowed the possibility for the propagation of `null` as a `Traverser` in Gremlin.
* Added a fully shaded version of `gremlin-driver`.
* Exposed websocket connection status in JavaScript driver.
* Fixed a bug where spark-gremlin was not re-attaching properties when using `dedup()`.
* Fixed a bug in `WsAndHttpChannelizer` pipeline configuration where failed object aggregation could not write back HTTP responses.
* Ensured better consistency of the use of `null` as arguments to mutation steps.
* Added a `ResponseStatusCode` to indicate that a client should retry its request.
* Added `TemporaryException` interface to indicate that a transaction can be retried.
* Prevented `TraversalStrategy` instances from being added more than once, where the new instance replaces the old.
* Improved error message for `addE()` when the `from()` or `to()` does not resolve to a `Vertex`.
* Improved error message for `addE()` when cardinality is specified on `property()` assignments.
* Allowed `property(T.label,Object)` to be used if no value was supplied to `addV(String)`.
* Dropped support for .NET Standard 1.3 in Gremlin.Net. Only .NET Standard 2.0 is supported starting with this version.
* Added GraphBinary support for .NET.
* Added `UnifiedChannelizer` which exposes HTTP and Websockets connections and processes both sessionless and in-session requests with the same `gremlinPool`.
* Bounded the `gremlinPool` in Gremlin Server to enforce rate limiting which will then produce a `TOO_MANY_REQUESTS` response status code.
* Switched from `Newtonsoft.Json` to `System.Text.Json` as the JSON library for Gremlin.Net.
* Allowed additional arguments to `Client.submit()` in Javascript driver to enable setting of parameters like `scriptEvaluationTimeout`.
* Gremlin.Net driver no longer supports skipping deserialization by default. Users can however create their own `IMessageSerializer` if they need this functionality.
* Supported deserialization of `dict` and `list` as a key in a `dict` for Python.
* Changed the aliased `Client` to proxy `close()` methods to its underlying client.
* Added support for remote `g.tx()` usage.
* Added support for bytecode-based sessions.
* Added a `Graph.Feature` for `supportsNullPropertyValues`.
* Modified `TokenTraversal` to support `Property` thus `by(key)` and `by(value)` can now apply to `Edge` and meta-properties.
* Added `SeedStrategy` to allow deterministic behavior for `coin()`, `sample()` and `Order.shuffle`.
* Added `Grouping` step interface.
* Added `TraversalParent.replaceTraversal()` which can replace a direct child traversal.
* Added `ByModulatorOptimizationStrategy` which replaces certain standard traversals w/ optimized traversals (e.g. `TokenTraversal`).
* Improved `IdentityRemovalStrategy` by accounting for `EndStep` situations.
* Added `IdentityRemovalStrategy` to the standard list of `TraversalStrategies`.
* Modified `PathRetractionStrategy` to leave labels more often with `match()` cases to return more consistent results.
* Refactored `MapStep` to move its logic to `ScalarMapStep` so that the old behavior could be preserved while allow other implementations to have more flexibility.
* Modified TinkerGraph to support `null` property values and can be configured to disable that feature.
* Modified `null` handling in mutations to be consistent for a new `Vertex` as well as update to an existing one.
* Enforced use of anonymous child traversals.
* Removed support for Python 2.x in gremlinpython.
* Upgraded to Apache Commons Configuration2.
* Renamed `StoreStep` to `AggregateLocalStep`.
* Renamed `AggregateStep` to `AggregateGlobalStep`.
* Renamed `SERVER_ERROR_SCRIPT_EVALUATION` to `SERVER_ERROR_EVALUATION` given that this response code applies to remote traversals as well as scripts.
* Refactored `TraversalStrategies` to implement `Iterable`.
* Refactored `Traversal` semantics to always expect `EmptyStep` as a parent if it is meant to be the root `Traversal`.
* Configured GraphBinary as the default binary serialization format for the Java Driver.
* Configured GraphSON 3.0 as the default text serialization format when no serializer can be determined.
* Configured GraphSON 3.0 as the default setting for the `GraphSONMapper`.
* Added `JavascriptTranslator` for Java.
* Added `DotNetTranslator` for Java.
* Added Groovy `Translator` for Python.
* Fixed bug in `PythonTranslator` for processing `TraversalStrategy` instances in GraphBinary.
* Fixed bug in bytecode `Bindings` where calling `of()` prior to calling a child traversal in the same parent would cause the initial binding to be lost.
* Migrated from Tornado to AIOHTTP for gremlinpython.
* Bumped to Neo4j 3.4.11.
* Bumped to Spark 3.0.0.
* Bumped to Jackson 2.11.x.
* Supported build for Java 11.
* Added `MessageSerializer.getMapper()` to return the underlying object that handles serialization for a particular implementation.
* Added a parameterized `TypeTranslator` for use with `GroovyTranslator` that should produce more cache hits.
* Added support for `TextP` in Neo4j using its string search functions.
* Added a kerberos KDC to the docker container for testing GLV's.
* Added kerberos authentication to Gremlin-Python.
* Added audit logging to bytecode-based traversals.
* Changed `TraversalStrategy` application methodology to apply each strategy in turn to each level of the traversal hierarchy starting from root down to children.
* Added a VertexProgramRestrictionStrategy.
* Prevented more than one `Client` from connecting to the same Gremlin Server session.
* Changed the Groovy to an optional dependency in `gremlin-driver`.
* Added support for configuring an `Authorizer` implementation to Gremlin Server, allowing for authorization of individual gremlin requests.
* Added `gremlint` module to house the Gremlin query formatting JavaScript library powering gremlint.com.
* Removed internal functionality for the session close message in Gremlin Server - the message is accepted but ignored if sent.
* Removed `Property.Exceptions.propertyValueCanNotBeNull` exception type as `null` now has meaning in Gremlin.
* Removed the "experimental" support for multi/meta-properties in Neo4j.
* Removed Gryo serialization configurations from Gremlin Server sample configurations and default configurations.
* Removed previously deprecated custom keep-alive functionality in the Java driver.
* Removed previously deprecated `BytecodeUtil`.
* Removed previously deprecated `Cluster.maxWaitForSessionClose` configuration option.
* Removed previously deprecated `TraversalStrategies.applyStrategies()`.
* Removed previously deprecated `scriptEvaluationTimeout`.
* Removed previously deprecated `NioChannelizer` and related classes.
* Removed previously deprecated remote traversal side-effects and related infrastructure.
* Removed previously deprecated `Serializers.DEFAULT_RESULT_SERIALIZER` and `Serializers.DEFAULT_REQUEST_SERIALIZER`.
* Removed previously deprecated `decr` and `incr` from `Order`.
* Removed previously deprecated `TraversalSource.withRemote()`.
* Removed previously deprecated `ResponseHandlerContext` infrastructure.
* Removed previously deprecated `VertexProgram` related infrastructure.
* Removed previously deprecated SSL settings: `keyCertChainFile`, `keyFile`, `keyPassword` and `trustCertChainFile` and related infrastructure.
* Removed previously deprecated `PropertyMapStep` constructor and `isIncludeTokens`.
* Removed previously deprecated `StarGraph.builder()` and `StarGraph.Builder.create()`.
* Removed previously deprecated `AbstractOpProcessor.generateMetaData(ChannelHandlerContext, RequestMessage, ResponseStatusCode, Iterator)`
* Removed previously deprecated `BulkDumperVertexProgram` and `BulkLoaderVertexProgram`.

==== Bugs

* TINKERPOP-1619 TinkerGraphComputer worker count affects OptionalStep query results
* TINKERPOP-2107 Spark fails to reattach properties
* TINKERPOP-2157 SparkStarBarrierInterceptor injects (Byte) 0
* TINKERPOP-2159 EventStrategy doesn't handle multi-valued properties
* TINKERPOP-2175 Executor thread is not returned on channel close
* TINKERPOP-2185 Use commons-configuration2 instead of commons-configuration *(breaking)*
* TINKERPOP-2192 Gremlin.Net.Driver.Connection.Parse throws a NullReferenceException
* TINKERPOP-2224 Detect and fix resource leak
* TINKERPOP-2230 match() step unexpected behaviours
* TINKERPOP-2232 RemoteStrategy does not call parent class TraversalStrategy __init__
* TINKERPOP-2238 Fix remaining iterator leaks marked by @IgnoreIteratorLeak
* TINKERPOP-2241 Client exception don't match Server exception when server  throw StackOverflowError
* TINKERPOP-2248 Instability of driver for blocked requests
* TINKERPOP-2257 transaction itty  may still be visited after commit
* TINKERPOP-2264 Gremlin Python should deserialize g:Date to UTC
* TINKERPOP-2266 Keep alive not started at connection creation
* TINKERPOP-2274 Test of TinkerGraph Gremlin fail on Windows and non EN locale
* TINKERPOP-2276 No constructor for remote connection in DSL generated traversal source
* TINKERPOP-2283 GraphStep's ids null exception
* TINKERPOP-2285 Error object is unreachable
* TINKERPOP-2288 Get ConnectionPoolBusyException and then ServerUnavailableExceptions
* TINKERPOP-2289 Use address instead of hostname for connection
* TINKERPOP-2290 Javascript GLV connection refused error handling
* TINKERPOP-2291 TraversalExplanation deserialization in GraphSON
* TINKERPOP-2298 Bytecode.java  flattenArguments throw exception when null
* TINKERPOP-2303 GremlinDsl generate addV instead of addE
* TINKERPOP-2318 Edge properties dedup() not work with spark-gremlin *(breaking)*
* TINKERPOP-2337 In upgrade guide for 3.4.2, the option RemoteConnection.PER_REQUEST_TIMEOUT does not exist
* TINKERPOP-2338 drop() not removing all edge/meta properties
* TINKERPOP-2341 GremlinClientExtensions.SubmitAsync hangs as it tries to dispose connection
* TINKERPOP-2345 NullPointerException when Map key is not found for math()
* TINKERPOP-2347 Remove invalid service descriptors from gremlin-shaded
* TINKERPOP-2350 clone() is not deep copying Traversal internals
* TINKERPOP-2351 Local Map ordering of keys can generate cast errors
* TINKERPOP-2352 Gremlin Python driver default pool size makes Gremlin keep-alive difficult
* TINKERPOP-2353 Error while Shutting Down Gremlin Server
* TINKERPOP-2360 failed to deserializer int32 when gremlin-python submit bytecode with a big int value
* TINKERPOP-2364 Injected ProfileStep should not be displayed in child traversals
* TINKERPOP-2365 LazyBarrierStrategy adds a NoOpBarrierStep when profile() is present
* TINKERPOP-2368 JAVA_OPTIONS are not properly expanded in gremlin-console
* TINKERPOP-2369 Connections in ConnectionPool are not replaced in background when underlying channel is closed
* TINKERPOP-2374 SaslAndHttpBasicAuthenticationHandler can't extract authorization
* TINKERPOP-2383 has(T,Traversal) does not return results
* TINKERPOP-2384 Inject and withSideEffect causing different outcomes in order step
* TINKERPOP-2388 gremlinpython: Can't close DriverRemoteConnection
* TINKERPOP-2403 Gremlin javascript Translator does not handle child traversals
* TINKERPOP-2405 gremlinpython: traversal hangs when the connection is established but the servers stops responding later
* TINKERPOP-2408 Iterator leak in HasContainer
* TINKERPOP-2409 js: DriverRemoteConnection never times out if server uri not available.
* TINKERPOP-2410 Free up server threads when client is closed
* TINKERPOP-2425 Server closes HTTP connection for keepAlive as true
* TINKERPOP-2432 Generate correct toString() representation of bytecode in Javascript
* TINKERPOP-2433 typo in javadocs match() Type Parameters
* TINKERPOP-2435 Gremlin Python sugar syntax for values() can lead to unexpected problems
* TINKERPOP-2437 gremlin-driver hangs if ResultSet.statusAttributes().get() is called when the request throws
* TINKERPOP-2439 P and TextP toString() is broken
* TINKERPOP-2458 Bytecode Bindings lost when followed by a child traversal
* TINKERPOP-2465 TestHelper.generateTempFileFromResource file handling is invalid on windows
* TINKERPOP-2475 Barrier step touches one more element of next loop
* TINKERPOP-2478 Console byte code translator has issues with "new Date()"
* TINKERPOP-2496 GremlinDslProcessor fails when SocialTraversalSourceDsl overrides close
* TINKERPOP-2505 Gremlin Python Client Query Times out at 30 seconds instead of the server timeout
* TINKERPOP-2512 Duplicate jars in classpath when running gremlin-server.sh
* TINKERPOP-2513 Generics insufficiently strict on property()
* TINKERPOP-2514 Java client driver requests with same request ids hang
* TINKERPOP-2516 Property folding has trouble with coalesce
* TINKERPOP-2529 Global dedup() in reducing by() of group() detaches elements for OLTP
* TINKERPOP-2531 Gremlin .NET driver ConnectionPool can remain without connections if server is down for 1-2 minutes

==== Improvements

* TINKERPOP-709 Consider Bounding Gremlin Pool Queue Size
* TINKERPOP-1084 Branch option tokens should be allowed to be traversals.
* TINKERPOP-1553 Deprecate store() in favor of aggregate(Scope)
* TINKERPOP-1568 Change strategy application order *(breaking)*
* TINKERPOP-1641 Kerberos authentication for gremlin-python
* TINKERPOP-1682 by-modulator optimization strategy
* TINKERPOP-1733 hasKey, hasValues should work on Element and Property
* TINKERPOP-1810 Add Lambda.binaryOperator and Lambda.unaryOperator
* TINKERPOP-1838 Python sample script
* TINKERPOP-1886 Gremlin Python driver to periodically issue ping / heartbeat to gremlin server
* TINKERPOP-1921 Support hasNext terminal step in GLVs
* TINKERPOP-1994 LazyBarrierStrategy fully responsible for barrier() additions
* TINKERPOP-2001 Support lambdas in Javascript
* TINKERPOP-2014 Allow an ability to specify seeding for random methods such as coin, sample and Order.shuffle
* TINKERPOP-2020 Support withComputer() for javascript
* TINKERPOP-2046 Gremlin-Python: Support custom request headers in WebSocket request
* TINKERPOP-2054 Support TraversalStrategy specification in gremlin-javascript
* TINKERPOP-2076 Build with Java 11
* TINKERPOP-2080 Remove deprecated TraversalSource.withRemote() *(breaking)*
* TINKERPOP-2099 Property setting with null has different behavior between add and update *(breaking)*
* TINKERPOP-2133 Use neo4j index lookup in Neo4jGraphStep with HasContainers containing TextP predicates
* TINKERPOP-2168 GraphSON: P deserialization should be optimized
* TINKERPOP-2213 Replace scriptEvaluationTimeout in favor of something more suitable to bytecode
* TINKERPOP-2215 Better exception message for connection problems
* TINKERPOP-2223 Update jackson databind to 2.9.9
* TINKERPOP-2231 Remove deprecated bulk dumping/loading VertexPrograms *(breaking)*
* TINKERPOP-2233 Remove deprecated Order decr/incr *(breaking)*
* TINKERPOP-2235 Better handle the concept of null in traversals *(breaking)*
* TINKERPOP-2236 Improve error messaging for TinkerGraph IdManagers that fail on conversions
* TINKERPOP-2237 Prevent error when closing sessions that don't exist *(breaking)*
* TINKERPOP-2239 Remove previously deprecated SSL configuration options *(breaking)*
* TINKERPOP-2242 Bump to netty 4.1.36
* TINKERPOP-2243 Add user-agent to RequestOptions
* TINKERPOP-2245 Consolidate the executor for bytecode & string based client
* TINKERPOP-2246 Consolidate the error propagation to the client
* TINKERPOP-2250 Support toString serialization in GraphBinary
* TINKERPOP-2251 Remove deprecated VertexProgram-related methods *(breaking)*
* TINKERPOP-2252 A meaningful way to support session based byteCode interaction through gremlin-driver
* TINKERPOP-2254 Rename AggregateStep and StoreStep given aggregate(Scope,String) *(breaking)*
* TINKERPOP-2256 processAllStarts of AggregateStep should only be called when barrier is empty
* TINKERPOP-2259 Default Java based driver and server operations to GraphBinary and remove Gryo *(breaking)*
* TINKERPOP-2260 Update jackson databind 2.9.9.1
* TINKERPOP-2262 Improve Netty protocol handling
* TINKERPOP-2265 Deprecate Traversal.getSideEffects() functionality for remoting purposes
* TINKERPOP-2269 Remove remote side-effect related infrastructure *(breaking)*
* TINKERPOP-2270 Deprecate multi/metaproperty support in Neo4j
* TINKERPOP-2271 Add console preference to control server-originated warning display
* TINKERPOP-2272 Rename steps and tokens that conflict with standard python functions
* TINKERPOP-2273 Remove deprecated ResponseHandlerContext infrastructure *(breaking)*
* TINKERPOP-2277 Python sdk postpone the timing to create transport
* TINKERPOP-2279 GraphBinary support in Python
* TINKERPOP-2280 Prevent use of T values as property key overloads
* TINKERPOP-2284 Make it easier to return more structure of graph elements
* TINKERPOP-2295 Remove deprecated scriptEvaluationTimeout *(breaking)*
* TINKERPOP-2296 Per query timeout not working from Python
* TINKERPOP-2302 Add isOnGraphComputer() field accessor to ElementMapStep
* TINKERPOP-2307 Add better error message for badly configured Channelizer
* TINKERPOP-2310 Reduce Traversal.isRoot() to a check of EmptyStep *(breaking)*
* TINKERPOP-2311 TraversalStrategies implementing Iterable *(breaking)*
* TINKERPOP-2312 Empty keys to group() should group to null
* TINKERPOP-2314 Employ by(String) for Map when possible and improve errors around incorrect types
* TINKERPOP-2315 Implement some form of clone() or reset() for Traversal in GLVs
* TINKERPOP-2317 Remove Python 2 support *(breaking)*
* TINKERPOP-2320 [SECURITY] XMLInputFactory initialization in GraphMLReader introduces
* TINKERPOP-2325 Generate traversals that will better yield index lookups with SPARQL
* TINKERPOP-2327 Remove deprecated NIO protocol support *(breaking)*
* TINKERPOP-2328 Do not close all connections if just one has became closed
* TINKERPOP-2335 Drop support for older GLV runtimes
* TINKERPOP-2336 Allow close of channel without having to wait for server
* TINKERPOP-2349 Switch from Newtonsoft.Json to System.Text.Json *(breaking)*
* TINKERPOP-2354 Document recommendation to reuse graph traversal source
* TINKERPOP-2356 Bump to Jackson 2.10.x
* TINKERPOP-2357 Add a command to clear the Gremlin Console screen
* TINKERPOP-2361 Prevent using GraphTraversalSource spawned traversals as children *(breaking)*
* TINKERPOP-2371 Add possibility to import constants with ImportGremlinPlugin
* TINKERPOP-2376 Probability distribution controlled by weight when using sample step
* TINKERPOP-2377 Investigate intermittent .NET GLV test failures
* TINKERPOP-2389 Authorization support in TinkerPop
* TINKERPOP-2391 Drop GLV Templating System
* TINKERPOP-2392 Improve module level documentation for GLVs
* TINKERPOP-2394 Unable to use __ class of a custom DSL when passing a script even if this class is imported *(breaking)*
* TINKERPOP-2395 Gremlin Python doesn't support list as keys in groupCount
* TINKERPOP-2396 TraverserSet should be extendable for GraphDB provider
* TINKERPOP-2397 Don't create the default Gyro serializer if the caller specifies a different one
* TINKERPOP-2401 Upgrade Jackson-databind to 2.11.x
* TINKERPOP-2406 Delegate processing from event loop to worker threads
* TINKERPOP-2407 Support deserialization of a dict that has a dict as a key
* TINKERPOP-2412 Add missing query tests
* TINKERPOP-2413 Prefer withEmbedded() to withGraph() on AnonymousTraversalSource
* TINKERPOP-2415 Avoid unnecessary detached objects if not required
* TINKERPOP-2416 MultiIterator should implement AutoCloseable
* TINKERPOP-2418 Store authenticated user on server pipeline
* TINKERPOP-2420 Support per query request options in .NET
* TINKERPOP-2421 Support per query options in javascript
* TINKERPOP-2426 Use Netty's WebSocketClientProtocolHandler
* TINKERPOP-2427 Simplify Netty reference counting
* TINKERPOP-2430 Looping Recipies
* TINKERPOP-2431 Operating on Dropped Elements Recipes
* TINKERPOP-2436 The gremlin server starts even if all graphs instantiation has failed
* TINKERPOP-2438 Provide a way for scripts to respect with() specification of timeout
* TINKERPOP-2440 Simplify driver by delegating keepAlive logic to Netty
* TINKERPOP-2441 Add compression to WebSocket frames sent from client
* TINKERPOP-2442 Make Translators that work in Java part of gremlin-core
* TINKERPOP-2443 Improve testing of Translator instances for non-JVM languages with focus on Python as a model
* TINKERPOP-2445 Speed up client initialization *(breaking)*
* TINKERPOP-2446 Add Recipe for Optional Looping
* TINKERPOP-2447 Improve handling of StackOverflowError for long traversals
* TINKERPOP-2451 JavascriptTranslator for Java
* TINKERPOP-2452 DotNetTranslator for Java
* TINKERPOP-2453 Add WebSocket compression to gremlin-python
* TINKERPOP-2455 Remove deprecated custom keep-alive functionality in the Java driver Channelizer *(breaking)*
* TINKERPOP-2457 Add a max_content_length parameter to DriverRemoteConnection in the Python client
* TINKERPOP-2460 Change groovy to provided scope in gremlin-driver *(breaking)*
* TINKERPOP-2461 Align CoreImports with GroovyTranslator
* TINKERPOP-2462 Duplicated BytecodeUtil and BytecodeHelper classes
* TINKERPOP-2466 Improve syntax for Groovy scripts that use withStrategies()
* TINKERPOP-2468 Stabilize shouldProcessSessionRequestsInOrder() test
* TINKERPOP-2469 KrbException - Principal does not exist in test
* TINKERPOP-2470 Bump gremlinpython to tornado 6.x
* TINKERPOP-2472 GraphBinary support in .NET
* TINKERPOP-2473 Prevent TraversalStrategy instances of the same type to be added to a TraversalSource
* TINKERPOP-2474 withSack() Groovy translation output could be simplified
* TINKERPOP-2476 Provide fully shaded version of Java driver
* TINKERPOP-2479 Provide a way to set a custom GraphSONMapper for :bytecode command
* TINKERPOP-2481 IdentityRemovalStrategy not installed *(breaking)*
* TINKERPOP-2482 Rename wsConnectionTimeout to connectionSetupTimeout
* TINKERPOP-2484 Python  IOLoop close errors
* TINKERPOP-2485 Invalid http tests with ?gremlin=1-1
* TINKERPOP-2494 Document Translator parameter extraction functionality
* TINKERPOP-2499 PathRetractionStrategy returns inconsistent results when match() is not detected as the final step *(breaking)*
* TINKERPOP-2500 Add none() step for all GLVs
* TINKERPOP-2506 Expose client WebSocket connection status
* TINKERPOP-2517 Introduce a retry status code to the server protocol
* TINKERPOP-2527 Add a GroovyTranslator equivalent method to the Python client
* TINKERPOP-2530 Transfer OyvindSabo/gremlint and OyvindSabo/gremlint.com to apache/tinkerpop/gremlint
* TINKERPOP-2532 MaxBarrierSize of NoOpBarrierStep should be accessible
* TINKERPOP-2533 Develop a grammar for Gremlin
* TINKERPOP-2535 Netty 4.1.52 flagged as medium security violation
* TINKERPOP-2537 Support bytecode based requests in sessions and remote tx()
* TINKERPOP-2544 Modify site publishing scripts to include gremlint
* TINKERPOP-2546 Change transport layer to use AIOHTTP instead of Tornado
* TINKERPOP-2547 Provide an option to supply a callback before handshake submission
* TINKERPOP-2550 Deadlock on Client initialization

== TinkerPop 3.4.0 (Avant-Gremlin Construction #3 for Theremin and Flowers)

image::https://raw.githubusercontent.com/apache/tinkerpop/master/docs/static/images/avant-gremlin.png[width=185]

[[release-3-4-13]]
=== TinkerPop 3.4.13 (Release Date: January 10, 2022)

* Fixed `RangeGlobalStep` which was prematurely closing the iterator.
* Added explicit state to `DefaultTraversal` to track whether or not it was fully iterated and closed to ensure it released resources properly.
* Prevented XML External Entity (XXE) style attacks via `GraphMLReader` by disabling DTD and external entities by default.
* Improved error message for failed serialization for HTTP-based requests.
* Fixed a `NullPointerException` that could occur during a failed `Connection` initialization due to uninstantiated `AtomicInteger`.
* Minor changes to the initialization of Java driver `Cluster` and `Client` such that hosts are marked as available only after successfully initializing connection pools.
* `NoHostAvailableException` now contains a cause for the failure.
* Bumped to Netty 4.1.72.
* Added user-friendly message in Gremlin console for unavailable hosts upon initiation and fixed possible leak in `RemoteCommand.groovy` upon `RemoteException`.

==== Bugs

* TINKERPOP-2569 Reconnect to server if Java driver fails to initialize
* TINKERPOP-2589 XML External Entity (XXE) vulnerability
* TINKERPOP-2597 NullPointerException while initializing connection pool
* TINKERPOP-2603 TinkerGraph sometimes could not query float values.
* TINKERPOP-2609 HTTP returns serialization exceptions for the GraphTraversalSource
* TINKERPOP-2626 RangeGlobalStep closes traversal prematurely

==== Improvements

* TINKERPOP-2504 Intermittently failing server/driver integration tests
* TINKERPOP-2616 Provide better exceptions with SSL related failures *(breaking)*
* TINKERPOP-2630 Clarify that a server cannot support Graphson1.0 over HTTP
* TINKERPOP-2632 Netty 4.1.61 flagged with two high severity security violations
* TINKERPOP-2669 Netty 4.1.61 flagged with medium severity security violations

[[release-3-4-12]]
=== TinkerPop 3.4.12 (Release Date: July 19, 2021)

* Coerced single `set` arguments to `P.within` and `P.without` to `list` in Python which serializes to a more expected form for `P` instances.
* Fixed bug in the `vertexLabelKey` validation for `GraphMLWriter` which was inadvertently validating the `edgeLabelKey`.
* Changed `IndexStep` to make it easier for providers to determine the type of indexer being used.
* Allowed Javascript `Translator` to take `Bytecode` or a `Traversal`.
* Addressed CVE-2021-32640 for gremlin-javascript.
* Allowed construction of `DriverRemoteConnection` in .NET to use host and port specification similar to Java syntax.
* Defaulted `DriverRemoteConnection` to "g" if it the `TraversalSource` binding isn't supplied in Python.
* Initialized metrics in `ProfileStep` even if the step hasn't iterated.

==== Bugs

* TINKERPOP-2358 Potential connection leak on client disposing
* TINKERPOP-2554 Extracting step metrics from ProfileStep throws NPE if the step was not triggered
* TINKERPOP-2565 GraphMLWriter does not check vertexLabelKey conflict
* TINKERPOP-2578 Set arguments to P within/without are wrapped in List
* TINKERPOP-2580 Update the custom DSL documentation

==== Improvements

* TINKERPOP-2548 Add getter for indexer used in IndexStep
* TINKERPOP-2577 Remove unused test coverage dependencies from Gremlin.NET

[[release-3-4-11]]
=== TinkerPop 3.4.11 (Release Date: May 3, 2021)

* Prevented Java driver from sending multiple request messages with the same identifier.
* Improved error message for `property(T,Object)` when mutating graph elements.
* Added method caching for GraphSON 3.0 deserialization of `P` and `TextP` instances.
* Allowed setting `ssl_options` for gremlin-python.
* Fixed bug with global `dedup()` when used in reducing `by()` of `group()`.
* Fixed bug with Javascript Groovy `Translator` when generating Gremlin with multiple embedded traversals.
* Modified Gremlin Server `Settings` to be more extensible allowing for custom options with the YAML parser.
* Fixed `toString()` representation of `P` when string values are present in Javascript.
* Exposed barrier size with getter for `NoOpBarrierStep`.
* Bumped to Netty 4.1.61.
* Added `max_content_length` as a Python driver setting.
* Fixed bug in Java `Client` initialization, reconnect and shutdown where certain thread pool configurations might produce a deadlock.
* Ensured that `barrier()` additions by strategies were controlled solely by `LazyBarrierStrategy`.
* Fixed `NullPointerException` in `ResponseMessage` deserialization for GraphSON.
* Enabled the Gremlin.Net driver to repair its connection pool after the server was temporarily unavailable.
* Added the ability to supply a `HandshakeInterceptor` to a `Cluster` which will provide access to the initial HTTP request that establishes the websocket.
* Fixed a possible leakage of connections in the Gremlin.NET driver that could happen if `Dispose()` was called while the pool was creating connections.

==== Bugs

* TINKERPOP-2512 Duplicate jars in classpath when running gremlin-server.sh
* TINKERPOP-2514 Java client driver requests with same request ids hang
* TINKERPOP-2516 Property folding has trouble with coalesce
* TINKERPOP-2529 Global dedup() in reducing by() of group() detaches elements for OLTP
* TINKERPOP-2531 Gremlin .NET driver ConnectionPool can remain without connections if server is down for 1-2 minutes

==== Improvements

* TINKERPOP-1994 LazyBarrierStrategy fully responsible for barrier() additions
* TINKERPOP-2168 GraphSON: P deserialization should be optimized
* TINKERPOP-2457 Add a max_content_length parameter to DriverRemoteConnection in the Python client
* TINKERPOP-2532 MaxBarrierSize of NoOpBarrierStep should be accessible
* TINKERPOP-2535 Netty 4.1.52 flagged as medium security violation
* TINKERPOP-2547 Provide an option to supply a callback before handshake submission
* TINKERPOP-2550 Deadlock on Client initialization

[[release-3-4-10]]
=== TinkerPop 3.4.10 (Release Date: January 18, 2021)

* Added `GremlinScriptChecker` to provide a way to extract properties of scripts before doing an actual `eval()`.
* Added `none()` step for all language variants.
* Fixed bug in `PythonTranslator` which was improperly translating `Lambda` scripts.
* Fixed bug in `GremlinDslProcessor` where certain return types in `TraversalSource` definitions were not generating code that would compile.
* Changed the default read and write timeout values for the `TornadoTransport` to `None` to disable it.
* Bumped to Groovy 2.5.14.

==== Bugs

* TINKERPOP-2496 GremlinDslProcessor fails when SocialTraversalSourceDsl overrides close
* TINKERPOP-2505 Gremlin Python Client Query Times out at 30 seconds instead of the server timeout

==== Improvements

* TINKERPOP-2447 Improve handling of StackOverflowError for long traversals
* TINKERPOP-2485 Invalid http tests with ?gremlin=1-1
* TINKERPOP-2500 Add none() step for all GLVs

[[release-3-4-9]]
=== TinkerPop 3.4.9 (Release Date: December 7, 2020)

* Modified the text of `profile()` output to hide step instances injected for purpose of collecting metrics.
* Bumped to Jackson 2.11.x.
* Bumped Netty 4.1.52.
* Added lambda support for `gremlin-javascript`.
* Provided a more concise syntax for constructing strategies in Groovy.
* Aligned `CoreImports` with `GroovyTranslator` to generate more succinct syntax.
* Improved `gremlin-groovy` understanding of `withSack()` overloads to avoid forced casts.
* Moved `Translator` instances to `gremlin-core`.
* Prevented barriers from over-reaching their limits by one.
* Added `CheckedGraphManager` to prevent Gremlin Server from starting if there are no graphs configured.
* Fixed bug in bytecode `Bindings` where calling `of()` prior to calling a child traversal in the same parent would cause the initial binding to be lost.
* Established a default read and write timeout for the `TornadoTransport` in Python, allowing it to be configurable.
* Delegated handling of erroneous response to the worker thread pool instead of event loop thread pool in Java Driver.
* Removed `Connection` from `Connection Pool` when server closes a connection with no pending requests in Java Driver.
* Improved initialization time of Java Driver if the default serializer is replaced.
* Deprecated `withGraph()` in favor of `withEmbedded()` on `AnonymousTraversalSource`.
* Added support for per-request level configurations, like timeouts, in .NET, Python and Javascript.
* Fixed bug in Javascript `Translator` that wasn't handling child traversals well.
* Prevented Gremlin Python sugar from being confused by Python magic methods.
* Allowed Gremlin Python sugar calls from anonymous context.
* Implemented `AutoCloseable` on `MultiIterator`.
* Fixed an iterator leak in `HasContainer`.
* Fixed bug in `:bytecode` command preventing translations with whitespace from working properly.
* Added `reset` and `config` options to the `:bytecode` command to allow for greater customization options.
* Added GraphSON extension module and the `TinkerIoRegistry` to the default `GraphSONMapper` configuration used by the `:bytecode` command.
* Added `GremlinASTChecker` to provide a way to extract properties of scripts before doing an actual `eval()`.
* Avoided creating unnecessary detached objects in JVM.
* Added support for `TraversalStrategy` usage in Javascript.
* Added `Traversal.getTraverserSetSupplier()` to allow providers to supply their own `TraverserSet` instances.
* Release server threads waiting on connection if the connection is dead.
* Fixed bug where server closes HTTP connection on request error even if keep alive is set to true.
* Deprecated driver `Channelizer` keep-alive related methods.
* Delegate handling of WebSocket handshake to Netty instead of custom code in Java Driver.
* Delegate detection of idle connection to Netty instead of custom keep alive logic for `WebSocketChannelizer`.
* Added support for WebSocket frame compression extension ( [RFC7692](https://tools.ietf.org/html/rfc7692) ) for `WebSocketChannelizer` in Java/Python driver.
* Added server support for WebSocket compression extension ( [RFC7692](https://tools.ietf.org/html/rfc7692) ).
* Fixed bug with Bytecode serialization when `Bytecode.toString()` is used in Javascript.
* Fixed "toString" for P and TextP to produce valid script representation from bytecode glv steps containing a string predicate in Javascript.
* Fixed a bug which could cause Java driver to hang when using `ResultSet.statusAttributes()`
* Added a listener to javascript's `DriverRemoteConnection` to find note errors from websocket connection setup.
* Fixed bug with `ReservedVerificationStrategy.getConfiguration()` which was omitting the reserved `keys` value.
* Changed all configuration keys on `AbstractWarningVerificationStrategy` implementations to `public`.
* Deprecated `BytecodeUtil` and merged its functionality to the existing `BytecodeHelper`.
* Added configuring implementation in HasStep
* Remove static initialization for `GraphSONMessageSerializerV1d0` and `GraphSONMessageSerializerV1d0` in Java driver.
* Connections to the server in a connection pool are created in parallel instead of serially in Java Driver.
* Connection pools for multiple endpoints are created in parallel instead of serially in Java Driver.
* Introduced new HostNotAvailable exception to represent cases when no server with active connection is available.
* Don't wait for new requests during shutdown of event loop group in Java Driver.

==== Bugs

* TINKERPOP-2364 Injected ProfileStep should not be displayed in child traversals
* TINKERPOP-2369 Connections in ConnectionPool are not replaced in background when underlying channel is closed
* TINKERPOP-2403 Gremlin javascript Translator does not handle child traversals
* TINKERPOP-2405 gremlinpython: traversal hangs when the connection is established but the servers stops responding later
* TINKERPOP-2408 Iterator leak in HasContainer
* TINKERPOP-2409 js: DriverRemoteConnection never times out if server uri not available.
* TINKERPOP-2410 Free up server threads when client is closed
* TINKERPOP-2425 Server closes HTTP connection for keepAlive as true
* TINKERPOP-2432 Generate correct toString() representation of bytecode in Javascript
* TINKERPOP-2433 typo in javadocs match() Type Parameters
* TINKERPOP-2435 Gremlin Python sugar syntax for values() can lead to unexpected problems
* TINKERPOP-2437 gremlin-driver hangs if ResultSet.statusAttributes().get() is called when the request throws
* TINKERPOP-2439 P and TextP toString() is broken
* TINKERPOP-2458 Bytecode Bindings lost when followed by a child traversal
* TINKERPOP-2465 TestHelper.generateTempFileFromResource file handling is invalid on windows
* TINKERPOP-2475 Barrier step touches one more element of next loop
* TINKERPOP-2478 Console byte code translator has issues with "new Date()"

==== Improvements

* TINKERPOP-2001 Support lambdas in Javascript
* TINKERPOP-2054 Support TraversalStrategy specification in gremlin-javascript
* TINKERPOP-2296 Per query timeout not working from Python
* TINKERPOP-2392 Improve module level documentation for GLVs
* TINKERPOP-2396 TraverserSet should be extendable for GraphDB provider
* TINKERPOP-2397 Don't create the default Gyro serializer if the caller specifies a different one
* TINKERPOP-2401 Upgrade Jackson-databind to 2.11.x
* TINKERPOP-2406 Delegate processing from event loop to worker threads
* TINKERPOP-2412 Add missing query tests
* TINKERPOP-2413 Prefer withEmbedded() to withGraph() on AnonymousTraversalSource
* TINKERPOP-2415 Avoid unnecessary detached objects if not required
* TINKERPOP-2416 MultiIterator should implement AutoCloseable
* TINKERPOP-2420 Support per query request options in .NET
* TINKERPOP-2421 Support per query options in javascript
* TINKERPOP-2426 Use Netty's WebSocketClientProtocolHandler
* TINKERPOP-2427 Simplify Netty reference counting
* TINKERPOP-2430 Looping Recipies
* TINKERPOP-2431 Operating on Dropped Elements Recipes
* TINKERPOP-2436 The gremlin server starts even if all graphs instantiation has failed
* TINKERPOP-2438 Provide a way for scripts to respect with() specification of timeout
* TINKERPOP-2440 Simplify driver by delegating keepAlive logic to Netty
* TINKERPOP-2441 Add compression to WebSocket frames sent from client
* TINKERPOP-2442 Make Translators that work in Java part of gremlin-core
* TINKERPOP-2445 Speed up client initialization *(breaking)*
* TINKERPOP-2446 Add Recipe for Optional Looping
* TINKERPOP-2453 Add WebSocket compression to gremlin-python
* TINKERPOP-2461 Align CoreImports with GroovyTranslator
* TINKERPOP-2462 Duplicated BytecodeUtil and BytecodeHelper classes
* TINKERPOP-2466 Improve syntax for Groovy scripts that use withStrategies()
* TINKERPOP-2468 Stabilize shouldProcessSessionRequestsInOrder() test
* TINKERPOP-2469 KrbException - Principal does not exist in test
* TINKERPOP-2474 withSack() Groovy translation output could be simplified
* TINKERPOP-2479 Provide a way to set a custom GraphSONMapper for :bytecode command
* TINKERPOP-2482 Rename wsConnectionTimeout to connectionSetupTimeout

[[release-3-4-8]]
=== TinkerPop 3.4.8 (Release Date: August 3, 2020)

* Fixed bug in `has(T,Traversal)` where results were not being returned.
* Fixed bug in `select(Traversal)` where side-effects were getting lost if accessed from the child traversal.
* Fixed authorization bug when using `WsAndHttpChannelizerHandler` with keep-alive enabled.
* Fixed bug in option-less construction of `DriverRemoteConnection` in Javascript.
* Bumped Jackson to 2.9.10.5.
* Improved sampling distribution for global scope `sample()` operations.

==== Bugs

* TINKERPOP-2288 Get ConnectionPoolBusyException and then ServerUnavailableExceptions
* TINKERPOP-2352 Gremlin Python driver default pool size makes Gremlin keep-alive difficult
* TINKERPOP-2374 SaslAndHttpBasicAuthenticationHandler can't extract authorization
* TINKERPOP-2383 has(T,Traversal) does not return results
* TINKERPOP-2384 Inject and withSideEffect causing different outcomes in order step

==== Improvements

* TINKERPOP-2328 Do not close all connections if just one has became closed
* TINKERPOP-2376 Probability distribution controlled by weight when using sample step

[[release-3-4-7]]
=== TinkerPop 3.4.7 (Release Date: June 1, 2020)

This release also includes changes from <<release-3-3-11, 3.3.11>>.

* Gremlin.NET driver: Fixed a `NullReferenceException` and throw clear exception if received message is empty.
* Bumped to Groovy 2.5.11.
* Modified `ImportGremlinPlugin` to allow for field imports.
* Improved error message for `math()` when the selected key in a `Map` is `null` or not a `Number`.
* Added `:cls` command to Gremlin Console to clear the screen.
* Bumped Netty 4.1.49.

==== Bugs

* TINKERPOP-2192 Gremlin.Net.Driver.Connection.Parse throws a NullReferenceException
* TINKERPOP-2345 NullPointerException when Map key is not found for math()
* TINKERPOP-2347 Remove invalid service descriptors from gremlin-shaded
* TINKERPOP-2350 clone() is not deep copying Traversal internals
* TINKERPOP-2351 Local Map ordering of keys can generate cast errors
* TINKERPOP-2353 Error while Shutting Down Gremlin Server
* TINKERPOP-2355 Jackson-databind version in Gremlin shaded dependency needs to be increased  - introduces vulnerability issues
* TINKERPOP-2360 failed to deserializer int32 when gremlin-python submit bytecode with a big int value
* TINKERPOP-2365 LazyBarrierStrategy adds a NoOpBarrierStep when profile() is present
* TINKERPOP-2368 JAVA_OPTIONS are not properly expanded in gremlin-console

==== Improvements

* TINKERPOP-2215 Better exception message for connection problems
* TINKERPOP-2336 Allow close of channel without having to wait for server
* TINKERPOP-2339 Gremlin.Net: Update System.Net.WebSockets.Client dependency
* TINKERPOP-2354 Document recommendation to reuse graph traversal source
* TINKERPOP-2357 Add a command to clear the Gremlin Console screen
* TINKERPOP-2371 Add possibility to import constants with ImportGremlinPlugin

[[release-3-4-6]]
=== TinkerPop 3.4.6 (Release Date: February 20, 2020)

* Fixed bug in `drop()` of properties which was introduced in 3.4.5.

==== Bugs

* TINKERPOP-2338 drop() not removing all edge/meta properties

[[release-3-4-5]]
=== TinkerPop 3.4.5 (Release Date: February 3, 2020)

This release also includes changes from <<release-3-3-10, 3.3.10>>.

* Expanded the use of `by(String)` modulator so that it can work on `Map` as well as `Element`.
* Improved error messaging for `by(String)` so that it is more clear as to what the problem is
* Bumped to Netty 4.1.42
* Improved SPARQL query translation to better allow for index optimizations during execution.
* Improved Gremlin Server websocket handling preventing automatic server close of the channel for protocol errors.
* Introduced internal `Buffer` API as a way to wrap Netty's Buffer API and moved `GraphBinaryReader`, `GraphBinaryWriter` and `TypeSerializer<T>` to `gremlin-core`.
* Unified the behavior of property comparison: only compare key&value.
* Supported `hasKey()` and `hasValue()` step for edge property and meta property, like `g.E().properties().hasKey('xx')`.
* Modified driver to send `overrideRequestId` and `userAgent` to server when they are present in `RequestOptions` for bytecode requests.

==== Bugs

* TINKERPOP-2175 Executor thread is not returned on channel close
* TINKERPOP-2266 Keep alive not started at connection creation
* TINKERPOP-2274 Test of TinkerGraph Gremlin fail on Windows and non EN locale
* TINKERPOP-2318 Edge properties dedup() not work with spark-gremlin *(breaking)*
* TINKERPOP-2332 JavaScript GLV: structure element toString() should internally call toString()
* TINKERPOP-2333 JavaScript GLV: GraphSON2/3 Edge deserialization is invalid

==== Improvements

* TINKERPOP-1733 hasKey, hasValues should work on Element and Property
* TINKERPOP-2262 Improve Netty protocol handling
* TINKERPOP-2305 GraphBinary: Wrap Buffer API
* TINKERPOP-2307 Add better error message for badly configured Channelizer
* TINKERPOP-2309 Bump gremlinpython to Tornado 5.x
* TINKERPOP-2314 Employ by(String) for Map when possible and improve errors around incorrect types
* TINKERPOP-2315 Implement some form of clone() or reset() for Traversal in GLVs
* TINKERPOP-2320 [SECURITY] XMLInputFactory initialization in GraphMLReader introduces
* TINKERPOP-2322 Deprecate Jython support
* TINKERPOP-2324 Deprecate the raw NIO support in the Java driver
* TINKERPOP-2325 Generate traversals that will better yield index lookups with SPARQL
* TINKERPOP-2329 JavaScript GLV: Update websocket library dependency
* TINKERPOP-2330 JavaScript GLV should expose GraphSON2Writer and GraphSONReader

[[release-3-4-4]]
=== TinkerPop 3.4.4 (Release Date: October 14, 2019)

This release also includes changes from <<release-3-3-9, 3.3.9>>.

* Provided support for DSLs by way of remote connections through `AnonymousTraversalSource`.
* Added `elementMap()` step.
* Added GraphBinary support for Python.
* Allowed for embedded map assertions in GLV tests.
* Added `Direction` deserialization support in GLVs.

==== Bugs

* TINKERPOP-2159 EventStrategy doesn't handle multi-valued properties
* TINKERPOP-2276 No constructor for remote connection in DSL generated traversal source
* TINKERPOP-2283 GraphStep's ids null exception
* TINKERPOP-2285 Error object is unreachable
* TINKERPOP-2289 Use address instead of hostname for connection
* TINKERPOP-2290 Javascript GLV connection refused error handling
* TINKERPOP-2291 TraversalExplanation deserialization in GraphSON
* TINKERPOP-2298 Bytecode.java  flattenArguments throw exception when null
* TINKERPOP-2303 GremlinDsl generate addV instead of addE

==== Improvements

* TINKERPOP-1810 Add Lambda.binaryOperator and Lambda.unaryOperator
* TINKERPOP-1838 Python sample script
* TINKERPOP-2046 Gremlin-Python: Support custom request headers in WebSocket request
* TINKERPOP-2213 Replace scriptEvaluationTimeout in favor of something more suitable to bytecode
* TINKERPOP-2275 Update jackson databind 2.9.9.3+
* TINKERPOP-2277 Python sdk postpone the timing to create transport
* TINKERPOP-2279 GraphBinary support in Python
* TINKERPOP-2280 Prevent use of T values as property key overloads
* TINKERPOP-2284 Make it easier to return more structure of graph elements
* TINKERPOP-2302 Add isOnGraphComputer() field accessor to ElementMapStep

[[release-3-4-3]]
=== TinkerPop 3.4.3 (Release Date: August 5, 2019)

This release also includes changes from <<release-3-3-8, 3.3.8>>.

* Improved error messaging on timeouts returned to the console from `:>`.
* Added a `toString()` serializer for GraphBinary.
* Configured the Gremlin Console to use GraphBinary by default.
* Fixed transaction management for empty iterators in Gremlin Server.
* Deprecated `MessageSerializer` implementations for Gryo in Gremlin Server.
* Deprecated `Serializers` enum values of `GRYO_V1D0` and `GRYO_V3D0`.
* Deprecated `SerTokens` values of `MIME_GRYO_V1D0` and `MIME_GRYO_V3D0`.
* Added a Docker command to start Gremlin Server with the standard GLV test configurations.
* Added `aggregate(Scope,String)` and deprecated `store()` in favor of `aggregate(local)`.
* Modified `NumberHelper` to better ignore `Double.NaN` in `min()` and `max()` comparisons.
* Bumped to Netty 4.1.36.
* Bumped to Groovy 2.5.7.
* Added `userAgent` to RequestOptions. Gremlin Console sends `Gremlin Console/<version>` as the `userAgent`.
* Fixed DriverRemoteConnection ignoring `with` `Token` options when multiple were set.
* Added `:set warnings <true|false>` to Gremlin Console.

==== Bugs

* TINKERPOP-1619 TinkerGraphComputer worker count affects OptionalStep query results
* TINKERPOP-2157 SparkStarBarrierInterceptor injects (Byte) 0
* TINKERPOP-2224 Detect and fix resource leak
* TINKERPOP-2230 match() step unexpected behaviours
* TINKERPOP-2232 RemoteStrategy does not call parent class TraversalStrategy __init__
* TINKERPOP-2238 Fix remaining iterator leaks marked by @IgnoreIteratorLeak
* TINKERPOP-2241 Client exception don't match Server exception when server  throw StackOverflowError
* TINKERPOP-2248 Instability of driver for blocked requests
* TINKERPOP-2257 transaction itty  may still be visited after commit
* TINKERPOP-2264 Gremlin Python should deserialize g:Date to UTC

==== Improvements

* TINKERPOP-1084 Branch option tokens should be allowed to be traversals.
* TINKERPOP-1553 Deprecate store() in favor of aggregate(Scope)
* TINKERPOP-1921 Support hasNext terminal step in GLVs
* TINKERPOP-2020 Support withComputer() for javascript
* TINKERPOP-2223 Update jackson databind to 2.9.9
* TINKERPOP-2236 Improve error messaging for TinkerGraph IdManagers that fail on conversions
* TINKERPOP-2237 Prevent error when closing sessions that don't exist *(breaking)*
* TINKERPOP-2242 Bump to netty 4.1.36
* TINKERPOP-2243 Add user-agent to RequestOptions
* TINKERPOP-2246 Consolidate the error propagation to the client
* TINKERPOP-2250 Support toString serialization in GraphBinary
* TINKERPOP-2256 processAllStarts of AggregateStep should only be called when barrier is empty
* TINKERPOP-2260 Update jackson databind 2.9.9.1
* TINKERPOP-2265 Deprecate Traversal.getSideEffects() functionality for remoting purposes
* TINKERPOP-2270 Deprecate multi/metaproperty support in Neo4j
* TINKERPOP-2271 Add console preference to control server-originated warning display
* TINKERPOP-2272 Rename steps and tokens that conflict with standard python functions

[[release-3-4-2]]
=== TinkerPop 3.4.2 (Release Date: May 28, 2019)

This release also includes changes from <<release-3-3-7, 3.3.7>>.

* Allow a `Traversal` to know what `TraversalSource` it spawned from.
* Fixed problem with connection pool sizing and retry.
* Added status attribute for warnings to be returned to the client.
* Modified Gremlin Console to report warning status attributes.
* Changed `:>` in Gremlin Console to submit the client-side timeout on each request.
* Provided method to override the request identifier with `RequestOptions`.
* Added option to set per-request settings on a `Traversal` submitted via `Bytecode`.
* Fixed the Gryo registration for `OptionsStrategy` as it was not serializing state properly.

==== Bugs

* TINKERPOP-2090 After running backend for a day or so System.IO.IOException keep throwing
* TINKERPOP-2112 Folding in property() step is not being optimally performed
* TINKERPOP-2180 gremlin.sh doesn't work when directories contain spaces
* TINKERPOP-2183 InterpreterModeASTTransformation needs to be more specific about what it transforms
* TINKERPOP-2189 ConnectedComponent test assumes fixed order of vertices
* TINKERPOP-2194 Enforcing an order on properties in one test method of ChooseTest
* TINKERPOP-2196 PartitionStrategy with includeMetaProperties(true) can't add labeled vertex
* TINKERPOP-2198 Documentation for Store contradicts itself
* TINKERPOP-2199 within step does not work with more than two parameters with python
* TINKERPOP-2200 AddEdgeStartStep used DetachedFactory.detach instead of EventStrategy.detach
* TINKERPOP-2204 Client receives no response on failed request
* TINKERPOP-2206 Certain types in javascript don't appear to serialize with a GraphSON type
* TINKERPOP-2212 Path is not detaching properly under certain conditions
* TINKERPOP-2217 Race condition in Gremlin.net driver connection

==== Improvements

* TINKERPOP-2089 Javascript DSL support
* TINKERPOP-2179 Have o.a.t.g.driver.ser.SerializationException extend IOException
* TINKERPOP-2181 Allow ctrl+c to break out of a long running process in Gremlin Console
* TINKERPOP-2182 Remove gperfutils from Gremlin Console *(breaking)*
* TINKERPOP-2190 Document Gremlin sanitization best practices
* TINKERPOP-2191 Implement EdgeLabelVerificationStrategy
* TINKERPOP-2193 Allow a Traversal to know what TraversalSource it spawned from
* TINKERPOP-2203 Bind the console timeout to the request timeout
* TINKERPOP-2208 Include inject() in DSLs generated with Java annotation processor
* TINKERPOP-2211 Provide API to add per request option for a bytecode
* TINKERPOP-2216 Consider adding conventional status attribute key for warnings
* TINKERPOP-2219 Upgrade Netty version

[[release-3-4-1]]
=== TinkerPop 3.4.1 (Release Date: March 18, 2019)

This release also includes changes from <<release-3-3-6, 3.3.6>>.

* Gremlin.NET driver: Fixed removal of closed connections and added round-robin scheduling.
* Added GraphBinary serializer for TraversalMetrics
* Added registration for `SparqlStrategy` for GraphSON.
* Fixed up `SparqlStrategy` so that it could be used properly with `RemoteStrategy`.
* Fixed `ByteBuffer` serialization for GraphBinary.
* Fixed `Path.toString()` in `gremlin-javascript` which was referencing an invalid object.
* Fixed potential for an infinite loop in connection creation for `gremlin-dotnet`.
* Added fallback resolver to `TypeSerializerRegistry` for GraphBinary.
* Added easier to understand exceptions for connection problems in the Gremlin.Net driver.
* Support configuring the type registry builder for GraphBinary.
* Bumped to Groovy 2.5.6.
* Release working buffers in case of failure for GraphBinary.
* GraphBinary: Use the same `ByteBuf` instance to write during serialization. Changed signature of write methods in type serializers.
* Remove unused parameter in GraphBinary's `ResponseMessageSerializer`.
* Changed `SparqlTraversalSource` so as to enable Gremlin steps to be used to process results from the `sparql()` step.
* GraphBinary: Cache expression to obtain the method in `PSerializer`.

==== Bugs

* TINKERPOP-1992 count has negative time in profile
* TINKERPOP-2126 toString() methods not thread-safe
* TINKERPOP-2135 Gremlin.Net ConnectionPool doesn't handle closed idle connections properly
* TINKERPOP-2139 Errors during request serialization in WebSocketGremlinRequestEncoder/NioGremlinRequestEncoder are not reported to the client
* TINKERPOP-2141 ByteBufferSerializer modifies buffer's position
* TINKERPOP-2148 "no connection available!" is being thrown despite lots of free connections
* TINKERPOP-2152 Path toString fails in Gremlin JavaScript
* TINKERPOP-2153 Remove unused parameter from ResponseMessageSerializer *(breaking)*
* TINKERPOP-2154 GraphBinary: Serializers should release resources in case of failures
* TINKERPOP-2155 Situation can occur that causes infinite amount of connection to be opened, causing System.Net.WebSockets.WebSocketException
* TINKERPOP-2161 GraphBinary: Write serialization performance issue
* TINKERPOP-2169 Responses exceeding maxContentLength cause subsequent queries to hang
* TINKERPOP-2172 PartitionStrategy doesn't apply to AddEdgeStartStep
* TINKERPOP-2173 Incorrect reset of log level in integration test
* TINKERPOP-2177 Streaming response immediately after authentication stops after first partial response

==== Improvements

* TINKERPOP-1435 Support for extended GraphSON in gremlin-python
* TINKERPOP-1882 Apply range and limit steps as early as possible
* TINKERPOP-1998 IoGraphTest use different schemas for standard and readGraph configurations
* TINKERPOP-2088 Enable SourceLink for Gremlin.Net
* TINKERPOP-2098 Improve gremlin-server.sh help output
* TINKERPOP-2122 Expose status codes from server errors
* TINKERPOP-2124 InlineFilterStrategy produces wrong result
* TINKERPOP-2125 Extend release validation script
* TINKERPOP-2127 Add g:TraversalMetrics and g:Metrics deserializers for gremlinpython
* TINKERPOP-2129 Mask security secret or password in logs
* TINKERPOP-2130 Cannot instantiate DriverRemoteConnection without passing an options object
* TINKERPOP-2131 NoConnectionAvailableException doesn't reveal the reason
* TINKERPOP-2134 Bump to Groovy 2.5.6
* TINKERPOP-2136 Inside lower bound inclusion (documentation)
* TINKERPOP-2138 Provide a configuration to disable the global closure cache
* TINKERPOP-2140 Test build with Docker automatically
* TINKERPOP-2144 Better handle Authenticator instance failures
* TINKERPOP-2147 Add GraphBinary serializer for TraversalMetrics
* TINKERPOP-2149 GraphBinary: Make type serializer resolution pluggable
* TINKERPOP-2150 GraphBinary: Support configuring the TypeSerializerRegistry builder class in config
* TINKERPOP-2163 JavaTranslator performance enhancements
* TINKERPOP-2164 Bytecode's hashCode impl (and its inner classes) can produce hash collisions
* TINKERPOP-2165 Prefer commons-lang3 to commons-lang
* TINKERPOP-2166 GraphBinary: P deserialization should be optimized
* TINKERPOP-2167 Gremlin Javascript Traversal as async iterable
* TINKERPOP-2171 Allow SPARQL to be extended with Gremlin steps
* TINKERPOP-2174 Improve Docker Image Security

[[release-3-4-0]]
=== TinkerPop 3.4.0 (Release Date: January 2, 2019)

This release also includes changes from <<release-3-3-4, 3.3.4>> and <<release-3-3-5, 3.3.5>>.

* Changed Python "bindings" to use an actual `Bindings` object rather than a 2-tuple.
* Improved the Gremlin.NET driver: It now uses request pipelining and its `ConnectionPool` has a fixed size.
* Implemented `IndexStep` which allows to transform local collections into indexed collections or maps.
* Made `valueMap()` aware of `by` and `with` modulators and deprecated `valueMap(boolean)` overloads.
* Use `Compare.eq` in `Contains` predicates to ensure the same filter behavior for numeric values.
* Added `OptionsStrategy` to allow traversals to take arbitrary traversal-wide configurations.
* Added text predicates.
* Added `BulkSet` as a GraphSON type with support in all language variants.
* Added `ReferenceElementStrategy` to auto-detach elements to "reference" from a traversal.
* Added initial release of the GraphBinary serialization format with Java support.
* Allowed `ImportCustomizer` to accept fields.
* Removed groovy-sql dependency.
* Modified `Mutating` steps so that they are no longer marked as `final`.
* Rewrote `ConnectiveStrategy` to support an arbitrary number of infix notations in a single traversal.
* GraphSON `MessageSerializer` s will automatically register the GremlinServerModule to a provided GraphSONMapper.
* Removed support for `-i` option in Gremlin Server which was previously deprecated.
* Implemented `ShortestPathVertexProgram` and the `shortestPath()` step.
* `AbstractGraphProvider` uses `g.io()` for loading test data.
* Added the `io()` start step and `read()` and `write()` termination steps to the Gremlin language.
* Added `GraphFeatures.supportsIoRead()` and `GraphFeatures.supportsIoWrite()`.
* Deprecated `Graph.io()` and related infrastructure.
* `GraphMLReader` better handles edge and vertex properties with the same name.
* Maintained order of annotations in metrics returned from `profile()`-step.
* Refactored `TypeTranslator` to be directly extensible for `ScriptTranslator` functions.
* Bumped to Netty 4.1.25.
* Bumped to Spark 2.4.0.
* Bumped to Groovy 2.5.4.
* Modified Gremlin Server to return a "host" status attribute on responses.
* Added ability to the Java, .NET, Python and JavaScript drivers to retrieve status attributes returned from the server.
* Modified Java and Gremlin.Net `ResponseException` to include status code and status attributes.
* Modified Python `GremlinServerError` to include status attributes.
* Modified the return type for `IGremlinClient.SubmitAsync()` to be a `ResultSet` rather than an `IReadOnlyCollection`.
* Deprecated two `submit()`-related methods on the Java driver `Client` class.
* Added `Client.submit()` overloads that accept per-request `RequestOptions`.
* Added sparql-gremlin.
* Fixed a bug in dynamic Gryo registration where registrations that did not have serializers would fail.
* Moved `Parameterizing` interface to the `org.apache.tinkerpop.gremlin.process.traversal.step` package with other marker interfaces of its type.
* Replaced `Parameterizing.addPropertyMutations()` with `Configuring.configure()`.
* Changed interface hierarchy for `Parameterizing` and `Mutating` interfaces as they are tightly related.
* Introduced the `with(k,v)` and `with(k)` step modulators which can supply configuration options to `Configuring` steps.
* Added `OptionsStrategy` to allow traversals to take arbitrary traversal-wide configurations.
* Introduced the `with(k,v)` and `with(k)` traveral source configuration options which can supply configuration options to the traversal.
* Added `connectedComponent()` step and related `VertexProgram`.
* Added `supportsUpsert()` option to `VertexFeatures` and `EdgeFeatures`.
* `min()` and `max()` now support all types implementing `Comparable`.
* Change the `toString()` of `Path` to be standardized as other graph elements are.
* `hadoop-gremlin` no longer generates a test artifact.
* Allowed `GraphProvider` to expose a cached `Graph.Feature` object so that the test suite could re-use them to speed test runs.
* Fixed a bug in `ReducingBarrierStep`, that returned the provided seed value despite no elements being available.
* Changed the order of `select()` scopes. The order is now: maps, side-effects, paths.
* Moved `TraversalEngine` to `gremlin-test` as it has long been only used in testing infrastructure.
* Nested loop support added allowing `repeat()` steps to be nested.
* Events from `EventStrategy` raised from "new" mutations will now return a `KeyedVertexProperty` or `KeyedProperty` as is appropriate.
* `MutationListener#vertexPropertyChanged(Vertex, VertexProperty, Object, Object...)` no longer has a default implementation.
* Deprecated `GraphSONMessageSerializerV2d0` as it is now analogous to `GraphSONMessageSerializerGremlinV2d0`.
* Moved previously deprecated `RemoteGraph` to `gremlin-test` as it is now just a testing component.
* Removed previously deprecated `RemoteStrategy.instance()` and the strategy no longer has any connection to `RemoteGraph`.
* Removed previously deprecated methods in `SubgraphStrategy` and `PartitionStrategy` builders.
* Removed previously deprecated Credentials DSL infrastructure.
* Removed previously deprecated `RemoteConnection#submit(Traversal)` and `RemoteConnection#submit(Bytecode)` methods.
* Removed previously deprecated `MutationListener#vertexPropertyChanged(Vertex, Property, Object, Object...)`.
* Removed previously deprecated `OpSelectorHandler` constructor.
* Removed previously deprecated `close()` from `GremlinGroovyScriptEngine` which no longer implements `AutoCloseable`.
* Removed previously deprecated `getGraphInputFormat()` and `getGraphOutputFormat()` from `HadoopConfiguration`.
* Removed previously deprecated `AbstractOpProcessor#makeFrame()` method.
* Removed previously deprecated `AuthenticationSettings.className` configuration option in Gremlin Server.
* Removed previously deprecated `GraphManager` methods `getGraphs()` and `getTraversalSources()`.
* Removed previously deprecated Gremlin Server setting for `serializedResponseTimeout`.
* Removed previously deprecated Structure API exceptions related to "element not found" situations.
* Removed previously deprecated `rebindings` options from the Java driver API.
* Removed previously deprecated `LambdaCollectingBarrierStep.Consumers` enum.
* Removed previously deprecated `HasContainer#makeHasContainers(String, P)`
* Removed support for Giraph.
* Removed previously deprecated JavaScript Driver property `traversers` of the `ResultSet`.
* gremlin-python: use explicit Bindings object for python instead of a 2-tuple

==== Bugs

* TINKERPOP-1777 Gremlin .max step returns -2147483648 for empty result sets *(breaking)*
* TINKERPOP-1869 Profile step and iterate do not play nicely with each other
* TINKERPOP-1898 Issue with bindings in strategies and lambdas
* TINKERPOP-1927 Gherkin scenario expects list with duplicates, but receives g:Set
* TINKERPOP-1933 gremlin-python maximum recursion depth exceeded on large responses
* TINKERPOP-1947 Path history isn't preserved for keys in mutations
* TINKERPOP-1949 Formatting error on website
* TINKERPOP-1958 TinkerGraphCountStrategy can return wrong counts
* TINKERPOP-1961 Duplicate copies of images directory in docs
* TINKERPOP-1962 GroovyTranslator doesn't handle empty maps
* TINKERPOP-1963 Use of reducing step in choose()
* TINKERPOP-1972 inject() tests are throwing exceptions in .NET GLV tests
* TINKERPOP-1978 Check for Websocket connection state when retrieved from Connection Pool missing
* TINKERPOP-1979 Several OLAP issues in MathStep
* TINKERPOP-1988 minor error in documentation
* TINKERPOP-1999 [Java][gremlin-driver] Query to a remote server via the websocket client hangs indefinitely if the server becomes unavailable
* TINKERPOP-2005 Intermittent NullPointerException in response handling
* TINKERPOP-2006 GraphML serialization invalid if a vertex and edge have similar named property
* TINKERPOP-2009 Pick.any and Pick.none should be exposed in Gremlin-JavaScript
* TINKERPOP-2021 Prevent maximum recursion depth failure
* TINKERPOP-2028 AbstractGraphSONMessageSerializerV2d0 should register GremlinServerModule when mapper is provided
* TINKERPOP-2029 ConcurrentModificationException for InlineFilterStrategy
* TINKERPOP-2030 KeepAlive task executed for every Connection.write call
* TINKERPOP-2032 Update jython-standalone
* TINKERPOP-2044 Cannot reconnect to Azure cosmos host that becomes available again
* TINKERPOP-2058 Contains predicates should rely on Compare predicates *(breaking)*
* TINKERPOP-2081 PersistedOutputRDD materialises rdd lazily with Spark 2.x
* TINKERPOP-2091 Wrong/Missing feature requirements in StructureStandardTestSuite
* TINKERPOP-2094 Gremlin Driver Cluster Builder serializer method does not use mimeType as suggested
* TINKERPOP-2095 GroupStep looks for irrelevant barrier steps
* TINKERPOP-2096 gremlinpython: AttributeError when connection is closed before result is received
* TINKERPOP-2100 coalesce() creating unexpected results when used with order()
* TINKERPOP-2113 P.Within() doesn't work when given a List argument

==== Improvements

* TINKERPOP-550 Gremlin IO needs to support both OLTP and OLAP naturally.
* TINKERPOP-967 Support nested-repeat() structures
* TINKERPOP-1113 GraphComputer subclasses should support native methods
* TINKERPOP-1143 Remove deprecated TraversalSource.Builder and TraversalEngine. *(breaking)*
* TINKERPOP-1296 Remove deprecated serializedResponseTimeout from Gremlin Server *(breaking)*
* TINKERPOP-1342 Allow setting scriptEvaluationTimeout in driver
* TINKERPOP-1365 Log the seed used to initialize Random in tests
* TINKERPOP-1410 mvn install -Dmaven.test.skip=true doesn't work on a clean machine *(breaking)*
* TINKERPOP-1446 Add a StringFactory for Path which prefixes with type.
* TINKERPOP-1447 Add some JavaScript intelligence to the documentation so that comments and output are not copied in a copy paste
* TINKERPOP-1494 Means of exposing execution information from a result produced by RemoteConnection
* TINKERPOP-1518 Provide a way for providers to expose static Graph.Features to tests
* TINKERPOP-1522 Order of select() scopes *(breaking)*
* TINKERPOP-1595 Go through TraversalVertexProgram with a profile and optimize.
* TINKERPOP-1628 Implement TraversalSelectStep
* TINKERPOP-1685 Introduce optional feature to allow for upserts without read-before-write
* TINKERPOP-1705 Remove deprecated rebindings option *(breaking)*
* TINKERPOP-1707 Remove deprecated AuthenticationSettings.className option *(breaking)*
* TINKERPOP-1755 No docs for ReferenceElements
* TINKERPOP-1769 Python graph[empty] string representation is confusing
* TINKERPOP-1774 Gremlin .NET: Support min and max sizes in Connection pool
* TINKERPOP-1775 Gremlin .NET: Implement a Connection write queue to support request pipelining
* TINKERPOP-1778 Do not promote timedInterrupt option for Gremlin Server script processing
* TINKERPOP-1780 Add authentication tests for gremlin-python
* TINKERPOP-1831 Refactor EventStrategy  *(breaking)*
* TINKERPOP-1836 .NET sample project
* TINKERPOP-1841 Include Python GLV tests on TravisCI
* TINKERPOP-1849 Provide a way to fold() with an index
* TINKERPOP-1864 Gremlin Python tests for GraphSON 2.0 and 3.0
* TINKERPOP-1878 Sparql to Gremlin Compiler
* TINKERPOP-1888 Extend max and min to all Comparable properties, not just Numbers *(breaking)*
* TINKERPOP-1889 JavaScript GLV: Use heartbeat to prevent connection timeout
* TINKERPOP-1897 Provide Docker images of Gremlin Server and Console
* TINKERPOP-1906 Make ResponseException explorable
* TINKERPOP-1912 Remove MD5 checksums
* TINKERPOP-1913 Expose metadata from Gremlin Server to Clients
* TINKERPOP-1930 Drop support for Giraph *(breaking)*
* TINKERPOP-1934 Bump to latest version of httpclient
* TINKERPOP-1936 Performance enhancement to Bytecode deserialization
* TINKERPOP-1941 Remove deprecated Structure API exception methods *(breaking)*
* TINKERPOP-1942 Binary serialization format
* TINKERPOP-1945 Add support for extended GraphSon types to Gremlin.net
* TINKERPOP-1946 Remove the deprecated Credentials DSL infrastructure *(breaking)*
* TINKERPOP-1950 Traversal construction performance enhancements
* TINKERPOP-1951 gremlin-server.bat doesn't support paths containing spaces
* TINKERPOP-1953 Bump to Groovy 2.4.15
* TINKERPOP-1954 Remove deprecated GraphManager methods *(breaking)*
* TINKERPOP-1959 Provide a way to submit scripts to the server in gremlin-javascript
* TINKERPOP-1967 Add a connectedComponent() step
* TINKERPOP-1968 Refactor elements of Gremlin Server testing
* TINKERPOP-1975 Introduce with() step modulator *(breaking)*
* TINKERPOP-1976 Include Computer tests for GLVs
* TINKERPOP-1977 Gremlin-JavaScript: Support SASL authentication
* TINKERPOP-1984 Allow support for multiple serializer versions in Gremlin Server HTTP *(breaking)*
* TINKERPOP-1985 Update position on bulk loading
* TINKERPOP-1986 Remove deprecation from PartitionStrategy, SubgraphStrategy and GremlinScriptEngine *(breaking)*
* TINKERPOP-1987 Bump to Netty 4.1.x
* TINKERPOP-1989 Preserve order that plugins are applied in Gremlin Console
* TINKERPOP-1990 Add a shortestPath() step
* TINKERPOP-1993 Bump to Spark 2.3.1
* TINKERPOP-1995 DriverRemoteConnection close() method returns undefined
* TINKERPOP-1996 Introduce read() and write() steps
* TINKERPOP-2002 Create a blog post explaining the value of using TinkerPop
* TINKERPOP-2010 Generate jsdoc for gremlin-javascript
* TINKERPOP-2011 Use NumberHelper on choose()
* TINKERPOP-2012 Target .NET Standard 2.0 for Gremlin.Net
* TINKERPOP-2013 Process tests that are auto-ignored stink
* TINKERPOP-2015 Allow users to configure the WebSocket connections
* TINKERPOP-2016 Upgrade Jackson FasterXML to 2.9.5 or later to fix security vulnerability
* TINKERPOP-2017 Check for Column in by()
* TINKERPOP-2018 Generate API docs for Gremlin.Net
* TINKERPOP-2022 Cluster SSL should trust default ca certs by default
* TINKERPOP-2023 Gremlin Server should not create self-signed certs *(breaking)*
* TINKERPOP-2024 Gremlin Server Application archetype should connect via withRemote
* TINKERPOP-2025 Change to SHA-256/512 and drop SHA-1 for releases
* TINKERPOP-2026 Gremlin.Net.Driver should check ClientWebSocket.State before closing
* TINKERPOP-2031 Remove support for -i in gremlin-server.sh *(breaking)*
* TINKERPOP-2033 Maintain order of profile() annotations
* TINKERPOP-2034 Register synchronizedMap() with Gryo
* TINKERPOP-2037 Remove unused groovy-sql dependency
* TINKERPOP-2038 Make groovy script cache size configurable
* TINKERPOP-2039 Bump to Groovy 2.5.2 *(breaking)*
* TINKERPOP-2040 Improve flexibility of GroovyTranslator to handle custom types
* TINKERPOP-2041 Text Predicates
* TINKERPOP-2045 Remove non-indy groovy dependencies
* TINKERPOP-2049 Single argument with() overload
* TINKERPOP-2050 Add a :bytecode command to Gremlin Console
* TINKERPOP-2053 Provider OptionsStrategy for traversal configurations
* TINKERPOP-2055 Provide support for special number cases like Infinity in GraphSON
* TINKERPOP-2056 Use NumberHelper in Compare
* TINKERPOP-2059 Modulation of valueMap() *(breaking)*
* TINKERPOP-2060 Make Mutating steps non-final
* TINKERPOP-2061 Add with() configuration as global to a traversal
* TINKERPOP-2062 Add Traversal class to CoreImports
* TINKERPOP-2064 Add status attributes to results for gremlin-javascript
* TINKERPOP-2065 Optimize iterate() for remote traversals
* TINKERPOP-2066 Bump to Groovy 2.5.3
* TINKERPOP-2067 Allow getting raw data from Gremlin.Net.Driver.IGremlinClient
* TINKERPOP-2068 Bump Jackson Databind 2.9.7
* TINKERPOP-2069 Document configuration of Gremlin.Net
* TINKERPOP-2070 gremlin-javascript: Introduce Connection representation
* TINKERPOP-2071 gremlin-python: the graphson deserializer for g:Set should return a python set
* TINKERPOP-2072 Refactor custom type translation for ScriptTranslators *(breaking)*
* TINKERPOP-2073 Generate tabs for static code blocks
* TINKERPOP-2074 Ensure that only NuGet packages for the current version are pushed
* TINKERPOP-2075 Introduce ReferenceElementStrategy
* TINKERPOP-2077 VertexProgram.Builder should have a default create() method with no Graph
* TINKERPOP-2078 Hide use of EmptyGraph or RemoteGraph behind a more unified method for TraversalSource construction
* TINKERPOP-2079 Move RemoteGraph to test package *(breaking)*
* TINKERPOP-2084 For remote requests in console display the remote stack trace
* TINKERPOP-2092 Deprecate default GraphSON serializer fields
* TINKERPOP-2093 Bump to Groovy 2.5.4
* TINKERPOP-2097 Create a DriverRemoteConnection with an initialized Client
* TINKERPOP-2101 Support Spark 2.4
* TINKERPOP-2103 Remove deprecated submit() options on RemoteConnection *(breaking)*
* TINKERPOP-2104 Allow ImportCustomizer to handle fields
* TINKERPOP-2106 When gremlin executes timeout, throw TimeoutException instead of TraversalInterruptedException/InterruptedIOException
* TINKERPOP-2110 Allow Connection on Different Path (from /gremlin)
* TINKERPOP-2111 Add BulkSet as a GraphSON type *(breaking)*
* TINKERPOP-2114 Document common Gremlin anti-patterns
* TINKERPOP-2116 Explicit Bindings object for Python *(breaking)*
* TINKERPOP-2117 gremlin-python: Provide a better data structure for a Binding
* TINKERPOP-2119 Validate C# code samples in docs
* TINKERPOP-2121 Bump Jackson Databind 2.9.8

== TinkerPop 3.3.0 (Gremlin Symphony #40 in G Minor)

image::https://raw.githubusercontent.com/apache/tinkerpop/master/docs/static/images/gremlin-mozart.png[width=185]

[[release-3-3-11]]
=== TinkerPop 3.3.11 (Release Date: June 1, 2020)

* Added `trustStoreType` such that keystore and truststore can be of different types in the Java driver.
* Added session support to all GLVs: Javascript, .NET and Python.
* Fixed bug in Gremlin Server shutdown if failures occurred during `GraphManager` initialization.
* Modified Gremlin Server to close the session when the channel itself is closed.
* Fixed bug in `Order` where comparisons of `enum` types wouldn't compare with `String` values.
* Added `maxWaitForClose` configuration option to the Java driver.
* Deprecated `maxWaitForSessionClose` in the Java driver.
* Bumped to Jackson 2.9.10.4.
* Remove invalid service descriptors from gremlin-shaded.
* Fixed bug in Python and .NET traversal `clone()` where deep copies of bytecode were not occurring.
* Fixed bug where `profile()` was forcing `LazyBarrierStrategy` to add an extra `barrier()` to the end of traversals.
* Fixed bug in Python about integer serializer which was out of range of `g:Int32`
* Bumped commons-codec 1.14

==== Bugs

* TINKERPOP-2347 Remove invalid service descriptors from gremlin-shaded
* TINKERPOP-2350 clone() is not deep copying Traversal internals
* TINKERPOP-2351 Local Map ordering of keys can generate cast errors
* TINKERPOP-2353 Error while Shutting Down Gremlin Server
* TINKERPOP-2355 Jackson-databind version in Gremlin shaded dependency needs to be increased  - introduces vulnerability issues
* TINKERPOP-2360 failed to deserializer int32 when gremlin-python submit bytecode with a big int value
* TINKERPOP-2365 LazyBarrierStrategy adds a NoOpBarrierStep when profile() is present

==== Improvements

* TINKERPOP-2336 Allow close of channel without having to wait for server
* TINKERPOP-2339 Gremlin.Net: Update System.Net.WebSockets.Client dependency
* TINKERPOP-2354 Document recommendation to reuse graph traversal source

[[release-3-3-10]]
=== TinkerPop 3.3.10 (Release Date: February 3, 2020)

* Improved error messaging for a `Cluster` with a bad `Channelizer` configuration in the Java driver.
* Made `Cluster` be able to open configuration file on resources directory.
* Implemented `Traversal.clone()` operations for all language variants.
* Refactored `PathProcessorStrategy` to use the marker model.
* Bumped to Tornado 5.x for gremlin-python.
* Started keep-alive polling on `Connection` construction to ensure that a `Connection` doesn't die in the pool.
* Deprecated `TraversalStrategies.applyStrategies()`.
* Deprecated Jython support in `gremlin-python`.
* Deprecated `NioChannelizer` and related classes in `gremlin-driver` and `gremlin-server`.
* Fixed a bug in the `ClassCacheRequestCount` metric for `GremlinGroovyScriptEngine` which wasn't including the cache hit count, only the misses.
* Improved Gremlin Server executor thread handling on client close requests.
* Reverted: Modified Java driver to use IP address rather than hostname to create connections.
* Allow custom XMLInputFactory to be used with GraphMLReader.

==== Bugs

* TINKERPOP-2175 Executor thread is not returned on channel close
* TINKERPOP-2266 Keep alive not started at connection creation
* TINKERPOP-2274 Test of TinkerGraph Gremlin fail on Windows and non EN locale
* TINKERPOP-2332 JavaScript GLV: structure element toString() should internally call toString()
* TINKERPOP-2333 JavaScript GLV: GraphSON2/3 Edge deserialization is invalid

==== Improvements

* TINKERPOP-2307 Add better error message for badly configured Channelizer
* TINKERPOP-2309 Bump gremlinpython to Tornado 5.x
* TINKERPOP-2315 Implement some form of clone() or reset() for Traversal in GLVs
* TINKERPOP-2320 [SECURITY] XMLInputFactory initialization in GraphMLReader introduces
* TINKERPOP-2322 Deprecate Jython support
* TINKERPOP-2324 Deprecate the raw NIO support in the Java driver
* TINKERPOP-2329 JavaScript GLV: Update websocket library dependency
* TINKERPOP-2330 JavaScript GLV should expose GraphSON2Writer and GraphSONReader

[[release-3-3-9]]
=== TinkerPop 3.3.9 (Release Date: October 14, 2019)

* Exposed response status attributes in a `ResponseError` in gremlin-javascript.
* Added `ImmutableExplanation` for a `TraversalExplanation` that just contains data.
* Added support for `UnaryOperator` and `BinaryOperator` for `Lambda` instances.
* Fixed `TraversalExplanation` deserialization in GraphSON 2 and 3 which was not supported before in Java.
* Added support for custom request headers in Python.
* Fixed Java DSL annotation for generation of `addE()` which was formerly calling the wrong step.
* Deprecated `scriptEvaluationTimeout` in favor of the more generic `evaluationTimeout`.
* Bumped jackson-databind to 2.9.10 due to CVE-2019-14379, CVE-2019-14540, CVE-2019-16335.
* Added `ReservedKeysVerificationStrategy` to allow warnings or exceptions when certain keys are used for properties.
* Added the `AbstractWarningVerificationStrategy` base class for "warning" style `VerificationStrategy` implementations.
* Refactored `EdgeLabelVerificationStrategy` to use `AbstractWarningVerificationStrategy`.
* Added `EdgeLabelVerificationStrategy` to Python.
* Improved handling of `null` values in bytecode construction.
* Fixed Java driver authentication problems when calling the driver from multiple threads.
* Modified Java driver to use IP address rather than hostname to create connections.
* Fixed potential for `NullPointerException` with empty identifiers in `GraphStep`.
* Postponed the timing of transport creation to `connection.write` in Gremlin Python.
* Made `EventStrategy` compatible with multi-valued properties.
* Changed `TraversalOpProcessor` to throw a `SERVER_ERROR_SCRIPT_EVALUATION` (597) if lambdas don't compile.
* Bumped `commons-compress` to 1.19 due to CVE-2018-11771.
* gremlin-javascript: Use `socketError` Connection event to prevent exit on error and expose Connection events.

==== Bugs

* TINKERPOP-2159 EventStrategy doesn't handle multi-valued properties
* TINKERPOP-2283 GraphStep's ids null exception
* TINKERPOP-2285 Error object is unreachable
* TINKERPOP-2289 Use address instead of hostname for connection
* TINKERPOP-2290 Javascript GLV connection refused error handling
* TINKERPOP-2291 TraversalExplanation deserialization in GraphSON
* TINKERPOP-2298 Bytecode.java  flattenArguments throw exception when null
* TINKERPOP-2303 GremlinDsl generate addV instead of addE

==== Improvements

* TINKERPOP-1810 Add Lambda.binaryOperator and Lambda.unaryOperator
* TINKERPOP-1838 Python sample script
* TINKERPOP-2046 Gremlin-Python: Support custom request headers in WebSocket request
* TINKERPOP-2213 Replace scriptEvaluationTimeout in favor of something more suitable to bytecode
* TINKERPOP-2275 Update jackson databind 2.9.9.3+
* TINKERPOP-2277 Python sdk postpone the timing to create transport
* TINKERPOP-2280 Prevent use of T values as property key overloads

[[release-3-3-8]]
=== TinkerPop 3.3.8 (Release Date: August 5, 2019)

* Provided support for `withComputer()` in gremlin-javascript.
* Deprecated remote traversal side-effect retrieval and related infrastructure.
* Bumped to Groovy 2.4.17.
* Bumped to Jackson Databind 2.9.9.1.
* Fixed bug with Python in `g:Date` of GraphSON where local time zone was being used during serialization/deserialization.
* Improved error messaging when an attempt is made to serialize multi-properties to GraphML.
* Deprecated multi/meta-property support in `Neo4jGraph`.
* Improved exception and messaging for gt/gte/lt/lte when one of the object isn't a `Comparable`.
* Added test infrastructure to check for storage iterator leak.
* Fixed multiple iterator leaks in query processor.
* Fixed `optional()` so that the child traversal is treated as local.
* Changed default keep-alive time for driver to 3 minutes.
* Fixed bug where server-side keep-alive was not always disabled when its setting was zero.
* Added support for `hasNext()` in Javascript and .NET.
* Improved error messaging for invalid inputs to the TinkerGraph `IdManager` instances.
* Forced replacement of connections in Java driver for certain exception types that seem to ultimately kill the connection.
* Changed the `reverse()` of `desc` and `asc` on `Order` to not use the deprecated `decr` and `incr`.
* Fixed bug in `MatchStep` where the correct was not properly determined.
* Fixed bug where client/server exception mismatch when server throw StackOverflowError
* Added underscore suffixed steps and tokens in Gremlin-Python that conflict with global function names.
* Prevent exception when closing a session that doesn't exist.
* Allow predicates and traversals to be used as options in `BranchStep`.
* Ensure only a single final response is sent to the client with Gremlin Server.
* Deprecated `ResponseHandlerContext` with related infrastructure and folded its functionality into `Context` in Gremlin Server.
* Improved performance of `aggregate()` by avoiding excessive calls to `hasNext()` when the barrier is empty.

==== Bugs

* TINKERPOP-1619 TinkerGraphComputer worker count affects OptionalStep query results
* TINKERPOP-2224 Detect and fix resource leak
* TINKERPOP-2230 match() step unexpected behaviours
* TINKERPOP-2232 RemoteStrategy does not call parent class TraversalStrategy __init__
* TINKERPOP-2238 Fix remaining iterator leaks marked by @IgnoreIteratorLeak
* TINKERPOP-2241 Client exception don't match Server exception when server  throw StackOverflowError
* TINKERPOP-2248 Instability of driver for blocked requests
* TINKERPOP-2264 Gremlin Python should deserialize g:Date to UTC

==== Improvements

* TINKERPOP-1084 Branch option tokens should be allowed to be traversals.
* TINKERPOP-1921 Support hasNext terminal step in GLVs
* TINKERPOP-2020 Support withComputer() for javascript
* TINKERPOP-2223 Update jackson databind to 2.9.9
* TINKERPOP-2236 Improve error messaging for TinkerGraph IdManagers that fail on conversions
* TINKERPOP-2237 Prevent error when closing sessions that don't exist *(breaking)*
* TINKERPOP-2246 Consolidate the error propagation to the client
* TINKERPOP-2256 processAllStarts of AggregateStep should only be called when barrier is empty
* TINKERPOP-2260 Update jackson databind 2.9.9.1
* TINKERPOP-2265 Deprecate Traversal.getSideEffects() functionality for remoting purposes
* TINKERPOP-2270 Deprecate multi/metaproperty support in Neo4j
* TINKERPOP-2272 Rename steps and tokens that conflict with standard python functions

[[release-3-3-7]]
=== TinkerPop 3.3.7 (Release Date: May 28, 2019)

* Developed DSL pattern for gremlin-javascript.
* Generated uberjar artifact for Gremlin Console.
* Improved folding of `property()` step into related mutating steps.
* Added `inject()` to steps generated on the DSL `TraversalSource`.
* Removed `gperfutils` dependencies from Gremlin Console.
* Fixed `PartitionStrategy` when setting vertex label and having `includeMetaProperties` configured to `true`.
* Ensure `gremlin.sh` works when directories contain spaces.
* Prevented client-side hangs if metadata generation fails on the server.
* Fixed bug with `EventStrategy` in relation to `addE()` where detachment was not happening properly.
* Ensured that `gremlin.sh` works when directories contain spaces.
* Fixed bug in detachment of `Path` where embedded collection objects would prevent that process.
* Enabled `ctrl+c` to interrupt long running processes in Gremlin Console.
* Quieted "host unavailable" warnings for both the driver and Gremlin Console.
* Fixed construction of `g:List` from arrays in gremlin-javascript.
* Fixed bug in `GremlinGroovyScriptEngine` interpreter mode around class definitions.
* Implemented `EdgeLabelVerificationStrategy`.
* Fixed behavior of `P` for `within()` and `without()` in GLVs to be consistent with Java when using varargs.
* Cleared the input buffer after exceptions in Gremlin Console.
* Added parameter to configure the `processor` in the gremlin-javascript `client` constructor.
* Bumped `Netty` to 4.1.32.

==== Bugs

* TINKERPOP-2112 Folding in property() step is not being optimally performed
* TINKERPOP-2180 gremlin.sh doesn't work when directories contain spaces
* TINKERPOP-2183 InterpreterModeASTTransformation needs to be more specific about what it transforms
* TINKERPOP-2194 Enforcing an order on properties in one test method of ChooseTest
* TINKERPOP-2196 PartitionStrategy with includeMetaProperties(true) can't add labeled vertex
* TINKERPOP-2198 Documentation for Store contradicts itself
* TINKERPOP-2199 within step does not work with more than two parameters with python
* TINKERPOP-2200 AddEdgeStartStep used DetachedFactory.detach instead of EventStrategy.detach
* TINKERPOP-2204 Client receives no response on failed request
* TINKERPOP-2206 Certain types in javascript don't appear to serialize with a GraphSON type
* TINKERPOP-2212 Path is not detaching properly under certain conditions

==== Improvements

* TINKERPOP-2089 Javascript DSL support
* TINKERPOP-2179 Have o.a.t.g.driver.ser.SerializationException extend IOException
* TINKERPOP-2181 Allow ctrl+c to break out of a long running process in Gremlin Console
* TINKERPOP-2182 Remove gperfutils from Gremlin Console *(breaking)*
* TINKERPOP-2191 Implement EdgeLabelVerificationStrategy
* TINKERPOP-2211 Provide API to add per request option for a bytecode

[[release-3-3-6]]
=== TinkerPop 3.3.6 (Release Date: March 18, 2019)

* Docker images use user `gremlin` instead of `root`
* Added a new `ResponseStatusCode` for client-side serialization errors.
* Refactored use of `commons-lang` to use `common-lang3` only, though dependencies may still use `commons-lang`.
* Bumped `commons-lang3` to 3.8.1.
* Improved handling of client-side serialization errors that were formerly just being logged rather than being raised.
* Add Python `TraversalMetrics` and `Metrics` deserializers.
* Masked sensitive configuration options in the logs of `KryoShimServiceLoader`.
* Added `globalFunctionCacheEnabled` to the `GroovyCompilerGremlinPlugin` to allow that cache to be disabled.
* Added `globalFunctionCacheEnabled` override to `SessionOpProcessor` configuration.
* Added status code to `GremlinServerError` so that it would be more directly accessible during failures.
* Added GraphSON serialization support for `Duration`, `Char`, `ByteBuffer`, `Byte`, `BigInteger` and `BigDecimal` in `gremlin-python`.
* Added `ProfilingAware` interface to allow steps to be notified that `profile()` was being called.
* Fixed bug where `profile()` could produce negative timings when `group()` contained a reducing barrier.
* Improved logic determining the dead or alive state of a Java driver `Connection`.
* Improved handling of dead connections and the availability of hosts.
* Bumped `httpclient` to 4.5.7.
* Bumped `slf4j` to 1.7.25.
* Bumped `commons-codec` to 1.12.
* Bumped to Groovy 2.5.6.
* Bumped to Hadoop 2.7.7.
* Fixed partial response failures when using authentication in `gremlin-python`.
* Fixed concurrency issues in `TraverserSet.toString()` and `ObjectWritable.toString()`.
* Fixed a bug in `InlineFilterStrategy` that mixed up and's and or's when folding merging conditions together.
* Fixed a bug in `PartitionStrategy` where `addE()` as a start step was not applying the partition.
* Improved handling of failing `Authenticator` instances thus improving server responses to drivers.
* Improved performance of `JavaTranslator` by reducing calls to `Method.getParameters()`.
* Implemented `EarlyLimitStrategy` which is supposed to significantly reduce backend operations for queries that use `range()`.
* Reduced chance of hash collisions in `Bytecode` and its inner classes.
* Added `Symbol.asyncIterator` member to the `Traversal` class to provide support for `await ... of` loops (async iterables).

==== Bugs

* TINKERPOP-2081 PersistedOutputRDD materialises rdd lazily with Spark 2.x
* TINKERPOP-2091 Wrong/Missing feature requirements in StructureStandardTestSuite
* TINKERPOP-2094 Gremlin Driver Cluster Builder serializer method does not use mimeType as suggested
* TINKERPOP-2095 GroupStep looks for irrelevant barrier steps
* TINKERPOP-2096 gremlinpython: AttributeError when connection is closed before result is received
* TINKERPOP-2100 coalesce() creating unexpected results when used with order()
* TINKERPOP-2105 Gremlin-Python connection not returned back to the pool on exception from gremlin server
* TINKERPOP-2113 P.Within() doesn't work when given a List argument

==== Improvements

* TINKERPOP-1889 JavaScript GLV: Use heartbeat to prevent connection timeout
* TINKERPOP-2010 Generate jsdoc for gremlin-javascript
* TINKERPOP-2013 Process tests that are auto-ignored stink
* TINKERPOP-2018 Generate API docs for Gremlin.Net
* TINKERPOP-2038 Make groovy script cache size configurable
* TINKERPOP-2050 Add a :bytecode command to Gremlin Console
* TINKERPOP-2062 Add Traversal class to CoreImports
* TINKERPOP-2065 Optimize iterate() for remote traversals
* TINKERPOP-2067 Allow getting raw data from Gremlin.Net.Driver.IGremlinClient
* TINKERPOP-2068 Bump Jackson Databind 2.9.7
* TINKERPOP-2069 Document configuration of Gremlin.Net
* TINKERPOP-2070 gremlin-javascript: Introduce Connection representation
* TINKERPOP-2071 gremlin-python: the graphson deserializer for g:Set should return a python set
* TINKERPOP-2073 Generate tabs for static code blocks
* TINKERPOP-2074 Ensure that only NuGet packages for the current version are pushed
* TINKERPOP-2077 VertexProgram.Builder should have a default create() method with no Graph
* TINKERPOP-2078 Hide use of EmptyGraph or RemoteGraph behind a more unified method for TraversalSource construction
* TINKERPOP-2084 For remote requests in console display the remote stack trace
* TINKERPOP-2092 Deprecate default GraphSON serializer fields
* TINKERPOP-2097 Create a DriverRemoteConnection with an initialized Client
* TINKERPOP-2102 Deprecate static fields on TraversalSource related to remoting
* TINKERPOP-2106 When gremlin executes timeout, throw TimeoutException instead of TraversalInterruptedException/InterruptedIOException
* TINKERPOP-2110 Allow Connection on Different Path (from /gremlin)
* TINKERPOP-2114 Document common Gremlin anti-patterns
* TINKERPOP-2118 Bump to Groovy 2.4.16
* TINKERPOP-2121 Bump Jackson Databind 2.9.8

[[release-3-3-5]]
=== TinkerPop 3.3.5 (Release Date: January 2, 2019)

This release also includes changes from <<release-3-2-11, 3.2.11>>.

* Fixed and/or folding in `InlineFilterStrategy`.
* Fixed configuration and serialization of `SubgraphStrategy` which was missing the `checkAdjacentVertices` flag.
* Captured `TraversalInterruptionException` and converted to `TimeoutException` for `GremlinExecutor`.
* Fixed a bug in `CoalesceStep` which squared the bulk if the step followed a `Barrier` step.
* Fixed a bug in `GroupStep` that assigned wrong reducing bi-operators
* Added `:bytecode` command to help developers debugging `Bytecode`-based traversals.
* Added option to set the path for the URI on the Java driver.
* Fixed `PersistedOutputRDD` to eager persist RDD by adding `count()` action calls.
* Deserialized `g:Set` to a Python `Set` in GraphSON in `gremlin-python`.
* Deprecated `StarGraph.builder()` and `StarGraph.Builder.build()` in favor of the more common "builder" patterns of `build()` and `create()` respectively.
* Deprecated `Serializers.DEFAULT_RESULT_SERIALIZER` and `DEFAULT_REQUEST_SERIALIZER`.
* Deprecated `TraversalSource#GREMLIN_REMOTE` and `TraversalSource#GREMLIN_REMOTE_CONNECTION_CLASS` moving them to `RemoteConnection`.
* Fixed the setting of the default label for a `ReferenceVertex` when the original vertex was of type `ComputerAdjacentVertex`.
* Changed Java driver to expect a generic `RemoteTraverser` object rather than the specific `DefaultRemoteTraverser`.
* Better handled server disconnect condition for the `gremlin-python` driver by throwing a clear exception.
* Display the remote stack trace in the Gremlin Console when scripts sent to the server fail.
* Added `AnonymousTraversalSource` which provides a more unified means of constructing a `TraversalSource`.
* Added `DriverRemoteConnection.using(Client)` to provide users better control over the number of connections being created.
* Changed behavior of GraphSON deserializer in gremlin-python such that `g:Set` returns a Python `Set`.
* Bumped to Groovy 2.4.16.
* Fixed bug that prevented `TraversalExplanation` from serializing properly with GraphSON.
* Changed behavior of `iterate()` in Python, Javascript and .NET to send `none()` thus avoiding unnecessary results being returned.
* Provided for a configurable class map cache in the `GremlinGroovyScriptEngine` and exposed that in Gremlin Server.
* `GraphProvider` instances can be annotated with `OptOut` configurations that will be applied in addition to the `OptOut` instances on a `Graph`.

==== Bugs

* TINKERPOP-2081 PersistedOutputRDD materialises rdd lazily with Spark 2.x
* TINKERPOP-2091 Wrong/Missing feature requirements in StructureStandardTestSuite
* TINKERPOP-2094 Gremlin Driver Cluster Builder serializer method does not use mimeType as suggested
* TINKERPOP-2095 GroupStep looks for irrelevant barrier steps
* TINKERPOP-2096 gremlinpython: AttributeError when connection is closed before result is received
* TINKERPOP-2100 coalesce() creating unexpected results when used with order()
* TINKERPOP-2113 P.Within() doesn't work when given a List argument

==== Improvements

* TINKERPOP-1889 JavaScript GLV: Use heartbeat to prevent connection timeout
* TINKERPOP-2010 Generate jsdoc for gremlin-javascript
* TINKERPOP-2013 Process tests that are auto-ignored stink
* TINKERPOP-2018 Generate API docs for Gremlin.Net
* TINKERPOP-2038 Make groovy script cache size configurable
* TINKERPOP-2050 Add a :bytecode command to Gremlin Console
* TINKERPOP-2062 Add Traversal class to CoreImports
* TINKERPOP-2065 Optimize iterate() for remote traversals
* TINKERPOP-2067 Allow getting raw data from Gremlin.Net.Driver.IGremlinClient
* TINKERPOP-2069 Document configuration of Gremlin.Net
* TINKERPOP-2070 gremlin-javascript: Introduce Connection representation
* TINKERPOP-2071 gremlin-python: the graphson deserializer for g:Set should return a python set
* TINKERPOP-2073 Generate tabs for static code blocks
* TINKERPOP-2074 Ensure that only NuGet packages for the current version are pushed
* TINKERPOP-2077 VertexProgram.Builder should have a default create() method with no Graph
* TINKERPOP-2078 Hide use of EmptyGraph or RemoteGraph behind a more unified method for TraversalSource construction
* TINKERPOP-2084 For remote requests in console display the remote stack trace
* TINKERPOP-2092 Deprecate default GraphSON serializer fields
* TINKERPOP-2097 Create a DriverRemoteConnection with an initialized Client
* TINKERPOP-2102 Deprecate static fields on TraversalSource related to remoting
* TINKERPOP-2106 When gremlin executes timeout, throw TimeoutException instead of TraversalInterruptedException/InterruptedIOException
* TINKERPOP-2110 Allow Connection on Different Path (from /gremlin)
* TINKERPOP-2114 Document common Gremlin anti-patterns
* TINKERPOP-2118 Bump to Groovy 2.4.16
* TINKERPOP-2121 Bump Jackson Databind 2.9.8

[[release-3-3-4]]
=== TinkerPop 3.3.4 (Release Date: October 15, 2018)

This release also includes changes from <<release-3-2-10, 3.2.10>>.

* Added synchronized `Map` to Gryo 3.0 registrations.
* Removed `timedInterrupt` from documentation as a way to timeout.
* Deprecated `Order` for `incr` and `decr` in favor of `asc` and `desc`.
* Fixed bug in `math()` for OLAP where `ComputerVerificationStrategy` was incorrectly detecting path label access and preventing execution.

==== Bugs

* TINKERPOP-1898 Issue with bindings in strategies and lambdas
* TINKERPOP-1933 gremlin-python maximum recursion depth exceeded on large responses
* TINKERPOP-1958 TinkerGraphCountStrategy can return wrong counts
* TINKERPOP-1961 Duplicate copies of images directory in docs
* TINKERPOP-1962 GroovyTranslator doesn't handle empty maps
* TINKERPOP-1963 Use of reducing step in choose()
* TINKERPOP-1972 inject() tests are throwing exceptions in .NET GLV tests
* TINKERPOP-1978 Check for Websocket connection state when retrieved from Connection Pool missing
* TINKERPOP-1979 Several OLAP issues in MathStep
* TINKERPOP-1988 minor error in documentation
* TINKERPOP-1999 [Java][gremlin-driver] Query to a remote server via the websocket client hangs indefinitely if the server becomes unavailable
* TINKERPOP-2005 Intermittent NullPointerException in response handling
* TINKERPOP-2009 Pick.any and Pick.none should be exposed in Gremlin-JavaScript
* TINKERPOP-2021 Prevent maximum recursion depth failure
* TINKERPOP-2030 KeepAlive task executed for every Connection.write call
* TINKERPOP-2032 Update jython-standalone
* TINKERPOP-2044 Cannot reconnect to Azure cosmos host that becomes available again

==== Improvements

* TINKERPOP-1113 GraphComputer subclasses should support native methods
* TINKERPOP-1365 Log the seed used to initialize Random in tests
* TINKERPOP-1447 Add some JavaScript intelligence to the documentation so that comments and output are not copied in a copy paste
* TINKERPOP-1595 Go through TraversalVertexProgram with a profile and optimize.
* TINKERPOP-1778 Do not promote timedInterrupt option for Gremlin Server script processing
* TINKERPOP-1780 Add authentication tests for gremlin-python
* TINKERPOP-1836 .NET sample project
* TINKERPOP-1841 Include Python GLV tests on TravisCI
* TINKERPOP-1864 Gremlin Python tests for GraphSON 2.0 and 3.0
* TINKERPOP-1897 Provide Docker images of Gremlin Server and Console
* TINKERPOP-1945 Add support for extended GraphSon types to Gremlin.net
* TINKERPOP-1951 gremlin-server.bat doesn't support paths containing spaces
* TINKERPOP-1956 Deprecate Order incr/decr for asc/desc
* TINKERPOP-1959 Provide a way to submit scripts to the server in gremlin-javascript
* TINKERPOP-1968 Refactor elements of Gremlin Server testing
* TINKERPOP-1976 Include Computer tests for GLVs
* TINKERPOP-1977 Gremlin-JavaScript: Support SASL authentication
* TINKERPOP-1985 Update position on bulk loading
* TINKERPOP-1989 Preserve order that plugins are applied in Gremlin Console
* TINKERPOP-1995 DriverRemoteConnection close() method returns undefined
* TINKERPOP-2011 Use NumberHelper on choose()
* TINKERPOP-2012 Target .NET Standard 2.0 for Gremlin.Net
* TINKERPOP-2015 Allow users to configure the WebSocket connections
* TINKERPOP-2016 Upgrade Jackson FasterXML to 2.9.5 or later to fix security vulnerability
* TINKERPOP-2017 Check for Column in by()
* TINKERPOP-2022 Cluster SSL should trust default ca certs by default
* TINKERPOP-2023 Gremlin Server should not create self-signed certs *(breaking)*
* TINKERPOP-2024 Gremlin Server Application archetype should connect via withRemote
* TINKERPOP-2025 Change to SHA-256/512 and drop SHA-1 for releases
* TINKERPOP-2026 Gremlin.Net.Driver should check ClientWebSocket.State before closing
* TINKERPOP-2034 Register synchronizedMap() with Gryo
* TINKERPOP-2035 Gremlin-JavaScript: Pass custom headers to the websocket connection
* TINKERPOP-2040 Improve flexibility of GroovyTranslator to handle custom types
* TINKERPOP-2045 Remove non-indy groovy dependencies
* TINKERPOP-2055 Provide support for special number cases like Infinity in GraphSON
* TINKERPOP-2056 Use NumberHelper in Compare

[[release-3-3-3]]
=== TinkerPop 3.3.3 (Release Date: May 8, 2018)

This release also includes changes from <<release-3-2-9, 3.2.9>>.

* Implemented `TraversalSelectStep` which allows to `select()` runtime-generated keys.
* Coerced `BulkSet` to `g:List` in GraphSON 3.0.
* Deprecated `CredentialsGraph` DSL in favor of `CredentialsTraversalDsl` which uses the recommended method for Gremlin DSL development.
* Allowed `iterate()` to be called after `profile()`.

==== Bugs

* TINKERPOP-1869 Profile step and iterate do not play nicely with each other
* TINKERPOP-1927 Gherkin scenario expects list with duplicates, but receives g:Set
* TINKERPOP-1947 Path history isn't preserved for keys in mutations

==== Improvements

* TINKERPOP-1628 Implement TraversalSelectStep
* TINKERPOP-1755 No docs for ReferenceElements
* TINKERPOP-1903 Credentials DSL should use the Java annotation processor
* TINKERPOP-1912 Remove MD5 checksums
* TINKERPOP-1934 Bump to latest version of httpclient
* TINKERPOP-1936 Performance enhancement to Bytecode deserialization
* TINKERPOP-1943 JavaScript GLV: Support GraphSON3
* TINKERPOP-1944 JavaScript GLV: DriverRemoteConnection is not exported in the root module
* TINKERPOP-1950 Traversal construction performance enhancements
* TINKERPOP-1953 Bump to Groovy 2.4.15

[[release-3-3-2]]
=== TinkerPop 3.3.2 (Release Date: April 2, 2018)

This release also includes changes from <<release-3-2-8, 3.2.8>>.

* Fixed regression issue where the HTTPChannelizer doesn't instantiate the specified AuthenticationHandler.
* Defaulted GLV tests for gremlin-python to run for GraphSON 3.0.
* Fixed a bug with `Tree` serialization in GraphSON 3.0.
* In gremlin-python, the GraphSON 3.0 `g:Set` type is now deserialized to `List`.

==== Bugs

* TINKERPOP-1053 installed plugins are placed in a directory relative to where gremlin.sh is started
* TINKERPOP-1509 Failing test case for tree serialization
* TINKERPOP-1738 Proper functioning of GraphSONReader depends on order of elements in String representation
* TINKERPOP-1758 RemoteStrategy should be before all other DecorationStrategies.
* TINKERPOP-1855 Update Rexster links
* TINKERPOP-1858 HttpChannelizer regression: Does not create specified AuthenticationHandler
* TINKERPOP-1859 Complex instance of P not serializing to bytecode properly
* TINKERPOP-1860 valueMap(True) result in error in gremlin-python
* TINKERPOP-1862 TinkerGraph VertexProgram message passing doesn't work properly when using Direction.BOTH
* TINKERPOP-1867 union() can produce extra traversers
* TINKERPOP-1872 Apply edgeFunction in SparkMessenger
* TINKERPOP-1873 min() and max() work only in the range of Integer values
* TINKERPOP-1874 P does not appear to be serialized consistently in GraphSON
* TINKERPOP-1875 Gremlin-Python only aggregates to list when using GraphSON3
* TINKERPOP-1879 Gremlin Console does not resepect equal sign for flag argument assignments
* TINKERPOP-1880 Gremlin.NET Strong name signature could not be verified. (HRESULT: 0x80131045)
* TINKERPOP-1883 gremlinpython future will never return
* TINKERPOP-1890 getAnonymousTraversalClass() is not being generated for Java DSLs
* TINKERPOP-1891 Serialization of P.not() for gremlin-javascript
* TINKERPOP-1892 GLV test failures for .NET
* TINKERPOP-1894 GraphSONMessageSerializerV2d0 fails to deserialize valid P.not()
* TINKERPOP-1896 gremlin-python lambdas error
* TINKERPOP-1907 Fix failing GLV test for withSack() in .NET
* TINKERPOP-1917 gx:BigDecimal serialization broken in Gremlin.Net on systems with ',' as decimal separator
* TINKERPOP-1918 Scenarios fail because of wrong numerical types
* TINKERPOP-1919 Gherkin runner doesn't work with P.And() and P.Or() in Gremlin.Net
* TINKERPOP-1920 Tests fail because P.Within() arguments are wrapped in an array in Gremlin.Net
* TINKERPOP-1922 Gherkin features fail that contain P.not() in Gremlin.Net

==== Improvements

* TINKERPOP-1357 Centrality Recipes should mention pageRank and OLAP.
* TINKERPOP-1489 Provide a Javascript Gremlin Language Variant
* TINKERPOP-1586 SubgraphStrategy in OLAP
* TINKERPOP-1726 Support WebSockets ping/pong keep-alive in Gremlin server
* TINKERPOP-1842 iterate() missing in terminal steps documentation
* TINKERPOP-1844 Python GLV test should run for GraphSON 3.0 *(breaking)*
* TINKERPOP-1850 Range step has undocumented special values
* TINKERPOP-1854 Support lambdas in Gremlin.Net
* TINKERPOP-1857 GLV test suite consistency and completeness
* TINKERPOP-1863 Delaying the setting of requestId till the RequestMessage instantiation time
* TINKERPOP-1865 Run Gremlin .NET GLV tests with GraphSON 3.0
* TINKERPOP-1866 Support g:T for .NET
* TINKERPOP-1868 Support inject source step in Gremlin.Net
* TINKERPOP-1870 n^2 synchronious operation in OLAP WorkerExecutor.execute() method
* TINKERPOP-1871 Exception handling is slow in element  ReferenceElement creation
* TINKERPOP-1877 Add new graph data for specialized testing scenarios
* TINKERPOP-1884 Bump to Netty 4.0.56.Final
* TINKERPOP-1885 Various Gremlin.Net documentation updates
* TINKERPOP-1901 Enable usage of enums in more steps in Gremlin.Net
* TINKERPOP-1908 Bump to Groovy 2.4.14
* TINKERPOP-1911 Refactor JavaTranslator to cache all reflective calls
* TINKERPOP-1914 Support construct a GremlinServer instance from gremlin executor service

[[release-3-3-1]]
=== TinkerPop 3.3.1 (Release Date: December 17, 2017)

This release also includes changes from <<release-3-2-7, 3.2.7>>.

* Added `NoneStep` and `Traversal.none()` for full filtering integration with `iterate()`.
* Fixed bug in serialization of `Path` for GraphSON 3.0 in `gremlin-python`.
* Added support for GraphSON 3.0 in Gremlin.Net.
* Added `math()`-step which supports scientific calculator capabilities for numbers within a traversal.
* Added missing `GraphTraversalSource.addE()`-method to `GremlinDslProcessor`.
* Changed `to()` and `from()` traversal-based steps to take a wildcard `?` instead of of `E`.
* Added `addV(traversal)` and `addE(traversal)` so that created element labels can be determined dynamically.
* `PageRankVertexProgram` supports `maxIterations` but will break out early if epsilon-based convergence occurs.
* Added support for epsilon-based convergence in `PageRankVertexProgram`.
* Fixed two major bugs in how PageRank was being calculated in `PageRankVertexProgram`.
* Added `Io.requiresVersion(Object)` to allow graph providers a way to check the `Io` type and version being constructed.
* Defaulted `IoCore.gryo()` and `IoCore.graphson()` to both use their 3.0 formats which means that `Graph.io()` will use those by default.
* Bumped Neo4j 3.2.3

==== Bugs

* TINKERPOP-1773 Lop should be created as a "software" and not a "person"
* TINKERPOP-1783 PageRank gives incorrect results for graphs with sinks *(breaking)*
* TINKERPOP-1799 Failure to serialize path() in gremlin-python
* TINKERPOP-1847 tinkergraph-gremlin dependency on gremlin-test, bad scope?

==== Improvements

* TINKERPOP-1632 Create a set of default functions
* TINKERPOP-1692 Bump to Neo4j 3.2.3
* TINKERPOP-1717 Update name and link of DynamoDB storage backend in landing page
* TINKERPOP-1730 Gremlin .NET support for GraphSON 3.0
* TINKERPOP-1767 Method for graph providers to check an IO version and type
* TINKERPOP-1793 addE() should allow dynamic edge labels
* TINKERPOP-1834 Consider iterate() as a first class step

[[release-3-3-0]]
=== TinkerPop 3.3.0 (Release Date: August 21, 2017)

This release also includes changes from <<release-3-2-6, 3.2.6>>.

* Removed previously deprecated `ScriptElementFactory`.
* Added `GraphTraversalSource.addE(String)` in support of `g.addE().from().to()`.
* Added support for `to(Vertex)` and `from(Vertex)` as a shorthand for `to(V(a))` and `from(V(b))`.
* Bumped to support Spark 2.2.0.
* Detected if type checking was required in `GremlinGroovyScriptEngine` and disabled related infrastructure if not.
* Removed previously deprecated `GraphTraversal.selectV3d0()` step.
* Removed previously deprecated `DetachedEdge(Object,String,Map,Pair,Pair)` constructor.
* Removed previously deprecated `Bindings` constructor. It is now a private constructor.
* Removed previously deprecated `TraversalSource.withBindings()`.
* Removed previously deprecated `GraphTraversal.sack(BiFunction,String)`.
* `TraversalMetrics` and `Metrics` Gryo 1.0 formats changed given internal changes to their implementations.
* Made `TraversalMetrics` safe to write to from multiple threads.
* Removed previously deprecated `TraversalSideEffects` methods.
* Removed previously deprecated `finalization.LazyBarrierStrategy` (moved to `optimization.LazyBarrierStrategy`).
* Removed previously deprecated `Constants` in Hadoop.
* Removed previously deprecated `VertexComputing.generateComputer(Graph)`.
* Removed previously deprecated `ConfigurationTraversal`.
* Established the Gryo 3.0 format.
* `GryoVersion` now includes a default `ClassResolver` to supply to the `GryoMapper`.
* `GryoClassResolver` renamed to `GryoClassResolverV1d0` which has an abstract class that for providers to extend in `AbstractGryoClassResolver`.
* Removed previously deprecated `Order` enums of `keyIncr`, `keyDecr`, `valueIncr`, and `valueDecr.`
* Removed previously deprecated `GraphTraversal.mapKeys()` step.
* Removed previously deprecated `GraphTraversal.mapValues()` step.
* Removed previously deprecated `GraphTraversal#addV(Object...)`.
* Removed previously deprecated `GraphTraversal#addE(Direction, String, String, Object...)`.
* Removed previously deprecated `GraphTraversal#addOutE(String, String, Object...)`.
* Removed previously deprecated `GraphTraversal#addInV(String, String, Object...)`.
* Removed previously deprecated `GraphTraversal.groupV3d0()` and respective `GroupSideEffectStepV3d0` and `GroupStepV3d0`.
* Removed previously deprecated `TraversalSource.Builder` class.
* Removed previously deprecated `ConnectiveP`, `AndP`, `OrP` constructors.
* Removed previously deprecated `TraversalScriptFunction` class.
* Removed previously deprecated `TraversalScriptHelper` class.
* Removed previously deprecated `ScriptEngineCache` class.
* Removed previously deprecated `CoreImports` class.
* Removed previously deprecated `GremlinJythonScriptEngine#()` constructor.
* Removed access to previously deprecated `CoreGremlinPlugin#INSTANCE` field.
* `gremlin.sh` and `gremln.bat` no longer support the option to pass a script as an argument for execution mode without using the `-i` option.
* Graphite and Ganglia are no longer packaged with the Gremlin Server distribution.
* `TransactionException` is no longer a class of `AbstractTransaction` and it extends `RuntimeException`.
* Included an ellipse on long property names that are truncated.
* Renamed `RangeByIsCountStrategy` to `CountStrategy`.
* Added more specific typing to various `__` traversal steps. E.g. `<A,Vertex>out()` is `<Vertex,Vertex>out()`.
* Updated Docker build scripts to include Python dependencies (NOTE: users should remove any previously generated TinkerPop Docker images).
* Added "attachment requisite" `VertexProperty.element()` and `Property.element()` data in GraphSON serialization.
* GraphSON 3.0 is now the default serialization format in TinkerGraph and Gremlin Server.
* Changed `ServerGremlinExecutor` to not use generics since there really is no flexibility in the kind of `ScheduledExecutorService` that will be used.
* Removed support for passing a byte array on the `sasl` parameter.
* Removed previously deprecated `GraphSONMapper$Builder#embedTypes` option.
* Removed previously deprecated `:remote config timeout max`.
* Removed previously deprecated `ConnectionPoolSettings.sessionId` and `ConnectionPoolSettings.optionalSessionId()`.
* Removed previously deprecated `reconnectInitialDelay` setting from the Java driver.
* Removed previously deprecated `useMapperFromGraph` option.
* Established the GraphSON 3.0 format with new `g:Map`, `g:List` and `g:Set` types.
* Removed previously deprecated `Io.Builder#registry(IoRegistry)` method.
* Removed previously deprecated `GryoMessageSerializerV1d0(GryoMapper)` constructor.
* Removed previously deprecated `TinkerIoRegistry`.
* Removed previously deprecated `getInstance()` methods on all TinkerPop classes.
* Removed previously deprecated `VertexPropertyFeatures.supportsAddProperty()`.
* Removed previously deprecated TinkerGraph configuration member variables.
* Removed previously deprecated `Transaction.submit(Function)`.
* Removed previously deprecated `OpSelectorHandler.errorMeter` and `AbstractEvalOpProcessor.errorMeter` fields.
* Removed previously deprecated `AbstractEvalOpProcessor.validBindingName` field.
* Removed previously deprecated `SimpleAuthenticator.CONFIG_CREDENTIALS_LOCATION` field.
* Removed previously deprecated `IteratorHandler`, `NioGremlinResponseEncoder` and `WsGremlinResponseEncoder` classes.
* Removed previously deprecated `Session.kill()` and `Session.manualKill()`.
* Removed previously deprecated `Authenticator.newSaslNegotiator()` and its method implementations in classes that were assignable to that interface.
* Removed `gremlin-groovy-test`.
* Removed previously deprecated "G" functions in `gremlin-groovy` (i.e. `GFunction`).
* Removed references to the old `GremlinPlugin` system that was in `gremlin-groovy` - the revised `GremlinPlugin` system in `gremlin-core` is the only one now in use.
* `GremlinGroovyScriptEngine` no longer implements the now removed `DependencyManager`.
* Added `Vertex`, `Edge`, `VertexProperty`, and `Property` serializers to Gremlin-Python and exposed tests that use graph object arguments.
* `Bytecode.getSourceInstructions()` and `Bytecode.getStepInstructions()` now returns `List<Instruction>` instead of `Iterable<Instruction>`.
* Added various `TraversalStrategy` registrations with `GryoMapper`.
* Fixed a naming mistake in Gremlin-Python: `IdentityRemoveStrategy` is now called `IdentityRemovalStrategy`.
* Added `TranslationStrategy` test infrastructure that verifies `Bytecode` generated from a translation is equal to the original `Bytecode`.
* Moved `NumberHelper` into the `org.apache.tinkerpop.gremlin.util` package.
* Added `Pop.mixed` instead of using `null` to represent such semantics.
* `select()`-step now defaults to using `Pop.last` instead of `Pop.mixed`.
* Added `gremlin-io-test` module to validate IO formats.
* `RequestMessage` and `ResponseMessage` are now registered with `GryoMapper` as part of the TinkerPop range of type identifiers.
* Removed previously deprecated `Console` constructor that took a `String` as an argument from `gremlin-console`.
* Removed previously deprecated `ConcurrentBindings` from `gremlin-groovy`.
* Removed previously deprecated `ScriptExecutor` from `gremlin-groovy`.
* Removed previously deprecated `SandboxExtension` from `gremlin-groovy`.
* Removed previously deprecated `GremlinGroovyScriptEngine` constructor that took `ImportCustomizerProvider` as an argument from `gremlin-groovy`.
* Removed previously deprecated `GremlinGroovyScriptEngine#plugins()` from `gremlin-groovy`.
* Added `OptionalStep` for use with `optional()` to better handle issues associated with branch side-effects.
* `UnfoldStep` now supports unfolding of arrays.
* Removed all performance tests that were not part of `gremlin-benchmark`.
* Removed dependency on `junit-benchmarks` and it's related reference to `h2`.
* Moved the source for the "home page" into the repository under `/site` so that it easier to accept contributions.
* Added `UnshadedKryoShimService` as the new default serializer model for `SparkGraphComputer`.
* `GryoRegistrator` is more efficient than the previous `GryoSerializer` model in `SparkGraphComputer`.
* Added support for `IoRegistry` custom serialization in Spark/Giraph and provided a general `hadoop-gremlin` test suite.
* Replaced term `REST` with `HTTP` to remove any confusion as to the design of the API.
* Moved `gremlin-benchmark` under `gremlin-tools` module.
* Added `gremlin-tools` and its submodule `gremlin-coverage`.
* Removed `tryRandomCommit()` from `AbstractGremlinTest`.
* Changed `gremlin-benchmark` system property for the report location to `benchmarkReportDir` for consistency.
* Added SysV and systemd init scripts.
* `GraphTraversal.valueMap(includeTokens,propertyKeys...)` now returns a `Map<Object,E>` since keys could be `T.id` or `T.label`.
* Added `skip(long)` and `skip((Scope,long)` which call the `range(low,high)` equivalents with -1 as the high.
* Added Kerberos authentication to `gremlin-server` for websockets and nio transport.
* Added audit logging of authenticated users and gremlin queries to `gremlin-server`.

==== Bugs

* TINKERPOP-1211 UnfoldStep should unfold arrays. *(breaking)*
* TINKERPOP-1426 GryoSerializer should implement Java serialization interface
* TINKERPOP-1465 Remove deprecated newSaslNegotiator *(breaking)*
* TINKERPOP-1483 PropertyMapStep returns Map<String,E> but puts non String keys in it!
* TINKERPOP-1520 Difference between 'has' step generated graphson2.0 in java and python glv implementation
* TINKERPOP-1533 Storage and IoRegistry
* TINKERPOP-1597 PathRetractionStrategy messing up certain traversals
* TINKERPOP-1635 gremlin-python: Duplicate serialization of element property in PropertySerializer
* TINKERPOP-1658 Graphson2 map keys are serialised as strings
* TINKERPOP-1716 Traversal strategies are not applied with remote in Gremlin Console

==== Improvements

* TINKERPOP-832 Remove deprecated addV/E/InE/OutE methods *(breaking)*
* TINKERPOP-833 Remove deprecated GremlinGroovyScriptEngine constructor and plugins() *(breaking)*
* TINKERPOP-834 Remove deprecated sack() method *(breaking)*
* TINKERPOP-880 Remove deprecated GroupStepV3d0 and GroupSideEffectStepV3d0 *(breaking)*
* TINKERPOP-929 Remove Deprecated TinkerGraph public static methods. *(breaking)*
* TINKERPOP-980 Add a service script or daemon mode in the distribution *(breaking)*
* TINKERPOP-999 ServerGremlinExecutor construction need not use generics for ExecutorService *(breaking)*
* TINKERPOP-1004 Make Transaction.commit() failures consistent across implementations. *(breaking)*
* TINKERPOP-1010 Remove deprecated credentialsDbLocation for SimpleAuthenticator *(breaking)*
* TINKERPOP-1024 Remove deprecated tryRandomCommit() *(breaking)*
* TINKERPOP-1028 Remove deprecated ConnectionPoolSettings session settings *(breaking)*
* TINKERPOP-1040 Remove deprecated SandboxExtension *(breaking)*
* TINKERPOP-1046 Remove deprecated Gremlin Server handler implementations *(breaking)*
* TINKERPOP-1049 Remove deprecated error meter member variables in Gremlin Server handlers *(breaking)*
* TINKERPOP-1094 Remove deprecated VertexPropertyFeatures.FEATURE_ADD_PROPERTY *(breaking)*
* TINKERPOP-1116 Some anonymous traversal steps can be hard typed. *(breaking)*
* TINKERPOP-1130 Each release should store Kryo/GraphSON/GraphML versions to ensure future compatibility *(breaking)*
* TINKERPOP-1142 Remove deprecated valueIncr, valueDecr, keyIncr, keyDecr. *(breaking)*
* TINKERPOP-1169 Remove deprecated TraversalScriptFunction and TraversalScriptHelper *(breaking)*
* TINKERPOP-1170 Remove deprecated ConfigurationTraversal. *(breaking)*
* TINKERPOP-1171 Remove deprecated TraversalSource.Builder *(breaking)*
* TINKERPOP-1235 Remove deprecated ProcessPerformanceSuite and TraversalPerformanceTest *(breaking)*
* TINKERPOP-1275 Remove deprecated max setting for :remote *(breaking)*
* TINKERPOP-1283 Remove deprecated ScriptExecutor *(breaking)*
* TINKERPOP-1289 Remove deprecated ConnectiveP, AndP, and OrP constructors. *(breaking)*
* TINKERPOP-1291 Remove deprecated mapValues and mapKeys methods *(breaking)*
* TINKERPOP-1313 Rename RangeByIsCountStrategy *(breaking)*
* TINKERPOP-1316 Remove deprecated constructor from GryoMessageSerializers *(breaking)*
* TINKERPOP-1327 Bring GryoRegistrator to the forefront and deprecate GryoSerializer *(breaking)*
* TINKERPOP-1363 Cleanup Docker build script for next major release *(breaking)*
* TINKERPOP-1369 Replace REST API with HTTP API
* TINKERPOP-1389 Support Spark 2.0.0
* TINKERPOP-1399 NumberHelper needs to go into util and have a private constructor *(breaking)*
* TINKERPOP-1404 Path/label optimization
* TINKERPOP-1408 Remove Deprecated Io.Builder.registry() *(breaking)*
* TINKERPOP-1414 Change default GraphSON version to 3.0 *(breaking)*
* TINKERPOP-1420 Remove deprecated ConcurrentBindings in gremlin-groovy *(breaking)*
* TINKERPOP-1421 Remove deprecated ControlOps *(breaking)*
* TINKERPOP-1427 GraphSON 3.0 needs collection types and consistent number typing.
* TINKERPOP-1443 Use an API checker during build
* TINKERPOP-1445 Large nested VertexProperties and Properties do not get printed well
* TINKERPOP-1454 Create Serializers for Graph objects in Gremlin-Python
* TINKERPOP-1481 Remove deprecated reconnectInitialDelay in Java driver *(breaking)*
* TINKERPOP-1485 Move source for TinkerPop site to source code repo
* TINKERPOP-1506 Optional/Coalesce should not allow sideEffect traversals.
* TINKERPOP-1514 Restructure for gremlin-tools module *(breaking)*
* TINKERPOP-1524 Bytecode.getXXXInstructions should return a List, not Iterable.
* TINKERPOP-1526 Remove deprecated Session kill() overloads *(breaking)*
* TINKERPOP-1536 Include GLVs in Docker build
* TINKERPOP-1541 Select should default to Pop.last semantics *(breaking)*
* TINKERPOP-1549 Implement skip()
* TINKERPOP-1550 Make Graphite and Ganglia optional dependencies
* TINKERPOP-1563 Remove deprecated getInstance() methods *(breaking)*
* TINKERPOP-1565 Setup GraphSON 3.0
* TINKERPOP-1566 Kerberos authentication for gremlin-server
* TINKERPOP-1574 Get rid of untyped GraphSON in 3.0
* TINKERPOP-1603 Remove support for SASL byte array in protocol *(breaking)*
* TINKERPOP-1612 Remove gremlin-groovy-test module *(breaking)*
* TINKERPOP-1621 Remove deprecated GremlnPlugin and related infrastructure *(breaking)*
* TINKERPOP-1622 Remove deprecated G functions in gremlin-groovy *(breaking)*
* TINKERPOP-1651 Remove deprecated gremlin.sh init syntax *(breaking)*
* TINKERPOP-1686 Make TraversalMetrics thread safe *(breaking)*
* TINKERPOP-1698 Gryo 3.0
* TINKERPOP-1699 Remove deprecated userMapperFromGraph *(breaking)*
* TINKERPOP-1700 Remove deprecated embedTypes option
* TINKERPOP-1706 Remove deprecated ScriptEngineCache and related dead code *(breaking)*
* TINKERPOP-1715 Bump to Spark 2.2
* TINKERPOP-1719 Remove deprecated Traversal related code *(breaking)*
* TINKERPOP-1720 Remove deprecated Hadoop code *(breaking)*
* TINKERPOP-1721 Remove deprecated Bindings related code *(breaking)*
* TINKERPOP-1724 Remove deprecated ScriptElementFactory
* TINKERPOP-1729 Remove deprecated select steps.
* TINKERPOP-1740 Add vertex parameter overload to to() and from()
* TINKERPOP-1747 Streamline inheritance for gremlin-python GraphSON serializer classes

== TinkerPop 3.2.0 (Nine Inch Gremlins)

image::https://raw.githubusercontent.com/apache/tinkerpop/master/docs/static/images/nine-inch-gremlins.png[width=185]

[[release-3-2-11]]
=== TinkerPop 3.2.11 (Release Date: January 2, 2019)

* Bumped to Jackson Databind 2.9.8

==== Improvements

* TINKERPOP-2074 Ensure that only NuGet packages for the current version are pushed
* TINKERPOP-2121 Bump Jackson Databind 2.9.8

[[release-3-2-10]]
=== TinkerPop 3.2.10 (Release Date: October 15, 2018)

* Removed conflicting non-indy groovy core dependency
* Bumped jython-standalone 2.7.1
* Added a delegate to the Gremlin.Net driver that can be used to configure the WebSocket connection.
* SSL security enhancements
* Added Gremlin version to Gremlin Server startup logging output.
* Fixed problem with Gremlin Server sometimes returning an additional message after a failure.
* Allowed spaces in classpath for `gremlin-server.bat`.
* Fixed bug in traversals that used Python lambdas with strategies in `gremlin-python`.
* Modified Maven archetype for Gremlin Server to use remote traversals rather than scripts.
* Added an system error code for failed plugin installs for Gremlin Server `-i` option.
* Fixed bug in keep-alive requests from over-queuing cancelled jobs.
* Match numbers in `choose()` options using `NumberHelper` (match values, ignore data type).
* Added support for GraphSON serialization of `Date` in Javascript.
* Added synchronized `Map` to Gryo 1.0 registrations.
* Added `Triple` to Gryo 1.0 registrations.
* Added support for `Double.NaN`, `Double.POSITIVE_INFINITY` and `Double.NEGATIVE_INFINITY`.
* Improved escaping of special characters in strings passed to the `GroovyTranslator`.
* Added `Cluster` configuration option to set a custom validation script to use to test server connectivity in the Java driver.
* Improved ability of `GroovyTranslator` to handle more types supported by GraphSON.
* Improved ability of `GroovyTranslator` to handle custom types.
* Added better internal processing of `Column` in `by(Function)`.
* Added `hasNext()` support on `Traversal` for `gremlin-python`.
* Added support for additional extended types in Gremlin.Net with `decimal`, `TimeSpan`, `BigInteger`, `byte`, `byte[]`, `char` and `short`.
* Fixed bug in Java driver where an disorderly shutdown of the server would cause the client to hang.
* Added a dotnet template project that should make it easier to get started with Gremlin.Net.
* Removed `ThreadInterruptCustomizerProvider` from documentation as a way to timeout.
* Changed behavior of `withRemote()` if called multiple times so as to simply throw an exception and not perform the side-effect of auto-closing.
* Added Docker images for Gremlin Console and Gremlin Server.
* Fixed bug in `branch()` where reducing steps as options would produce incorrect results.
* Removed recursive handling of streaming results from Gremlin-Python driver to avoid max recursion depth errors.
* Improved performance of `TraversalVertexProgram` and related infrastructure.
* Checked web socket state before closing connection in the .NET driver.
* Deprecated `BulkLoaderVertexProgram` and related infrastructure.
* Deprecated `BulkDumperVertexProgram` with the more aptly named `CloneVertexProgram`.
* Added `createGratefulDead()` to `TinkerFactory` to help make it easier to try to instantiate that toy graph.
* Added identifiers to edges in the Kitchen Sink toy graph.
* Ordered the loading of plugins in the Gremlin Console by their position in the configuration file.
* Refactored the Gremlin Server integration testing framework and streamlined that infrastructure.
* Logged the seed used in initializing `Random` for tests.
* Fixed bug in `GroovyTranslator` that didn't properly handle empty `Map` objects.
* Added concrete configuration methods to `SparkGraphComputer` to make a more clear API for configuring it.
* Fixed a bug in `TinkerGraphCountStrategy`, which didn't consider that certain map steps may not emit an element.
* Fixed a bug in JavaScript GLV where DriverRemoteConnection close() method didn't returned a Promise instance.
* Bumped to Jackson 2.9.6.
* Sasl Plain Text Authentication added to Gremlin Javascript.
* Ability to send scripts to server added to Gremlin Javascript.
* Translator class added to Gremlin Javascript to translate bytecode to script clientside.

==== Bugs

* TINKERPOP-1898 Issue with bindings in strategies and lambdas
* TINKERPOP-1933 gremlin-python maximum recursion depth exceeded on large responses
* TINKERPOP-1958 TinkerGraphCountStrategy can return wrong counts
* TINKERPOP-1961 Duplicate copies of images directory in docs
* TINKERPOP-1962 GroovyTranslator doesn't handle empty maps
* TINKERPOP-1963 Use of reducing step in choose()
* TINKERPOP-1972 inject() tests are throwing exceptions in .NET GLV tests
* TINKERPOP-1978 Check for Websocket connection state when retrieved from Connection Pool missing
* TINKERPOP-1988 minor error in documentation
* TINKERPOP-1999 [Java][gremlin-driver] Query to a remote server via the websocket client hangs indefinitely if the server becomes unavailable
* TINKERPOP-2005 Intermittent NullPointerException in response handling
* TINKERPOP-2009 Pick.any and Pick.none should be exposed in Gremlin-JavaScript
* TINKERPOP-2030 KeepAlive task executed for every Connection.write call
* TINKERPOP-2032 Update jython-standalone
* TINKERPOP-2044 Cannot reconnect to Azure cosmos host that becomes available again

==== Improvements

* TINKERPOP-1113 GraphComputer subclasses should support native methods
* TINKERPOP-1365 Log the seed used to initialize Random in tests
* TINKERPOP-1595 Go through TraversalVertexProgram with a profile and optimize.
* TINKERPOP-1778 Do not promote timedInterrupt option for Gremlin Server script processing
* TINKERPOP-1780 Add authentication tests for gremlin-python
* TINKERPOP-1836 .NET sample project
* TINKERPOP-1841 Include Python GLV tests on TravisCI
* TINKERPOP-1897 Provide Docker images of Gremlin Server and Console
* TINKERPOP-1945 Add support for extended GraphSon types to Gremlin.net
* TINKERPOP-1951 gremlin-server.bat doesn't support paths containing spaces
* TINKERPOP-1959 Provide a way to submit scripts to the server in gremlin-javascript
* TINKERPOP-1968 Refactor elements of Gremlin Server testing
* TINKERPOP-1976 Include Computer tests for GLVs
* TINKERPOP-1977 Gremlin-JavaScript: Support SASL authentication
* TINKERPOP-1985 Update position on bulk loading
* TINKERPOP-1989 Preserve order that plugins are applied in Gremlin Console
* TINKERPOP-1995 DriverRemoteConnection close() method returns undefined
* TINKERPOP-2011 Use NumberHelper on choose()
* TINKERPOP-2012 Target .NET Standard 2.0 for Gremlin.Net
* TINKERPOP-2015 Allow users to configure the WebSocket connections
* TINKERPOP-2016 Upgrade Jackson FasterXML to 2.9.5 or later to fix security vulnerability
* TINKERPOP-2017 Check for Column in by()
* TINKERPOP-2022 Cluster SSL should trust default ca certs by default
* TINKERPOP-2023 Gremlin Server should not create self-signed certs *(breaking)*
* TINKERPOP-2024 Gremlin Server Application archetype should connect via withRemote
* TINKERPOP-2025 Change to SHA-256/512 and drop SHA-1 for releases
* TINKERPOP-2026 Gremlin.Net.Driver should check ClientWebSocket.State before closing
* TINKERPOP-2034 Register synchronizedMap() with Gryo
* TINKERPOP-2035 Gremlin-JavaScript: Pass custom headers to the websocket connection
* TINKERPOP-2040 Improve flexibility of GroovyTranslator to handle custom types
* TINKERPOP-2045 Remove non-indy groovy dependencies
* TINKERPOP-2055 Provide support for special number cases like Infinity in GraphSON
* TINKERPOP-2056 Use NumberHelper in Compare

[[release-3-2-9]]
=== TinkerPop 3.2.9 (Release Date: May 8, 2018)

* Fixed bug where path history was not being preserved for keys in mutations.
* Bumped to httpclient 4.5.5.
* Bumped to Groovy 2.4.15 - fixes bug with `Lambda` construction.
* Improved performance of GraphSON deserialization of `Bytecode`.
* Improved performance of traversal construction.

====  Bugs

* TINKERPOP-1947 Path history isn't preserved for keys in mutations

==== Improvements

* TINKERPOP-1755 No docs for ReferenceElements
* TINKERPOP-1912 Remove MD5 checksums
* TINKERPOP-1934 Bump to latest version of httpclient
* TINKERPOP-1936 Performance enhancement to Bytecode deserialization
* TINKERPOP-1944 JavaScript GLV: DriverRemoteConnection is not exported in the root module
* TINKERPOP-1950 Traversal construction performance enhancements
* TINKERPOP-1953 Bump to Groovy 2.4.15

[[release-3-2-8]]
=== TinkerPop 3.2.8 (Release Date: April 2, 2018)

* Added a `Lambda` class to Gremlin.Net that makes it possible to use Groovy and Python lambdas with Gremlin.Net.
* Enums are now represented as classes in Gremlin.Net which allows to use them as arguments in more steps.
* Bumped to Groovy 2.4.14.
* Added `checkAdjacentVertices` option to `SubgraphStrategy`.
* Modified `GremlinDslProcessor` so that it generated the `getAnonymousTraversalClass()` method to return the DSL version of `__`.
* Added the "Kitchen Sink" test data set.
* Fixed deserialization of `P.not()` for GraphSON.
* Bumped to Jackson 2.9.4.
* Improved performance of `JavaTranslator` by caching reflected methods required for traversal construction.
* Ensure that `RemoteStrategy` is applied before all other `DecorationStrategy` instances.
* Added `idleConnectionTimeout` and `keepAliveInterval` to Gremlin Server that enables a "ping" and auto-close for seemingly dead clients.
* Fixed a bug where lambdas in `gremlin-python` would trigger a failure if steps using python-only symbols were present (such as `as_()`).
* Fixed a bug in `NumberHelper` that led to wrong min/max results if numbers exceeded the Integer limits.
* Delayed setting of the request identifier until `RequestMessage` construction by the builder.
* `ReferenceElement` avoids `UnsupportedOperationException` handling in construction thus improving performance.
* Improved error messaging for failed serialization and deserialization of request/response messages.
* Fixed handling of `Direction.BOTH` in `Messenger` implementations to pass the message to the opposite side of the `StarGraph`.
* Removed hardcoded expectation in metrics serialization test suite as different providers may have different outputs.
* Added `IndexedTraverserSet` which indexes on the value of a `Traverser` thus improving performance when used.
* Utilized `IndexedTraverserSet` in `TraversalVertexProgram` to avoid extra iteration when doing `Vertex` lookups.
* Bumped to Netty 4.0.56.Final.
* Fixed .NET GraphSON serialization of `P.Within()` and `P.without()` when passing a `Collection` as an argument.
* Fixed a bug in Gremlin Console which prevented handling of `gremlin.sh` flags that had an "=" between the flag and its arguments.
* Fixed bug where `SparkMessenger` was not applying the `edgeFunction` from `MessageScope`.
* Fixed a bug in `ComputerAwareStep` that didn't handle `reset()` properly and thus occasionally produced some extra traversers.
* Removed `TraversalPredicate` class in Gremlin.Net. It is now included in the `P` class instead.

==== Bugs

* TINKERPOP-1053 installed plugins are placed in a directory relative to where gremlin.sh is started
* TINKERPOP-1509 Failing test case for tree serialization
* TINKERPOP-1738 Proper functioning of GraphSONReader depends on order of elements in String representation
* TINKERPOP-1758 RemoteStrategy should be before all other DecorationStrategies.
* TINKERPOP-1855 Update Rexster links
* TINKERPOP-1859 Complex instance of P not serializing to bytecode properly
* TINKERPOP-1860 valueMap(True) result in error in gremlin-python
* TINKERPOP-1862 TinkerGraph VertexProgram message passing doesn't work properly when using Direction.BOTH
* TINKERPOP-1867 union() can produce extra traversers
* TINKERPOP-1872 Apply edgeFunction in SparkMessenger
* TINKERPOP-1873 min() and max() work only in the range of Integer values
* TINKERPOP-1874 P does not appear to be serialized consistently in GraphSON
* TINKERPOP-1879 Gremlin Console does not resepect equal sign for flag argument assignments
* TINKERPOP-1880 Gremlin.NET Strong name signature could not be verified. (HRESULT: 0x80131045)
* TINKERPOP-1883 gremlinpython future will never return
* TINKERPOP-1890 getAnonymousTraversalClass() is not being generated for Java DSLs
* TINKERPOP-1891 Serialization of P.not() for gremlin-javascript
* TINKERPOP-1892 GLV test failures for .NET
* TINKERPOP-1894 GraphSONMessageSerializerV2d0 fails to deserialize valid P.not()
* TINKERPOP-1896 gremlin-python lambdas error
* TINKERPOP-1907 Fix failing GLV test for withSack() in .NET
* TINKERPOP-1917 gx:BigDecimal serialization broken in Gremlin.Net on systems with ',' as decimal separator
* TINKERPOP-1918 Scenarios fail because of wrong numerical types
* TINKERPOP-1919 Gherkin runner doesn't work with P.And() and P.Or() in Gremlin.Net
* TINKERPOP-1920 Tests fail because P.Within() arguments are wrapped in an array in Gremlin.Net
* TINKERPOP-1922 Gherkin features fail that contain P.not() in Gremlin.Net

==== Improvements

* TINKERPOP-1357 Centrality Recipes should mention pageRank and OLAP.
* TINKERPOP-1489 Provide a Javascript Gremlin Language Variant
* TINKERPOP-1586 SubgraphStrategy in OLAP
* TINKERPOP-1726 Support WebSockets ping/pong keep-alive in Gremlin server
* TINKERPOP-1842 iterate() missing in terminal steps documentation
* TINKERPOP-1850 Range step has undocumented special values
* TINKERPOP-1854 Support lambdas in Gremlin.Net
* TINKERPOP-1857 GLV test suite consistency and completeness
* TINKERPOP-1863 Delaying the setting of requestId till the RequestMessage instantiation time
* TINKERPOP-1868 Support inject source step in Gremlin.Net
* TINKERPOP-1870 n^2 synchronious operation in OLAP WorkerExecutor.execute() method
* TINKERPOP-1877 Add new graph data for specialized testing scenarios
* TINKERPOP-1884 Bump to Netty 4.0.56.Final
* TINKERPOP-1885 Various Gremlin.Net documentation updates
* TINKERPOP-1901 Enable usage of enums in more steps in Gremlin.Net
* TINKERPOP-1908 Bump to Groovy 2.4.14
* TINKERPOP-1911 Refactor JavaTranslator to cache all reflective calls

[[release-3-2-7]]
=== TinkerPop 3.2.7 (Release Date: December 17, 2017)

* Added core GraphSON classes for Gremlin-Python: `UUID`, `Date`, and `Timestamp`.
* Documented the recommended method for constructing DSLs with Gremlin.Net.
* Provided a method to configure detachment options with `EventStrategy`.
* Fixed a race condition in `TinkerIndex`.
* Fixed bug in handling of the long forms of `-e` and `-i` (`--execute` and `--interactive` respectively) for Gremlin Console.
* Fixed bug in `LambdaRestrictionStrategy` where traversals using `Lambda` scripts weren't causing the strategy to trigger.
* Improved error messaging for bytecode deserialization errors in Gremlin Server.
* Fixed an `ArrayOutOfBoundsException` in `hasId()` for the rare situation when the provided collection is empty.
* Bumped to Netty 4.0.53
* `TraversalVertexProgram` `profile()` now accounts for worker iteration in `GraphComputer` OLAP.
* Returned the `Builder` instance from the `DetachedEdge.Builder` methods of `setOutE` and `setOutV`.
* Added test framework for GLVs.
* Fixed bug in `TraversalHelper.replaceStep()` where the step being replaced needed to be removed prior to the new one being added.
* Added alias support in the .NET `DriverRemoteConnection`.
* Added a test for self-edges and fixed `Neo4jVertex` to provided repeated self-edges on `BOTH`.
* Better respected permissions on the `plugins.txt` file and prevented writing if marked as read-only.
* Added getters for the lambdas held by `LambdaCollectingBarrierStep`, `LambdaFlatMapStep` and `LambdaSideEffectStep`.
* Fixed an old hack in `GroovyTranslator` and `PythonTranslator` where `Elements` were being mapped to their id only.
* Fixed an "attachement"-bug in `InjectStep` with a solution generalized to `StartStep`.
* Truncate the script in error logs and error return messages for "Method code too large" errors in Gremlin Server.
* Fixed a bug in `LambdaRestrictionStrategy` where it was too eager to consider a step as being a lambda step.
* `ReferenceVertex` was missing its `label()` string. `ReferenceElement` now supports all label handling.
* Fixed a bug where bytecode containing lambdas would randomly select a traversal source from bindings.
* Deprecated `GremlinScriptEngine.eval()` methods and replaced them with new overloads that include the specific `TraversalSource` to bind to.
* Added `GraphHelper.cloneElements(Graph original, Graph clone)` to the `gremlin-test` module to quickly clone a graph.
* Added `GremlinDsl.AnonymousMethod` annotation to help provide explicit types for anonymous methods when the types are not easily inferred.
* Bumped to GMavenPlus 1.6.
* Added better error message for illegal use of `repeat()`-step.
* Fixed a bug in `RangeByIsCountStrategy` that led to unexpected behaviors when predicates were used with floating point numbers.
* Bumped to Jackson 2.8.10.
* Deprecated `MutationListener.vertexPropertyChanged()` method that did not use `VertexProperty` and added a new method that does.
* Added an `EmbeddedRemoteConnection` so that it's possible to mimic a remote connection within the same JVM.
* Supported interruption for remote traversals.
* Allow the `:remote` command to accept a `Cluster` object defined in the console itself.
* The Console's `plugin.txt` file is only updated if there were manually uninstalled plugins.
* Fixed a bug in `MatchStep` where mid-traversal `where()` variables were not being considered in start-scope.
* Generalized `MatchStep` to locally compute all clauses with barriers (not just reducing barriers).
* Ensured that plugins were applied in the order they were configured.
* Fixed a bug in `Neo4jGremlinPlugin` that prevented it from loading properly in the `GremlinPythonScriptEngine`.
* Fixed a bug in `ComputerVerificationStrategy` where child traversals were being analyzed prior to compilation.
* Fixed a bug that prevented Gremlin from ordering lists and streams made of mixed number types.
* Fixed a bug where `keepLabels` were being corrupted because a defensive copy was not being made when they were being set by `PathRetractionStrategy`.
* Cancel script evaluation timeout in `GremlinExecutor` when script evaluation finished.
* Added a recipe for OLAP traversals with Spark on YARN.
* Added `spark-yarn` dependencies to the manifest of `spark-gremlin`.

==== Bugs

* TINKERPOP-1650 PathRetractionStrategy makes Match steps unsolvable
* TINKERPOP-1731 Docker build does not appear to work for gremlin-dotnet
* TINKERPOP-1745 Gremlin .NET: Use DateTimeOffset instead of DateTime to represent g:Date
* TINKERPOP-1753 OrderStep not able to order by non-integer numbers
* TINKERPOP-1760 OLAP compilation failing around ConnectiveStrategy
* TINKERPOP-1761 GremlinExecutor: Timeout future not cancelled on successful script evaluation
* TINKERPOP-1762 Make MatchStep analyze mid-clause variables for executing ordering purposes.
* TINKERPOP-1764 Generalize MatchStep to localize all barriers, not just reducing barriers.
* TINKERPOP-1766 Gremlin.Net: Closed connections should not be re-used
* TINKERPOP-1782 RangeByIsCountStrategy doesn't handle floating point numbers properly
* TINKERPOP-1789 Reference elements should be represented by id and label *(breaking)*
* TINKERPOP-1790 GraphSON 3.0 doc updates
* TINKERPOP-1791 GremlinDsl custom step with generic end type produces invalid code in __.java
* TINKERPOP-1792 Random TraversalSource Selection in GremlinScriptEngine
* TINKERPOP-1795 Getting Lambda comparator message for .profile() step
* TINKERPOP-1796 Driver connection pool SSL properties missing
* TINKERPOP-1797 LambdaRestrictionStrategy and LambdaMapStep in `by()`-modulation.
* TINKERPOP-1798 MutationListener.vertexPropertyChanged oldValue should be a VertexProperty
* TINKERPOP-1801 OLAP profile() step return incorrect timing
* TINKERPOP-1802 hasId() fails for empty collections
* TINKERPOP-1803 inject() doesn't re-attach with remote traversals
* TINKERPOP-1819 documentation query and description mismatch
* TINKERPOP-1821 Consistent behavior of self-referencing edges
* TINKERPOP-1825 Gremlin .NET: Constant() step has incorrect parameter defined
* TINKERPOP-1830 Race condition in Tinkergraph index creation
* TINKERPOP-1832 TraversalHelper.replaceStep sets previousStep to the wrong step
* TINKERPOP-1846 LambdaRestrictionStrategy not triggering for Lambda scripts
* TINKERPOP-1848 Fix g:Date assertion in python tests
* TINKERPOP-1851 Gremlin long options for -e and -i are not working properly

==== Improvements

* TINKERPOP-1661 Docker-built documentation does not always point locally
* TINKERPOP-1725 DotNet GLV: Make traversal generation deterministic
* TINKERPOP-1734 DSL for Gremlin .NET
* TINKERPOP-1746 Better error message on wrong ordering of emit()/until()/has()
* TINKERPOP-1752 Gremlin.Net: Generate completely type-safe methods
* TINKERPOP-1756 Provide a way to easily mock a RemoteConnection for tests
* TINKERPOP-1759 Improve hashcode and equals for Traverser implementations
* TINKERPOP-1768 Bump to Jackson 2.8.10
* TINKERPOP-1770 Remote traversal timeout
* TINKERPOP-1771 gremlin.bat doesn't support paths containing spaces
* TINKERPOP-1779 Bump to GMavenPlus 1.6
* TINKERPOP-1784 Gremlin Language Test Suite
* TINKERPOP-1785 Gremlin.Net should be strong-name signed
* TINKERPOP-1786 Recipe and missing manifest items for Spark on Yarn
* TINKERPOP-1787 Allow :remote command to accept a user defined Cluster instance
* TINKERPOP-1806 Consistently use Gremlin.Net instead of Gremlin-DotNet
* TINKERPOP-1807 Gremlin-Python doesn't support GraphSON types g:Date, g:Timestamp and g:UUID
* TINKERPOP-1808 Add ability to get the consumer in LambdaSideEffectStep
* TINKERPOP-1811 Improve error reporting for serialization errors between gremlin-python and gremlin-server
* TINKERPOP-1812 ProfileTest assumes that graph implementations will not add their own steps
* TINKERPOP-1813 Subgraph step requires the graph API
* TINKERPOP-1814 Some process tests require the graph API
* TINKERPOP-1820 Include .NET GLV tests on TravisCI
* TINKERPOP-1824 Update netty version to 4.0.52
* TINKERPOP-1827 Gremlin .NET: Test Suite Runner
* TINKERPOP-1829 Improve flexibility of detachment for EventStrategy
* TINKERPOP-1833 DetachedEdge.Builder#setInV and setOutV doesn't return the builder
* TINKERPOP-1835 Bump Netty 4.0.53
* TINKERPOP-1837 Gremlin .NET: Provide type coercion between IDictionary<K, V> instances

[[release-3-2-6]]
=== TinkerPop 3.2.6 (Release Date: August 21, 2017)

This release also includes changes from <<release-3-1-8, 3.1.8>>.

* Bumped to Netty 4.0.50
* Registered `HashMap$TreeNode` to Gryo.
* Fixed a lambda-leak in `SackValueStep` where `BiFunction` must be tested for true lambda status.
* Fixed a bug in `RangeByIsCountStrategy` that broke any `ConnectiveStep` that included a child traversal with an optimizable pattern.
* Allowed access to `InjectStep.injections` for `TraversalStrategy` analysis.
* Exceptions that occur during result iteration in Gremlin Server will now return `SCRIPT_EVALUATION_EXCEPTION` rather than `SERVER_ERROR`.
* `AddEdgeStep` attaches detached vertices prior to edge creation.
* Added graph element GraphSON serializers in Gremlin-Python.
* Initialization scripts for Gremlin Server will not timeout.
* Added Gremlin.Net.
* `ProfileTest` is now less stringent about assertions which will reduce burdens on providers.
* `GremlinExecutor` begins timeout of script evaluation at the time the script was submitted and not from the time it began evaluation.
* Added Gremlin.Net.
* `ReferenceFactory` and `DetachedFactory` now detach elements in collections accordingly.
* Deprecated `GryoLiteMessageSerializerV1d0` in favor of `HaltedTraverserStrategy`.
* Deprecated the `useMapperFromGraph` configuration option for Gremlin Server serializers.
* `JavaTranslator` is now smart about handling `BulkSet` and `Tree`.
* Added annotations to the traversal metrics pretty print.
* `EdgeOtherVertexStep` is no longer final and can be extended by providers.
* `EdgeVertexStep` is no longer final and can be extended by providers.
* Deprecated `Transaction.submit(Function)`.
* Fixed `HADOOP_GREMLIN_LIBS` parsing for Windows.
* Improved GraphSON serialization performance around `VertexProperty`.
* Changed some tests in `EventStrategyProcessTest` which were enforcing some unintended semantics around transaction state.
* Added WsAndHttpChannelizer and SaslAndHttpBasicAuthenticationHandler to be allow for servicing Http and Websocket requests to the same server
* Added deep copy of `Bytecode` to `DefaultTraversal.clone()`.

==== Bugs

* TINKERPOP-1385 Refactor Profiling test cases
* TINKERPOP-1679 Detached side-effects aren't attached when remoted
* TINKERPOP-1683 AbstractHadoopGraphComputer on Windows
* TINKERPOP-1691 Some EventStrategyProcessTest assume element state is synced in memory
* TINKERPOP-1704 XXXTranslators are not being respective of BulkSet and Tree.
* TINKERPOP-1727 Bytecode object shallow copied when traversals are cloned
* TINKERPOP-1742 RangeByIsCountStrategy fails for ConnectiveSteps
* TINKERPOP-1743 LambdaRestrictionStrategy does not catch lambdas passed to sack()
* TINKERPOP-1744 Gremlin .NET: Exception from sync execution gets wrapped in AggregateException

==== Improvements

* TINKERPOP-741 Remove Options For Transaction Retry
* TINKERPOP-915 Gremlin Server supports REST and Websockets simultanteously
* TINKERPOP-920 Test case needed for ensuring same cardinality for key.
* TINKERPOP-1552 C# Gremlin Language Variant
* TINKERPOP-1669 EdgeVertexStep should be designed for extension
* TINKERPOP-1676 Improve GraphSON 2.0 Performance  *(breaking)*
* TINKERPOP-1688 Include TraversalMetrics annotation in pretty print
* TINKERPOP-1694 Deprecate useMapperFromGraph
* TINKERPOP-1701 HaltedTraverserStrategy should recurse into collections for detachment.
* TINKERPOP-1703 Make EdgeOtherVertexStep non-final
* TINKERPOP-1708 Add a "Note on Scopes" document
* TINKERPOP-1709 Add a list of all the steps that support by()/from()/to()/as()/option()
* TINKERPOP-1710 Add a note on tree() by-modulation and uniqueness of tree branches.
* TINKERPOP-1714 Gremlin Server scriptEvaluationTimeout should take into account request arrival time
* TINKERPOP-1718 Deprecate GryoLiteMessageSerializerV1d0
* TINKERPOP-1748 Callout comments break code snippets
* TINKERPOP-1749 Bump to Netty 4.0.50

[[release-3-2-5]]
=== TinkerPop 3.2.5 (Release Date: June 12, 2017)

This release also includes changes from <<release-3-1-7, 3.1.7>>.

* Fixed folding of multiple `hasId()` steps into `GraphStep`.
* Added string performance options to `StarGraph`.
* Fixed a bug in `until(predicate)` where it was actually calling `emit(predicate)`.
* Fixed inconsistency in GraphSON serialization of `Path` where properties of graph elements were being included when serialized.
* Improved performance and memory usage of GraphSON when serializing `TinkerGraph` and graph elements.
* Removed use of `stream()` in `DetachedEdge` and `DetachedVertex`.
* Deprecated a constructor in `DetachedEdge` that made use of `Pair` in favor of a new one that just uses the objects that were in the `Pair`.
* Improved error messaging on the `g.addV(Object...)` when passing an invalid arguments.
* Reduced memory usage for TinkerGraph deserialization in GraphSON by streaming vertices and edges.
* Added the `gremlin-archetype-dsl` to demonstrate how to structure a Maven project for a DSL.
* Developed and documented patterns for Domain Specific Language implementations.
* Removed the Groovy dependency from `gremlin-python` and used Groovy Templates and the `gmavenplus-plugin` to generate the python GLV classes.
* Now using Groovy `[...]` map notation in `GroovyTranslator` instead of `new LinkedHashMap(){{ }}`.
* Maintained type information on `Traversal.promise()`.
* Propagated exception to `Future` instead of calling thread in `RemoteConnection`.
* Fixed a bug in `RepeatUnrollStrategy` where `LoopsStep` and `LambdaHolder` should invalidate the strategy's application.
* Deprecated `authentication.className` setting in favor of using `authentication.authenticator`.
* Added `authentication.authenticationHandler` setting.
* Added abstraction to authentication to allow users to plug in their own `AbstractAuthenticationHandler` implementations.
* Fixed a `NullPointerException` bug in `B_LP_O_S_SE_SL_Traverser`.
* `PathRetractionStrategy` now uses the marker-model to reduce recursive lookups of invalidating steps.
* `ProfileStrategy` now uses the marker-model to reduce recursive lookups of `ProfileSideEffectStep`.
* `Mutating` steps now implement `Scoping` interface.
* Fixed a step id compilation bug in `AddVertexStartStep`, `AddVertexStep`, `AddEdgeStep`, and `AddPropertyStep`.
* Added more details to Gremlin Server client side messages - exception hierarchy and stack trace.
* Deprecated "Exception-Class" in the Gremlin Server HTTP protocol in favor of the new "exceptions" field.
* De-registered metrics on Gremlin Server shutdown.
* Added "help" command option on `:remote config` for plugins that support that feature in the Gremlin Console.
* Allowed for multiple scripts and related arguments to be passed to `gremlin.sh` via `-i` and `-e`.
* `LABELED_PATH` requirement is now set if any step in the traversal is labeled.
* Updated `PathRetractionStrategy` to not run if the provided traversal contains a `VertexProgramStep` that has a `LABELED_PATH` requirement.
* Added various metrics to the `GremlinGroovyScriptEngine` around script compilation and exposed them in Gremlin Server.
* Moved the `caffeine` dependency down to `gremlin-groovy` and out of `gremlin-server`.
* Improved script compilation in `GremlinGroovyScriptEngine` to use better caching, log long compile times and prevent failed compilations from recompiling on future requests.
* Synchronized script compilation.
* Logged Script compilation times.
* Prevented failed scripts from recompiling.
* Logged warnings for scripts that take "too long" to compile.
* Improved memory usage of the `GremlinGroovyScriptEngine`.
* Added `cyclicPath().from().to().by()` support to `GraphTraversal`.
* Added `simplePath().from().to().by()` support to `GraphTraversal`.
* Added `path().from().to()` support to `GraphTraversal` so sub-paths can be isolated from the current path.
* Added `FromToModulating` interface for use with `to()`- and `from()`-based step modulators.
* Added `Path.subPath()` which supports isolating a sub-path from `Path` via to/from-labels.
* Fixed `NullPointerException` in `GraphMLReader` that occurred when an `<edge>` didn't have an ID field and the base graph supported ID assignment.
* Added `ScopingStrategy` which will computer and provide all `Scoping` steps with the path labels of the global `Traversal`.
* Split `ComputerVerificationStrategy` into two strategies: `ComputerVerificationStrategy` and `ComputerFinalizationStrategy`.
* Removed `HasTest.g_V_hasId_compilationEquality` from process test suite as it makes too many assumptions about provider compilation.
* Deprecated `CustomizerProvider` infrastructure.
* Deprecated `PluginAcceptor` infrastructure.
* Improved consistency of the application of bindings to `GremlinScriptEngine` implementations in the `BindingsGremlinPlugin`.
* Fixed a bug in OLAP `ComputerAwareStep` where end-step labels were not being appended to the traverser correctly.
* Refactor `SparkContext` handler to support external kill and stop operations.
* Fixed an optimization bug in `LazyBarrierStrategy` around appending barriers to the end of a `Traversal`.
* Fixed an optimization bug in `PathRetractionStrategy` around appending barriers to the end of a `Traversal`.
* `TraverserIterator` in GremlinServer is smart to try and bulk traversers prior to network I/O.
* Improved error handling of compilation failures for very large or highly parameterized script sent to Gremlin Server.
* Fixed a bug in `RangeByIsCountStrategy` that changed the meaning of inner traversals.
* Improved Gremlin-Python Driver implementation by adding a threaded client with basic connection pooling and support for pluggable websocket clients.
* Changed `GraphManager` from a final class implementation to an interface.
* Updated `GraphManager` interface to include methods for opening/instantiating a graph and closing a graph.
* Implemented `DefaultGraphManager` to include previous `GraphManager` functionality and adhere to updated interface.
* Deprecated `GraphManager.getGraphs()` and added `GraphManager.getGraphNames()`.
* Deprecated `GraphManager.getTraversalSources()` and added `GraphManager.getTraversalSourceNames()`.
* Fixed a bug so now users can supply a YAML with an empty `staticVariableTypes` to be used by the `FileSandboxExtension`

==== Bugs

* TINKERPOP-1258 HasTest.g_V_hasId_compilationEquality makes GraphStep assumptions
* TINKERPOP-1528 CountByIsRangeStrategy fails for a particular query
* TINKERPOP-1626 choose() is buggy in OLAP
* TINKERPOP-1638 count() is optimized away in where()
* TINKERPOP-1640 ComputerVerificationStrategy gives false errors
* TINKERPOP-1652 Disable PathRetractionStrategy strategy if VertexProgramStep has LABELLED_PATH requirement
* TINKERPOP-1660 Documentation links should not link to TINKERPOP-xxxx branches
* TINKERPOP-1666 NPE in FileSandboxExtension if staticVariableTypes is empty in supplied YAML file
* TINKERPOP-1668 RepeatUnrollStrategy should not execute if there is a LoopStep used.
* TINKERPOP-1670 End type lost when using promise()
* TINKERPOP-1673 GroovyTranslator produces Gremlin that can't execute on :remote
* TINKERPOP-1675 RemoteStep#processNextStart() throws CompletionException instead of underlying exception
* TINKERPOP-1681 Multiple hasId's are or'd into GraphStep

==== Improvements

* TINKERPOP-761 Some basic mathematical functions / steps
* TINKERPOP-786 Patterns for DSL Development
* TINKERPOP-1044 ResponseMessage should contain server-side exception name.
* TINKERPOP-1095 Create a custom ScriptContext
* TINKERPOP-1266 Make memory available to benchmarks configurable
* TINKERPOP-1303 add help for :remote config for Gephi Plugin
* TINKERPOP-1340 docs do not state at what version an API was introduced (or deprecated)
* TINKERPOP-1387 from and to modulators for path steps
* TINKERPOP-1438 Consider GraphManager as an interface*(breaking)*
* TINKERPOP-1453 Allow Gremlin-Python to handle asynchronous failure
* TINKERPOP-1577 Provide support for Python3 or Python2 in the Docker builds.
* TINKERPOP-1599 implement real gremlin-python driver
* TINKERPOP-1614 Improve documentation for Graph.V() and Graph.E() on main docs page
* TINKERPOP-1618 Remove groovy dependency from gremlin-python
* TINKERPOP-1627 LazyBarrierStrategy should not append an end barrier.
* TINKERPOP-1631 Fix visibility issues with the BindingsGremlinPlugin
* TINKERPOP-1634 Deprecate old methods of GremlinGroovyScriptEngine customization
* TINKERPOP-1642 Improve performance of mutating traversals
* TINKERPOP-1644 Improve script compilation process and include metrics
* TINKERPOP-1653 Allow multiple scripts with arguments to be passed to the Console
* TINKERPOP-1657 Provide abstraction to easily allow different HttpAuth schemes
* TINKERPOP-1663 Validate a maximum for the number of parameters passed to Gremlin Server
* TINKERPOP-1665 Remove unittest from Gremlin-Python tests
* TINKERPOP-1671 Default method for RemoteConnection.submitAsync throws exception from submit on calling thread instead of failing the future
* TINKERPOP-1677 Bump Groovy to 2.4.11
* TINKERPOP-1680 Add string performance options to StarGraph

[[release-3-2-4]]
=== TinkerPop 3.2.4 (Release Date: February 8, 2017)

This release also includes changes from <<release-3-1-6, 3.1.6>>.

* Fixed a bug where `PathProcessor.keepLabels` were not being pushed down into child traversals by `PathRetractionStrategy`.
* Added default `MessagePassingReductionStrategy` for `GraphComputer` that can reduce the number of message passing iterations.
* Fixed a bug associated with user-provided maps and `GroupSideEffectStep`.
* `GroupBiOperator` no longer maintains a detached traversal and thus, no more side-effect related OLAP inconsistencies.
* Added `ProjectedTraverser` which wraps a traverser with a `List<Object>` of projected data.
* Fixed an optimization bug in `CollectingBarrierSteps` where the barrier was being consumed on each `addBarrier()`.
* `OrderGlobalStep` and `SampleGlobalStep` use `ProjectedTraverser` and now can work up to the local star graph in OLAP.
* SASL negotiation supports both a byte array and Base64 encoded bytes as a string for authentication to Gremlin Server.
* Deprecated all test suites in `gremlin-groovy-test` - Graph Providers no longer need to implement these.
* Deprecated `TinkerIoRegistry` replacing it with the more consistently named `TinkerIoRegistryV1d0`.
* Made error messaging more consistent during result iteration timeouts in Gremlin Server.
* Fixed a memory leak in the classloader for the `GremlinGroovyScriptEngine` where classes in the loader were not releasing from memory as a strong reference was always maintained.
* `PathRetractionStrategy` does not add a `NoOpBarrierStep` to the end of local children as its wasted computation in 99% of traversals.
* Fixed a bug in `AddVertexStartStep` where if a side-effect was being used in the parametrization, an NPE occurred.
* Fixed a bug in `LazyBarrierStrategy` where `profile()` was deactivating it accidentally.
* Fixed a bug in `RepeatUnrollStrategy` where stateful `DedupGlobalStep` was cloned and thus, maintained two deduplication sets.
* Added documentation around "terminal steps" in Gremlin: `hasNext()`, `next()`, `toList()`, etc.
* Added specific GraphSON serializers for `RequestMessage` and `ResponseMessage` in GraphSON 2.0.
* Added `CloseableIterator` to allow `Graph` providers who open expensive resources a way to let users release them.
* Fixed minor bug in `gremlin-driver` where closing a session-based `Client` without initializing it could generate an error.
* Relieved synchronization pressure in various areas of `TinkerGraphComputer`.
* Fixed an optimization bug in OLAP-based `DedupGlobalStep` where deduping occurred twice.
* `MemoryComputeKey` now implements `Cloneable` which is useful for `BiOperator` reducers that maintain thread-unsafe state.
* `TinkerGraphComputer` now supports distributed `Memory` with lock-free partition aggregation.
* `TinkerGraph` Gryo and GraphSON deserialization is now configured to use multi-properties.
* Changed behavior of `ElementHelper.areEqual(Property, Property)` to not throw exceptions with `null` arguments.
* Added `GryoVersion` for future flexibility when introducing a new verison of Gryo and moved serializer registrations to it.
* Fixed Gryo serialization of `ConnectiveP` instances.
* Lessened the severity of Gremlin Server logging when it encounters two or more serializers addressing the same mime type.
* Bumped to Netty 4.0.42.final.
* Added `ByteBuffer`, `InetAddress`, `Timestamp` to the list of Gryo supported classes.
* Fixed Gryo serialization of `Class`.
* Fixed GraphSON serialization of enums like `T`, `P`, etc. where values were overriding each other in the GraphSON type registry.
* Fixed a bug in Gremlin-Python around `__.__()` and `__.start()`.
* Fixed a bug around long serialization in Gremlin-Python when using Python3.
* Deprecated `TraversalSource.withBindings()` as it is no longer needed in Gremlin-Java and never was needed for other variants.
* Fixed a bug in Gremlin-Java `Bytecode` where anonymous traversals were not aware of parent bindings.
* Fixed a bug in Gremlin-Java GraphSON deserialization around `P.within()` and `P.without()`.
* Converted Spark process suite tests to "integration" tests.
* Fixed a bug in `InlineFilterStrategy` having to do with folding `HasContainers` into `VertexStep`.
* Deprecated `HasContainer.makeHasContainers()` which was used to dissect `AndP` and shouldn't be used at the TinkerPop-level.
* `GraphTraversal.has()` now will try and fold-left `HasContainer` if end step is a `HasContainerHolder`.
* Created explicit `P`-predicate methods for `GraphTraversal.hasXXX()`.
* Fixed a bug in `FilterRankStrategy` around `where().by()` ordering.
* Added another optimization in `RangeByIsCountStrategy`, that removes `count().is()` altogether if it's not needed.
* Fixed a OLAP `MatchStep.clone()`-bug that occurs when the `match()` is in a local child.
* Added another optimization in `RangeByIsCountStrategy`, that removes `count().is()` altogether if it's not needed.
* Fixed a bug in `RangeByIsCountStrategy` where labeled parents shouldn't have the strategy applied to their children.
* Fixed a bug in `PathRetractionStrategy` where `MatchEndStep` labels were being dropped when they shouldn't be.
* Added `TinkerGraphCountStrategy` which translates `g.V().map*.count()` patterns into direct `Map.size()` calls in `TinkerGraph`.
* Added `Path.head()` and `Path.isEmpty()` with default method implementations.
* Fixed a `NoSuchElementException` bug with `GroupXXXStep` where if the reduced `TraverserSet` is empty, don't add the key/value.
* Fixed a `NullPointerException` bug with profiling `GroupSideEffectStep` in OLTP.
* Improved ability to release resources in `GraphProvider` instances in the test suite.
* Factored `GremlinPlugin` functionality out of gremlin-groovy and into gremlin-core - related classes were deprecated.
* Added a `force` option for killing sessions without waiting for transaction close or timeout of a currently running job or multiple jobs.
* Deprecated `Session.kill()` and `Session.manualKill()`.
* Added `Traversal.promise()` method to allow for asynchronous traversal processing on "remote" traversals.
* Deprecated `RemoteConnection.submit(Bytecode)` in favor of `submitAsync(Bytecode)`.
* Added `choose(predicate,traversal)` and `choose(traversal,traversal)` to effect if/then-semantics (no else). Equivalent to `choose(x,y,identity())`.
* Removed `ImmutablePath.TailPath` as it is no longer required with new recursion model.
* Removed call stack recursion in `ImmutablePath`.
* Gremlin-Python serializes `Bytecode` as an object (instead of a JSON string) when submit over the `RemoteConnection`.
* Fixed the handling of the `DriverRemoteConnection` pass-through configurations to the driver.
* `IncidentToAdjacentStrategy` now uses a hidden label marker model to avoid repeated recursion for invalidating steps.
* `PathProcessorStrategy` can inline certain `where(traversal)`-steps in order to increase the likelihood of star-local children.
* `SparkGraphComputer` no longer starts a worker iteration if the worker's partition is empty.
* Added `ProjectStep.getProjectKeys()` for strategies that rely on such information.
* Added `VertexFeatures.supportsDuplicateMultiProperties()` for graphs that only support unique values in multi-properties.
* Deprecated the "performance" tests in `OptIn`.
* Deprecated `getInstance()` methods in favor of `instance()` for better consistency with the rest of the API.
* Block calls to "remote" traversal side-effects until the traversal read is complete which signifies an end to iteration.
* Added `Pick.none` and `Pick.any` to the serializers and importers.
* Added a class loader to `TraversalStrategies.GlobalCache` which guarantees strategies are registered prior to `GlobalCache.getStrategies()`.
* Fixed a severe bug where `GraphComputer` strategies are not being loaded until the second use of the traversal source.
* The root traversal now throws regular `NoSuchElementException` instead of `FastNoSuchElementException`. (*breaking*)
* Added a short sleep to prevent traversal from finishing before it can be interrupted during `TraversalInterruptionComputerTest`.
* Added support for SSL client authentication

==== Bugs

* TINKERPOP-1380 dedup() doesn't dedup in rare cases
* TINKERPOP-1384 Description of filter function in traversal documentation
* TINKERPOP-1428 profile() throws NPE for union(group, group)
* TINKERPOP-1521 Mutating steps don't recognize side-effects
* TINKERPOP-1525 Plug VertexProgram iteration leak on empty Spark RDD partitions
* TINKERPOP-1534 Gremlin Server instances leaking in tests
* TINKERPOP-1537 Python tests should not use hard-coded number of workers
* TINKERPOP-1547 Two bugs found associated with MatchStep: Path retraction and range count.
* TINKERPOP-1548 Traversals can complete before interrupted in TraversalInterruptionComputerTest
* TINKERPOP-1560 Cache in GroovyClassLoader may continue to grow
* TINKERPOP-1561 gremiln-python GraphSONWriter doesn't properly serialize long in Python 3.5
* TINKERPOP-1567 GraphSON deserialization fails with within('a')
* TINKERPOP-1573 Bindings don't work in coalesce
* TINKERPOP-1576 gremlin-python calls non-existent methods
* TINKERPOP-1581 Gremlin-Python driver connection is not thread safe.
* TINKERPOP-1583 PathRetractionStrategy retracts keys that are actually needed
* TINKERPOP-1585 OLAP dedup over non elements
* TINKERPOP-1587 Gremlin Server Subgraph Cardinality Not Respected
* TINKERPOP-1594 LazyBarrierStrategy does not activate with ProfileStep
* TINKERPOP-1605 gremlin-console 3.2.3 -e can no longer take paths relative to current working directory

==== Improvements

* TINKERPOP-887 FastNoSuchElementException hides stack trace in client code
* TINKERPOP-919 Features needs to specify whether 2 vertex properties with same key/value is allowed.
* TINKERPOP-932 Add ability to cancel script execution associated with a Gremlin Server Session
* TINKERPOP-1248 OrderGlobalStep should use local star graph to compute sorts, prior to reduction.
* TINKERPOP-1261 Side-effect group().by() can't handle user-defined maps
* TINKERPOP-1292 TinkerGraphComputer VertexProgramInterceptors
* TINKERPOP-1372 ImmutablePath should not use Java recursion (call stacks are wack)
* TINKERPOP-1433 Add steps to dev docs to help committers get their keys in order
* TINKERPOP-1434 Block calls to traversal side-effects until read is complete
* TINKERPOP-1471 IncidentToAdjacentStrategy use hidden marker to avoid repeated recursion.
* TINKERPOP-1473 Given PathRetractionStrategy, PathProcessorStrategy can be extended to support partial where() inlining.
* TINKERPOP-1482 has(x).has(y) chains should be has(x.and(y))
* TINKERPOP-1490 Provider a Future based Traversal.async(Function<Traversal,V>) terminal step
* TINKERPOP-1502 Chained has()-steps should simply left-append HasContainers in Gremlin-Java.
* TINKERPOP-1507 Pick.any and Pick.none are not in GraphSON or Gremlin-Python
* TINKERPOP-1508 Add choose(predicate,trueTraversal)
* TINKERPOP-1527 Do not override registered strategies in TraversalStrategies.GlobalCache
* TINKERPOP-1530 Consistent use of instance()
* TINKERPOP-1539 Create a ComplexTraversalTest with crazy nested gnarly traversals.
* TINKERPOP-1542 Add Path.isEmpty() with a default implementation.
* TINKERPOP-1562 Migrate ScriptEngine-related code to gremlin-core
* TINKERPOP-1570 Bump to Netty 4.0.42
* TINKERPOP-1582 TraversalOpProcessor does not support custom serializers
* TINKERPOP-1584 Add gryo serializers to support types covered in GraphSON
* TINKERPOP-1588 Added Terminal Steps section to the docs
* TINKERPOP-1589 Re-Introduce CloseableIterator
* TINKERPOP-1590 Create TinkerWorkerMemory and Partitioned Vertices
* TINKERPOP-1600 Consistent use of base 64 encoded bytes for SASL negotiation
* TINKERPOP-1602 Support SSL client certificate authentication
* TINKERPOP-1606 Refactor GroupStep to not have the reduction traversal included in its BiOperator.
* TINKERPOP-1610 Deprecate gremlin-groovy-test provider based tests
* TINKERPOP-1617 Create a SingleIterationStrategy which will do its best to rewrite OLAP traversals to not message pass.

[[release-3-2-3]]
=== TinkerPop 3.2.3 (Release Date: October 17, 2016)

This release also includes changes from <<release-3-1-5, 3.1.5>>.

* Restructured Gremlin-Python's GraphSON I/O package to make it easier for users to register serializers/deserializers. (*breaking*)
* Fixed a bug with `TraversalOpProcessor` that was returning a final result prior to committing the transaction.
* Fixed a bug in `ConnectiveStrategy` where infix and/or was not correctly reasoning on `choose()` `HasNextStep` injections.
* Increased performance of `CredentialGraph` authentication.
* Removed Java 8 stream usage from `TraversalHelper` for performance reasons.
* Fixed a bug in `RepeatStep` where `emit().as('x')` wasn't adding the step labels to the emit-traverser.
* Added `GraphComputing.atMaster(boolean)` to allow steps to know whether they are executing at master or distributed at workers.
* Fixed a bug in OLAP where `DedupGlobalStep` wasn't de-duping local master traversers.
* Added `HasContainerHolder.removeHasContainer()`-method with default `UnsupportedOperationException` implementation.
* `TraversalSource.withComputer()` is simplified to add a `VertexProgramStrategy`. Easier for language variants.
* Fixed a `Set`, `List`, `Map` bug in the various `Translators` where such collections were not being internally translated.
* Fixed a `Bytecode` bug where nested structures (map, list, set) were not being analyzed for bindings and bytecode conversions.
* Fixed a `String` bug in `GroovyTranslator` and `PythonTranslator` where if the string has double-quotes it now uses """ """.
* Added a default `TraversalStrategy.getConfiguration()` which returns the configuration needed to construct the strategy.
* `Computer` instances can be created with `Computer.create(Configuration)` and accessed via `Computer.getConf()`.
* Every `TraversalStrategy` can be created via a `Configuration` and a static `MyStrategy.create(Configuration)`.
* Added language-agnostic `TraversalStrategy` support in `Bytecode`.
* Added `PartitionStrategy.Builder.readPartitions()` and deprecated `PartitionStrategy.Builder.addPartition()`.
* A new version of `LazyBarrierStrategy` has been created and added to the default strategies.
* `FilterRankStrategy` now propagates labels "right" over non-`Scoping` filters.
* Fixed a bug in `ConnectiveP` where nested equivalent connectives should be inlined.
* Fixed a bug in `IncidentToAdjacentStrategy` where `TreeStep` traversals were allowed.
* Fixed a end-step label bug in `MatchPredicateStrategy`.
* Fixed a bug in `MatchPredicateStrategy` where inlined traversals did not have strategies applied to it.
* Fixed a bug in `RepeatUnrollStrategy` where inlined traversal did not have strategies applied to it.
* Fixed padding of prompt in Gremlin Console when the number of lines went beyond a single digit.
* Fixed GraphSON 2.0 namespace for `TinkerGraph` to be "tinker" instead of "gremlin".
* Dropped serialization support in GraphSON 2.0 for `Calendar`, `TimeZone`, and `Timestamp`.
* Added `TraversalHelper.copyLabels()` for copying (or moving) labels form one step to another.
* Added `TraversalHelper.applySingleLevelStrategies()` which will apply a subset of strategies but not walk the child tree.
* Added the concept that hidden labels using during traversal compilation are removed at the end during `StandardVerificationStrategy`. (*breaking*)
* Added `InlineFilterStrategy` which will determine if various `TraversalParent` children are filters and if so, inline them.
* Removed `IdentityRemovalStrategy` from the default listing as its not worth the clock cycles.
* Removed the "!" symbol in `NotStep.toString()` as it is confusing and the `NotStep`-name is sufficient.
* Fixed a bug in `TraversalVertexProgram` (OLAP) around ordering and connectives (i.e. `and()` and `or()`).
* Added `AbstractGremlinProcessTest.checkOrderedResults()` to make testing ordered results easier.
* `AbstractLambdaTraversal` now supports a `bypassTraversal` where it is possible for strategies to redefine such lambda traversals.
* Added an internal utility `ClassFilterStep` which determines if the traverser object's class is an instance of the provided class.
* `ConnectiveStep` extends `FilterStep` and thus, is more appropriately categorized in the step hierarchy.
* `PropertyMapStep` supports a provided traversal for accessing the properties of the element. (*breaking*)
* `SubgraphStrategy` now supports vertex property filtering.
* Fixed a bug in Gremlin-Python `P` where predicates reversed the order of the predicates.
* Added tests to `DedupTest` for the `dedup(Scope, String...)` overload.
* Added more detailed reference documentation for IO formats.
* Fixed a bug in serialization of `Lambda` instances in GraphSON, which prevented their use in remote traversals.
* Fixed a naming bug in Gremlin-Python where `P._and` and `P._or` should be `P.and_` and `P.or_`. (*breaking*)
* `where()` predicate-based steps now support `by()`-modulation.
* Added Gryo serialization for `Bytecode`.
* Moved utility-based serializers to `UtilSerializers` for Gryo - these classes were private and hence this change is non-breaking.
* `TraversalRing` returns a `null` if it does not contain traversals (previously `IdentityTraversal`).
* Deprecated `Graph.Exceptions.elementNotFoundException()` as it was not used in the code base outside of the test suite.
* Fixed a `JavaTranslator` bug where `Bytecode` instructions were being mutated during translation.
* Added `Path` to Gremlin-Python with respective GraphSON 2.0 deserializer.
* `Traversal` and `TraversalSource` now implement `AutoCloseable`.
* Added "keep-alive" functionality to the Java driver, which will send a heartbeat to the server when normal request activity on a connection stops for a period of time.
* Renamed the `empty.result.indicator` preference to `result.indicator.null` in Gremlin Console
* If `result.indicator.null` is set to an empty string, then no "result line" is printed in Gremlin Console.
* Deprecated `reconnectInitialDelay` on the Java driver.
* Added some validations to `Cluster` instance building.
* Produced better errors in `readGraph` of `GryoReader` and `GraphSONReader` if a `Vertex` cannot be found in the cache on edge loading.
* VertexPrograms can now declare traverser requirements, e.g. to have access to the path when used with `.program()`.
* New build options for `gremlin-python` where `-DglvPython` is no longer required.
* Added missing `InetAddress` to GraphSON extension module.
* Added new recipe for "Pagination".
* Added new recipe for "Recommendation".
* Added functionality to Gremlin-Server REST endpoint to forward Exception Messages and Class in HTTP Response
* Gremlin Server `TraversalOpProcessor` now returns confirmation upon `Op` `close`.
* Added `close` method Java driver and Python driver `DriverRemoteTraversalSideEffects`.

==== Bugs

* TINKERPOP-1423 IncidentToAdjacentStrategy should be disabled for tree steps
* TINKERPOP-1440 g:Path needs a GraphSON deserializer in Gremlin-Python
* TINKERPOP-1457 Groovy Lambdas for remote traversals not serializable
* TINKERPOP-1458 Gremlin Server doesn't return confirmation upon Traversal OpProcessor "close" op
* TINKERPOP-1466 PeerPressureTest has been failing recently
* TINKERPOP-1472 RepeatUnrollStrategy does not semi-compile inlined repeat traversal
* TINKERPOP-1476 TinkerGraph does not get typed with the right type name in GraphSON
* TINKERPOP-1495 Global list deduplication doesn't work in OLAP
* TINKERPOP-1500 and/or infix and choose() do not work correctly.
* TINKERPOP-1511 Remote client addV, V()

==== Improvements

* TINKERPOP-790 Implement AutoCloseable on TraversalSource
* TINKERPOP-944 Deprecate Graph.Exceptions.elementNotFound
* TINKERPOP-1189 SimpleAuthenticator over HttpChannelizer makes Gremlin Server pretty slow and consumes more CPU
* TINKERPOP-1249 Gremlin driver to periodically issue ping / heartbeat to gremlin server
* TINKERPOP-1280 VertexPrograms should declare traverser requirements
* TINKERPOP-1330 by()-modulation for where()
* TINKERPOP-1409 Make the "null" return in the gremlin console into something more understandable  *(breaking)*
* TINKERPOP-1431 Documentation generation requires tests to execute on gremlin-python
* TINKERPOP-1437 Add tests for dedup(Scope) in DedupTest
* TINKERPOP-1444 Benchmark bytecode->Traversal creation and implement GremlinServer cache if necessary.
* TINKERPOP-1448 gremlin-python should be Python 2/3 compatible
* TINKERPOP-1449 Streamline gremlin-python build
* TINKERPOP-1455 Provide String-based withStrategy()/withoutStrategy() for language variant usage
* TINKERPOP-1456 Support SubgraphStrategy.vertexProperties().
* TINKERPOP-1460 Deprecate reconnectInitialDelay in Java driver
* TINKERPOP-1464 Gryo Serialization for Bytecode
* TINKERPOP-1469 Get rid of Stream-usage in TraversalHelper
* TINKERPOP-1470 InlineFilterStrategy should try and P.or() has() children in OrSteps.
* TINKERPOP-1486 Improve API of RemoteConnection
* TINKERPOP-1487 Reference Documentation for IO
* TINKERPOP-1488 Make LazyBarrierStrategy part of the default TraversalStrategies *(breaking)*
* TINKERPOP-1492 RemoteStrategy or the RemoteConnection should append a lazy barrier().
* TINKERPOP-1423 IncidentToAdjacentStrategy should be disabled for tree steps
* TINKERPOP-1440 g:Path needs a GraphSON deserializer in Gremlin-Python
* TINKERPOP-1457 Groovy Lambdas for remote traversals not serializable
* TINKERPOP-1458 Gremlin Server doesn't return confirmation upon Traversal OpProcessor "close" op
* TINKERPOP-1466 PeerPressureTest has been failing recently
* TINKERPOP-1472 RepeatUnrollStrategy does not semi-compile inlined repeat traversal
* TINKERPOP-1495 Global list deduplication doesn't work in OLAP
* TINKERPOP-1500 and/or infix and choose() do not work correctly.
* TINKERPOP-1511 Remote client addV, V()

[[release-3-2-2]]
=== TinkerPop 3.2.2 (Release Date: September 6, 2016)

This release also includes changes from <<release-3-1-4, 3.1.4>>.

* Included GraphSON as a default serializer (in addition to Gryo, which was already present) in Gremlin Server if none are defined.
* Added `gremlin-python` package as a Gremlin language variant in Python.
* Added `Bytecode` which specifies the instructions and arguments used to construct a traversal.
* Created an experimental GraphSON representation of `Bytecode` that will be considered unstable until 3.3.0.
* Added `Translator` which allows from the translation of `Bytecode` into some other form (e.g. script, `Traversal`, etc.).
* Added `JavaTranslator`, `GroovyTranslator`, `PythonTranslator`, and `JythonTranslator` for translating `Bytecode` accordingly.
* Added `TranslationStrategy` to `gremlin-test` so translators can be tested against the process test suite.
* Added `Traversal.Admin.nextTraverser()` to get the next result in bulk-form (w/ default implementation).
* Added `TraversalSource.getAnonymousTraversalClass()` (w/ default implementation).
* Added `GremlinScriptEngine` interface which specifies a `eval(Bytecode, Bindings)` method.
* Deprecated `RemoteGraph` in favor of `TraversalSource.withRemote()` as it is more technically correct to tie a remote traversal to the `TraversalSource` than a `Graph` instance.
* `GremlinGroovyScriptEngine` implements `GremlinScriptEngine`.
* Added `GremlinJythonScriptEngine` which implements `GremlinScriptEngine`.
* Removed support for submitting a Java serialized `Traversal` to Gremlin Server.
* Removed a largely internal feature that supported automatic unrolling of traversers in the Gremlin Driver.
* Made it possible to directly initialize `OpProcessor` implementations with server `Settings`.
* Included GraphSON as a default serializer (in addition to Gryo, which was already present) in Gremlin Server if none are defined
* Introduced GraphSON 2.0.
* Deprecated `embedTypes` on the builder for `GraphSONMapper`.
* Bumped to Netty 4.0.40.final.
* Defaulted the `gremlinPool` setting in Gremlin Server to be zero, which will instructs it to use `Runtime.availableProcessors()` for that settings.
* Changed scope of log4j dependencies so that they would only be used in tests and the binary distributions of Gremlin Console and Server.
* Deprecated `Io.Builder.registry()` in favor of the newly introduced `Io.Builder.onMapper()`.
* Added new recipe for "Traversal Induced Values".
* Fixed a potential leak of a `ReferenceCounted` resource in Gremlin Server.
* Added class registrations for `Map.Entry` implementations to `GryoMapper`.
* Added methods to retrieve `Cluster` settings in `gremlin-driver`.
* Fixed a severe bug in `SubgraphStrategy`.
* Deprecated `SubgraphStrategy.Builder.vertexCriterion()/edgeCriterion()` in favor of `vertices()/edges()`.
* Fixed a small bug in `StandardVerificationStrategy` that caused verification to fail when `withPath` was used in conjunction with `ProfileStep`.
* Added color preferences
* Added input, result prompt preferences
* Added multi-line indicator in Gremlin Console

==== Bugs

* TINKERPOP-810 store not visible
* TINKERPOP-1151 slf4j-log4j12 / log4j is only required for testing *(breaking)*
* TINKERPOP-1383 publish-docs.sh might publish to current too early
* TINKERPOP-1390 IdentityRemoveStrategyTest fails randomly
* TINKERPOP-1400 SubgraphStrategy introduces infinite recursion if filter has Vertex/Edge steps.
* TINKERPOP-1405 profile() doesn't like withPath()

==== Improvements

* TINKERPOP-1037 Gremlin shell output coloring
* TINKERPOP-1226 Gremlin Console should :clear automagically after "Display stack trace."
* TINKERPOP-1230 Serialising lambdas for RemoteGraph
* TINKERPOP-1274 GraphSON Version 2.0
* TINKERPOP-1278 Implement Gremlin-Python and general purpose language variant test infrastructure
* TINKERPOP-1285 Gremline console does not differentiate between multi-line and single-line input
* TINKERPOP-1334 Provide a way to pull gremlin.driver.Cluster connection settings.
* TINKERPOP-1347 RemoteConnection needs to provide TraversalSideEffects. *(breaking)*
* TINKERPOP-1373 Default gremlinPool to number of cores
* TINKERPOP-1386 Bump to Netty 4.0.40.Final
* TINKERPOP-1392 Remove support for java serialized Traversal *(breaking)*
* TINKERPOP-1394 Fix links in Recipes doc
* TINKERPOP-1396 Traversal Induced Values Recipe
* TINKERPOP-1402 Impossible for graph implementations to provide a class resolver for Gryo IO
* TINKERPOP-1407 Default serializers for Gremlin Server
* TINKERPOP-1425 Use trailing underscores in gremlin-python

[[release-3-2-1]]
=== TinkerPop 3.2.1 (Release Date: July 18, 2016)

This release also includes changes from <<release-3-1-3, 3.1.3>>.

* `PathProcessor` steps now have the ability (if configured through a strategy) to drop `Traverser` path segments.
* `MatchStep` in OLTP has a lazy barrier to increase the probability of bulking.
* Added `PathRetractionStrategy` which will remove labeled path segments that will no longer be referenced.
* Added `Path.retract()` to support retracting paths based on labels.
* Optimized `ImmutablePath` and `MutablePath` equality code removing significant unnecessary object creation code.
* Bumped to Groovy 2.4.7.
* Added `RepeatUnrollStrategy` to linearize a `repeat()`-traversal if loop amount is known at compile time.
* Fixed a bug in `BranchStep` around child integration during `clone()`.
* Fixed a bug in `AbstractStep` around label set cloning.
* Added `TraversalStrategyPerformanceTest` for verifying the performance gains of optimization-based traversal strategies.
* `TraversalExplanation.prettyPrint()` exists which provides word wrapping and GremlinConsole is smart to use console width to control `toString()`.
* `TraversalOpProcessor` (`RemoteConnection`) uses `HaltedTraverserStrategy` metadata to determine detachment procedure prior to returning results.
* Allow DFS paths in `HADOOP_GREMLIN_LIBS`.
* Added a safer serializer infrastructure for use with `SparkGraphComputer` that uses `KryoSerializer` and the new `GryoRegistrator`.
* Added `HaltedTraverserStrategy` to allow users to get back different element detachments in OLAP.
* Fixed a `NullPointerException` bug around nested `group()`-steps in OLAP.
* Fixed a severe bug around halted traversers in a multi-job OLAP traversal chain.
* Ensure a separation of `GraphComputer` and `VertexProgram` configurations in `SparkGraphComputer` and `GiraphGraphComputer`.
* `PeerPressureVertexProgram` now supports dynamic initial vote strength calculations.
* Added `EmptyMemory` for ease of use when no memory exists.
* Updated `VertexComputing.generateProgram()` API to include `Memory`. *(breaking)*
* `ImmutablePath.TailPath` is now serializable like `ImmutablePath`.
* Added `ConfigurationCompilerProvider` which allows fine-grained control of some of the internal `GremlinGroovyScriptEngine` settings at the Groovy compilation level.
* Introduced the `application/vnd.gremlin-v1.0+gryo-lite` serialization type to Gremlin Server which users "reference" elements rather than "detached".
* `GryoMapper` allows overrides of existing serializers on calls to `addCustom` on the builder.
* Added a traversal style guide to the recipes cookbook.
* Fixed a bug in master-traversal traverser propagation.
* Added useful methods for custom `VertexPrograms` to be used with `program()`-step.
* Increased the test coverage around traverser propagation within a multi-job OLAP traversal.
* Added tests to validate the status of a transaction immediately following calls to close.
* Added tests to ensure that threaded transactions cannot be re-used.
* `GraphFilter` helper methods are now more intelligent when determining edge direction/label legality.
* Added `GraphFilterStrategy` to automatically construct `GraphFilters` via traversal introspection in OLAP.
* Updated the Gephi Plugin to support Gephi 0.9.x.
* Increased the testing and scope of `TraversalHelper.isLocalStarGraph()`.
* Changed signature of `get_g_VXlistXv1_v2_v3XX_name` and `get_g_VXlistX1_2_3XX_name` of `VertexTest` to take arguments for the `Traversal` to be constructed by extending classes.
* Added `VertexProgramInterceptor` interface as a general pattern for `GraphComputer` providers to use for bypassing `GraphComputer` semantics where appropriate.
* Added `SparkStarBarrierInterceptor` that uses Spark DSL for local star graph traversals that end with a `ReducingBarrierStep`.
* Added `SparkInterceptorStrategy` which identifies which interceptor to use (if any) given the submitted `VertexProgram`.
* Added `SparkSingleIterationStrategy` that does not partition nor cache the graph RDD if the traversal does not message pass.
* Added more helper methods to `TraversalHelper` for handling scoped traversal children.
* Deprecated all "performance" tests based on "JUnit Benchmarks".
* `SparkGraphComputer` no longer shuffles empty views or empty outgoing messages in order to save time and space.
* `TraversalVertexProgram` no longer maintains empty halted traverser properties in order to save space.
* Added `List<P<V>>` constructors to `ConnectiveP`, `AndP`, and `OrP` for ease of use.
* Added support for interactive (`-i`) and execute (`-e`) modes for Gremlin Console.
* Displayed line numbers for script execution failures of `-e` and `-i`.
* Improved messaging around script execution errors in Gremlin Console.
* Added "help" support to Gremlin Console with the `-h` flag.
* Added options to better control verbosity of Gremlin Console output with `-Q`, `-V` and `-D`.
* Deprecated the `ScriptExecutor` - the `-e` option to `gremlin.sh` is now handled by `Console`.
* `Traversal` now allows cancellation with `Thread.interrupt()`.
* Added a Gremlin language variant tutorial teaching people how to embed Gremlin in a host programming language.

==== Bugs

* TINKERPOP-1281 Memory.HALTED_TRAVERSER transience is not sound.
* TINKERPOP-1305 HALTED_TRAVERSERS hold wrong information
* TINKERPOP-1307 NPE with OLTP nested group() in an OLAP group() traversal
* TINKERPOP-1323 ComputerVerificationStrategy fails for nested match() steps
* TINKERPOP-1341 UnshadedKryoAdapter fails to deserialize StarGraph when SparkConf sets spark.rdd.compress=true whereas GryoSerializer works
* TINKERPOP-1348 TraversalInterruptionTest success dependent on iteration order

==== Improvements

* TINKERPOP-818 Consider a P.type()
* TINKERPOP-946 Traversal respecting Thread.interrupt()
* TINKERPOP-947 Enforce semantics of threaded transactions as manual *(breaking)*
* TINKERPOP-1059 Add test to ensure transaction opening happens at read/write and not on close *(breaking)*
* TINKERPOP-1071 Enhance pre-processor output
* TINKERPOP-1091 Get KryoSerializer to work natively. *(breaking)*
* TINKERPOP-1120 If there is no view nor messages, don't create empty views/messages in SparkExecutor
* TINKERPOP-1144 Improve ScriptElementFactory
* TINKERPOP-1155 gremlin.sh -e doesn't log line numbers for errors
* TINKERPOP-1156 gremlin.sh could use a help text
* TINKERPOP-1157 gremlin.sh should allow you to execute a script and go interactive on error or completion
* TINKERPOP-1232 Write a tutorial demonstrating the 3 ways to write a Gremlin language variant.
* TINKERPOP-1254 Support dropping traverser path information when it is no longer needed.
* TINKERPOP-1268 Improve script execution options for console *(breaking)*
* TINKERPOP-1273 Deprecate old performance tests
* TINKERPOP-1276 Deprecate serializedResponseTimeout
* TINKERPOP-1279 Add Iterable<V> parameter constructor to ConnectiveP subclasses
* TINKERPOP-1282 Add more compliance tests around how memory and vertex compute keys are propagated in chained OLAP.
* TINKERPOP-1286 Add Recipes documentation
* TINKERPOP-1288 Support gremlin.spark.skipPartitioning configuration.
* TINKERPOP-1290 Create VertexProgramInterceptor as a pattern for GraphComputer strategies.
* TINKERPOP-1293 Implement GraphFilterStrategy as a default registration for GraphComputer
* TINKERPOP-1294 Deprecate use of junit-benchmarks
* TINKERPOP-1297 Gephi plugin on Gephi 0.9.x  *(breaking)*
* TINKERPOP-1299 Refactor TraversalVertexProgram to make it easier to understand.
* TINKERPOP-1308 Serialize to "reference" for Gremlin Server
* TINKERPOP-1310 Allow OLAP to return properties as Detached
* TINKERPOP-1321 Loosen coupling between TinkerPop serialization logic and shaded Kryo
* TINKERPOP-1322 Provide fine-grained control of CompilerConfiguration
* TINKERPOP-1328 Provide [gremlin-python] as an code executor in docs
* TINKERPOP-1331 HADOOP_GREMLIN_LIBS can only point to local file system
* TINKERPOP-1332 Improve .explain() Dialogue
* TINKERPOP-1338 Bump to Groovy 2.4.7
* TINKERPOP-1349 RepeatUnrollStrategy should unroll loops while maintaining equivalent semantics.
* TINKERPOP-1355 Design HasContainer for extension

[[release-3-2-0-incubating]]
=== TinkerPop 3.2.0 (Release Date: April 8, 2016)

This release also includes changes from <<release-3-1-2-incubating, 3.1.2-incubating>>.

* Bumped to Neo4j 2.3.3.
* Renamed variable `local` to `fs` in `HadoopGremlinPlugin` to avoid a naming conflict with `Scope.local`. *(breaking)*
* Added `GraphTraversal.optional()` which will use the inner traversal if it returns results, else it won't.
* `GroupStep` and `GroupSideEffectStep` make use of mid-traversal reducers to limit memory consumption in OLAP.
* Added `GraphTraversal.program(VertexProgram)` to allow arbitrary user vertex programs in OLAP.
* Added `GraphTraversal.project()` for creating a `Map<String,E>` given the current traverser and an arbitrary number of `by()`-modulators.
* `HADOOP_GREMLIN_LIBS` can now reference a directory in HDFS and will be used if the directory does not exist locally.
* Added `gremlin-benchmark` module with JMH benchmarking base classes that can be used for further benchmark development.
* `TraversalStrategies.GlobalCache` supports both `Graph` and `GraphComputer` strategy registrations.
* `select("a","b").by("name").by("age")`-style traversals now work in OLAP with new `PathProcessorStrategy`.
* `DedupGlobalStep` can now handle star-bound `by()`-modulators and scoped keys on `GraphComputer`.
* Added `Computer` which is a builder for `GraphComputers` that is serializable.
* `PersistedOutputRDD` now implements `PersistResultGraphAware` and thus, no more unneeded warnings when using it.
* Renamed `StandardTraversalMetrics` to `DefaultTraversalMetrics` given the `DefaultXXX`-convention throughout. *(breaking)*
* Bumped to Apache Hadoop 2.7.2.
* Fixed a bug around profiling and nested traversals.
* Added `gremlin.hadoop.defaultGraphComputer` so users can use `graph.compute()` with `HadoopGraph`.
* Added `gremlin.hadoop.graphReader` and `gremlin.hadoop.graphWriter` which can handled `XXXFormats` and `XXXRDDs`.
* Deprecated `gremlin.hadoop.graphInputFormat`, `gremlin.hadoop.graphOutputFormat`, `gremlin.spark.graphInputRDD`, and `gremlin.spark.graphOutputRDD`.
* If no configuration is provided to `HadoopPools` it uses the default configuration to create a pool once and only once per JVM.
* Implemented `RemoteGraph`, `RemoteConnection`, and `RemoteStrategy`.
* Added validation to `GryoMapper` Kryo identifiers before construction to prevent accidental duplicates.
* Added `GraphStep.addIds()` which is useful for `HasContainer` "fold ins."
* Added a static `GraphStep.processHashContainerIds()` helper for handling id-based `HasContainers`.
* `GraphStep` implementations should have `g.V().hasId(x)` and `g.V(x)` compile equivalently. *(breaking)*
* Optimized `ExpandableStepIterator` with simpler logic and increased the likelihood of bulking.
* Optimized `TraverserRequirement` calculations.
* `Step.addStart()` and `Step.addStarts()` now take `Traverser.Admin<S>` and `Traverser.Admin<S>`, respectively. *(breaking)*
* `Step.processNextStart()` and `Step.next()` now return `Traverser.Admin<E>`. *(breaking)*
* `Traversal.addTraverserRequirement()` method removed. *(breaking)*
* Fixed a `hashCode()` bug in `OrderGlobalStep` and `OrderLocalStep`.
* Added `OrderLimitStrategy` which will ensure that partitions are limited before being merged in OLAP.
* `ComparatorHolder` now separates the traversal from the comparator. *(breaking)*
* Bumped to Apache Spark 1.6.1.
* If no Spark serializer is provided then `GryoSerializer` is the default, not `JavaSerializer`.
* Added `Operator.sumLong` as a optimized binary operator intended to be used by `Memory` reducers that know they are dealing with longs.
* Traversers from `ComputerResultStep` are no longer attached. Attaching is only used in TinkerPop's test suite via `System.getProperties()`.
* Fixed a `hashCode()`/`equals()` bug in `MessageScope`.
* Fixed a severe `Traversal` cloning issue that caused inconsistent `TraversalSideEffects`.
* `TraversalSideEffects` remain consistent and usable across multiple chained OLAP jobs.
* Added `MemoryTraversalSideEffects` which wraps `Memory` in a `TraversalSideEffects` for use in OLAP.
* `TraversalSideEffects` are now fully functional in OLAP save that an accurate global view is possible at the start of an iteration (not during).
* Updated the `TraversalSideEffects` API to support registered reducers and updated `get()`-semantics. *(breaking)*
* Split existing `profile()` into `ProfileStep` and `ProfileSideEffectStep`.
* The `profile()`-step acts like a reducing barrier and emits `TraversalMetrics` without the need for `cap()`. *(breaking)*
* Added `LocalBarrier` interface to allow traversers to remain distributed during an iteration so as to reduce cluster traffic.
* Added `NoOpBarrierStep` as a `LocalBarrier` implementation of `LambdaCollectingBarrierStep(noOp)`.
* `AggregateStep` implements `LocalBarrier` and thus, doesn't needlessly communicate its barrier traversers.
* Fixed an OLAP-based `Barrier` synchronization bug.
* Fixed a semantic bug in `BranchStep` (and inheriting steps) where barriers reacted locally. *(breaking)*
* Added `MemoryComputeKey` for specification of `Memory` keys in `VertexProgram`. *(breaking)*
* Added `VertexComputeKey` for specification of vertex compute properties in `VertexProgram`. *(breaking)*
* Added `and`, `or`, and `addAll` to `Operator`.
* `Memory` API changed to support setting and adding values for reduction. *(breaking)*
* `Memory` keys can be marked as broadcast and only those values are sent to workers on each iterator.
* `Memory` keys can be marked transient and thus deleted at the end of the OLAP job.
* Vertex compute keys can be marked transient and thus deleted at the end of the OLAP job.
* `VertexProgram` API changed to support `MemoryComputeKey` and `VertexComputeKey`. *(breaking)*
* `TraversalVertexProgram` able to execute OLAP and OLTP traversal sections dynamically within the same job.
* Removed `FinalGet` interface as all post processing of reductions should be handled by the reducing step explicitly. *(breaking)*
* Simplified all `SupplyingBarrierStep` implementations as they no longer require `MapReduce` in OLAP.
* Simplified all `CollectingBarrierStep` implementations as they no longer require `MapReduce` in OLAP.
* Simplified all `ReducingBarrierStep` implementations as they no longer require `MapReduce` in OLAP.
* All steps in OLAP that used `MapReduce` now use `Memory` to do their reductions which expands the list of legal traversals.
* `GroupStep` simplified with `GroupHelper.GroupMap` no longer being needed. Related to the removal of `FinalGet`.
* OLAP side-effects that are no longer generated by `MapReduce` are simply stored in `ComputerResult.Memory` w/ no disk persistence needed. *(breaking)*
* Added `Generate` step interface which states that there could be a final generating phase to a side-effect or reduction (e.g. `GroupStep`).
* `Barrier` step interface is now the means by which non-parallel steps communicate with their counterparts in OLAP.
* Added `MemoryComputing` step interface which states that the step uses `MemoryComputeKeys` for its computation in OLAP.
* Added `PeerPressureVertexProgramStep` and `GraphTraversal.peerPressure()`.
* Added `PureTraversal` for handling pure and compiled versions of a `Traversal`. Useful in OLAP.
* Added `ScriptTraversal` which allows for delayed compilation of script-based `Traversals`.
* Simplified `VertexProgram` implementations with a `PureTraversal`-model and deprecated `ConfigurationTraversal`.
* Simplified script-based `Traversals` via `ScriptTraversal` and deprecated `TraversalScriptFunction` and `TraversalScriptHelper`.
* Added `TimesModulating` interface which allows the `Step` to decide how a `times()`-modulation should be handled.
* Added `ByModulating` interface which allows the `Step` to decide how a `by()`-modulation should be handled. *(breaking)*
* Simplified the `by()`-modulation patterns of `OrderGlobalStep` and `OrderLocalStep`.
* Added `GraphComputerTest.shouldSupportPreExistingComputeKeys()` to ensure existing compute keys are "revived." *(breaking)*
* Added `GraphComputerTest.shouldSupportJobChaining()` to ensure OLAP jobs can be linearly chained. *(breaking)*
* Fixed a bug in both `SparkGraphComputer` and `GiraphGraphComputer` regarding source data access in job chains.
* Expanded job chaining test coverage for `GraphComputer` providers.
* Added `TraversalHelper.onGraphComputer(traversal)`.
* `MapReduce.map()` no longer has a default implementation. This method must be implemented. *(breaking)*
* `TraversalVertexProgram` can work without a `GraphStep` start.
* Added `PageRankVertexProgramStep` and `GraphTraversal.pageRank()`.
* Added `TraversalVertexProgramStep` to support OLAP traversal job chaining.
* Added `VertexProgramStrategy` which compiles multiple OLAP jobs into a single traversal.
* Simplified the comparator model in `OrderGlobalStep` and `OrderLocalStep`.
* Refactored `TraversalSource` model to allow fluent-method construction of `TraversalSources`.
* Deprecated the concept of a `TraversalSource.Builder`.
* Removed the concept of a `TraversalEngine`. All `Traversal` modulations are now mediated by `TraversalStrategies`. *(breaking)*
* Added `SideEffectStrategy` for registering sideEffects in a spawned `Traversal`.
* Added `SackStrategy` for registering a sack for a spawned `Traversal`.
* Added `RequirementsStrategy` and `RequirementsStep` for adding dynamic `TraverserRequirements` to a `Traversal`.
* Removed `EngineDependentStrategy`.
* Renamed step interface `EngineDependent` to `GraphComputing` with method `onGraphComputer()`. *(breaking)*
* Cleaned up various `TraversalStrategy` tests now that `TraversalEngine` no longer exists.
* Added `GraphFilter` to support filtering out vertices and edges that won't be touched by an OLAP job.
* Added `GraphComputer.vertices()` and `GraphComputer.edges()` for `GraphFilter` construction. *(breaking)*
* `SparkGraphComputer`, `GiraphGraphComputer`, and `TinkerGraphComputer` all support `GraphFilter`.
* Added `GraphComputerTest.shouldSupportGraphFilter()` which verifies all filtered graphs have the same topology.
* Added `GraphFilterAware` interface to `hadoop-gremlin/` which tells the OLAP engine that the `InputFormat` handles filtering.
* `GryoInputFormat` and `ScriptInputFormat` implement `GraphFilterAware`.
* Added `GraphFilterInputFormat` which handles graph filtering for `InputFormats` that are not `GraphFilterAware`.
* Fixed a bug in `TraversalHelper.isLocalStarGraph()` which allowed certain illegal traversals to pass.
* Added `TraversalHelper.isLocalProperties()` to verify that the traversal does not touch incident edges.
* `GraphReader` I/O interface now has `Optional<Vertex> readGraph(InputStream, GraphFilter)`. Default `UnsupportedOperationException`.
* `GryoReader` does not materialize edges that will be filtered out and this greatly reduces GC and load times.
* Created custom `Serializers` for `SparkGraphComputer` message-passing classes which reduce graph sizes significantly.

==== Bugs

* TINKERPOP-951 Barrier steps provide unexpected results in Gremlin OLAP
* TINKERPOP-1057 GroupSideEffectStep doesn't use provided maps
* TINKERPOP-1103 Two objects fighting for local variable name in Gremlin Console *(breaking)*
* TINKERPOP-1149 TraversalXXXSteps Aren't Providing SideEffects
* TINKERPOP-1181 select(Column) should not use a LambdaMapStep
* TINKERPOP-1188 Semantics of BarrierSteps in TraversalParent global traversals is wrong. *(breaking)*
* TINKERPOP-1194 explain() seems broken
* TINKERPOP-1217 Repeated Logging of "The HadoopPools has not been initialized, using the default pool"

==== Improvements

* TINKERPOP-570 [Proposal] Provide support for OLAP to OLTP to OLAP to OLTP
* TINKERPOP-575 Implement RemoteGraph
* TINKERPOP-813 [Proposal] Make the Gremlin Graph Traversal Machine and Instruction Set Explicit
* TINKERPOP-872 Remove GroupCountStep in favor of new Reduce-based GroupStep
* TINKERPOP-890 Remove the concept of branch/ package. *(breaking)*
* TINKERPOP-958 Improve usability of .profile() step.
* TINKERPOP-962 Provide "vertex query" selectivity when importing data in OLAP. *(breaking)*
* TINKERPOP-968 Add first class support for an optional traversal
* TINKERPOP-971 TraversalSource should be fluent like GraphComputer *(breaking)*
* TINKERPOP-1016 Replace junit-benchmarks with JMH
* TINKERPOP-1021 Deprecate Order.valueIncr, Order.valueDecr, Order.keyIncr, and Order.keyDecr *(breaking)*
* TINKERPOP-1032 Clean up the conf/hadoop configurations
* TINKERPOP-1034 Bump to support Spark 1.5.2
* TINKERPOP-1069 Support Spark 1.6.0
* TINKERPOP-1082 INPUT_RDD and INPUT_FORMAT are bad, we should just have one key.
* TINKERPOP-1112 Create GryoSerializers for the Spark Payload classes.
* TINKERPOP-1121 FileSystemStorage needs to be smart about /.
* TINKERPOP-1132 Messenger.receiveMessages() Iterator should .remove().
* TINKERPOP-1140 TraversalVertexProgramStep in support of OLAP/OLTP conversions.
* TINKERPOP-1153 Add ByModulating and TimesModulating interfaces.
* TINKERPOP-1154 Create a ScriptTraversal which is Serializable and auto-compiles.
* TINKERPOP-1162 Add VertexProgram.getTransientComputeKeys() for removing scratch-data. *(breaking)*
* TINKERPOP-1163 GraphComputer's can have TraversalStrategies.
* TINKERPOP-1164 ReducingBarriersSteps should use ComputerMemory, not MapReduce.
* TINKERPOP-1166 Add Memory.reduce() as option to Memory implementations. *(breaking)*
* TINKERPOP-1173 If no Serializer is provided in Configuration, use GryoSerializer by default (Spark)
* TINKERPOP-1180 Add more optimized binary operators to Operator.
* TINKERPOP-1192 TraversalSideEffects should support registered reducers (binary operators).
* TINKERPOP-1193 Add a LocalBarrier interface.
* TINKERPOP-1199 Use "MicroMetrics" as the mutator of the TraversalMetrics.
* TINKERPOP-1206 ExpandableIterator can take a full TraverserSet at once -- Barriers.
* TINKERPOP-1209 ComparatorHolder should returns a Pair<Traversal,Comparator>. *(breaking)*
* TINKERPOP-1210 Provide an OrderLimitStep as an optimization.
* TINKERPOP-1219 Create a test case that ensures the provider's compilation of g.V(x) and g.V().hasId(x) is identical *(breaking)*
* TINKERPOP-1222 Allow default GraphComputer configuration
* TINKERPOP-1223 Allow jars in gremlin.distributedJars to be read from HDFS
* TINKERPOP-1225 Do a "rolling reduce" for GroupXXXStep in OLAP.
* TINKERPOP-1227 Add Metrics for the TraversalOpProcessor
* TINKERPOP-1234 program() step that takes arbitrary vertex programs
* TINKERPOP-1236 SelectDenormalizationStrategy for select().by(starGraph) in OLAP.
* TINKERPOP-1237 ProjectMap: For the Love of Die Faterland
* TINKERPOP-1238 Re-use Client instances in RemoteGraph tests

== TinkerPop 3.1.0 (A 187 On The Undercover Gremlinz)

image::https://raw.githubusercontent.com/apache/tinkerpop/master/docs/static/images/gremlin-gangster.png[width=185]

[[release-3-1-8]]
=== TinkerPop 3.1.8 (Release Date: August 21, 2017)

* Fixed a `MessageScope` bug in `TinkerGraphComputer`.
* Fixed a bug in `BigDecimal` divisions in `NumberHelper` that potentially threw an `ArithmeticException`.
* Non-deserializable exceptions no longer added to ScriptRecordReader IOExceptions.

==== Bugs

* TINKERPOP-1519 TinkerGraphComputer doesn't handle multiple MessageScopes in single iteration
* TINKERPOP-1736 Sack step evaluated by Groovy interprets numbers in an unexpected way
* TINKERPOP-1754 Spark can not deserialise some ScriptRecordReader parse exceptions

[[release-3-1-7]]
=== TinkerPop 3.1.7 (Release Date: June 12, 2017)

* Configured Modern and The Crew graphs to work with a integer `IdManager` when `TinkerFactory.createXXX()` is called.
* Added XSLT transform option to convert TinkerPop 2.x GraphML to 3.x GraphML.
* Added validation to `StarVertexProperty`.
* Bumped to Jackson 2.8.7.
* Fixed `EventStrategy` so that newly added properties trigger events with the name of the key that was added.
* Drop use of jitpack for the jbcrypt artifact - using the official one in Maven Central.
* Bumped to Groovy 2.4.11.

==== Improvements

* TINKERPOP-1504 MutationListener doesn't provide property key on property additions
* TINKERPOP-1608 TP2-to-TP3 GraphML XSLT
* TINKERPOP-1633 Use org.mindrot:jbcrypt v0.4
* TINKERPOP-1645 Bump to Groovy 2.4.9
* TINKERPOP-1654 Upgrade to jackson-databind 2.8.6+ in gremlin-shaded
* TINKERPOP-1659 Docker build should use maven settings.xml
* TINKERPOP-1664 StarVertexProperty#property should throw an NPE if the value is null

[[release-3-1-6]]
=== TinkerPop 3.1.6 (Release Date: February 3, 2017)

* Fixed bug in `IncidentToAdjacentStrategy`, it was missing some invalidating steps.
* Returned a confirmation on session close from Gremlin Server.
* Use non-default port for running tests on Gremlin Server.
* Fully shutdown metrics services in Gremlin Server on shutdown.
* Deprecated `tryRandomCommit()` in `AbstractGremlinTest` - the annotation was never added in 3.1.1, and was only deprecated via javadoc.
* Minor fixes to various test feature requirements in `gremlin-test`.
* Allow developers to pass options to `docker run` with TINKERPOP_DOCKER_OPTS environment variable

==== Bugs

* TINKERPOP-1493 Groovy project doesn't build on Windows
* TINKERPOP-1545 IncidentToAdjacentStrategy is buggy

==== Improvements

* TINKERPOP-1538 Gremlin Server spawned by test suites should use a different port
* TINKERPOP-1544 Return a confirmation of session close
* TINKERPOP-1556 Allow Hadoop to run on IPv6 systems
* TINKERPOP-1557 Improve docker build time with this one weird trick!
* TINKERPOP-1598 Bump to Grovy 2.4.8

[[release-3-1-5]]
=== TinkerPop 3.1.5 (Release Date: October 17, 2016)

* Improved handling of `Cluster.close()` and `Client.close()` to prevent the methods from hanging.
* Fixed a bug in `NotStep` where child requirements were not being analyzed.
* Fixed output redirection and potential memory leak in `GremlinGroovyScriptEngine`.
* Corrected naming of `g_withPath_V_asXaX_out_out_mapXa_name_it_nameX` and `g_withPath_V_asXaX_out_mapXa_nameX` in `MapTest`.
* Improved session cleanup when a close is triggered by the client.
* Removed the `appveyor.yml` file as the AppVeyor build is no longer enabled by Apache Infrastructure.
* Fixed TinkerGraph which was not saving on `close()` if the path only consisted of the file name.
* Fixed a bug in `RangeByIsCountStrategy` which didn't use the `NotStep` properly.

==== Bugs

* TINKERPOP-1158 gremlin.sh -v emits log4j initialization errors
* TINKERPOP-1391 issue with where filter
* TINKERPOP-1442 Killing session should make better attempt to cleanup
* TINKERPOP-1451 TinkerGraph persistence cannot handle a single file name as the graph location
* TINKERPOP-1467 Improve close() operations on the Java driver
* TINKERPOP-1478 Propogate ScriptEngine fixes from groovy to GremlinGroovyScriptEngine
* TINKERPOP-1512 gremlin-server-classic.yaml is broken

==== Improvements

* TINKERPOP-927 bin/publish-docs.sh should only upload diffs.
* TINKERPOP-1264 Improve BLVP docs
* TINKERPOP-1477 Make DependencyGrabberTest an integration test

[[release-3-1-4]]
=== TinkerPop 3.1.4 (Release Date: September 6, 2016)

* Improved the error provided by a client-side session if no hosts were available.
* Fixed a bug in `PropertiesTest` which assumed long id values.
* Fixed a bug in `StarGraph` around self-edges.
* Fixed a potential leak of a `ReferenceCounted` resource in Gremlin Server.
* Renamed distributions to make the prefix "apache-tinkerpop-" as opposed to just "apache-".
* Fixed a problem (previously thought resolved on 3.1.3) causing Gremlin Server to lock up when parallel requests were submitted on the same session if those parallel requests included a script that blocked indefinitely.
* Fixed bug in `TailGlobalStep` where excess bulk was not accounted for correctly.

==== Bugs

* TINKERPOP-1350 Server locks when submitting parallel requests on session
* TINKERPOP-1375 Possible ByteBuf leak for certain transactional scenarios
* TINKERPOP-1377 Closing a remote in "console mode" has bad message
* TINKERPOP-1379 unaccounted excess in TailGlobalStep
* TINKERPOP-1397 StarVertex self edge has buggy interaction with graph filters
* TINKERPOP-1419 Wrong exception when a SessionedClient is initialized with no available host

==== Improvements

* TINKERPOP-989 Default documentation should be reference/index.html
* TINKERPOP-1376 Rename TinkerPop artifacts
* TINKERPOP-1413 PropertiesTest#g_V_hasXageX_propertiesXnameX assumes that ids are longs
* TINKERPOP-1416 Write Gremlin Server log files somewhere during doc generation
* TINKERPOP-1418 CoreTraversalTests depend on missing functionality

[[release-3-1-3]]
=== TinkerPop 3.1.3 (Release Date: July 18, 2016)

* Fixed bug in `SubgraphStep` where features were not being checked properly prior to reading meta-properties.
* Ensured calls to `Result.hasNext()` were idempotent.
* Avoid hamcrest conflict by using mockito-core instead of mockito-all dependency in `gremlin-test`.
* Fixed bug in `GremlinExecutor` causing Gremlin Server to lock up when parallel requests were submitted on the same session if those parallel requests included a script that blocked indefinitely.
* Changed `GremlinExecutor` timeout scheduling so that the timer would not start until a time closer to the actual start of script evaluation.
* Fixed bug in `SubgraphStrategy` where step labels were not being propogated properly to new steps injected by the strategy.
* Fix incorrect test `FeatureRequirement` annotations.
* Defaulted to `Edge.DEFAULT` if no edge label was supplied in GraphML.
* Fixed bug in `IoGraphTest` causing IllegalArgumentException: URI is not hierarchical error for external graph implementations.
* Fixed bug in `GremlinGroovyScriptEngineFileSandboxTest` resource loading
* Improved `TinkerGraph` performance when iterating vertices and edges.
* Fixed a bug where timeout functions provided to the `GremlinExecutor` were not executing in the same thread as the script evaluation.
* Fixed a bug in the driver where many parallel requests over a session would sometimes force a connection to close and replace itself.
* Graph providers should no longer rely on the test suite to validate that hyphens work for property keys.
* Optimized a few special cases in `RangeByIsCountStrategy`.
* Added more "invalid" variable bindings to the list used by Gremlin Server to validate incoming bindings on requests.
* Fixed a bug where the `ConnectionPool` in the driver would not grow with certain configuration options.
* Fixed a bug where pauses in Gremlin Server writing to an overtaxed client would generate unexpected `FastNoSuchElementException` errors.
* Named the thread pool used by Gremlin Server sessions: "gremlin-server-session-$n".
* Fixed a bug in `BulkSet.equals()` which made itself apparent when using `store()` and `aggregate()` with labeled `cap()`.
* Fixed a bug where `Result.one()` could potentially block indefinitely under certain circumstances.
* Ensured that all asserts of vertex and edge counts were being applied properly in the test suite.
* Fixed bug in `gremlin-driver` where certain channel-level errors would not allow the driver to reconnect.
* `SubgraphStep` now consults the parent graph features to determine cardinality of a property.
* Use of `Ctrl-C` in Gremlin Console now triggers closing of open remotes.
* Bumped SLF4J to 1.7.21 as previous versions suffered from a memory leak.
* Fixed a bug in `Neo4jGraphStepStrategy` where it wasn't defined properly as a `ProviderOptimizationStrategy`.
* Renamed `AndTest.get_g_V_andXhasXage_gt_27X__outE_count_gt_2X_name` to `get_g_V_andXhasXage_gt_27X__outE_count_gte_2X_name` to match the traversal being tested.
* Fixed a self-loop bug in `StarGraph`.
* Added configuration option for disabling `:remote` timeout with `:remote config timeout none`.
* Added `init-tp-spark.sh` to Gremlin Console binary distribution.
* Fixed bug where use of `:x` in a Gremlin Console initialization script would generate a stack trace.
* Added configuration options to Gremlin Driver and Server to override the SSL configuration with an `SslContext`.
* Added driver configuration settings for SSL: `keyCertChainFile`, `keyFile` and `keyPassword`.
* Fixed bug where transaction managed sessions were not properly rolling back transactions for exceptions encountered during script evaluation.
* Fixed bug in `:uninstall` command if the default `/ext` directory was not used.
* Added support to Gremlin Driver to allow either plain text or GSSAPI SASL authentication allowing the client to pass the SASL mechanism in the request.
* Improved dryRun functionality for the docs processor. It's now possible to dry run (or full run) only specific files.
* Added precompile of `ScriptInputFormat` scripts to `ScriptRecordReader` to improve performance.

==== Bugs

* TINKERPOP-906 Install plugin always fails after first unresolved dependency
* TINKERPOP-1088 Preserve Cardinality in Subgraph
* TINKERPOP-1092 Gremlin Console init script with :x throws exception
* TINKERPOP-1139 [Neo4JGraph] GraphTraversal with SubgraphStrategy removes addLabelStep (as("b"))
* TINKERPOP-1196 Calls to Result.one() might block indefinitely
* TINKERPOP-1215 Labeled a SideEffectCapStep cause problems.
* TINKERPOP-1242 ScriptEngineTest randomly hangs indefinately.
* TINKERPOP-1257 Bad SackTest variable use.
* TINKERPOP-1265 Managed Session Eval Exceptions Rollback
* TINKERPOP-1272 Gremlin Console distribution needs bin/init-tp-spark.sh
* TINKERPOP-1284 StarGraph does not handle self-loops correctly.
* TINKERPOP-1300 Many asserts around vertex/edge counts on graphs not applied
* TINKERPOP-1317 IoGraphTest throws error: URI is not hierarchical
* TINKERPOP-1318 java.lang.NoSuchMethodError: org/hamcrest/Matcher.describeMismatch
* TINKERPOP-1319 several FeatureRequirement annotations are incorrect in gremlin-test
* TINKERPOP-1320 GremlinGroovyScriptEngineFileSandboxTest throws error: URI is not hierarchical
* TINKERPOP-1324 Better error for invalid args to addV()
* TINKERPOP-1350 Server locks when submitting parallel requests on session
* TINKERPOP-1351 Number of connections going beyond the pool max size
* TINKERPOP-1352 Connection Pool doesn't always grow
* TINKERPOP-1359 Exception thrown when calling subgraph() on Neo4jGraph
* TINKERPOP-1360 intermittent error in spark-gremlin integration test

==== Improvements

* TINKERPOP-939 Neo4jGraph should support HighAvailability (Neo4jHA).
* TINKERPOP-1003 Setting up latest/current links for bins and docs.
* TINKERPOP-1020 Provide --dryRun selectivity for "half publishing" docs.
* TINKERPOP-1063 TinkerGraph performance enhancements
* TINKERPOP-1229 More Descriptive Messaging for :remote console
* TINKERPOP-1260 Log for validate-distribution.sh
* TINKERPOP-1263 Pass SASL mechanism name through with initial SASL response
* TINKERPOP-1267 Configure Console for no timeout on remote requests
* TINKERPOP-1269 More SSL settings for driver
* TINKERPOP-1295 Precompile ScriptInputFormat scripts once during initialization of ScriptRecordReader
* TINKERPOP-1301 Provide Javadoc for ScriptInput/OutputFormat's
* TINKERPOP-1302 Ctrl-C should kill open remotes in Console
* TINKERPOP-1312 .count().is(0) is not properly optimized
* TINKERPOP-1314 Improve error detection in docs preprocessor
* TINKERPOP-1354 Include all static enum imports in request validation for bindings *(breaking)*

[[release-3-1-2-incubating]]
=== TinkerPop 3.1.2 (Release Date: April 8, 2016)

* Fixed two `NullPointerException`-potential situations in `ObjectWritable`.
* Provided Docker script that allows the execution of several build tasks within a Docker container.
* Added a per-request `scriptEvaluationTimeout` option to the Gremlin Server protocol.
* Changed `DriverRemoteAcceptor` to send scripts as multi-line.
* Fixed a bug in `gremlin-driver` where connections were not returning to the pool after many consecutive errors.
* Fixed a bug where `tree()` did not serialize into GraphSON.
* Bumped to SLF4j 1.7.19.
* Bumped to Apache Hadoop 2.7.2.
* Fixed a bug in `gremlin-driver` where a really fast call to get a `Future` to wait for a result might not register an error raised from the server.
* Fixed a severe bug where `LP_O_OB_P_S_SE_SL_Traverser` was not registered with `GryoMapper`.
* The future from `GremlinExecutor.eval()` is completed after the entire evaluation lifecyle is completed.
* Spark `Memory` uses `collect().iterator()` instead of `toLocalIterator()` to reduce noise in Spark UI.
* Added the `:remote console` option which flips the Gremlin Console into a remote-only mode where all script evaluation is routed to the currently configured remote, which removes the need to use the `:>` command.
* Added `allowRemoteConsole()` to the `RemoteAcceptor` interface.
* The `:remote` for `tinkerpop.server` now includes an option to establish the connection as a "session".
* Provided an implementation for calls to `SessionedClient.alias()`, which formerly threw an `UnsupportedOperationException`.
* Bumped to commons-collections 3.2.2.
* Fixed a bug where `OrderGlobalStep` and `OrderLocalStep` were not incorporating their children's traverser requirements.
* Fixed a compilation bug in `TraversalExplanation`.
* Fixed bug where a session explicitly closed was being closed again by session expiration.
* Improved the recovery options for `gremlin-driver` after failed requests to Gremlin Server.
* Added `maxWaitForSessionClose` to the settings for `gremlin-driver`.
* Bumped to Netty 4.0.34.Final.
* Added "interpreter mode" for the `ScriptEngine` and Gremlin Server which allows variables defined with `def` or a type to be recognized as "global".
* Bumped to Apache Groovy 2.4.6.
* Added the `gremlin-archetype-server` archetype that demonstrates
* Added the `gremlin-archetype-tinkergraph` archetype that demonstrates a basic project that uses TinkerGraph.
* Added `gremlin-archetype` module to house TinkerPop "examples".
* Fixed a condition where `ConnectionPool` initialization in the driver would present a `NullPointerException` on initialization if there were errors constructing the pool in full.
* Fixed a bug in the round-robin load balancing strategy in the driver would waste requests potentially sending messages to dead hosts.
* Added new Provider Documentation book - content for this book was extracted from the reference documentation.
* Fixed a bug where multiple "close" requests were being sent by the driver on `Client.close()`.
* Fixed an `Property` attach bug that shows up in serialization-based `GraphComputer` implementations.
* Fixed a pom.xml bug where Gremlin Console/Server were not pulling the latest Neo4j 2.3.2.
* Fixed bug in "round robin" load balancing in `gremlin-driver` where requests were wrongly being sent to the same host.
* Prevented the spawning of unneeded reconnect tasks in `gremlin-driver` when a host goes offline.
* Fixed bug preventing `gremlin-driver` from reconnecting to Gremlin Server when it was restarted.
* Better handled errors that occurred on commits and serialization in Gremlin Server to first break the result iteration loop and to ensure commit errors were reported to the client.
* Added GraphSON serializers for the `java.time.*` classes.
* Improved the logging of the Gremlin Server REST endpoint as it pertained to script execution failures.
* `TraversalExplanation` is now `Serializable` and compatible with GraphSON and Gryo serialization.
* Fixed a problem with global bindings in Gremlin Server which weren't properly designed to handle concurrent modification.
* Deprecated `ScriptElementFactory` and made the local `StarGraph` globally available for ``ScriptInputFormat``'s `parse()` method.
* Improved reusability of unique test directory creation in `/target` for `AbstractGraphProvider`, which was formerly only available to Neo4j, by adding `makeTestDirectory()`.
* Optimized memory-usage in `TraversalVertexProgram`.
* `Graph` instances are not merely "closed" at the end of tests, they are "cleared" via `GraphProvider.clear()`, which should in turn cleans up old data for an implementation.
* Expanded the Gremlin Server protocol to allow for transaction management on in-session requests and updated the `gremlin-driver` to take advantage of that.
* Greatly reduced the amount of objects required in OLAP for the `ReducingBarrierStep` steps.
* Improved messages for the different distinct "timeouts" that a user can encounter with Gremlin Server.

==== Bugs

* TINKERPOP-1041 StructureStandardTestSuite has file I/O issues on Windows
* TINKERPOP-1105 SparkGraphComputer / Null Pointer Exceptions for properties traversals
* TINKERPOP-1106 Errors on commit in Gremlin Server don't register as exception on driver
* TINKERPOP-1125 RoundRobin load balancing always uses the second Host when size = 2
* TINKERPOP-1126 A single Host spawns many reconnect tasks
* TINKERPOP-1127 client fails to reconnect to restarted server
* TINKERPOP-1146 IoTest are not clearing the db after the test run
* TINKERPOP-1148 ConcurrentModificationException with bindings in Gremlin Server
* TINKERPOP-1150 Update pom file dependencies to work with Neo4j 2.3.2
* TINKERPOP-1159 Client sends multiple session close messages per host
* TINKERPOP-1168 Switch plugins in docs preprocessor
* TINKERPOP-1172 Reconnect to Gremlin Server previously marked as dead
* TINKERPOP-1175 Anonymous traversals can't be explained
* TINKERPOP-1184 Sessions not being closed properly
* TINKERPOP-1216 OrderStep or O_Traverser is broken
* TINKERPOP-1239 Excessive continual failure for requests can cause TimeoutException in driver
* TINKERPOP-1245 Gremlin shell starts incorrectly on OS X due to awk difference
* TINKERPOP-1251 NPE in ObjectWritable.toString
* TINKERPOP-1252 Failed Neo4j transaction can leave Neo4jTransaction in inconsistent state

==== Improvements

* TINKERPOP-732 gremlin-server GraphSON serializer issue with tree()
* TINKERPOP-916 Develop a better "simple" driver for testing and example purposes
* TINKERPOP-937 Extract the implementations sections of the primary documentation to its own book
* TINKERPOP-956 Connection errors tend to force a complete close of the channel
* TINKERPOP-1039 Enable auto-commit for session'd requests.
* TINKERPOP-1068 Bump to support jbcrypt-0.4m.jar
* TINKERPOP-1080 Bump Netty version - 4.0.34.Final
* TINKERPOP-1085 Establish TinkerPop "example" projects
* TINKERPOP-1096 Support aliasing for sessions in Gremlin Server
* TINKERPOP-1097 Gremlin Console supporting sessions
* TINKERPOP-1107 Provide a way to support global variables with sandboxing enabled
* TINKERPOP-1109 Make Gremlin Console better suited for system level installs
* TINKERPOP-1131 TraversalVertexProgram traverser management is inefficient memory-wise.
* TINKERPOP-1135 Improve GraphSON representation of java.time.* classes
* TINKERPOP-1137 Deprecate ScriptElementFactory and make star graph globally available
* TINKERPOP-1138 Improve messaging on server timeouts
* TINKERPOP-1147 Add serialization for TraversalExplanation
* TINKERPOP-1160 Add timeout configuration for time to wait for connection close
* TINKERPOP-1165 Tooling Support: Compile with -parameters
* TINKERPOP-1176 Bump Groovy version - 2.4.6
* TINKERPOP-1177 Improve documentation around Spark's storage levels
* TINKERPOP-1197 Document Gremlin Server available metrics
* TINKERPOP-1198 Bump commons-collections to 3.2.2
* TINKERPOP-1213 missing docs for has(label, key, value)
* TINKERPOP-1218 Usage of toLocalIterator Produces large amount of Spark Jobs

[[release-3-1-1-incubating]]
=== TinkerPop 3.1.1 (Release Date: February 8, 2016)

* Made `GryoRecordReader` more robust to 0 byte record splits.
* Fixed a constructor/serialization bug in `LP_O_OB_S_SE_SL_Traverser`.
* Added a lazy iterator, memory safe implementation of MapReduce to `SparkGraphComputer`.
* Added `MapReduce.combine()` support to `SparkGraphComputer`.
* Bumped to Neo4j 2.3.2.
* Fixed Java comparator contract issue around `Order.shuffle`.
* Optimized a very inefficient implementation of `SampleLocalStep`.
* Reduced the complexity and execution time of all `AbstractLambdaTraversal` instances.
* `DefaultTraversal` has a well defined `hashCode()` and `equals()`.
* Added serializers to Gryo for `java.time` related classes.
* Integrated `NumberHelper` in `SackFunctions`.
* Deprecated `VertexPropertyFeatures.supportsAddProperty()` which effectively was a duplicate of `VertexFeatures.supportsMetaProperties`.
* The Spark persistence `StorageLevel` can now be set for both job graphs and `PersistedOutputRDD` data.
* Added to the list of "invalid binding keys" allowed by Gremlin Server to cover the private fields of `T` which get exposed in the `ScriptEngine` on static imports.
* Added `BulkDumperVertexProgram` that allows to dump a whole graph in any of the supported IO formats (GraphSON, Gryo, Script).
* Fixed a bug around duration calculations of `cap()`-step during profiling.
* It is possible to completely avoid using HDFS with Spark if `PersistedInputRDD` and `PersistedOutpuRDD` are leveraged.
* `InputRDD` and `OutputRDD` can now process both graphs and memory (i.e. sideEffects).
* Removed Groovy specific meta-programming overloads for handling Hadoop `FileSystem` (instead, its all accessible via `FileSystemStorage`).
* Added `FileSystemStorage` and `SparkContextStorage` which both implement the new `Storage` API.
* Added `Storage` to the gremlin-core io-package which providers can implement to allow conventional access to data sources (e.g. `ls()`, `rm()`, `cp()`, etc.).
* Bumped to Spark 1.5.2.
* Bumped to Groovy 2.4.5.
* Added `--noClean` option in `bin/process-docs.sh` to prevent the script from cleaning Grapes and HDFS.
* Execute the `LifeCycle.beforeEval()` in the same thread that `eval()` is executed in for `GremlinExecutor`.
* Improved error handling of Gremlin Console initialization scripts to better separate errors in initialization script I/O versus execution of the script itself.
* Fixed a bug in `Graph.OptOut` when trying to opt-out of certain test cases with the `method` property set to "*".
* Added another `BulkLoader` implementation (`OneTimeBulkLoader`) that doesn't store temporary properties in the target graph.
* Added option to allow for a custom `ClassResolver` to be assigned to a `GryoMapper` instance.
* Fixed a `SparkGraphComputer` sorting bug in MapReduce that occurred when there was more than one partition.
* Added `strictTransactionManagement` to the Gremlin Server settings to indicate that the `aliases` parameter must be passed on requests and that transaction management will be scoped to the graphs provided in that argument.
* Fixed a `NullPointerException` bug in `PeerPressureVertexProgram` that occurred when an adjacency traversal was not provided.
* Standardized "test data directories" across all tests as generated by `TestHelper`.
* Fixed a bug in Gremlin Server where error messages were not always being passed back in the `statusMessage` field of the `ResponseMessage`.
* Added validation for parameter `bindings` to ensure that keys were `String` values.
* Improved Transaction Management consistency in Gremlin Server.
* Added `FileSandboxExtension` which takes a configuration file to white list methods and classes that can be used in `ScriptEngine` execution.
* Deprecated `SandboxExtension` and `SimpleSandboxExtension` in favor of `AbstractSandboxExtension` which provides better abstractions for those writing sandboxes.
* Fixed a long standing "view merge" issue requiring `reduceByKey()` on input data to Spark. It is no longer required.
* Added `Spark` static object to allow "file system" control of persisted RDDs in Spark.
* Added a Spark "job server" to ensure that persisted RDDs are not garbage collected by Spark.
* Improved logging control during builds with Maven.
* Fixed settings that weren't being passed to the Gremlin Driver `Cluster` through configuration file.
* `Column` now implements `Function`. The modulator `by(valueDecr)` can be replaced by `by(values,decr)` and thus, projection and order are separated.
* Added `InputRDDFormat` which wraps an `InputRDD` to make it accessible to Hadoop and not just Spark.
* Added `AbstractSparkTest` which handles closing `SparkContext` instances between tests now that we support persisted contexts.
* Fixed a serialization bug in `GryoSerializer` that made it difficult for graph providers to yield `InputRDDs` for `SparkGraphComputer`.
* `SparkGraphComputer` is now tested against Gryo, GraphSON, and `InputRDD` data sources.
* `HadoopElementIterator` (for Hadoop-Gremlin OLTP) now works for any `InputFormat`, not just `FileInputFormats`.
* Added `Traverser.Admin.getTags()` which are used to mark branches in a traversal (useful in `match()` and related future steps).
* Fixed the `Future` model for `GiraphGraphComputer` and `SparkGraphComputer` so that class loaders are preserved.
* Added support for arbitrary vertex ID types in `BulkLoaderVertexProgram`.
* Deprecated `credentialsDbLocation` from `SimpleAuthenticator` in Gremlin Server.
* `TinkerGraph` has "native" serialization in GraphSON, which enables it to be a return value from Gremlin Server.
* Improved the ability to embed Gremlin Server by providing a way to get the `ServerGremlinExecutor` and improve reusability of `AbstractEvalOpProcessor` and related classes.
* Added `Authenticator.newSaslNegotiator(InetAddress)` and deprecated the zero-arg version of that method.
* `ProfileStep` is now available off of `Traversal` via `profile()`. To be consistent with `Traversal.explain()`.
* If no comparator is provided to `order()`, `Order.incr` is assumed (previously, an exception occurred).
* Fixed various Gremlin-Groovy tests that assumed `toString()`-able ids.
* Split TinkerPop documentation into different directories.
* Added `explain()`-step which yields a `TraversalExplanation` with a pretty `toString()` detailing the compilation process.
* Fixed a traversal strategy ordering bug in `AdjacentToIncidentStrategy` and `IncidentToAdjacentStrategy`.
* Made a number of changes to improve traversal startup and execution performance.
* Added support for 'gremlin.tinkergraph.graphLocation' to accept a fully qualified class name that implements `Io.Builder` interface.

==== Bugs

* TINKERPOP-763 IsStep broken when profiling is enabled.
* TINKERPOP-972 Cluster::close does not shut down its executor
* TINKERPOP-973 BLVP shouldn't clear configuration properties
* TINKERPOP-976 Fail earlier if invalid version is supplied in validate-distribution.sh
* TINKERPOP-977 Dead link to traversal javadocs
* TINKERPOP-979 ComputerVerificationStrategy not picking up Order local traversal
* TINKERPOP-985 shouldPersistDataOnClose makes incorrect feature check
* TINKERPOP-990 Mixed types in VertexPropertyTest
* TINKERPOP-993 cyclicPath is not(simplePath)
* TINKERPOP-997 FeatureRequirementSet.SIMPLE should not require multi-property *(breaking)*
* TINKERPOP-1000 GremlinGroovyScriptEngineOverGraphTest failures
* TINKERPOP-1001 SugarLoaderPerformanceTest contains hardcoded vertex ids
* TINKERPOP-1002 Should rollback transaction after catching on close
* TINKERPOP-1006 Random error during builds: shouldReloadClassLoaderWhileDoingEvalInSeparateThread()
* TINKERPOP-1011 HadoopGraph can't re-attach when the InputFormat is not a FileInputFormat
* TINKERPOP-1012 BulkLoaderVertexProgram shouldn't assume vertex IDs of type Long
* TINKERPOP-1025 Solve SparkContext Persistence Issues with BulkLoaderVertexProgram
* TINKERPOP-1027 Merge view prior to writing graphRDD to output format/rdd
* TINKERPOP-1036 Support self-looping edges in IO
* TINKERPOP-1052 @Graph.OptOut causes Exception during Suite setup
* TINKERPOP-1060 LambdaRestrictionStrategy too restrictive
* TINKERPOP-1075 Profile duration of cap step seems broken.
* TINKERPOP-1083 Traversal needs a hashCode() and equals() definition.
* TINKERPOP-1089 Order.shuffle implementation is too fragile
* TINKERPOP-1119 LP_O_OB_S_SE_SL_Traverser doesn't have a protected constructor().

==== Improvements

* TINKERPOP-320 BulkDumperVertexProgram
* TINKERPOP-379 MessageScope.Local.setStaticMessage(M msg)
* TINKERPOP-824 Do we need runtime BigDecimal in more places?
* TINKERPOP-859 Provide a more general way to set log levels in plugins
* TINKERPOP-860 Bindings applied to the PluginAcceptor should appear to Gremlin Server
* TINKERPOP-886 Allow any GraphReader/Writer to be persistence engine for TinkerGraph
* TINKERPOP-891 Re-examine Sandboxing Abstractions
* TINKERPOP-912 Improve the ability to embed Gremlin Server with Channelizer injection
* TINKERPOP-928 Use directories to separate different books
* TINKERPOP-930 Tie Alias to Transaction Manager in Gremlin Server
* TINKERPOP-938 Add a "clear SNAPSHOT jars" section to the process-docs.sh.
* TINKERPOP-941 Improve error message for wrong order().by() arguments
* TINKERPOP-943 Warn if Gremlin Server is running prior to generating docs
* TINKERPOP-945 Exceptions should allow me to include root cause if/when available
* TINKERPOP-952 Include Cardinality.list example in VertexProperty section of main docs.
* TINKERPOP-954 Consistent test directory usage
* TINKERPOP-957 Improve speed of addV()
* TINKERPOP-964 Test XXXGraphComputer on a Hadoop2 cluster (non-pseudocluster).
* TINKERPOP-970 ProfileStep should be off Traversal, not GraphTraversal
* TINKERPOP-978 Native TinkerGraph Serializers for GraphSON
* TINKERPOP-981 Deprecate support for credentialsDbLocation in Gremlin Server Config
* TINKERPOP-982 valuesDecr, valuesIncr, keysDecr, and valuesDecr is lame.
* TINKERPOP-983 Provide a way to track open Graph instances in tests
* TINKERPOP-984 Use GraphProvider for id conversion in Groovy Environment test suite
* TINKERPOP-987 Use tinkerpop.apache.org URL in all documentation and homepage
* TINKERPOP-988 SparkGraphComputer.submit shouldn't use ForkJoinPool.commonPool
* TINKERPOP-992 Better support for schema driven Graphs in IO related tests
* TINKERPOP-994 Driver using deprecated Rebindings Still
* TINKERPOP-995 Add Authenticator.newSaslNegotiator(InetAddress)
* TINKERPOP-996 Please delete old releases from mirroring system
* TINKERPOP-998 Deprecate VertexPropertyFeatures.FEATURE_ADD_PROPERTY
* TINKERPOP-1009 Add a CAUTION to documentation about HadoopGraph and getting back elements
* TINKERPOP-1013 Traverser tags as a safer way of using path labels
* TINKERPOP-1018 Allow setting for maxContentLength to be set from yaml in driver
* TINKERPOP-1019 Convert println in test to SLF4j
* TINKERPOP-1022 Automatically warm up ops handlers
* TINKERPOP-1023 Add a spark variable in SparkGremlinPlugin like we do hdfs for HadoopGremlinPlugin
* TINKERPOP-1026 BVLP should store vertex IDs as String
* TINKERPOP-1033 Store sideEffects as a persisted RDD
* TINKERPOP-1035 Better Consistency in Gremlin Server Transaction Management
* TINKERPOP-1045 Client-Side Hangs when attempting to access a HashMap with Keys of type Integer
* TINKERPOP-1047 TinkerGraph GraphSON storage format broken
* TINKERPOP-1051 Add note in best practice docs about gremlin server heap setting
* TINKERPOP-1055 Gremlin Console FileNotFoundException can be misleading
* TINKERPOP-1062 Make LifeCycle beforeEval execute in same thread as eval operation
* TINKERPOP-1064 Allow a ClassResolver to be added to GryoMapper construction
* TINKERPOP-1065 Fix some typos and clarify some wording in the TinkerPop documentation
* TINKERPOP-1066 Add ioRegistries configuration to GraphSON MessageSerializer
* TINKERPOP-1067 Update Groovy to 2.4.5
* TINKERPOP-1072 Allow the user to set persistence options using StorageLevel.valueOf()
* TINKERPOP-1073 HadoopGraph toString() is weird for Spark PersitedRDD data.
* TINKERPOP-1086 Include gryo serializers for java.time related classes
* TINKERPOP-1087 Add has()/order() to FilterRankStrategy
* TINKERPOP-1093 Add Spark init.sh script and update dev documentation.
* TINKERPOP-1100 Look deeply into adding combine()-support in Spark MapReduce.
* TINKERPOP-1117 InputFormatRDD.readGraphRDD requires a valid gremlin.hadoop.inputLocation, breaking InputFormats (Cassandra, HBase) that don't need one

[[release-3-1-0-incubating]]
=== TinkerPop 3.1.0 (Release Date: November 16, 2015)

This release also includes changes from <<release-3-0-1-incubating, 3.0.1-incubating>> and <<release-3-0-2-incubating, 3.0.2-incubating>>.

* Fixed bug in Gryo and GraphSON (with embedded types) serialization for serialization of results returned from `Map.entrySet()`.
* `Transaction` settings for `onReadWrite` and `onClose` are now `ThreadLocal` in nature of standard transactions.
* Optimized `BulkLoaderVertexProgram`. It now uses `EventStrategy` to monitor what the underlying `BulkLoader` implementation does (e.g. whether it creates a new vertex or returns an existing).
* Integrated `NumberHelper` in `SumStep`, `MinStep`, `MaxStep` and `MeanStep` (local and global step variants).
* Gremlin Console remoting to Gremlin Server now supports a configuration option for assigning aliases.
* `CountMatchAlgorithm`, in OLAP, now biases traversal selection towards those traversals that start at the current traverser location to reduce message passing.
* Fixed a file stream bug in Hadoop OLTP that showed up if the streamed file was more than 2G of data.
* Added the ability to set thread local properties in `SparkGraphComputer` when using a persistent context.
* Bumped to Neo4j 2.3.0.
* Deprecated "rebindings" as an argument to Gremlin Server and replaced it with "aliases".
* Added `PersistedInputRDD` and `PersistedOutputRDD` which enables `SparkGraphComputer` to store the graph RDD in the context between jobs (no HDFS serialization required).
* Renamed the `public static String` configuration variable names of TinkerGraph (deprecated old variables).
* Added `GraphComputer.configure(key,value)` to allow engine-specific configurations.
* `GraphStep` is no longer in the `sideEffect`-package and is now in `map`-package (breaking change).
* Added support for mid-traversal `V()`-steps (`GraphStep` semantics updated).
* Fixed `Number` handling in `Operator` enums. Prior this change a lot of operations on mixed `Number` types returned a wrong result (wrong data type).
* Fixed a bug in Gremlin Server/Driver serializer where empty buffers were getting returned in certain cases.
* Renamed `ConjunctionX` to `ConnectiveX` because "conjunction" is assumed "and" (disjunction "or"), where "connective" is the parent concept.
* Removed `PathIdentityStep` as it was a hack that is now solved by `Traversal.Admin.addTraverserRequirement()`.
* Added `Traversal.Admin.addTraverserRequirement()` to allow a traversal strategy or source to add requirements (not only step determined anymore).
* Added `TraverserRequirement.ONE_BULK` to state the traverser does not handle bulk.
* Added `GraphTraversalSource.withBulk(boolean)` to enabled users to compute only using `bulk=1`.
* Gremlin Server supports Netty native transport on linux.
* Removed the need for `GFunction` (etc.) closure wrappers in Gremlin-Groovy as `as Function` can be used to convert closures accordingly.
* Added `SelectColumnStep` (`select(keys)` and `select(values)`). Deprecated `mapKeys()` and `mapValues()`.
* Renamed `gremlin.hadoop.graphInputRDD` and `gremlin.hadoop.graphOutputRDD` to `gremlin.spark.graphInputRDD` and `gremlin.spark.graphOutputRDD`, respectively.
* Fixed a bug in `FoldStep` around bulking. This could be a breaking change, but it is the correct semantics.
* Previous `group()`-behavior steps are accessible via the deprecated `groupV3d0()`-steps.
* `GroupStep` and `GroupSideEffectStep` now do lazy reductions to reduce memory footprint. Breaking change for `group()` semantics.
* Added `GroupStepHelper` with various static methods and classes that are used by both `GroupStep` and `GroupSideEffectStep`.
* Added `BarrierStep` interface with `processAllStarts()` method which process all starts up to yielding the barrier result.
* Fixed a severe threading issue in `TinkerGraphComputer`.
* The location of the jars in HDFS is now `hadoop-gremlin-x.y.z-libs` to ensure multiple TinkerPop versions don't clash.
* `GiraphGraphComputer` will only upload the jars to HDFS if it doesn't already exist (to help speed up startup time).
* `GiraphGraphComputer.workers()` is smart about using threads and machines to load balance TinkerPop workers across cluster.
* `GraphComputer.workers(int)` allows the user to programmatically set the number of workers to spawn.
* Added `GryoSerializer` as the new recommended Spark `Serializer`. Handles `Graph` and `GryoMapper` registries.
* `GryoPool` now makes use of `GryoPool.Builder` for its construction.
* Bumped to Apache Hadoop 2.7.1.
* Bumped to Apache Giraph 1.1.0.
* Bumped to Apache Spark 1.5.1.
* Split Hadoop-Gremlin apart such there is now `hadoop-gremlin`, `spark-gremlin`, and `giraph-gremlin` (and respective `GremlinPlugins`).
* Added `LambdaCollectingBarrierStep` which generalizes `NoOpBarrierStep` and allows for `barrier(normSack)`-type operations.
* Fixed bugs in the Gremlin Server's NIO protocol both on the server and driver side.
* Added `Path.popEquals(Pop,Object)` to check for path equality based on `Pop` (useful for `TraverserRequirement.LABELED_PATH`).
* Added `Operator.assign` to allow setting a direct value.
* `Operator` is now a `BinaryOperator<Object>` with appropriate typecasting for respective number operators.
* Simplified `SackValueStep` so it now supports both `sack(function)` and `sack(function).by()`. Deprecated `sack(function,string)` .
* Added `Parameters` object to allow for the parameters of a step to be retrieved at runtime via a traversal.
* Redesigned (though backwards compatible) `AddEdgeStep`, `AddVertexStep`, and `AddPropertyStep` (and respective `GraphTraversal` API).
* Added `GraphTraversalSource.inject()` so users can spawn a traverser with non-graph objects.
* `GraphStep` can now take a single argument `Collection` which is either elements or element ids (i.e. `g.V([1,2,3])` is supported now).
* Added `LoopsStep` to make the loop counter accessible within `repeat()`, `until()` and `emit()`.
* Gephi Plugin no longer requires manual insert of `store` steps to visualize a traversal.
* Added a `TinkerIoRegistry` that registers a custom serializer for Gryo that will serialize an entire `TinkerGraph` instance.
* Added configuration options to Gephi Plugin for setting the size of nodes visualized.
* Replaced `DedupBijectionStrategy` with the more effective `FilterRankingStrategy`.
* `ComputerAwareSteps` must not only handle step ids, but also step labels.
* Renamed `B_O_P_SE_SL_Traverser` to `B_LP_O_P_SE_SL_Traverser` as it now supports `TraverserRequirement.LABELED_PATH`.
* Added `B_LP_O_S_SE_SL_Traverser` in support of `TraverserRequirement.LABELED_PATH`.
* Added `TraverserRequirement.LABELED_PATH` which only generates path data for steps that are labeled (greatly increases the likelihood of bulking).
* Fixed a bug in `Path` usage that required an API update: `Path.addLabel()` is now `Path.extend(Set<String>)` and `Traverser.addLabels(Set<String>)`.
* Made `Path` iterable, so that it can be ``unfold()``'ed and used by local steps like `min(local)`, `max(local)`, etc.
* `WhereTraversalStep` and `WherePredicateStep` are now the only "special" `Scoping` steps after `MatchStartStep` in `match()`.

==== Bugs

* TINKERPOP-774 order / dedup issues
* TINKERPOP-799 [Proposal] with()-modulator for stream level variable binding.
* TINKERPOP-801 groupCount() fails for vertices (elements?) (using Spark)
* TINKERPOP-811 AddPropertyStepTest fails "all of a sudden"
* TINKERPOP-823 addV() broken for multi-value properties
* TINKERPOP-843 Misspecified HADOOP_GREMLIN_LIBS generates NullPointerException
* TINKERPOP-857 Add GraphComputer.config(key,value)
* TINKERPOP-895 Use "as BinaryOperator" and remove GBinaryOperator
* TINKERPOP-903 Fix empty buffer return upon buffer capacity exceeded
* TINKERPOP-910 In session transaction opened from sessionless request
* TINKERPOP-918 ComputerVerificationStrategy is too restrictive
* TINKERPOP-926 Renamed TinkerGraph public statics to common pattern used for other statics.
* TINKERPOP-948 AbstractGremlinProcessTest.checkMap not asserted in GroupTest
* TINKERPOP-953 Artifact equality is not evaluating properly
* TINKERPOP-955 HashMap$Node not serializable

==== Improvements

* TINKERPOP-297 Ensure Consistent Behavior Over Deleted Elements *(breaking)*
* TINKERPOP-333 Support VertexProperty in PartitionStrategy
* TINKERPOP-391 More fluency in GraphComputer for parameterization.
* TINKERPOP-616 Use Spark 1.3.0 in Hadoop-Gremlin.
* TINKERPOP-624 Passing Detached/Referenced to Graph.vertices/edge()
* TINKERPOP-680 Configurable Channelizer for Gremlin Driver
* TINKERPOP-728 Improve Remote Graph Object Treatment in Console
* TINKERPOP-756 Provide a strict parsing option for GraphMLReader
* TINKERPOP-760 Make loop counter accessible within repeat()
* TINKERPOP-762 Allow mid-traversal V() (and E())
* TINKERPOP-765 Decompose AbstractTransaction for different transactional contexts *(breaking)*
* TINKERPOP-767 Path should play well with "local" steps.
* TINKERPOP-768 MatchStep in OLAP should be smart about current vertex.
* TINKERPOP-769 Make the introduction of the TP3 docs story better.
* TINKERPOP-772 TraverserRequirement.LABELED_PATH
* TINKERPOP-796 Support merge binary operator for Gremlin sacks *(breaking)*
* TINKERPOP-798 [Proposal] Rename mapKeys()/mapValues() to select(keys) and select(values).
* TINKERPOP-802 Provide sack(object) so that the sack can be directly set.
* TINKERPOP-803 A better solution to g.V(someCollection.toArray())
* TINKERPOP-805 Enforce AutoCloseable Semantics on Transaction *(breaking)*
* TINKERPOP-821 Improve testing around TraversalHelper around recursive methods
* TINKERPOP-825 [Proposal] SetBulkStep (sideEffectStep)
* TINKERPOP-826 OneToManyBarrierStrategy
* TINKERPOP-827 Add a console session to the PageRank section of the docs.
* TINKERPOP-829 TinkerGraphComputer should support the user specified thread/worker count.
* TINKERPOP-835 Shade Jackson Dependencies *(breaking)*
* TINKERPOP-836 Support Hadoop2 in place of Hadoop1
* TINKERPOP-850 Reduce Graph.addVertex overload ambiguity *(breaking)*
* TINKERPOP-851 GroupCountStep needs a by() for the count.
* TINKERPOP-861 Solve "The Number Problem" for Operator (and follow on operators)
* TINKERPOP-863 [Proposal] Turn off bulking -- or is there something more general? (hope not).
* TINKERPOP-866 GroupStep and Traversal-Based Reductions *(breaking)*
* TINKERPOP-868 Allow Spark Gremlin Computer to Reuse Spark Contexts
* TINKERPOP-874 Rename Gremlin-Spark properties using gremlin.spark prefix. *(breaking)*
* TINKERPOP-876 Rename VendorOptimizationStrategy XXXOptimizationStrategy *(breaking)*
* TINKERPOP-879 Remove deprecated promoteBindings from GremlinExecutor *(breaking)*
* TINKERPOP-885 Change Transaction.onReadWrite() to be a ThreadLocal setting *(breaking)*
* TINKERPOP-888 GraphTraversal.property overloads *(breaking)*
* TINKERPOP-896 Simplify the {{withSack}} methods of {{GraphTraversalSource}}. *(breaking)*
* TINKERPOP-897 Remove deprecated GSupplier, GFunction, GConsumer, etc. methods. *(breaking)*
* TINKERPOP-898 Rename ConjuctionP and ConjuctionStep to ConnectiveP and ConnectiveStep *(breaking)*
* TINKERPOP-899 Bump to the latest version of Neo4j.
* TINKERPOP-900 Provide by(object) which compiles to by(constant(object))
* TINKERPOP-901 Option for use of Netty epoll on Linux to reduce GC pressure
* TINKERPOP-904 BulkLoaderVertexProgram optimizations
* TINKERPOP-905 Harden time oriented tests in ResultQueueTest
* TINKERPOP-907 getters for RepeatStep.untilTraversal and RepeatStep.emitTraversal
* TINKERPOP-908 Use line breaks in documentation
* TINKERPOP-909 Improve steps that handle numeric data
* TINKERPOP-911 Allow setting Thread Specific Spark JobGroup/Custom Properties based on hadoop conf
* TINKERPOP-913 Rename Gremlin Server arguments rebinding to alias
* TINKERPOP-914 DriverRemoteAcceptor in Gremlin Console supports aliases
* TINKERPOP-917 Add HadoopGraph.open(String)
* TINKERPOP-922 Add a book for Developer Documentation
* TINKERPOP-923 Add a book for Tutorials
* TINKERPOP-925 Use persisted SparkContext to persist an RDD across Spark jobs.
* TINKERPOP-931 Make it possible to extend the core OpProcessor implementations
* TINKERPOP-933 Improve release process to get files named properly
* TINKERPOP-935 Add missing "close" operation to the session opProcessor docs

== TinkerPop 3.0.0 (A Gremlin Rāga in 7/16 Time)

image::https://raw.githubusercontent.com/apache/tinkerpop/master/docs/static/images/gremlin-hindu.png[width=225]

[[release-3-0-2-incubating]]
=== TinkerPop 3.0.2 (Release Date: October 19, 2015)

* Cleaned up `ext/` directory when plugin installation fails for `gremlin-server` and `gremlin-console`.
* Fixed issues in `gremlin-server` when configured for HTTP basic authentication.
* Made `BulkLoaderVertexProgram` work for any persistent TP3-supporting graph (input and output).
* `TreeSideEffectStep` now implements `PathProcessor` which fixed a `ComputerVerificationStrategy` issue.
* Added a shell script that verifies source and binary distributions.
* Fixed a bulk related bug in `GroupStep` when used on `GraphComputer` (OLAP).
* Gremlin Server binary distribution now packages `tinkergraph-gremlin` and `gremlin-groovy` as plugins to be consistent with Gremlin Console's packaging.
* The `RepeatStep` clauses (`until()`,`emit()`,`repeat()`) can only be set at most one time in order to prevent user confusion.
* Fixed a `clone()` bug in `RepeatStep`, `TreeStep`, `GroupCountStep`, `GroupStep`, and `TraversalRing`.
* Fixed a thread context bug in `TinkerGraphComputer`.
* Fixed issues with the `gremlin-driver` related to hanging connections in certain conditions.
* TinkerGraph now has an option for persistence where the data is saved on `close()` and, if present, loaded on `open()`.
* Added an overload for `GremlinExecutor.eval()` that takes a `Lifecycle` object to override some default settings from `GremlinExecutor.Builder`.
* Improved session closing for transactional graphs during shutdown of Gremlin Server.
* Fixed id parameter used in tests for `GroovyStoreTest` and `GroovyRepeatTest` to not be treated as an embedded string.
* `GraphStep` will convert any `Vertex` or `Edge` ids to their id `Object` prior to submission to `GraphComputer` (OLAP).

==== Bugs

* TINKERPOP-814 ConnectionPool can fill with dead Connections
* TINKERPOP-816 Gryo deserialization of error response with null message causes NPE and protocol desync
* TINKERPOP-817 Gryo serialization of large responses fails and causes protocol desync
* TINKERPOP-840 TreeTest Is not being ignored via ComputerVerificationStrategy
* TINKERPOP-849 gremlin-server doesn't close sessions on 'close' opcode
* TINKERPOP-855 sasl authentication type error due to Json format
* TINKERPOP-865 Errors with HTTP REST basic auth
* TINKERPOP-867 TinkerGraphProvider does not initialize temp dir
* TINKERPOP-870 Rebound client requires a connection to occur on the underlying client.
* TINKERPOP-877 Driver hangs if SSL enabled on server but not on client

==== Improvements

* TINKERPOP-828 TinkerGraph can supportPersistence(), should we allow it.
* TINKERPOP-830 process-docs.sh introduces extra white space dependent on console width
* TINKERPOP-839 Docs should have a ${version.number} under the logo.
* TINKERPOP-852 A shell script that validates the distribution artifacts at release time
* TINKERPOP-853 TinkerPop Logo in JavaDoc index.html
* TINKERPOP-858 Cleanup after failed :install

[[release-3-0-1-incubating]]
=== TinkerPop 3.0.1 (Release Date: September 2, 2015)

* `Compare` now uses `BigDecimal` internally to ensure that precision is not lost on standard number comparisons.
* Renamed `ComputerVerificationStrategy` to `VerificationStrategy` so all the verification strategies can use it.
* Added `StandardVerificationStrategy` that throws exceptions for illegal traversal patterns on the standard engine (which extends to `GraphComputer`).
* Added `GraphFeatures.supportsConcurrentAccess()` to allows `Graph` implementations to signify if multiple instances can access the same data.
* Clarified semantics of `Transaction.close()` in unit tests - now refers only to closing the current transaction in the current thread.
* `Neo4jGraph` no longer uses `OptOut` on `TransactionTest.shouldRollbackOnCloseWhenConfigured` (formerly `shouldRollbackOnShutdownWhenConfigured`)
* Gremlin Server initialization scripts can now return a `Map` of values that will become global bindings for the server.
* Introduced the `--dryRun` option to the document generation process which ignores actual script execution in the Gremlin Console.
* Fixed bug in `EventStrategy` around property changed events when calling `property` without cardinality or meta-property values.
* Improved support for the `Accept` header for REST-based requests in Gremlin Server.
* `GraphFactory` now allows specification of the class to use to instantiate the `Graph` through the `GraphFactoryClass` annotation.
* Added `wrapAdjacencyList` and `unwrapAdjacencyList` options to `GraphSONWriter` and `GraphSONReader` respectively, thus allowing valid JSON to be written/read if the user desires.
* Added Gremlin Server/Driver authentication support via SASL.
* Added Basic HTTP authentication support for REST in Gremlin Server.
* Added Gremlin Server plugin to help with "credential graph" management (used in conjunction with authentication features of Gremlin Server).
* Added "secure" Gremlin Server/Driver example configuration files.
* Adjusted configuration for javadoc generation to eliminate error messages.
* Removed "reserved" graph concept names from tests (e.g. "label", "edge", "value") to support the convention of avoiding these strings for property names.
* Introduced `GraphProvider.Descriptor` which annotates a `GraphProvider` implementation to describe what `GraphComputer` implementation will be used.
* Modified `OptOut` to include a `computers` attribute which allows the `Graph` to opt-out of computer-based tests for specific computation engines.
* Added a `SandboxExtension` that can be plugged into `TypeCheckedCustomizerProvider` and `CompileStaticCustomizerProvider` to control classes and methods that can be used in the `GremlinGroovyScriptEngine`.
* Added a number of new `ImportCustomizerProvider` implementations such as, `TimedInterruptCustomizerProvider`, `TypeCheckedCustomizerProvider` and others.
* Refactored `GremlinGroovyScriptEngine` to make more general use of `ImportCustomizerProvider` implementations.
* Removed `SecurityCustomizerProvider` class and the "sandbox" configuration on the `ScriptEngines` class - this was an experimental feature and not meant for public use.
* Removed dependency on `groovy-sandbox` from the `gremlin-groovy` module.

==== Bugs

* TINKERPOP-770 Exception while AddPropertyStep tries to detach vertex property
* TINKERPOP-780 Use of fold() in repeat()
* TINKERPOP-782 map(Traversal) should declare requirements of child
* TINKERPOP-785 Gremlin Server Not Properly Reporting Port Conflict
* TINKERPOP-792 select at start of match traversal on Map can fail
* TINKERPOP-794 IncidentToAdjecentStrategy malfunction
* TINKERPOP-804 Failed installing neo4j-gremlin extension on Windows 7
* TINKERPOP-822 Neo4j GraphStep with element arguments ignores has  *(breaking)*

==== Improvements

* TINKERPOP-576 Gremlin Server Authentication
* TINKERPOP-582 Remove Groovy Sandbox Dependency
* TINKERPOP-610 General graph concept names in test schema
* TINKERPOP-656 IoRegistry Chaining
* TINKERPOP-690 Be able to OPT_OUT for Standard, but not Computer *(breaking)*
* TINKERPOP-699 GraphSON writeGraph not producing valid json object
* TINKERPOP-750 Compare should not have special case for Number
* TINKERPOP-752 Make Gremlin Server Better Respect ACCEPT
* TINKERPOP-764 Unify semantics of Transaction.close() in tests and documentation *(breaking)*
* TINKERPOP-771 IoRegistry Instantiation With GryoPool
* TINKERPOP-778 Support GraphFactory location via annotation.
* TINKERPOP-791 Document rules for committers
* TINKERPOP-797 order() seems to only like List? *(breaking)*
* TINKERPOP-808 TraversalComparator.comparator needs a getter

=== TinkerPop 3.0.0 (Release Date: July 9, 2015)

* Modified the `GremlinExecutor` to catch `Throwable` as opposed to `Exception` so as to properly handle `Error` based exceptions.
* Modified the `GremlinGroovyScriptEngine` compilation configuration to prevent inappropriate script evaluation timeouts on standalone functions.
* Added a custom configuration for "timed interrupt" in the `ScriptEngines` instantiation of the `GremlinGroovyScriptEngine`.
* Added `mapKeys()` (`MapKeyStep`) and `mapValues()` (`MapValueStep`) to get the keys and values of a map, respectively.
* `select()` no longer supports empty arguments. The user must specify the keys they are selecting.
* `MatchStep` and `match()` no longer have a "start label" parameter -- it is computed if the incoming traverser does not have requisite labels.
* Turned transactional testing back on in Gremlin Server using Neo4j.
* Renamed `Transaction.create()` to `Transaction.createThreadedTx()`.
* Added `TraversalParent.removeGlobalChild()` and `TraversalParent.removeLocalChild()`.
* Added a `clear` option to the Gephi Plugin to empty the Gephi workspace.
* Refactored `ResultSet` and related classes to stop polling for results.
* `AbstractStep` now guarantees that bulk-less and null-valued traversers are never propagated.
* Added `dedup(string...)` which allows for the deduplication of a stream based on unique scope values.
* Fixed multiple bugs in the Gephi Plugin related to refactoring of traversal side-effects.
* Split `WhereStep` into `WherePredicateStep` and `WhereTraversalStep` to simplify internals.
* Prevent the driver from attempting to reconnect on a dead host if the `Cluster.close()` method has been called.
* Renamed the "deactivate" option on `:plugin` command to "unuse" to be symmetric with the "use" option.
* Added `Traversal.toStream()` to turn the `Traversal<S,E>` into a `Stream<E>`.
* Added `Scoping.Variable` enum of `START` and `END` which allows the `Scoping` step to specify where its bindings are.
* `ComputerVerificationStrategy` is smart about not allowing `WhereXXXStep` with a start-variable to run in OLAP as it selects the value from the path.
* Rewrote `MatchStep` where it now works on `GraphComputer`, solves more patterns, provides plugable execution plans, supports nested AND/OR, `not()`-patterns, etc.
* Renamed `Graphs` in Gremlin Server to `GraphManager`.
* Fixed bug in Gremlin Driver where client-side serialization errors would not bubble up properly.
* Fixed problem in Gremlin Server to ensure that a final `SUCCESS` or `NO_CONTENT` message assured that the transaction was successful in sessionless requests.
* Arrow keys for cycling through command history now work in Gremlin Console when being used on Windows.
* Added `NotStep` and `not(traversal)` for not'ing a traversal (integrates like `ConjunctionStep`).
* Removed `TraversalP`. Traversals and `P`-predicates are completely separate concepts.
* `has(key,traversal)` is now an alias for `filter(__.values(key).traversal)` using `TraversalFilterStep`.
* Simplified `SubgraphStrategy` by using `TraversalFilterStep` instead of the more complex `WhereStep`.
* Added `TraversalMapStep`, `TraversalFlatMapStep`, `TraversalFilterStep`, and `TraversalSideEffectStep` which all leverage an internal traversal.
* Added `Path.get(pop,label)` as default helpers in `Path`.
* Added `Pop.first`, `Pop.last`, and `Pop.all` as enums for getting single items from a collection or a list of said items.
* Changed `GremlinServer.start()` to return a `CompletableFuture` that contains the constructed `ServerGremlinExecutor`.
* Restructured `IoTest` breaking it up into smaller and more logically grouped test cases.
* Gremlin Server `Settings` now has sensible defaults thus allowing the server to be started with no additional configuration.
* Fixed garbled characters in Gremlin Console that notably showed up in `:help`
* Replaced dependency on `groovy-all` with individual Groovy dependencies as needed.
* Bumped `org.gperfutils:gbench` to the `0.4.3` and a version explicitly compatible with Groovy 2.4.x.
* Renamed `KeyStep` to `PropertyKeyStep` to be consistent with `PropertyValueStep`.
* Added `Gremlin-Lib-Paths` to modify paths in plugin `lib` directory.
* Modified the capabilities of `Gremlin-Plugin-Paths` to delete paths that have no value on the right-hand-side of the equals sign.
* The REST API in Gremlin Server now requires parameters to be defined with a "bindings." prefix.
* Modified the REST API in Gremlin Server to accept rebindings.
* Added `rebindings` optional argument to sessionless requests to allow global bindings to be rebound as needed.
* Added `LazyBarrierStrategy` which "stalls" a traversal of a particular form in order to gain a bulking optimization.
* `CollectingBarrierStep` supports `maxBarrierSize` for "lazy barrier," memory conservation.
* `Scoping` now has `getScopeKeys()` to get the keys desired by the scoping step.
* Refactored SSL support in the Gremlin Server/Driver.
* Factored out `ServerGremlinExecutor` which contains the core elements of server-side script execution in Gremlin Server.
* Bumped to netty 4.0.28.Final.
* Refactored the `Mutating` interface and introduce `CallbackRegistry` interface around `EventStrategy`.
* Changed `onReadWrite` and `onClose` of `AbstractTransaction` to be synchronized.
* Added `LabelP` to support index lookups and `has()` filtering on `Neo4jGraph` multi-label vertices.
* `AddEdgeStep` is now a `Scoping` step.
* Added a fully defined set of `Graph.Feature` implementations to `EmptyGraph`.
* Dropped dependency on `org.json:json` - used existing Jackson dependency.
* Added back neo4j-gremlin as the licensing of the Neo4j API is now Apache2.
* Added `willAllowId` method to features related to vertices, edges and vertex properties to test if an identifier can be use when `supportsUserSuppliedIds` is `true`.
* Fixed a bug in `GraphTraversal.choose(predicate,trueTraversal,falseTraversal)`.
* Removed `MapTraversal`, `MapTraverserTraversal`, `FilterTraversal`, and `FilterTraverserTraversal` as these are simply `__.map(function)` and `__.filter(predicate)`.
* Include `hadoop-gremlin` Hadoop configuration sample files in Gremlin Console distribution.
* Iteration of results in Gremlin Server occur in the same thread as evaluation and prior to transaction close.
* TinkerGraphComputer now supports every `ResultGraph`/`Persist` combination.
* `GraphComputerTest` extended with validation of the semantics of all `ResultGraph`/`Persist` combinations.
* GiraphGraphComputer no longer requires an extra iteration and MapReduce job to derive the full `Memory` result.
* SparkGraphComputer now supports `InputRDD` and `OutputRDD` to allow vendors/users to use a `SparkContext` to read/write the graph adjacency list.
* Added `Scoping.getScopeValue()` method so all "selecting" steps use the same pattern for map, path, and sideEffect data retrieval.

=== TinkerPop 3.0.0.M9 (Release Date: May 26, 2015)

* Removed `GraphComputer.isolation()` as all implementations use standard BSP.
* Added a Gremlin Server `LifeCycleHook` to ensure that certain scripts execute once at startup and once at shutdown.
* `has(key)` and `hasNot(key)` are now aliases for `where(values(key))` and `where(not(values(key)))`, respectively.
* TinkerGraph classes are now final to restrict user and vendor extension.
* Added `TraversalStrategy.VendorOptimization` to ensure that all TinkerPop optimizations execute first on the known TinkerPop steps.
* Added `TailGlobalStep` and `TailLocalStep` (`tail()`) which gets objects from the end of the traversal stream.
* `AndStep` and `OrStep` are now simply markers where `WhereStep(a.and(b).and(c)...and(z))` is the compilation.
* Moved `Compare`, `Contains`, `Order`, `Operator`, and `P` to `process/traversal` from `structure/` as they are process-based objects.
* `HasContainer` now uses `P` predicate as helper methods and tests are more thorough on `P`.
* Changed Gremlin Server integration/performance tests to be runnable from within the `gremlin-server` directory or from the project root.
* Moved the string methods of `TraversalHelper` to `StringFactory`.
* Renamed JSON-related serializers for Gremlin Server to be more consistent with GraphSON naming.
* Removed `HasTraversalStep` in favor of new `P.traversal` model with `HasStep`.
* Fixed bug in `WsGremlinTextRequestDecoder` where custom serializers from graphs were not being used.
* Added `AndP` which allows for the `and()`-ing of `P` predicates.
* `Order.opposite()` is now `reversed()` as that is a `Comparator` interface method with the same semantics.
* `Compare/Contains/P.opposite()` are now `negate()` as that is a `BiPredicate` interface method with the same semantics.
* `has(traversal)` is replaced by `where(traversal)` and `has(key,traversal)`. `HasXXX` is always with respects to an element property.
* Added `TraversalScriptHelper` with static methods for dynamically creating a `Traversal` from a JSR 223 `ScriptEngine`.
* Changed `SubgraphStrategy` to take `Traversal` rather than `Predicate` for filtering.
* Improved `SubgraphStrategy` to only modify the `Traversal` if filtering was required.
* Improved logging of errors in the `HttpGremlinEndpointHandler` to include a stracktrace if one was present.
* Moved `AbstractGremlinSuite.GraphProviderClass` to `org.apache.tinkerpop.gremlin.GraphProviderClass`.
* Simplified the Gremlin-Groovy test suite where there is now no distinction between `STANDARD` and `COMPUTER` tests.
* `VertexProgram` and `MapReduce` now add a `Graph` parameter to `loadState(Graph, Configuration)`.
* Added `ScopingStrategy` which auto-scopes `select()` and `where()` so the language looks clean.
* Added `Scoping` as a marker interface to state that a step desires a particular `Scope`.
* `SelectStep`, `SelectOneStep`, and `WhereStep` support both `Scope.local` and `Scope.global` for `Map<String,Object>` or `Path` analysis, respectively.
* Fixed a bug in the `TraversalStrategies` sort algorithm.
* Removed numerous unused static utility methods in `TraversalHelper`.
* TinkerGraph process suite tests are now running with and without strategies in place.
* Added `IncidentToAdjacentStrategy` which rewrites `outE().inV()`, `inE().outV()` and `bothE().otherV()` to `out()`, `in()` and `both()` respectively.
* Renamed `ComparatorHolderRemovalStrategy` to `OrderGlobalRemovalStrategy` as it now only applies to `OrderGlobalStep`.
* Anonymous traversal no longer have `EmptyGraph` as their graph, but instead use `Optional<Graph>.isPresent() == false`.
* Added `Traversal.Admin.setGraph(Graph)` as strategies that need reference to the graph, need it across all nested traversals.
* `AbstractLambdaTraversal` is now smart about `TraversalParent` and `TraversalStrategies`.
* Fixed bug in `GraphML` reader that was not allowing `<edge>` elements to come before `<node>` elements as allowable by the GraphML specification.
* Added `VertexFeature.getCardinality`.
* Added `AdjacentToIncidentStrategy` which rewrites `out().count()` to `outE().count()` (and similar such patterns).
* `GryoPool` now takes a `Configuration` object which allows setting the size of the pool and the `IoRegistry` instance.
* Added `PersistResultGraphAware` interface which is used by `OutputFormats` to specify persistence possibilities for a Hadoop `GraphComputer`.
* `ElementIdStrategy` now allows the identifier property to be set directly (and not only by specifying `T.id`).
* Added sample configuration files for registering a `TraversalStrategy` in Gremlin Server.
* Added response status code for `NO_CONTENT` to represent output for a successful script execution without a result (e.g. an empty `Iterator`).
* Removed the notion of a "terminator" message from the Gremlin Server protocol - new response status code for `PARTIAL_CONTENT`.
* `Path` and `Step` labels are ordered by the order in which the respective `addLabel()` calls were made.
* A `Step` now has a `Set<String>` of labels. Updated `as()` to take a var args of labels.
* Dropped `BatchGraph` from the code base - it will be replaced by bulk loader functionality over OLAP.
* `TraversalSideEffects` now implements `Optional` semantics. Less code as Java8 provides the helper methods.
* `TraversalScriptSupplier` now takes an `Object` var args for setting `ScriptEngine` bindings if needed.
* `Compare` is now more lenient on `Number`-types.
* Removed `Compare.inside` and `Compare.outside` as they are not primitive comparators and should be composed from primitives.
* Introduced `P` (predicate) for cleaner looking `is()`, `has()`, and `where()` calls -- e.g. `has('age',eq(32))`.
* `GraphTraversalSource` is now the location for `withXXX()` operations. No longer do they exist at `GraphTraversal`.
* All `Traverser` objects now extend from `AbstractTraverser` or a child that ultimately extends from `AbstractTraverser`.
* OLTP `select()` now returns a list for traversals with duplicate labels (as this was a unintended side-effect of `SparsePath`).
* Removed the `SparsePath` optimization as it led to numerous corner-case inconsistencies.
* `VertexWritable` serializes and deserializes the `StarGraph` object -- no more intermediate `DetachedXXX` objects.
* Gremlin Server better supports the settings for the high and low watermark that will slow writes to clients that are lagging.
* Added `GraphReader.readObject()` and `GraphWriter.writeObject` abstractions for those implementations that can support them.
* Altered `GraphWriter.writeVertices()` method to take an `Iterator` of vertices rather than a `Traversal`.
* GraphSON format for output from `GraphWriter.writeVertex`, `GraphWriter.writeVertices`, and `GraphWriter.writeGraph` have all changed now that they use `StarGraph` serialization.
* Gryo format for output from `GraphWriter.writeVertex`, `GraphWriter.writeVertices`, and `GraphWriter.writeGraph` have all changed now that they use `StarGraph` serialization.
* Added read and write methods to `GraphReader` and `GraphWriter` for `Property` and `VertexProperty`.
* Reduced object creation in GraphSON during serialization.
* Moved `T` tokens to the `structure/` package as its more general than `process/`.
* `Attachable.attach()` now takes a `Method` to determine whether to attach via `GET`, `CREATE`, or `GET_OR_CREATE`.
* Decreased size of Gremlin Server `RequestMessage` and `ResponseMessage` serialization payloads and reduced object creation.
* `Graph.empty()` no longer required with the introduction of `ShellGraph` which is a placeholder for a graph class and computer.
* `VertexProperty.Cardinality` default is now vendor chosen. If the vendor has not preference, they should use `Cardinality.single`.
* `Messenger.receiveMessages()` no longer takes a `MessageScope` and thus, consistent behavior between message-passing and message-pulling systems.
* Changed the `gremlin.tests` environment variable for test filtering to the more standard convention of `GREMLIN_TESTS` and made it work for all test suites.
* Removed `back()`-step as `select()`-step provides the same behavior with more intelligent optimizations and `by()`-modulation.
* Removed `Graph.Helper` method annotation and related infrastructure in tests.
* Modified header of Gryo to be 16 bytes instead of 32 (and removed the version stamp).
* Removed the concept of handling version in Gryo via the builder as it wasn't really accomplishing the capability of ensuring backward compatibility.
* Moved `Exceptions.propertyRemovalNotSupported` from `Element` to `Property` for consistency.
* Provided a method for Gremlin Server to bind `TraversalSource` objects for use in scripts.
* Modified the reference implementation for dealing with "custom" identifier serialization in GraphSON - See `IoTest.CustomId` for the example.
* Modified `g.vertices/edges` and related methods and tests to support non-type specific querying (e.g. `g.V(1)` and `g.V(1L)` should both return the same result now).
* `TinkerGraph` supports an `IdManager` which helps enforce identifier types and improve flexibility in terms of how it will respond to queries around identifiers.
* `DetachedXXX` now uses the standard `structure/` exceptions for unsupported operations.
* Added private constructors to all `Exceptions` inner classes in the respective `structure/` interfaces.
* Re-introduced `ReferenceXXX` to ensure a smaller data footprint in OLAP situation (`DetachedXXX` uses too much data).
* `Attachable` now has a set of static exception messages in an `Exceptions` inner class.
* Added `StarGraph` which is a heap efficient representation of a vertex and its incident edges (useful for `GraphComputer` implementations).
* `TraverserSet` uses a `FastNoSuchElementException` on `remove()` for increased performance.
* Add `Profiling` interface to enable vendors to receive a `Step's MutableMetrics`.

=== TinkerPop 3.0.0.M8 (Release Date: April 6, 2015)

* Removed Neo4j-Gremlin from this distribution due to GPL licensing. Working with Neo4j team to reintroduce by M9.
* Altered structure of plugin directories for Gremlin Server and Gremlin Console to allow for the full `lib` directory with all dependencies and the lighter `plugin` directory which contains filtered dependencies given the path.
* Improved `OptOut` to allow for exclusion of a group of tests by specifying a base test class.
* `GraphComputerTest` is now Java8 specific and much easier to extend with new test cases.
* Merged the `gremlin-algorithm` module into `gremlin-test`.
* Removed `LambdaVertexProgram` and `LambdaMapReduce` as it will be one less thing to maintain.
* Gremlin Console accepts a `max-iteration` configuration via the standard `:set` command to limit result iteration.
* `Vertex.property()` default behavior is now `Cardinality.single`.
* Added `ElementIdStrategy` as a `TraversalStrategy`.
* Introduce `AbstractTransaction` to simplify implementation of standard transactional features for vendors.
* Added `EventStrategy` to generate `Graph` modification events to listeners.
* Added test to enforce return of an empty `Property` on `VertexProperty.property(k)` if no meta properties exist.
* Added methods to registered transaction completion listeners on `Transaction` and provided a default implementation.
* Fixed bug in Neo4j where return of an empty meta property was returning a `NullPointerException`.
* Refactored step API -- the TinkerPop3 steps are the foundation for any domain specific language (including graph).
* `MapReduce` now has `workerStart(Stage)` and `workerEnd(Stage)` methods with analagous semantics to `VertexProgram`.
* Hadoop-Gremlin `ObjectWritable` now leverages Kryo for data serialization.
* `GiraphGraphComputer` supports arbitrary objects as the vertex id -- previously, only long ids were supported.
* Added `VertexProgramPool` to support thread safe pooling of vertex programs for graph computers that provide threaded workers.
* Added `GryoPool` to support thread safe pooling of Gryo readers and writers.
* Added `TraversalSource` which contextualizes a traversal to a graph, DSL, execution engine, and runtime strategies.
* Added `AddVertexStep` (`addV`), `AddPropertyStep` (`property`), and changed `AddEdgeStep` to a map-step instead of a sideEffect-step.
* Added `compile` method to `GremlinExecutor` and related classes.
* Fixed bug in Gremlin Server that was generating extra response messages on script evaluation errors.
* Changed the `Memory` API to not return the mutated value on `or`, `and`, `incr` as it is too difficult to implement faithfully in a distributed system.
* Added `SparkGraphComputer` to Hadoop-Gremlin which uses Apache Spark as the underlying computing engine.
* Renamed "Gremlin Kryo" to "Gryo".
* Refactored `TinkerWorkerPool` to use `ExecutorService` so as to reuse threads when executing graph computer functions.
* Removed `Reducing.Reducer` and `ReducingStrategy`. Previous `Reducing` classes are now `MapReducer` classes.
* Refactored the "process" test suite to allow for better test configuration with respect to different `TraversalEngine` implementations.
* Added `hasNot(traversal)` which is a faster way of doing `has(traversal.count().is(0L))`.
* `TraversalStrategy.apply(traversal)` is the new method signature as the `TraversalEngine` can be retrieved from the `Traversal`.
* `TraversalEngine` is now an interface and provided to the traversal by the graph. `Graph` methods added to set the desired traversal engine to use.
* Added `count(local)`, `sum(local)`, `max(local)`, `min(local)`, `mean(local)`, `dedup(local)`, `sample(local)` and `range(local)` for operating on the local object (e.g. collection, map, etc.).
* `TraversalComparator` exists which allows for `order().by(outE().count(),decr)`.
* Added Apache Rat plugin to detect the proper inclusion of license headers in files.
* A `Traversal` now respects thread interruption during iteration, throwing a `TraversalInterruptionException` if it encounters interruption on the current thread.
* Apache refactoring: `com.tinkerpop` -> `org.apache.tinkerpop`.
* `Traversal` is now `Serializable` and with most queries no longer needing lambdas, Gremlin-Java works over the wire.
* Added `VertexProperty.Cardinality` with `list`, `set`, and `single`. No more `Vertex.singleProperty()` method.
* Added `RangeByIsCountStrategy` that adds a `RangeStep` in front of `.count().is(<predicate>, <value>)` to minimize the amount of fetched elements.
* Added `CoalesceStep` / `coalesce()` that emits the first traversal which emits at least one element.
* Added more syntactic sugar tricks to the Gremlin sugar plugin -- `&`, `|`, `select from`, `gt`, etc.
* `Traversal.Admin` is consistent internal to steps, traversals, strategies, etc. For the user, `Traversal` is all they see.
* `TraversalHolder` is now called `TraversalParent` with the child/parent terminology used throughout.
* Added `GroovyEnvironmentPerformanceSuite`.
* Provided more robust shutdown capabilities for the thread pools used in `GremlinExecutor`.
* A massive `process/` package reorganization -- class names are still the same, just in new packages.
* Bumped `neo4j-graph` to Neo4j 2.1.6.
* Bumped to Groovy 2.4.1.
* Added a new "performance" test suite for Gremlin Process.
* Steps now only operate with traversals -- no more lambdas. Lambda-> `Traversal` conversion utilities added.
* `SideEffectStep` always requires a `Consumer`. Steps that were consumer-less simply extends `AbstractStep`.
* Simplified the `Neo4jGraph` implementation by now allowing `cypher()` mid-traversal. Only available via `g.cypher()`.
* Moved `clock()` out of the Utility plugin. It is now available to both Groovy and Java.
* Changed the `OptOut` annotation to allow for ignoring an entire test case using a wildcard.
* Added `AndStep` and `OrStep` filters to support arbitrary conjunction of traversals.
* `__` is now a class with static `GraphTraversal` methods and thus `repeat(out())` is possible.
* Added `IsStep` / `.is()` that supports filtering scalar values.
* `Neo4jGraph` and `TinkerGraph` no longer create new `Feature` instances on each feature check.
* Added `Compare.inside` and `Compare.outside` for testing ranges. Removed `between()` as now its `has('age',inside,[10,30])`.
* `GraphTraversal.has()` no longer requires the element type to be cast in the traversal definition.
* Fixed a `ConcurrentModificationException` bug in TinkerGraph that occurred when doing full vertex/edge scans and removing elements along the way.
* Added `Scope.local` and `Scope.global` in support of `OrderLocalStep` and `OrderGlobalStep` via `order(scope)`.
* Added `Order.keyIncr`, `Order.keyDecr`, `Order.valueIncr`, and `Order.valueDecr` in support of `Map` sorting.
* Added `Order.shuffle` and removed `shuffle()` in favor of `order().by(shuffle)`.
* Changed `Order implements Comparator<Comparable>` to `Order implements Comparator<Object>` as its now generalized to multiple types of objects.
* The `maxContentLength` setting in Gremlin Server is now respected by the HTTP/REST Gremlin endpoint.
* Fixed resource leak in the HTTP/REST Gremlin endpoint of Gremlin Server.
* Refactored Gremlin Server `start` and `stop` functions to return `CompletableFuture`.
* HTTP REST error response JSON objects from Gremlin Server should no longer have issues with control characters, line feeds, etc.
* Added `MeanStep`, `mean()`, and `MeanNumber` for calculating number averages in a traversal.
* Greatly simplified all the traversal `MapReduce` implementations due to the introduction of `VertexTraversalSideEffects`.
* Added `VertexTraversalSideEffects` as a cheap, static way to get a sideEffect-view of a vertex in OLAP.
* Added `TraversalHelper.isLocalStarGraph()` which determines if a traversal is contained within the local star graph.
* Added `TraversalVerificationStrategy` to verify if the traversal can be executed on respective engine.
* Refactored `GraphTraversal.cap()` to `GraphTraversal.cap(String...)` to support multi-sideEffect grabs.
* Added GraphSON serialization for `Path`.
* Added `Traversal.Admin.getTraverserRequirements()` and removed `TraversalHelper.getTraverserRequirements(Traversal)`.
* `Traversal.equals()` is no longer computed by determining if the objects returned are equal.
* Altered messaging in Gremlin Console when using a remote that is not yet activated.
* Fixed potential for deadlock in Gremlin Driver when waiting for results from the server.
* Added the `useMapperFromGraph` serializer option to the Gremlin Server configuration file to allow auto-registration of serialization classes.
* Refactored Netty pipeline structure to not have a second "Gremlin" executor group and instead used a standard `ExecutorService`.
* Refactored the `GremlinExecutor` to take an optional transformation function so as to allow manipulation of results from `eval` in the same thread of execution.
* Fixed issue with the `HttpGremlinEndpointHandler` where requests were getting blocked when `keep-alive` was on.
* Added `MinStep` and `MaxStep` with respective `min()` and `max()`.
* `CountStep` and `SumStep` now extend `ReducingBarrierStep` and no longer are sideEffect steps.
* `SideEffectCapStep` now extends `SupplyingBarrier` and is much simpler than before.
* Added `SupplyingBarrier` which simply drains the traversal and emits the value of a provided supplier.
* Added `TraversalLambda` which implements function, predicate, and consumer over a provided traversal.
* Any non-core `Step` that takes a function or predicate can now take a traversal which maps to `traversal.next()` (function) and `traversal.hasNext()` (predicate).
* `CollectingBarrierStep` is no longer abstract and added `GraphTraversal.barrier()` which is analogous to `fold().unfold()`, though cheaper.
* Added `TraversalOptionHolder` for branching steps to index works with corresponding `GraphTraversal.option()`.
* `BranchStep` is now a proper generalization of `UnionStep` and `ChooseStep`.
* `SubgraphStep` has changed in support of in-traversal filtering and removing the need for path-based traversers.
* Added `HasTraversalStep` which takes an anonymous traversal to determine whether or not to filter the current object.
* Added `Traversal.Admin.getStartStep()` and `Traversal.Admin.getEndStep()`. Removed `TraversalHelper.getStart()` and `TraversalHelper.getEnd()`.
* Refactored `profile()` to use injected steps. `ProfileStep` can now be used without any special JVM command line parameters.
* Added `ReducingBarrierStep` which acts like `CollectingBarrierStep` but operates on a seed with a bi-function.
* Added a preprocessor for AsciiDocs. Documentation code examples are executed and the results are dynamically inserted into the doc file.
* `LocalStep` traversal is treated as a branch, not an isolated traversal. Moreover, moved `LocalStep` to `branch/`.
* Traversal strategies are now applied when the `TraversalVertexProgram` state is loaded, not when submitted. Less error prone as it guarantees strategy application.
* Reworked `TraversalHolder` where there are "local traversals" and "global traversals". Local traversals are not subject to OLAP message passing.
* Fixed a bug in `DedupStep` that made itself apparent in `DedupOptimizerStrategy`.
* Added `RepeatStep.RepeatEndStep` in order to reduce the complexity of the code on OLAP when the predicates are not at the start of `RepeatStep`.

=== TinkerPop 3.0.0.M7 (Release Date: January 19, 2015)

* Added `SideEffectRegistrar` interface and `SideEffectRegistrationStrategy` for allowing steps to register sideEffects at strategy application time.
* Renamed `Traverser.Admin.setFuture()` and `Traverser.Admin.getFuture()` to `setStepId()` and `getStepId()`, respectively.
* Added `TraversalMatrix` for random access to steps in a traversal by their step id. Used by `TraversalVertexProgram`.
* Added unique identifies to `Step` that are not the user provided labels. `Step.getLabel()` now returns an `Optional<String>`.
* Removed `UnionLinearStrategy`, `ChooseLinearStrategy`, and `RepeatLinearStrategy` as nested traversals are now natively supported in OLAP.
* Fixed `Neo4jGraph` around manual transaction behavior on `commit` and `rollback` such that they would throw exceptions if a transaction was not open.
* Redesigned the hidden step labeling mechanism so its consistent across a cluster, easier for rewrite strategies, and will enable nested OLAP traversals.
* `Traverser.incrLoops()` now takes a string step label to enable nested looping constructs (i.e. loop stacks).
* Added `Traversal.tryNext()` which returns an `Optional`, where the provided default method should be sufficient for all vendors.
* Removed `PathConsumer` in favor of `TraverserRequirement.PATH`-model via `Step.getRequirements()`.
* `Step.getRequirements()` returns a `Set<TraverserRequirement>` which is what is required of the `Traverser` by the `Step`.
* `Traverser` now extends `Cloneable` and `Traverser.clone()` is used to good effect in `Traverser.split()`.
* Added `AbstractTraverser` for which all traversers extend.
* Moved `Traversal.SideEffects` to `TraversalSideEffects` as sideEffects are not necessarily tied to the traversal.
* Removed `Graph.of()` for generating anonymous graph traversals -- replaced by `__`-model.
* Removed `Graph` being stored in `Traversal.SideEffects`. Too dangerous when moving between OLTP and OLAP and its limited uses were worked around easily.
* No need for `DefaultXXXGraphTraversal` unless the vendor is extending with new methods (e.g. `DefaultNeo4jGraphTraversal`).
* Reworked `TraversalStrategies` such that the are "emanating object class"-dependant, not `Traversal` dependent.
* Moved `Traverser.sideEffects()` to `Traverser.asAdmin().getSideEffects()`. Users should use `Traverser.sideEffects(key)` and `Traverser.sideEffects(key,value)`.
* Added `SerializationTest` to the `StructureStandardSuite` in `gremlin-test` which validates serialization at a lower level than `IoTest`.
* Removed `IntervalStep` and renamed `interval()` to `between()` which is simply an alias to a `has().has()` chain.
* Added `__` static interface which allows for `__.out().out()`-style construction of anonymous traversals (instead of `g.of()`).
* The only `GraphTraversal` steps that operate on `Traverser` are the base lambdas and `repeat()` (i.e. `emit()` and `until()`).
* Removed dependency on the `reflections` library in `gremlin-test` which removed the default implementation of `GraphProvider.getImplementations()` - vendors now need to implement this method themselves.
* Relaxed the `<S>` typing requirement for anonymous traversals when applied to `choose()`, `repeat()`, `union()`, etc.
* Removed `LoopStep` and `UntilStep` in favor of the new `RepeatStep` model of looping in Gremlin3.
* `BranchStep` is now exposed in `GraphTraversal` via `branch(function)`.
* `UnionStep` now implements `TraversalHolder`.
* Added `RepeatStep` as the new looping construct supporting do/while, while/do, and emit semantics.
* Moved `Traversal.sideEffects()` to `Traversal.Admin.getSideEffects()` as `cap()` should be used to access the sideEffect data of a traversal.
* Renamed vendor `XXXTraversal` to `XXXGraphTraversal` (interface) and `XXXGraphTraversal` to `DefaultXXXGraphTraversal` (implementation class).
* Modified packaging for console plugins to be more consistent by moving them to the `com.tinkerpop.gremlin.console.groovy.plugin` namespace.
* Removed all TinkerPop specific dependencies to Guava to avoid user version conflicts.
* Added support for `-e` (script file execution) and `-v` (version display) options on `gremlin.sh`.
* GraphSON supports the assignment of multiple custom serialization modules.
* `Traverser.get(stepLabel/sideEffectKey)` no longer exists. There now exists: `Traverser.path(stepLabel)` and `Traverser.sideEffects(sideEffectKey)`.
* `SimpleTraverser` now supports "path" but in a very loose, global cache way. Added `SparsePath` as a `Map`-backed `Path` implementation.
* Provided Neo4j multi-label support in Neo4j-Gremlin. Added three `Neo4jVertex`-specific methods: `addLabel()`, `removeLabel()`, `labels()`.
* Bumped to Groovy 2.3.9.
* Added `Graph.Io` interface which allows for simplified helper methods for end users and a way for vendors to override `GraphReader` and `GraphWriter` initial construction when custom serializers are needed.
* Removed methods from `GraphProvider` related to customizing serializers in `IoTest` from the test suite as the new `Graph.Io` interface now serves that purpose.
* Added `Neo4jGraph.checkElementsInTransaction(boolean)` which will (or not) verify whether elements retrieved via Neo4j global graph operations are transactionally consistent.
* Added `ScriptInputFormat` and `ScriptOutputFormat` to Hadoop-Gremlin for reading and writing a file according to an arbitrary parsing script.
* Added `TimeLimitStep.getTimedOut()` to determine if the step timed out or there were no more objects to process.
* `Graph.System` is now `Graph.Hidden` with "hidden" being the vendor namespace and the key prefix being `~`.
* Much better `toString()` handling in `Step` and `Traversal`.
* `ComparatorHolder<V>` interface returns a `List<Comparator<V>>` instead of a `Comparator<V>[]`.
* `T` now implements `Function<Element,Object>`.
* Added `ElementValueComparator` and `ElementFunctionComparator` in support of vendor introspection on `ComparatorHolder`-steps.
* Renamed `Comparing` marker interface to `ComparatorHolder`.
* `FunctionHolder` interface provides vendor introspection via `ElementValueFunction`.
* Removed `OrderByStep` as it is now just `order()` with a `by()`-based comparator.
* Added `SampleStep` (`sample()`) to allow for sampling the set of previous objects. Useful for doing random walks with `local()`.
* Renamed `random()` to `coin()` to better express that the filter is a random coin toss.
* Added `by()`-projection to modulate the meaning of post-processing steps like `aggregate()`, `groupCount()`, `path()`, `order()`, etc.
* Removed the `Strategy` interface and gave `StrategyGraph` direct access to the `GraphStrategy`.
* Added `Graph.strategy()` to help instantiate `StrategyGraph` instances.
* Modified the signature of all `GraphStrategy` methods to include an parameter that contains a reference to the "composing strategy".
* `PartitionStrategy` hides the specified partition key from view when iterating properties, keys, etc.
* Change construction of `GraphStrategy` implementations to be consistent with singleton instances and builder pattern.
* Added `Graph.Helper` annotation to "protected" certain default interface methods from implementation by vendors.
* Transaction retry functions now work with "manual" transactions.
* Improved error messaging when importing "legacy" GraphSON that was not generated with "extended" properties.
* Renamed "iterator" related methods in the `GraphStrategy` interface to be consistent with the method names they represent.
* `PropertyMapStep` (`valueMap()`) now takes a boolean to state if the tokens of the element are desired along with its properties.
* `HadoopGraph` now connected to the `StructureProcessSuite`.
* `HadoopGraph` no longer supports `Graph.Variables` as they were in-memory. A persistence mechanism can be introduced in the future.
* Hidden properties removed in favor of using `GraphStrategy` for such features.
* `Edge.iterators().vertexIterator(BOTH)` now guarantees `OUT` then `IN` vertex iterator order.
* `Graph.v(Object)` and `Graph.e(Object)` no longer exist. Instead, use `Graph.V(Object... ids)` and `Graph.E(Object... ids)`.
* Added `Graph.Iterators` to allow access to vertex and edge iterators based on element ids and bypassing `GraphTraversal`.
* Renamed `GraphStrategy` implementations to be less verbose - removed the word "Graph" from their names (e.g. `IdGraphStrategy` simply changed to `IdStrategy`).
* Removed `Step.NO_OBJECT` as the problem is solves can be solved with proper use of `flatMap` and `EmptyTraverser`.
* `Path` is now part of `GraphSerializer` and thus, not specific to a particular implementation of `Path`.
* Added messaging to show files being downloaded when using the Gremlin Server "install" command.
* Added test name and class arguments to the `GraphProvider.loadGraphWith` method.
* Merged `ReferencedXXX` and `DetachedXXX` so that all migration of graph element data is via `DetachedXXX`.
* Added `StaticVertexProgram` and `StaticMapReduce` which simply return `this` on `clone()`.
* `VertexProgram` and `MapReduce` now implement `Cloneable` and is used for fast copying across workers within the same machine.
* Added `TraversalHolder` interface which extends `PathConsumer` to determine recursively if nested traversals require path calculations turned on.
* Reworked how a `TraverserGenerator` is retrieved and utilized.
* Added `Traversal.toBulkSet()` to make getting resultant data more efficiently for traversals with repeated data.
* Provided a helper `LocalStep.isLocalStarGraph()` so `GraphComputer` implementers know the requisite data boundaries.
* Created `Traversal.Admin` to hide administrative methods. Added `Traversal.asAdmin()` to get at `Traversal.Admin`.
* Fixed up all `Step` cloning operations realizing that Java8 lambdas are always bound to the calling class (no delegates).
* Usage of `:remote close` without configured remotes shows a reasonable message rather than a stack trace.
* Provided `LocalStep` to signify that the internal traversal is locally bound to the incoming object.
* Failed script evaluation in Gremlin Server now triggers the cancel of the process attempting to timeout the script if it were to run too long.
* Greatly increased the speed of `ScriptEngineLambda` by making use of a static `ScriptEngine` cache.
* Fixed a general bug in all sideEffect using steps where the sideEffect should be accessed via the `Traverser` not `Traversal`.
* `GremlinPlugin` interface no longer has the `additionalDependencies` method - those dependencies are now defined by an entry in the manifest file for the jar called `Gremlin-Plugin-Dependencies`.
* Added `TinkerWorkerPool` which is used for resource efficient threading in `TinkerGraphComputer`.
* `MapReduce.createMapReduce(Configuration)` now exists and serves the same purpose as `VertexProgram.createVertexProgram(Configuration)`.
* Enabled SessionOps to be extended. Added eval handler hook.
* Setting a property with an unsupported data type throw `IllegalArgumentException` instead of `UnsupportedOperationException` as the operation is supported, but the argument is not.

=== TinkerPop 3.0.0.M6 (Release Date: December 2, 2014)

* `javatuples.Pair` avoided on `MapReduce` API in favor of a new `KeyValue` class.
* Renamed `Gremlin-Plugin` manifest entry for plugins to `Gremlin-Plugin-Paths`.
* Added `Gremlin-Plugin-Dependencies` manifest entry to list other dependencies that should be retrieved with a plugin jar.
* `Memory.Admin.asImmutable()` yields an immutable representation of the GraphComputer `Memory`.
* Fixed host selection in `gremlin-driver` by properly accounting for all hosts being marked unavailable at the instantiation of a `Client`.
* Removed Giraph-Gremlin in favor of new Hadoop-Gremlin with `GiraphGraphComputer` support. Future support for `MapReduceGraphComputer`.
* Greatly simplified the `InputFormat` and `OutputFormat` model for working with Giraph (and Hadoop).
* Added a serializer for `Property` for GraphSON correcting format of serialization of a single `Property` on an `Edge`.
* Fixed bug in Gremlin Console that prevented assignments to empty `List` objects.
* Added `VertexProgram.getMessageScopes()` to allow vendors to know which `MessageScopes` at a particular `Memory` state.
* Reduced the number of methods in `MessageScope.Local` as its up to vendors to inspect provided incident `Traversal` accordingly.
* Renamed `MessagesType` to `MessageScope` to make it less ambiguous regarding the class of the messages being sent.
* Changed the message type of `TraversalVertexProgram` to `TraverserSet` to support message combining.
* Added `VertexProgram.getMessageCombiner()` to support the combining of messages in route to a vertex.
* Reduced object creation in `TraversalVertexProgram` around vertex-local traversal sideEffects.
* Renamed `Traverser.Admin.makeChild()` and `Traverser.Admin.makeSibling()` to `Traverser.Admin.split()` to correspond with `merge()`.
* Added `Traverser.Admin.merge(Traverser)` method so that the merging algorithm is with the `Traverser`.
* Added `Operator` enum that contains sack-helpful `BinaryOperators`: sum, minus, mult, div, max, min, etc.
* Added `GraphTraversal.withSack()` and renamed `trackPaths()` and `with()` to `withPath()` and `withSideEffect()`, respectively.
* Added the "Gremlin Sacks" feature to allow a `Traverser` to carry local information along its walk.
* GraphSON format no longer makes use of `hiddens` JSON key. Its all just `properties`.
* Added `DoubleIterator` to make vendor implementations of `Edge.iterators().vertexIterator()` efficient.
* `PropertiesStep` is smart about hiddens vs. properties.
* `Element.iterators().hiddenProperties()` no longer exists. For vendors, simply provide an iterator of properties.
* `GIRAPH_GREMLIN_LIBS` supports colon separated directories for loading jars from multiple paths.
* Introduced method to control the location of dependencies dynamically loaded to the Gremlin Console as part of the `:install` command.
* Fixed problem with the Neo4j Gremlin Plugin not loading properly after Gremlin Console restart.
* Removed the "use" configuration from Gremlin Server.
* Moved `SugarGremlinPlugin` from `gremlin-console` to `gremlin-groovy` so that it could be shared with Gremlin Server.
* Fixed bug in serialization of `null` results returned to the Gremlin Console when serializing to strings.
* Moved the `GremlinPlugin` for `TinkerGraph` to `tinkergraph-gremlin` module (it is no longer in `gremlin-console`).
* Added a `plugin-info.txt` file to Gremlin Console `/ext/{module}` subdirectories to identify the module that was originally requested.
* Gremlin Server now allows for the explicit configuration of plugin activation.
* Refactored `GremlinPlugin` and `AbstractGremlinPlugin` to better account for plugins that run on the server and those that run in the console.
* Added a `plugins` configuration to Gremlin Server to control the plugins that are enabled on initialization.
* Added a builder option to `GremlinExecutor` to control the plugins that are enabled on initialization.
* Added `RemoteException` for usage with `RemoteAcceptor` implementations for the Gremlin Console so as to better standardize their development.
* Standardized all text being written to the Gremlin Console using starting upper case letter.
* Prevented error in the Console when `:submit` is called but no remotes were configured.
* Provided a way to clean the `grapes` directory as part of a standard build with `mvn clean install`.

=== TinkerPop 3.0.0.M5 (Release Date: November 7, 2014)

* Removed `PropertyFilterIterator` as using Java8 streams was just as efficient for the use case.
* Renamed `KryoWritable` to `GremlinWritable` as it is not necessarily Kryo that is the serialization mechanism.
* Fixed an input split bug in Giraph that was making it so that splits were not always at vertex boundaries.
* Fixed a combiner bug in `GirapGraphComputer`. Combiners were always calling `MapReduce.reduce()`, not `MapReduce.combine()`.
* Greatly simplified `SubgraphStrategy` by removing requirements for `Traversal` introspection.
* `StrategyWrappedGraph` mimics vendor use of `GraphStep` and `GraphTraversal` and no longer requires dynamic strategy application.
* `TraversalStrategies` make use of a dependency tree sorting algorithm to ensure proper sorts prior to application.
* `TraversalStrategies` are now immutable and are bound to the `Traversal` class.
* Fixed bug in Gephi Plugin that prevented it from communicating with the Gephi Streaming Server.
* Renamed `MessageType.XXX.to()` to `MessageType.XXX.of()` so it makes sense in both the sending and receiving context.
* Improved messaging with respect to tests that are ignored due to features to make it clear that those tests are not in error.
* Relaxed exception consistency checks in the test suite to only check that a thrown exception from an implementation extends the expected exception class (but no longer validates that it is the exact class or that the message text).
* `VertexProgram` now has `workerIterationStart()` and `workerIterationEnd()` to allow developers to control vertex split static data structures.
* `TraversalVertexProgram` startup time greatly reduced due to being smart about `loadState()` behavior.
* Gremlin Server sessions now allow serialization of results that were part of an open transaction.
* Refactor `OpProcessors` implementations in Gremlin Server for better reusability.
* `Vertex.iterators()` no longer have a `branchFactor`. This is now at the query language level with `localLimit()`.
* Added `limit(long)` and `localLimit(int,int)` which simply call the range equivalents with 0 as the low.
* Added `LocalRangeStep` which supports ranging the edges and properties of an element -- `localRange(int,int)`.
* `GraphTraversal.value(String)` no longer exists. Instead, use `GraphTraversal.values(String)`.
* `HiddenXXXStep` and `ValueXXXStep` no longer exist. `PropertyXXXStep` takes a `PropertyType` to denote value and hidden access.
* Added `PropertyType` to the structure-package which provide markers for denoting property types (vs. property classes).
* Renamed `setWorkingDirectory` to `workingDirectory` in the `KryoReader` builder.
* `Path.get(String)` returns the object if only one object is referenced by label, else it returns a `List` of referenced objects.
* Added overload to `GremlinKryo` to allow a serializer to be configured as a `Function<Kryo,Serializer>` to allow better flexibility in serializer creation.
* Added method to `GraphProvider` to allow implementers to provide a mechanism to convert GraphSON serialized identifiers back to custom identifiers as needed.
* Added methods to `GraphProvider` so that implementers could specify a custom built `GremlinKryo` class and/or `SimpleModule` class in case their implementation had custom classes to be serialized.
* Added `Traversal.forEachRemaining(class,consumer)` for those traversals whose end type is different from declared due to strategy rewriting.
* Removed `Traversal.forEach()` as traversal implements `Iterator` and users should use `forEachRemaining()`.
* `RangeStep` now has an inclusive low and an exclusive high -- a change from Gremlin2.
* `DriverGremlinPlugin` returns raw results with driver results available via the `result` variable.
* Removed test enforcement of `private` constructor for a `Graph` instance.
* `RemoteAcceptor` now supports `@` prefixed lines that will grab the script string from the Gremlin Console shell.
* Modified the signature of `Property.element()` to simply return `Element`
* Added `Reducing` marker and `ReducingStrategy` which supports reduction-functions as a final step in Gremlin OLAP (e.g. `fold()`).
* Once strategies are `complete()`, no more steps can be added to a `Traversal`.
* Renamed `Traversal.strategies()` to `Traversal.getStrategies()` as it is not a "query language"-method.
* Added test to enforce that a `label` on a `VertexProperty` is always set to the key of the owning property.
* Fixed bug with multi-property removal in `Neo4jGraph`.
* Bumped to Neo4j 2.1.5.
* Used standard `UUIDSerializer` from the `kryo-serializers` library for serialization of `UUID` objects.
* Changed GraphSON serialization to only use `iterators()` - there were still remnants of `Traversal` usage from previous refactoring.
* Added overload for `detach` method to allow for the `Element` to be detached as a "reference" only (i.e. without properties).
* Renamed `Item` in `gremlin-driver` to `Result`.
* Renamed `strategy` to `getStrategy` in `StrategyWrappedGraph`.
* Renamed `baseGraph` to `getBaseGraph` in `Neo4jGraph`.
* `Neo4jGraph` now returns an empty property `Vertex.property(k)` when the key is non-existent (a problem only visible when meta/multi property configuration was turned off).
* `Traversal.Strategies.apply()` now takes a `TraversalEngine`. Greatly simplifies strategy application for `STANDARD` or `COMPUTER`.
* Renamed `IdentityReductionStrategy` to `IdentityRemovalStrategy` for reasons of clarity.
* Added `ComparingRemovalStrategy` that removes `Comparing`-marked steps unless they are the end step of the traversal.
* `OrderStep` now works in OLAP, but only makes sense as a traversal end step.
* `MapReduce` API extended to include `getMapKeySort()` and `getReduceKeySort()` to sort outputs accordingly.
* Renamed `TraversalResultMapReduce` to `TraverserMapReduce`. Shorter and makes more sense.
* Improved build automation to package javadocs and asciidoc documentation in the distribution files.
* Improved build automation with a script to automatically bump release versions in the various files that needed it such as the `pom.xml` files.
* The identifier on `VertexProperty` is now read properly to those graphs that can support identifier assignment.
* `GraphSONReader.readGraph()` now properly reads vertex properties.
* Removed `Neo4jGraph.getCypher()` as users should use `Neo4jGraph.cypher()` and get back TinkerPop3 graph objects.
* `GiraphGraph.variables().getConfiguration()` is now replaced by `GiraphGraph.configuration()`.
* Added `Graph.configuration()` which returns the `Configuration` object of `Graph.open()`.
* Removed `TraverserTracker` as now there is only a `TraverserSet` for all halted traversers. A nice simplification of `TraversalVertexProgram`.
* Renamed `Traverser.isDone()` to `Traverser.isHalted()` and `DONE` to `HALT`. Consistent with automata terminology.
* Removed `PathTraverserExecutor` and `SimpleTraverserExecutor` as a single `TraverserExecutor` correctly executes both types of traversers.
* `TraversalVertexProgram` does "reflexive message passing" to reduce the total number of iterations required to execute a traversal.
* `MapReduce` no-argument constructors are private and thus, only for reflection and `loadState()` usage.
* MapReducers for `TraversalVertexProgram` are now smart about `with()` declared data structures.
* Updated `Traversal.SideEffects` to use "registered suppliers" and it now works accordingly in both OLTP and OLAP environments.
* Increased the speed of `FlatMapStep` by approximately 1.5x.

=== TinkerPop 3.0.0.M4 (Release Date: October 21, 2014)

* Added features for `VertexProperty` user supplied ids and related data types.
* Removed `SideEffectCap` marker interface as there is only one `SideEffectCapStep` and thus, `instanceof` is sufficient.
* `Path.getObjects()`/`Path.getLabels()` renamed to `Path.objects()`/`Path.labels()` to be in line with "query language" naming convention.
* Greatly simplified `GiraphInternalVertex` due to `Element.graph()` -- 1/2 the memory footprint and reduced construction time.
* Renamed `Property.getElement()` to `Property.element()` given the "query language" naming convention.
* `Element.graph()` added which returns the `Graph` that the element is contained within.
* Added tests for greater consistency around iterating hidden properties.
* Simplified `TraversalVertexProgram` where only a single `TraverserTracker` exists for both path- and simple-traversers.
* Fixed a major bug where `Arrays.binarySearch` was being used on an unsorted array in TinkerGraph and Neo4jGraph.
* Changed `ComputerResult.getXXX()` to `graph()` and `memory()` to be consistent with "query language" naming convention.
* `Traverser.getXXX()` changed to `loops()`, `bulk()`, `path()`, `sideEffects()` to be consistent with "query language" naming convention.
* Optimization to reduce the number of empty lists created due to no step class existing for respective `TraversalStrategy.apply()`.
* Added `CapTraversal` as a marker interface for the `cap()` method.
* Added `union()` with GraphComputer `UnionLinearStrategy`.
* `TimeLimitStep` was moved to `filter/` package. It was a mistake that it was in `sideEffect/`.
* Provided the configuration for generating both a "full" and "core" set of javadocs, where "full" represents all classes in all projects and "core" is the "user" subset.
* Validated bindings passed to Gremlin Server to ensure that they do not match the most common statically imported values.
* If no script engine name is provided to a `LambdaHolder` it is assumed to be Gremlin-Groovy.
* `MapEmitter` and `ReduceEmitter` have an `emit(value)` default method where the key is the `MapReduce.NullObject` singleton.
* `Traverser.Admin` now implements `Attachable` as the `Traversal.SideEffects` can be generated from the `Vertex`.
* Made a solid effort to ensure that all TinkerPop keys are `Graph.System` to leave `Graph.Key` for users.
* The `Graph.System` prefix is now `^` instead of `%&%`. Simpler and easier on the `toString()`-eyes.
* Added `Traversal.SideEffects.ifPresent(Consumer)` as a default helper method.
* Added `profile()`-step which provides detailed information about the performance of each step in a traversal.
* No more `CountCapStep` and `CountStep`, there is only `CountStep` and it is elegant.
* Created a `AbstractTraversalStrategy` with good `toString()`, `hasCode()`, and `equals()` implementations.
* Added `CountTraversal` as a marker-interface stating that the `Traversal` has a `count() -> Long` method.
* `Traversal` no longer has any step methods as its not required for DSL implementers to have "core steps."
* Added "linearization" strategy for `ChooseStep` so it is executed correctly on GraphComputer.
* Added `GraphTraversalStrategyRegistry` which has respective global strategies to make turning on/off strategies easier.
* Added a generic `BranchStep` to be used for re-writing "meta-steps" for execution on GraphComputer.
* Moved `JumpStep`, `UntilStep`, and `ChooseStep` to a new `branch/` package.
* Added test cases to the Structure Suite to enforce consistent operations of reading properties after removal of their owning `Element`.
* GraphSON format change for full `Graph` serialization - Graph variables are now serialized with the key "variables" as opposed to "properties".
* Relaxed `Graph.toString()` test requirements for implementers.
* Made the `toString` operations in `GraphStrategy` consistent.
* Added `VertexFeatures.supportsRemoveProperty`.
* Added `VertexPropertyFeatures.supportsRemoveProperty`.
* Added `EdgeFeatures.supportsRemoveProperty`.
* Added `VertexFeatures.supportsRemoveVertices`.
* Added `EdgeFeatures.supportsRemoveEdges`.
* Vendors should now get a clear error when mis-spelling something in an `@OptOut` (or more likely if a test name changes) and it now works all the test suites.
* All plugins now have a default prefix of "tinkerpop." as a namespace.
* `GraphComputer` now executes a `Set<MapReduce>` and `hashCode()`/`equals()` were implemented for existing `MapReduce` implementations.
* Changed `Contains.in/notin` to `Contains.within/without` as `in` is a reserved term in most languages (including Java and Groovy).
* Added helper methods for loading data into collections in `TraversalHelper`.
* Core `Traversal` methods are smart about bulking -- e.g. `iterate()`, `fill()`, `remove()`, etc.
* `GroupByStep` and `GroupByMapReduce` leverage `BulkSet` as the default group data structure.
* `Element.Iterator` has renamed methods so implementers can do `MyElement implements Element, Element.Iterators`.
* Renamed `MessageType.Global` and `MessageType.Local` creators from `of()` to `to()` as it makes more sense to send messages `to()`.
* With `Traverser.get/setBulk()` there is no need for a `TraverserMessage`. The `Traverser` is now the message in `TraversalVertexProgram`.
* Provided static `make()` methods for constructing `Path` implementations.
* Provided a more space/time efficient algorithm for `Path.isSimple()`.
* The `JumpStep` GraphComputer algorithm `Queue` is now a `TraverserSet`.
* `AggregateStep` and `StoreStep` now use `BulkSet` as their default backing `Collection` (much more space/time efficient).
* Added `BulkSet` which is like `TraverserSet` but for arbitrary objects (i.e. a weighted set).
* `UnrollJumpStrategy` is no longer a default strategy as it is less efficient with the inclusion of `TraverserSet`.
* Introduced `TraverserSet` with bulk updating capabilities. Like OLAP, OLTP looping is now linear space/time complexity.
* TinkerGraph's MapReduce framework is now thread safe with a parallel execution implementation.
* Added a default `Traverser.asAdmin()` method as a typecast convenience to `Traverser.Admin`.
* Renamed `Traverser.System` to `Traverser.Admin` as to not cause `java.lang.System` reference issues.
* Renamed `Memory.Administrative` to `Memory.Admin` to make it shorter and consistent with `Traverser.Admin`.
* Fixed a TinkerGraph bug around user supplied vertex property ids.
* Most `Step` classes are now defined as `public final class` to prevent inheritance.
* `ShuffleStep` now extends `BarrierStep` which enables semantically correct step-sideEffects.
* Leveraged `Traverser.getBulk()` consistently throughout all steps.

=== TinkerPop 3.0.0.M3 (Release Date: October 6, 2014)

* All `Step` fields are now `private`/`protected` with respective getters as currently needed and will be added to as needed.
* Gremlin Server no longer has the `traverse` operation as lambdas aren't really serialized.
* `Path` is now an interface with `ImmutablePath` and `MutablePath` as implementations (2x speedup on path calculations).
* `Traverser` now implements `Comparable`. If the underlying object doesn't implement `Comparable`, then a runtime exception.
* Added abstract `BarrierStep` which greatly simplifies implementing barriers like `AggregateStep`, `OrderStep`, etc.
* `SelectStep` is now intelligent about when to trigger path computations based on label selectors and barriers.
* `T` no longer has `eq`, `neq`, `lt`, `in`, etc. Renamed all respective enums and with `static import`, good in console (e.g. `Compare.eq`).
* Added `Order` enum which provides `Order.decr` and `Order.incr`.
* `Traverser.loops` and `Jump.loops` are now shorts (`32767` max-loops is probably sufficient for 99.9999% of use cases).
* `Traverser.bulk` exists which is how many instances does the traverser represent. For use in grouping with bulk computations.
* Greatly simplified sideEffect steps where there is no distinction between OLAP vs. OLTP (from the `Step` perspective).
* Removed the need for `Bulkable` and `VertexCentric` marker interfaces in process API.
* Renamed configuration parameters in Giraph-Gremlin to be consistent with a `giraph.gremlin`-prefix.
* Made it possible to pass a `ScriptEngine` name and string script in `TraversalVertexProgram` and `LambdaVertexProgram`.
* Made `TinkerGraph` a plugin for the Console as it is no longer a direct dependency in `gremlin-groovy`.
* Added features for supporting the addition of properties via `Element.property(String,Object)`.
* `GiraphGraph` OLTP tested against Gremlin-Java8 and Gremlin-Groovy -- OLAP tested against Gremlin-Groovy.
* `Neo4jGraph` is now tested against both Gremlin-Java8 and Gremlin-Groovy.
* Renamed the test cases in `ProcessTestSuite` to be consistent with other Gremlin language variants.
* Added a `gremlin-groovy-test` suite that can be used to validate implementations against the Groovy variant of Gremlin.
* `TinkerGraph` is no longer serializable, use a `GraphReader`/`GraphWriter` to serialize the graph data.
* Removed `implements Serializable` on numerous classes to ensure safety and proper usage of utilities for cloning.
* `Traversal` now implements `Cloneable` as this is the means that inter-JVM threads are able to get sibling `Traversals`.
* Created "integration" test for `Neo4jGraph` that runs the test suite with multi/meta property features turned off.
* Added `GraphStrategy` methods for `VertexProperty`.
* Converted the `id` data type from string to integer in the Grateful Dead sample data.
* Removed all notions of serializable lambdas as this is a misconception and should not be part of TinkerPop.
* Greatly simplified `TraversalVertexProgram` with three arguments: a `Traversal<Supplier>`, `Class<Traversal<Supplier>>`, or a script string with `ScriptEngine` name.
* Added `TraversalScript` interface with `GroovyTraversalScript` as an instance. To be used by OLAP engines and any language variant (e.g. gremlin-scala, gremlin-js, etc.).
* `UntilStep` now leverages `UnrollJumpStrategy` accordingly.
* Fixed a bug where the `toString()` of `Traversal` was being hijacked by `SugarGremlinPlugin`.
* Fixed compilation bug in `UntilStep` that is realized when used in multi-machine OLAP.
* Simplified `Enumerator` and implementations for `MatchStep`.

=== TinkerPop 3.0.0.M2 (Release Date: September 23, 2014)

* Added an exhaust `InnerJoinEnumerator` fix in `MatchStep` to get all solutions correctly.
* `Neo4jGraph` can be configured to allow or disallow meta- and multi-properties.
* Added `until()`-step as a simpler way to express while-do looping which compiles down to a `jump()`-step equivalent.
* Added "The Crew" (`CREW`) toy graph which contains multi-properties, meta-properties, graph variables, hiddens, etc.
* If the Giraph job fails, then the subsequent `MapReduce` jobs will not execute.
* Added `Graph.System` class which generates keys prefixed with `%&%` which is considered the vendor namespace and not allowed by users.
* Added `ReferencedVertex` (etc. for all graph object types) for lightweight message passing of graph object ids.
* `T.*` now has `label`, `id`, `key`, `value` and no longer are these `String` representations reserved in TinkerPop.
* `Traverser` now has a transient reference to `Traversal.SideEffects`.
* "Detached" classes are now tested by the standard test suite.
* Compartmentalized `Traverser` interface so there is now a `Traverser.System` sub-interface with methods that users shouldn't call.
* Added `OrderByStep` which orders `Elements` according to the value of a provided key.
* 2x speed increase on steps that rely heavily on `ExpandableStepIterator` with massive memory footprint reduction as well.
* Added `VertexProperty<V>` as the property type for vertices -- provides multi-properties and properties on properties for vertices.
* Changed `VertexProgram` such that `getElementComputeKeys()` is simply a `Set<String>`.
* Significant changes to the format of the `ResponseMessage` for Gremlin Server - these changes break existing clients.
* Close any open transactions on any configured `Graph` when a session in Gremlin Server is killed.
* Grateful Dead Graph now uses vertex labels instead of "type" properties.
* There is now a `GraphComputerStrategy` and `EngineDependent` marker interface to allow steps to decide their algorithm depending if they are OLAP or OLTP.
* A labeled step now stores its current traverser value in `Traversal.SideEffects` (no longer can sideEffectKeys and step labels be the same).
* `GraphFactory` support for opening a `Graph` with multiple `GraphStrategy` instances - if there are multiple strategies they are wrapped in order via `SequenceGraphStrategy`.
* The result type for result termination messages returned from Gremlin Server is now set to "no content".
* The `maxContentLength` setting for Gremlin Driver now blocks incoming frames that are too large.
* After initialization scripts are executed in Gremlin Server, the `Graph` instances are re-bound back to their global references, thus allowing `GraphStrategy` initialization or even dynamic `Graph` creation through scripts.
* Added "Modern" graph back which is basically the "Classic" graph with double values for the "weight" property on edges and non-default vertex labels.
* `Traversal.addStep()` is now hard typed so type casting isn't required and traversal APIs look clean.
* Changed the hidden key prefix from `%$%` to `~` in `Graph.Key.hide()`.
* Added `has(label,key,predicate,value)` to allow for `has('person','name','marko')`. Various overloaded methods provided.
* Update to traversal API where if a `SFunction<S,?>` was required, but can process a `Traverser<S>`, then the function is `SFunction<Traverser<S>,?>`.
* Added `WhereStep` as a way to further constrain `select()` and `match()`.
* Extensive work on `GiraphMemory` and its interaction with Giraph aggregators.
* If the input path of a `GiraphGraphComputer` does not exist, failure happens prior to job submission.
* `SugarPlugin` now has all inefficient methods and Gremlin-Groovy proper is only efficient Groovy techniques.
* Prevented concurrency problems by only modifying bindings within the same thread of execution in the `GremlinExecutor`.
* Calls to `use` on the `DependencyManager` now return the list of `GremlinPlugin` instances to initialize instead of just initializing them automatically because it causes problems with `ScriptEngine` setup if a plugin requires a script to be evaluated and a required dependency is not yet loaded.
* `Traversal.SideEffects` has `getGraph()`, `setGraph()`, and `removeGraph()` default helpers.
* `Traversal.Memory` -> `Traversal.SideEffects` and `GraphComputer.SideEffects` -> `GraphComputer.Memory`.
* `StrategyWrappedVertex` and `StrategyWrappedEdge` properly wrap `Element` objects returned from non-traversal based methods.
* Gremlin-Server now sends a single write with status 200 for Object and empty response messages.
* `GremlinGroovyScriptEngine` allows imports to re-import dependencies added via "use".
* Changed order in which the `GremlinExecutor` is initialized such that dependency loading via "use" are handled first which fixes problems with starting Gremlin Server with `gremlin-server-neo4j.yaml`.
* Corrected issues with the "branch factor" related traversals under `SubgraphStrategy`.  This change also altered the semantics of the `SubgraphStrategy` a bit as it became more restrictive around `Edge` inclusion (requires both vertices to be in the subgraph).
* The Gephi Plugin now visualizes traversals and has numerous configuration options.
* Added more specific features around the types of "identifiers" a graph can support.
* Added a new test graph called `MODERN` that is copy of the `CLASSIC` graph, but represents floats as doubles.  This graph will be the default graph for testing going forward.
* Fix bug in `Neo4jGraph` that was not processing multiple vertex labels properly when doing a `has()` step with `IN`.
* Changed semantics of `@LoadGraphWith` in gremlin-test to only refer to the ability of a test implementation to process the data types of the test graph (not to actually load it).
* `StartStep` is a `SideEffect` as it is a process to get data into the stream (like a keyboard) and more efficient as such.
* Greatly simplified the implementations of `Map`, `FlatMap`, `Filter`, and `SideEffect`.
* `Path` data structure changed to an ordered list of objects with each associated to a `Set<String>` of as-labels.
* All sideEffect-based steps no longer extend `FilterStep` with predicate equal true, but a more efficient `SideEffectStep`.
* `TreeStep` now has `TreeMapReduce` for executing on `GraphComputer`.
* `Neo4jTraversal.cypher()` is fluent throughout.
* Reverted back to TP2 model of `as()` referring to step names, not variable names of sideEffects.
* Updated `AddEdge`-step to support property key/value pairs for appending to newly created edges.
* Renamed `Graph.getFeatures()` to `Graph.features()` to be consistent with other API methods.
* `Vertex` and `Edge` now implement all `GraphTraversal` methods to ensure consistency throughout stack.
* `Neo4jTraversal` is auto-generated from `Neo4jTraversalStub` with technique generalizable to other vendors.
* Added test suite to ensure that all traversals are of the same type: `g.V`, `g.E`, `g.of()`, `v.identity()`, `e.identity()`, v-, e-methods.
* Giraph HDFS helpers now support `hdfs.mkdir(string)` and `local.mkdir(string)`
* Added `@OptIn` and `@OptOut` for implementers to specify on their `Graph` implementations for test compliance information.
* `GraphComputer` `Memory` now immutable after computation is complete.
* Dependency grabbing for plugins filter out slf4j logging dependencies so as to avoid multiple bindings with the standard TinkerPop distributions.
* Fixed `GiraphMemory` to be fully consistent with GraphComputer specification.
* Removed fatJar assembly from Giraph-Graph as it is no longed needed with distributed cache model.
* Reworked `GiraphRemoteAcceptor` to provide a `result` variable back to the console with `ComputerResult`.
* `VertexProgram` is no longer `Serializable` (use `loadState` and `storeState` for wire-propagation).
* Moved `GiraphGraph.getOutputGraph()` to `GiraphHelper`.
* Changed `GIRAPH_GREMLIN_HOME` to `GIRAPH_GREMLIN_LIB` to reference directory where jars are to be loaded.
* Updated README with release instructions.

=== TinkerPop 3.0.0.M1 (Release Date: August 12, 2014)

* First official release of TinkerPop3 and thus, no changes.<|MERGE_RESOLUTION|>--- conflicted
+++ resolved
@@ -33,9 +33,7 @@
 * Changed `sum()` to retain the type common to the stream rather than always promoting to `long` given the need for it to multiple by the `long` bulk value for the traverser.
 * Removed the deprecated `withGraph()` option from `AnonymousTraversalSource`.
 * Modified the `split()` step to split a string into a list of its characters if the given separator is an empty string.
-<<<<<<< HEAD
 * Changed `GremlinLangScriptEngine` via `GenericLiteralVisitor` to treat floating-point literals as `Double` by default instead of `BigDecimal` for better alignment with common programming language conventions.
-=======
 * Added `withoutStrategies()` syntax to the Gremlin ANTLR grammar.
 * Modified the Gremlin ANTLR grammar to more dynamically interact with any strategies registered globally to the `TraversalStrategies` cache sets.
 * Made `new` keyword optional in the Gremlin grammar.
@@ -45,7 +43,6 @@
 * Updated `OptionsStrategy` in `gremlin-python` to take options directly as keyword arguments.
 * Added static `instance()` method to `ElementIdStrategy` to an instance with the default configuration.
 * Updated `ElementIdStrategy.getConfiguration()` to help with serialization.
->>>>>>> b370c369
 
 == TinkerPop 3.7.0 (Gremfir Master of the Pan Flute)
 
