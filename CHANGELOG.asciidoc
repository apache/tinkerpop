--- conflicted
+++ resolved
@@ -24,12 +24,9 @@
 === TinkerPop 3.8.0 (Release Date: NOT OFFICIALLY RELEASED YET)
 
 This release also includes changes from <<release-3-7-XXX, 3.7.XXX>>.
-<<<<<<< HEAD
+
 * Changed aggregate step to not allow multiple by modulators.
-=======
-
 * Added UUID() + UUID(value) to grammar
->>>>>>> f422d780
 * Modified `TraversalStrategy` construction in Javascript where configurations are now supplied as a `Map` of options.
 * Fixed bug in GraphSON v2 and v3 where full round trip of `TraversalStrategy` implementations was failing.
 * Added missing strategies to the `TraversalStrategies` global cache as well as `CoreImports` in `gremlin-groovy`.
