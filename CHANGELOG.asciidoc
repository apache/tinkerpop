--- conflicted
+++ resolved
@@ -24,10 +24,7 @@
 === TinkerPop 3.8.0 (Release Date: NOT OFFICIALLY RELEASED YET)
 
 This release also includes changes from <<release-3-7-XXX, 3.7.XXX>>.
-<<<<<<< HEAD
 * Changed aggregate step to not allowing multiple by modulators.
-=======
-
 * Modified `TraversalStrategy` construction in Javascript where configurations are now supplied as a `Map` of options.
 * Fixed bug in GraphSON v2 and v3 where full round trip of `TraversalStrategy` implementations was failing.
 * Added missing strategies to the `TraversalStrategies` global cache as well as `CoreImports` in `gremlin-groovy`.
@@ -38,7 +35,6 @@
 * Updated `OptionsStrategy` in `gremlin-python` to take options directly as keyword arguments.
 * Added static `instance()` method to `ElementIdStrategy` to an instance with the default configuration.
 * Updated `ElementIdStrategy.getConfiguration()` to help with serialization.
->>>>>>> 866613ae
 * Added grammar-based `Translator` for all languages including explicit ones for Java and anonymization.
 * Deprecated `withEmbedded()` and `withRemote()` options on `AnonymousTraversalSource`.
 * Added `with()` on `AnonymousTraversalSource` to cover both embedded and remote creation options.
