////
Licensed to the Apache Software Foundation (ASF) under one or more
contributor license agreements.  See the NOTICE file distributed with
this work for additional information regarding copyright ownership.
The ASF licenses this file to You under the Apache License, Version 2.0
(the "License"); you may not use this file except in compliance with
the License.  You may obtain a copy of the License at

  http://www.apache.org/licenses/LICENSE-2.0

Unless required by applicable law or agreed to in writing, software
distributed under the License is distributed on an "AS IS" BASIS,
WITHOUT WARRANTIES OR CONDITIONS OF ANY KIND, either express or implied.
See the License for the specific language governing permissions and
limitations under the License.
////
= TinkerPop3 CHANGELOG

== TinkerPop 3.7.0 (Gremfir Master of the Pan Flute)

image::https://raw.githubusercontent.com/apache/tinkerpop/master/docs/static/images/gremlin-zamfir.png[width=185]

[[release-3-7-4]]
=== TinkerPop 3.7.4 (NOT OFFICIALLY RELEASED YET)

* Added log entry in `WsAndHttpChannelizerHandler` to catch general errors that escape the handlers.
* Added a `MessageSizeEstimator` implementation to cover `Frame` allowing Gremlin Server to better estimate message sizes for the direct buffer.
* Improved logging around triggers of the `writeBufferHighWaterMark` so that they occur more than once but do not excessively fill the logs.
* Added server metrics to help better detect and diagnose write pauses due to the `writeBufferHighWaterMark`: `channels.paused`, `channels.total`, and `channels.write-pauses`.
* Changed `IdentityRemovalStrategy` to omit `IdentityStep` if only with `RepeatEndStep` under `RepeatStep`.
* Changed Gremlin grammar to make use of `g` to spawn child traversals a syntax error.
* Added `unexpected-response` handler to `ws` for `gremlin-javascript`
* Fixed bug in `TinkerTransactionGraph` where a read-only transaction may leave elements trapped in a "zombie transaction".
* Fixed bug in `gremlin.sh` where it couldn't accept a directory name containing spaces.
* Fixed issue in `gremlin-console` where it couldn't accept plugin files that included empty lines or invalid plugin names.
* Modified grammar to make `none()` usage more consistent as a filter step where it can now be used to chain additional traversal steps and be used anonymously.
* Added missing anonymous support for `disjunct()` in Python and Javascript.
<<<<<<< HEAD
* Fixed bug in 'gremlin-server.sh' to account for spaces in directory names.
* Deprecated gremlin_python.process.__.has_key_ in favor of gremlin_python.process.__.has_key.
=======
* Deprecated `gremlin_python.process.__.has_key_` in favor of `gremlin_python.process.__.has_key`.
* Allowed `mergeV()` and `mergeE()` to supply `null` in `Map` values.
>>>>>>> c9051bde

[[release-3-7-3]]
=== TinkerPop 3.7.3 (October 23, 2024)

This release also includes changes from <<release-3-6-8, 3.6.8>>.

* Refactored mutation events registration by moving reusable code from relevant steps to `EventUtil`
* Opened `NoOpBarrierStep` for extensibility (removed `final` keyword).
* Deprecated public constructor for `SeedStrategy` in favor of builder pattern to be consistent with other strategies.
* Allowed specification of a customized Spark app name.
* Added getter method to `CoinStep` for its probability field.
* Prevented decimal values from being parsed by `asDate()`.
* Prevented specification of `Cardinality` to `option()` when not used in conjunction with `mergeV()`.
* Exposed a mechanism for providers to customize the assertion of error messages in feature tests.
* Attempted to detect JDK version for Gremlin Console to avoid problems with Java 17 if `neo4j-gremlin` is used.
* Fixed so that `TrimGlobalStep` and `TrimLocalStep` have the same character control handling as `Ltrim` and `Rtrim`
* Fixed a bug in `MaxLocalStep`, `MinLocalStep`, `MeanLocalStep` and `SumLocalStep` that it throws `NoSuchElementException` when encounters an empty iterator as input.
* Fixed cases where Map keys of incomparable types could panic in `gremlin-go`.
* Fixed an issue where missing necessary parameters for logging, resulting in '%!x(MISSING)' output in `gremlin-go`.
* Added getter method to `ConcatStep`, `ConjoinStep`, `SplitGlobalStep` and `SplitLocalStep` for their private fields.
* Fixed older driver GraphBinary compatibility problems where using `ReferenceElementStrategy`, properties on elements returned as `null` instead of empty `List`.
* Gremlin Server docker containers shutdown gracefully when receiving a SIGTERM.
* Added 'userProvidedLabel' property to detect if the default label was supplied explicitly or not.
* Added DefaultIdManager.STRING for proper string id creation/handling.
* Allowed specification of an `Operator` as a reducer in `withSideEffect` when parsing with the grammar.
* Fixed bug in Bytecode build logic where duplicate strategies were added instead of replacing the existing ones.
* Bump Groovy to 4.0.23

==== Bugs

* TINKERPOP-3035 Add explicit property(IDictionary) for .NET
* TINKERPOP-3050 security vulnerability in logback-core
* TINKERPOP-3051 security vulnerability in logback-classic
* TINKERPOP-3052 security vulnerability in ivy
* TINKERPOP-3053 security vulnerability in netty-codec-http2
* TINKERPOP-3076 Incorrect handling of large requests in Go GLV
* TINKERPOP-3077 Javascript translator incorrectly handle quotes, null and undefined values
* TINKERPOP-3079 The test `TraversalStrategiesTest#shouldAllowUserManipulationOfGlobalCache` is not idempotent, as it passes in the first run and fails in repeated runs in the same environment.
* TINKERPOP-3081 When using authentication, evaluationTimeout is ignored
* TINKERPOP-3089 min() and max() local forms not working properly with empty iterator input
* TINKERPOP-3090 trim() steps not handling unicode characters properly
* TINKERPOP-3093 optimization of readmap function
* TINKERPOP-3105 Running 3.6.x python-driver with 3.7.x server leads to deserialization errors
* TINKERPOP-3110 Incorrect Bytecode when multiple options are used in traversal
* TINKERPOP-3116 async_timeout not declared in gremlinpython dependencies

==== Improvements

* TINKERPOP-2700 WebSocket compression may lead to attacks (CRIME / BREACH)
* TINKERPOP-3041 Consistent construction of SeedStrategy
* TINKERPOP-3080 AggregateStep can support all Operators predefined in TinkerPop
* TINKERPOP-3082 Tinkerpop hardcoded the Spark AppName
* TINKERPOP-3086 Upgrade gremlin-python to newer Python interpreter
* TINKERPOP-3098 Gremlin Console bat file is missing log level configuration option
* TINKERPOP-3102 Cardinality input with mergeE step shouldn't be allowed.

[[release-3-7-2]]
=== TinkerPop 3.7.2 (April 8, 2024)

This release also includes changes from <<release-3-6-7, 3.6.7>>.

* Deprecated `ltrim()` and `rTrim()` in favor of `l_trim()` and `r_trim` in Python.
* Fixed bug in `onCreate` for `mergeV()` where use of the `Cardinality` functions was not properly handled.
* Fixed multiple concurrent initially requests caused authentication to fail.

==== Bugs

* TINKERPOP-2132 Authentication when using multiple threads fails
* TINKERPOP-2359 onShutDown not being called when docker container stopped
* TINKERPOP-2913 Ensure that if tx.commit() is called remotely it does not hang for graphs without transactions
* TINKERPOP-3012 Wrong hashCode implementation for DetachedVertexPropert
* TINKERPOP-3022 JavaTranslator failing for has(String, null)
* TINKERPOP-3025 l_trim() and r_trim() missing in python
* TINKERPOP-3026 checkAdjacentVertices is misconfigured for python in SubgraphStrategy
* TINKERPOP-3027 Pick.any should be any_()
* TINKERPOP-3029 Gremlin.Net: Traversal enumeration fails on .NET 8
* TINKERPOP-3031 Bad translation for g.tx()
* TINKERPOP-3039 Java driver won't propagate with args when using aliased client directly
* TINKERPOP-3049 onCreate for mergeV() doesn't handle Cardinality functions
* TINKERPOP-3054 RequestId serialization broken in Python GLV
* TINKERPOP-3056 mergeE is updating vertices in certain conditions
* TINKERPOP-3061 Concurrent queries will break authentication on javascript driver

==== Improvements

* TINKERPOP-2456 Add missing tests for queries
* TINKERPOP-2872 Inconsistency in comparing Elements in JavaScript tests
* TINKERPOP-2995 Create Sample Applications in each GLV
* TINKERPOP-3020 Incorrect tests
* TINKERPOP-3021 Publish ARM64 Gremlin Console Images
* TINKERPOP-3030 Update to .NET 8
* TINKERPOP-3068 Make serviceName and mergedParams public for provider usage in CallStep

[[release-3-7-1]]
=== TinkerPop 3.7.1 (November 20, 2023)

This release also includes changes from <<release-3-6-6, 3.6.6>> and <<release-3-5-8, 3.5.8>>.

* Added the `asString()`, `length()`, `toLower()`, and `toUpper()` steps to perform `String` manipulations.
* Added Gherkin parsing support for specific string results using `str[]`.
* Added the `trim()`, `lTrim()`, `rTrim()`, and `reverse()` steps to perform `String` manipulations.
* Added `replace()`, `split()` and `substring()` steps to perform `String` manipulations.
* Added `Scope` to `asString()`, `length()`, `toLower()`, `toUpper()`, `trim()`, `lTrim()`, `rTrim()`, replace()`, `split()` and `substring()` to allow `String` manipulation inside incoming lists.
* Update `concat()` to accept `Traversal` varargs.
* Corrected `concat()` signatures in `gremlin-dotnet`, `Concat()` is now used instead of `Concat<object>()`. *(breaking)*
* Update `concat()` to not special treat `inject` in arguments and use `TraversalUtil.apply` on it as with any other child traversals. *(breaking)*
* Added `format()` step to perform `String` manipulations.
* Checked graph features for meta-property support before trying to serialize them in `VertexPropertySerializer` for GraphBinary.
* Fixed multiline query bug in console caused by upgrade to Groovy 4.
* Added date manipulation steps `asDate`, `dateAdd` and `dateDiff`.
* Added new data type `DT` to represent periods of time.
* Added Gherkin support for Date.
* Extended `datetime()` function to produce a current server date.
* Added list filtering functions `all` and `any`.
* Added list/set functions `conjoin`, `combine`, `difference`, `disjunct`, `intersect`, `merge`, and `product`.
* Added getter for `isStart` on `UnionStep`.
* Added `NullVariableResolver` that will quietly produce a `null` for each variable found when parsing with the grammar.
* Changed the `@MultiMetaProperties` testing tag for Gherkin feature tests to instead be separate `@MetaProperties` and `@MultiProperties`.
* Added `agent` parameter to `DriverRemoteConnection` options to allow a user-provided `http.Agent` implementation.
* Fixed deserialization of element properties for GraphBinary.
* Fixed bug in `union()` as a start step where the `Path` was including the starting dummy traverser.
* Moved some TinkerGraph specific transaction tests from `TransactionMultiThreadedTest` to `TinkerTransactionGraphTest`
* Fixed incorrect read operations in some cases for `TinkerTransactionGraph`.
* Updated JavaScript tests to check equality on only id and class when comparing elements for consistency with other GLVs.
* Improved performance for `Element` comparison by comparing hashCode() prior to doing more expensive checks.

==== Bugs

* TINKERPOP-2811 ElementIdStrategy doesn't replace all references of an element's id with the specified custom id property
* TINKERPOP-2921 Filters not working when side-effect is used with group()
* TINKERPOP-2976 InvalidOperationException: Collection was modified in GraphBinary serialization
* TINKERPOP-2983 Upgrade Netty for Security Reasons
* TINKERPOP-2996 Golang Translator in core does not properly translate list arguments
* TINKERPOP-2999 3.7.0 Remote Console Sends Incomplete Queries
* TINKERPOP-3000 Issue with union step when using path().by()
* TINKERPOP-3001 Gremlin Console complains about missing serializers field
* TINKERPOP-3004 Low performance for queries with a large number of element comparisons
* TINKERPOP-3009 SubgraphStrategy produces excessive filtering when multiple labels are filtered upon
* TINKERPOP-3010 Move TinkerGraph specific transaction testing
* TINKERPOP-3013 Console not sending scripts to the server when :remote console is enabled
* TINKERPOP-3014 Dependencny jcl-over-slf4j in gremlin-core is declared but unused due to dependency conflict.
* TINKERPOP-3016 TinkerTransactionGraph can incorrectly handle some read operations.

==== Improvements

* TINKERPOP-2334 Add format() step
* TINKERPOP-2672 Add String Manipulation Steps to Gremlin
* TINKERPOP-2802 Support Adding Custom Serializer for Gremlin Go
* TINKERPOP-2830 Handle User-Agent from HTTP Requests to server
* TINKERPOP-2946 Resolve ordering issues in gherkin tests
* TINKERPOP-2951 Add translator to the Go GLV
* TINKERPOP-2964 Many TraversalParent's steps have a replaceLocalChild logic that can result in a new ChildTraversal having an ID that already exists.
* TINKERPOP-2978 Add List Manipulation Steps to Gremlin
* TINKERPOP-2979 Add Date Manipulation Steps to Gremlin
* TINKERPOP-2982 Allow gremlin-driver usage over HTTP
* TINKERPOP-2984 Replace Moq mocking library in .NET tests
* TINKERPOP-2986 StarGraph shall drop edge properties when dropping edges
* TINKERPOP-2988 Serialization error throws an Invalid OpProcessor exception when using stream() API
* TINKERPOP-2991 Reformat Javadoc link in reference docs
* TINKERPOP-2994 PartitionStrategy does not work with mergeV() and mergeE()
* TINKERPOP-2998 UnionStep.isStart needs a public getter
* TINKERPOP-3008 Update concat() to accept traversal varargs and remove special treatment of inject child traversals *(breaking)*

[[release-3-7.0]]
=== TinkerPop 3.7.0 (Release Date: July 31, 2023)

This release also includes changes from <<release-3-6-5, 3.6.5>> and <<release-3-5-7, 3.5.7>>.

* Allowed `mergeV()` and `property(Map)` to more easily define `Cardinality` values for properties for `onMatch` and `onCreate` options.
* Removed `connectOnStartup` configuration option from gremlin-javascript.
* Added marker interface `PBiPredicate` for predefined predicates.
* Changed `Gremlin.version()` to read from the more specifically named `tinkerpop-version` attribute.
* Added warning on vertex property cardinality mismatch when reading GraphML.
* Added a `union()` start step.
* Added the `concat()` step to perform `String` concatenations.
* Added `TinkerTransactionGraph`, a reference implementation of transactional `TinkerGraph`
* Replaced instances of Neo4j transaction graph with `TinkerTransactionGraph` for server, driver, and GLV integration tests
* Bumped to `ws` 8.x for `gremlin-javascript`.
* Added support for mid-traversal `E()`-steps to Gremlin core and GLV's.
* Added nullable annotations to Gremlin.NET.
* Bumped Objenesis to 3.3 in `gremlin-shaded`.
* Moved Java serializer, message and token classes from `gremlin-driver` to a new `gremlin-util` module.
* Moved `SimpleSocketServer` and its initializers to a new `gremlin-tools/gremlin-socket-server` module.
* Configured `gremlin-socket-server` to build a docker image which can be used for testing GLV's. (Can be skipped with -DskipImageBuild)
* Reduced dependency from `gremlin-server` onto `gremlin-driver` to a test scope only.
* Added `RequestOptions` and `RequestOptionsBuilder` types to Go GLV to encapsulate per-request settings and bindings.
* Added `SubmitWithOptions()` methods to `Client` and `DriverRemoteConnection` in Go GLV to pass `RequestOptions` to the server.
* Changed default behavior for returning properties on graph elements for OLTP queries so that properties are now returned.
* Detachment is no longer performed in `TraverserIterator`.
* Prevented `ConcurentModificationException` when removing all labels from a `Step`.
* Added `materializeProperties` request option to control properties serialization.
* Modified serializers in to handle serialization and deserialization of properties.
* Added functional properties to the graph structure components for .NET, GO and Python.
* Modified the `GremlinScriptChecker` to extract the `materializeProperties` request option.
* `Neo4jVertexProperty` no longer throw Exception for `properties()`, but return empty `Iterable`.
* Modified the grammar to allow for parameters to be specified in Gremlin.
* Modified `GremlinLangScriptEngine` to take bindings.
* Removed deprecated `getInstance()` method for grammar `Visitor` implementations.
* Renamed all `MessageSerializer` implementations that used the "d0" suffix to drop that convention.
* Removed deprecated `GraphSONMessageSerializerGremlinV1d0` as this is now `GraphSONMessageSerializerV1` to be consistent with other naming.
* Added `GraphSONUntypedMessageSerializerV1` which was formerly `GraphSONMessageSerializerV1d0` to be consistent with other naming.
* Added `GraphSONUntypedMessageSerializerV3` which essentially matches the format of GraphSON 1.0 in its untyped form.
* Removed `gremlin-io-test` and moved that IO type of testing to `gremlin-util`.
* Bumped Groovy to 4.0.9.
* Bumped GMavenPlus to 2.1.0.
* Bumped Spark to 3.3.2.
* Enabled building and testing with JDK 17.
* Raised minimum node version for gremlin-javascript and gremlint to node 18

==== Bugs

* TINKERPOP-2526 Gremlin Console performance with incomplete multi-line scripts
* TINKERPOP-2677 Upgrade to Groovy 3.x to fix XStream security vulnerability
* TINKERPOP-2708 unhandledRejection upon connection failure *(breaking)*
* TINKERPOP-2734 NullPointerException when calling Client chooseConnection()
* TINKERPOP-2736 PluginAcceptror interface no more available in 3.5.3+ but referred in documentation
* TINKERPOP-2741 GraphMLWriter error message is not properly formatted
* TINKERPOP-2742 IO read may use wrong cardinality for property
* TINKERPOP-2746 Medium security vulnerabilities on logback-core
* TINKERPOP-2751 Transaction: tx.commit() hangs up in javascript client-lib
* TINKERPOP-2754 Javascript client hangs if the server restarts
* TINKERPOP-2765 Race condition during script creation when using UnifiedChannelizer
* TINKERPOP-2767 Repeat Out Times traversal hangs indefinitely on first execution
* TINKERPOP-2768 BranchStep pickToken should be integrated when added as a child option
* TINKERPOP-2769 gremlin-server does not reply with a timeout response to all timed out requests
* TINKERPOP-2771 Critical severity security vulnerabilty in commons-configuration 2.7
* TINKERPOP-2775 Remove dependency on cloudflare CDN
* TINKERPOP-2796 High severity security vulnerability found in snakeyaml
* TINKERPOP-2801 Incorrect deprecation notice on gremlin-python
* TINKERPOP-2803 Incorrect count() with sample() in TinkerGraph
* TINKERPOP-2805 No results returned for multiple labels to select()
* TINKERPOP-2809 High severity security vulnerability found in jackson databind
* TINKERPOP-2815 Critical security vulnerability for apache commons-text
* TINKERPOP-2816 Gherkin test issues for implementers
* TINKERPOP-2817  "Could not find a type identifier for the class : class java.lang.Byte" occurs when dumping graph to graphson format
* TINKERPOP-2820 gremlin-python _close_session race condition/FD leak
* TINKERPOP-2826 Critical security vulnerability in ivy
* TINKERPOP-2836 Github actions do not run java driver integration tests
* TINKERPOP-2840 Test Failures on NonDex
* TINKERPOP-2843 Security vulnerabilities found in netty version 4.1.77
* TINKERPOP-2849 Incorrect implementation for GraphTraversalSource.With in gremlin-go
* TINKERPOP-2855 Performance degradation in TinkerGraph 3.5.4 and 3.5.5
* TINKERPOP-2856 math() step fails if variable name contains a keyword
* TINKERPOP-2858 ConcurrentModificationException in ConnectiveStrategy
* TINKERPOP-2861 Fix incorrect symlinks in source release zip
* TINKERPOP-2863 HasId Step generates incorrect results when given a list of IDs mid-traversal
* TINKERPOP-2870 mergeV requires key of 'new' to be quoted
* TINKERPOP-2878 Incorrect handling of local operations when there are duplicate elements
* TINKERPOP-2888 DefaultTraversal's applyStrategies performance decrease
* TINKERPOP-2891 Inconsistent behavior when comparing a counted value with a negative value
* TINKERPOP-2893 Incorrectly comparing a counted value with multiple predicates
* TINKERPOP-2901 Incorrect result caused by has(key, predicate)
* TINKERPOP-2902 Critical security vulnerability in snakeyaml
* TINKERPOP-2905 gremlin-go gorillaTransporter.logHandler is not initialized correctly and leads to panic
* TINKERPOP-2911 CountStrategy converts count().is(0) wrongly under ConnectiveStrategy
* TINKERPOP-2918 Utils.GenerateUserAgent assumes Gremlin.Net.dll to be present when, in some environments, it is not.
* TINKERPOP-2920 SubgraphStrategy failure when property key not present on vertex in by()
* TINKERPOP-2922 GroovyTranslator produces a Map not parseable by the grammar
* TINKERPOP-2925 mergeE() in javascript producing an error
* TINKERPOP-2926 Gremlin-Java > An UnsupportedOperationException occurs on calling next() after a merge step with the option step modulator if the element does not exist
* TINKERPOP-2928 element() not working in conjunction with edge properties
* TINKERPOP-2937 Throw an error when trying to use a closed connection
* TINKERPOP-2944 Memory leak in Gremlin.Net driver if CancellationToken is used
* TINKERPOP-2945 TextP.regex() Serialization Failing in Java driver
* TINKERPOP-2948 PRISMA security vulnerabilty for jackson-databind 2.14.0 *(breaking)*
* TINKERPOP-2953 Static import for __.values() overriden by Column.values()
* TINKERPOP-2957 mergeV with sideEffect not correctly updating properties
* TINKERPOP-2958 ScheduledExecutorService for timeouts are never cancelled
* TINKERPOP-2965 FilterRankingStrategy removing labels it shouldn't in certain conditions

==== Improvements

* TINKERPOP-1403 Provide support for GraphFilter.vertexProperties() *(breaking)*
* TINKERPOP-2229 JavaScript GLV: Add GraphBinary Support
* TINKERPOP-2348 Enable nullable checks
* TINKERPOP-2373 Bump to Groovy 4.0
* TINKERPOP-2471 Add logging to Gremlin.Net driver
* TINKERPOP-2480 User agent for Gremlin drivers
* TINKERPOP-2622 Enforce ordering semantics in feature tests
* TINKERPOP-2631 GraphSON float serialization when ujson is used is imprecise
* TINKERPOP-2633 Support Gremlin Console on Java 17
* TINKERPOP-2693 Complete GraphBinary support in Python
* TINKERPOP-2696 Refactor Gherkin test framework to better handle bindings
* TINKERPOP-2703 Build on JDK17
* TINKERPOP-2715 remove log4jv1 dependency
* TINKERPOP-2723 Make GraphBinary the default serialization format for .NET and Python
* TINKERPOP-2731 Bump to Spark 3.3.0
* TINKERPOP-2737 Dockerized Build and Test Environments
* TINKERPOP-2747 Add function callback hooks for gremlin-go authentication
* TINKERPOP-2748 Medium security vulnerability on netty-all and netty-codec
* TINKERPOP-2749 Support Windows Build
* TINKERPOP-2761 Gremlin: use another manifest name for version
* TINKERPOP-2762 getScopeKeys should respect the order of keys passed in Step
* TINKERPOP-2764 AWS Neptune returns an inaccessible structured error response
* TINKERPOP-2772 Add Spark utility to load vertices as RDD
* TINKERPOP-2776 Add website analytics for TinkerPop apache site
* TINKERPOP-2779 Floating ConnectedComponent Feature Failures for GitHub Actions on windows
* TINKERPOP-2785 Inability to Mock Returned Result Types in Gremlin-Go Driver
* TINKERPOP-2792 Better exception when JavaTranslator finds a method but not the overload
* TINKERPOP-2794 Allow cancellation of Gremlin.Net async methods
* TINKERPOP-2798 Add support for mid-traversal E()
* TINKERPOP-2804 gherkin feature files should be on the classpath
* TINKERPOP-2806 Provide method for provider plugins to get notified on script/query processing
* TINKERPOP-2808 Improve Compatibility on ARM machines
* TINKERPOP-2810 gremlinpython aiohttp dependency requirement too strict
* TINKERPOP-2813 Improve driver usability for cases where NoHostAvailableException is currently thrown
* TINKERPOP-2814 Add a SSL handshake timeout configuration to the driver
* TINKERPOP-2818 exclude mockito-core in gremlin-core [compile scope] (import by jcabi-manifests)
* TINKERPOP-2824 Properties on Elements *(breaking)*
* TINKERPOP-2834 CloneVertexProgram optimization on SparkGraphComputer
* TINKERPOP-2838 Add UserAgent GLV Tests
* TINKERPOP-2841 Test and Fix Per Request Settings in Go
* TINKERPOP-2842 Expand GremlinScriptChecker to include request id overrides
* TINKERPOP-2844 Test and Fix Per Request Settings in Python
* TINKERPOP-2850 Modifications to mergeV/E semantics
* TINKERPOP-2852 Update Maven plugin for docker-images building for M1 compatibility
* TINKERPOP-2853 Gremlin.Net driver should throw better exception message for unsupported GraphBinary type
* TINKERPOP-2857 GraphSONRecordReader does not allow configure a GraphFilter during deserialization
* TINKERPOP-2865 Add has steps injected by PartitionStrategy at the end of the filter
* TINKERPOP-2873 Allow Union of Traversals
* TINKERPOP-2890 Avoid exceptions on local scope based steps where possible
* TINKERPOP-2899 SampleGlobalStep samples inefficiently with TraverserSet running into hash collisions
* TINKERPOP-2912 Improve error message for addE() when traverser is incorrect
* TINKERPOP-2919 Improve performance of FilterRankingStrategy for deeply nested traversals
* TINKERPOP-2924 Refactor PropertyMapStep to be able to overwrite map method
* TINKERPOP-2929 Introduce new marker interfaces to identify whether a step can perform write or delete or both
* TINKERPOP-2931 Fix a few minor mergeV/E issues
* TINKERPOP-2934 Optimize ObjectWritable for displaying content of Java Collection or Map to reduce OOM
* TINKERPOP-2938 Revisit merge step feature tests
* TINKERPOP-2939 The Merge onMatch map validation is during execution instead of construction
* TINKERPOP-2941 DO NOT purge the output location if it has content in SparkGraphComputer
* TINKERPOP-2947 Provide a plain text serializer for HTTP
* TINKERPOP-2949 More strict handling of predicates
* TINKERPOP-2954 Pass Gremlin Version from Maven to Java Without Manifests
* TINKERPOP-2955 Support SSL in WebSocketClient
* TINKERPOP-2959 Allow the grammar to support parameters
* TINKERPOP-2963 Introduce new mimeType to return GraphSon-1.0 in text format
* TINKERPOP-2967 Add untyped GraphSON 3.0 format
* TINKERPOP-2975 Native transaction support for Tinkerpop
* TINKERPOP-2977 Deprecate Neo4j-Gremlin

== TinkerPop 3.6.0 (Tinkerheart)

image::https://raw.githubusercontent.com/apache/tinkerpop/master/docs/static/images/gremlin-victorian.png[width=185]

[[release-3-6-8]]
=== TinkerPop 3.6.8 (October 23, 2024)

* Fixed a bug in GremlinServer not properly propagating arguments when authentication is enabled.
* Fixed bug in Java driver where connection pool was not removing dead connections under certain error conditions.
* Raised handshake exceptions for Java driver for `NoHostAvailableException` situations.
* The default logging level for Gremlin Console in Windows is set to the same WARN level as for Linux.
* Updated to Docker Compose V2 with `docker-compose` changed to `docker compose` in pom and script files.
* Add command line option `-l` to change logging level for Gremlin Console in Windows.
* Add `enableCompression` connection setting to Java, Python, and JS GLVs.
* Increased minimum python version from 3.8 to 3.9
* Upgraded `gremlin-go` to Go 1.22.
* Bump Netty to 4.1.100
* Bump Logback to 1.2.13
* Bump Ivy to 2.5.2
* Fixed a memory leak in the Javascript driver when there is a server error response.
* Throw more descriptive error in `gremlin-go` when request size exceeds `WriteBufferSize`
* Fixed a missing runtime dependency in `gremlin-python`

==== Bugs

* TINKERPOP-3035 Add explicit property(IDictionary) for .NET
* TINKERPOP-3050 security vulnerability in logback-core
* TINKERPOP-3051 security vulnerability in logback-classic
* TINKERPOP-3052 security vulnerability in ivy
* TINKERPOP-3053 security vulnerability in netty-codec-http2
* TINKERPOP-3076 Incorrect handling of large requests in Go GLV
* TINKERPOP-3077 Javascript translator incorrectly handle quotes, null and undefined values
* TINKERPOP-3079 The test `TraversalStrategiesTest#shouldAllowUserManipulationOfGlobalCache` is not idempotent, as it passes in the first run and fails in repeated runs in the same environment.
* TINKERPOP-3081 When using authentication, evaluationTimeout is ignored
* TINKERPOP-3116 async_timeout not declared in gremlinpython dependencies

==== Improvements

* TINKERPOP-2700 WebSocket compression may lead to attacks (CRIME / BREACH)
* TINKERPOP-3086 Upgrade gremlin-python to newer Python interpreter
* TINKERPOP-3098 Gremlin Console bat file is missing log level configuration option

[[release-3-6-7]]
=== TinkerPop 3.6.7 (April 8, 2024)

* Fixed a bug in Gremlin.Net for .NET 8 that led to exceptions: `InvalidOperationException: Enumeration has not started. Call MoveNext.`
* Fixed message requestId serialization in `gremlin-python`.
* Improved performance of `PathRetractionStrategy` for traversals that carry many children, but don't hold many labels to propogate.
* Fixed bug in bytecode translation of `g.tx().commit()` and `g.tx().rollback()` in all languages.
* Improved error message from `JavaTranslator` by including exception source.
* Added missing `short` serialization (`gx:Int16`) to GraphSONV2 and GraphSONV3 in `gremlin-python`.
* Added tests for error handling for GLV's if `tx.commit()` is called remotely for graphs without transactions support.
* Introduced multi-architecture AMD64/ARM64 docker images for gremlin-console.
* Fixed bug in `JavaTranslator` where `has(String, null)` could call `has(String, Traversal)` to generate an error.
* Fixed issue where server errors weren't being properly parsed when sending bytecode over HTTP.
* Improved `Bulkset` contains check for elements if all elements in `Bulkset` are of the same type.
* Fixed bug in `EarlyLimitStrategy` which was too aggressive when promoting `limit()` before `map()`.
* Prevented mid-traversal `mergeE()` and `mergeV()` from operating on an incoming `Traverser` that contains an `Element`.
* Improved performance of the application of `FilterRankingStrategy` for large traversals with deeply nested traversals by improving the cache operation.
* Updated aliased client to pass along options via `with()` when submitting traversals.
* Upgraded `gremlin-go` to Go 1.21.
* Upgraded `gremlin-javascript` and `gremlint` to Node 18.17.0.
* Allowed public access for `serviceName` and `mergedParams` in `CallStep`, and checks on `PartitionStrategy` usage in `MergeStep`.

==== Bugs

* TINKERPOP-2359 onShutDown not being called when docker container stopped
* TINKERPOP-2913 Ensure that if tx.commit() is called remotely it does not hang for graphs without transactions
* TINKERPOP-3022 JavaTranslator failing for has(String, null)
* TINKERPOP-3027 Pick.any should be any_()
* TINKERPOP-3029 Gremlin.Net: Traversal enumeration fails on .NET 8
* TINKERPOP-3031 Bad translation for g.tx()
* TINKERPOP-3039 Java driver won't propagate with args when using aliased client directly
* TINKERPOP-3045 EarlyLimitStrategy is too aggresive to promote Limit and thus causing incorrect results
* TINKERPOP-3054 RequestId serialization broken in Python GLV
* TINKERPOP-3056 mergeE is updating vertices in certain conditions

==== Improvements

* TINKERPOP-2995 Create Sample Applications in each GLV
* TINKERPOP-3021 Publish ARM64 Gremlin Console Images
* TINKERPOP-3030 Update to .NET 8
* TINKERPOP-3068 Make serviceName and mergedParams public for provider usage in CallStep

[[release-3-6-6]]
=== TinkerPop 3.6.6 (November 20, 2023)

This release also includes changes from <<release-3-5-8, 3.5.8>>.

* Fixed a javadoc comment in `GraphTraversal.not()` method.
* Allowed `gremlin-driver` to be used over HTTP for experimental purposes.
* Added user agent handling to gremlin-server for HTTP requests.
* Allowed `io()` to automatically detect ".graphml" as a file extension.
* Deprecated the `HandshakeInterceptor` in favor of a more generic `RequestInterceptor`.
* Allowed `gremlin-python` to be used over HTTP for experimental purposes.
* Fixed translation of `P`, `TraversalStrategy` and Enums, and added translation for `Vertex`, `Edge`, `VertexProperty`, list, set, dict, number, binding and lambda in Groovy Translator for Python.
* Fixed a bug in `StarGraph` where `EdgeFilter` did not remove associated Edge Properties.
* Added Gremlin translator implementation to the Go GLV.
* Fixed Go translator to handle array arguments.
* In Go GLV `P.Within` and `P.Without` extended to accept array arguments similar to other GLV's
* Improved `SubgraphStrategy` by reducing chance for redundant filtering of adjacent vertices.
* Fixed bug with filtering for `group()` when the side-effect label was defined for it.
* ProjectStep now throws exception when a duplicate key is provided in a query.
* Fixed bug in `replaceLocalChild` where child traversal was not correctly integrated.
* Fixed bug in `ElementIdStrategy` where the order of `hasId` was impacting proper filters.
* Fixed bug in the Java driver configuration for serialization when reading settings from an `InputStream`.
* Fixed bug in `DotNetTranslator` where `PartitionStrategy` usage was not translating properly when specifying the `readPartitions`.
* Fixed bug in `PythonTranslator` where `Set` syntax was not being generated properly.
* Fixed bug in configuration object given to `PartitionStrategy` for Go that prevented `readPartitions` from behing set properly.
* Fixed bug where the `partitionKey` was not being written when using `PartitionStrategy` with `mergeV()` and `mergeE()`
* Added checking for valid UUID requestIds in `gremlin-python` and `gremlin-javascript`.
* Do not use `XOR` for hashCode computation of Step when only simple keys are used and duplicate keys are allowed.

==== Bugs

* TINKERPOP-2423 hashCode collision for steps with different attributes
* TINKERPOP-2811 ElementIdStrategy doesn't replace all references of an element's id with the specified custom id property
* TINKERPOP-2921 Filters not working when side-effect is used with group()
* TINKERPOP-2976 InvalidOperationException: Collection was modified in GraphBinary serialization
* TINKERPOP-2983 Upgrade Netty for Security Reasons
* TINKERPOP-2996 Golang Translator in core does not properly translate list arguments
* TINKERPOP-3001 Gremlin Console complains about missing serializers field
* TINKERPOP-3009 SubgraphStrategy produces excessive filtering when multiple labels are filtered upon

==== Improvements

* TINKERPOP-2802 Support Adding Custom Serializer for Gremlin Go
* TINKERPOP-2830 Handle User-Agent from HTTP Requests to server
* TINKERPOP-2951 Add translator to the Go GLV
* TINKERPOP-2964  Many TraversalParent's steps have a replaceLocalChild logic that can result in a new ChildTraversal having an ID that already exists.
* TINKERPOP-2982 Allow gremlin-driver usage over HTTP
* TINKERPOP-2984 Replace Moq mocking library in .NET tests
* TINKERPOP-2986 StarGraph shall drop edge properties when dropping edges
* TINKERPOP-2988 Serialization error throws an Invalid OpProcessor exception when using stream() API
* TINKERPOP-2991 Reformat Javadoc link in reference docs
* TINKERPOP-2994 PartitionStrategy does not work with mergeV() and mergeE()
* TINKERPOP-3006 Allow gremlin-python usage over HTTP

[[release-3-6-5]]
=== TinkerPop 3.6.5 (Release Date: July 31, 2023)

This release also includes changes from <<release-3-5-7, 3.5.7>>.

* Added `text/plain` MIME type to the HTTP endpoint to return a Gremlin Console-like representation of the data.
* Added GraphBinary serialization option to the HTTP endpoint.
* Fixed bug with `fail` step not working with a `VertexProgram` running on the server.
* Introduced mime type `application/vnd.gremlin-v1.0+json;typed=false` to allow direct specification of GraphSON 1.0 without types.
* Introduced mime type `application/vnd.gremlin-v2.0+json;typed=false` to allow direct specification of GraphSON 2.0 without types.
* Removed `final` class declaration for `LabelStep`.
* Fixed MergeE/MergeV steps to always throw exception for invalid `onMatch` option.
* TINKERPOP-2802: Add support for custom deserializers to the Gremlin-Go Driver

==== Bugs

* TINKERPOP-2920 SubgraphStrategy failure when property key not present on vertex in by()
* TINKERPOP-2937 Throw an error when trying to use a closed connection
* TINKERPOP-2948 PRISMA security vulnerabilty for jackson-databind 2.14.0 *(breaking)*
* TINKERPOP-2953 Static import for __.values() overriden by Column.values()
* TINKERPOP-2958 ScheduledExecutorService for timeouts are never cancelled
* TINKERPOP-2965 FilterRankingStrategy removing labels it shouldn't in certain conditions

==== Improvements

* TINKERPOP-1403 Provide support for GraphFilter.vertexProperties() *(breaking)*
* TINKERPOP-2938 Revisit merge step feature tests
* TINKERPOP-2939 The Merge onMatch map validation is during execution instead of construction
* TINKERPOP-2941 DO NOT purge the output location if it has content in SparkGraphComputer
* TINKERPOP-2947 Provide a plain text serializer for HTTP
* TINKERPOP-2954 Pass Gremlin Version from Maven to Java Without Manifests
* TINKERPOP-2955 Support SSL in WebSocketClient
* TINKERPOP-2956 Update gremlint version for the published application
* TINKERPOP-2963 Introduce new mimeType to return GraphSon-1.0 in text format
* TINKERPOP-2977 Deprecate Neo4j-Gremlin

[[release-3-6-4]]
=== TinkerPop 3.6.4 (Release Date: May 12, 2023)

* Fixed bug in `TextP.regex` and `TextP.notRegex` serialization for Java GLV.
* Fixed a memory leak in the Gremlin.Net driver that only occurred if a `CancellationToken` was provided.

==== Bugs

* TINKERPOP-2945 TextP.regex() Serialization Failing in Java driver
* TINKERPOP-2944 Memory leak in Gremlin.Net driver if CancellationToken is used

[[release-3-6-3]]
=== TinkerPop 3.6.3 (Release Date: May 1, 2023)

This release also includes changes from <<release-3-5-6, 3.5.6>>.

* Fixed bug in `element()` when traversing from edges where bulking was enabled.
* Refactored `PropertyMapStep` to improve extensibility by providers. Removed `final` class declaration for `ProjectStep` and `CoalesceStep`.
* Fixed bug in grammar that prevented declaration of a `Map` key named `new` without quotes.
* Fixed bug in grammar that prevented parsing of `Map` key surrounded by parenthesis which is allowable in Groovy.
* Fixed bug in `GroovyTranslator` that surrounded `String` keys with parenthesis for `Map` when not necessary.
* Added support to the grammar allowing `List` and `Map` key declarations for `Map` entries.
* Fixed `Direction` enum bug in `gremlin-javascript` where `Direction.from_` and `Direction.to` was not properly aliased to `Direction.OUT` and `Direction.IN`
* Fixed `Direction` enum in `gremlin-python` where `Direction.from_` and `Direction.to` were not added, and they can now be used instead of defining `from_=Direction.OUT` and `to=Direction.IN`
* Improved performance of comparison (equals) between not compatible types and nulls.
* Fixed `mergeV()` and `mergeE()` steps to work when `onCreate` is immutable map.
* Introduced `Writing` and `Deleting` marker interfaces to identify whether a step can perform write or delete or both on Graph.
* For `mergeV()` and `mergeE()`, added checks for illegal hidden keys and refactored `searchVertices` to allow subclasses to override search criteria.
* Added static map capturing possible `Traversal` steps that shall be added to traversal for a given operator.
* Fixed bug which caused some traversals to throw `GremlinTypeErrorException` to users.

==== Bugs

* TINKERPOP-2526 Gremlin Console performance with incomplete multi-line scripts
* TINKERPOP-2767 Repeat Out Times traversal hangs indefinitely on first execution
* TINKERPOP-2820 gremlin-python _close_session race condition/FD leak
* TINKERPOP-2855 Performance degradation in TinkerGraph 3.5.4 and 3.5.5
* TINKERPOP-2856 math() step fails if variable name contains a keyword
* TINKERPOP-2861 Fix incorrect symlinks in source release zip
* TINKERPOP-2863 HasId Step generates incorrect results when given a list of IDs mid-traversal
* TINKERPOP-2870 mergeV requires key of 'new' to be quoted
* TINKERPOP-2878 Incorrect handling of local operations when there are duplicate elements
* TINKERPOP-2888 DefaultTraversal's applyStrategies performance decrease
* TINKERPOP-2891 Inconsistent behavior when comparing a counted value with a negative value
* TINKERPOP-2893 Incorrectly comparing a counted value with multiple predicates
* TINKERPOP-2901 Incorrect result caused by has(key, predicate)
* TINKERPOP-2902 Critical security vulnerability in snakeyaml
* TINKERPOP-2905 gremlin-go gorillaTransporter.logHandler is not initialized correctly and leads to panic
* TINKERPOP-2911 CountStrategy converts count().is(0) wrongly under ConnectiveStrategy
* TINKERPOP-2918 Utils.GenerateUserAgent assumes Gremlin.Net.dll to be present when, in some environments, it is not.
* TINKERPOP-2922 GroovyTranslator produces a Map not parseable by the grammar
* TINKERPOP-2925 mergeE() in javascript producing an error
* TINKERPOP-2926 Gremlin-Java > An UnsupportedOperationException occurs on calling next() after a merge step with the option step modulator if the element does not exist
* TINKERPOP-2928 element() not working in conjunction with edge properties

==== Improvements

* TINKERPOP-2841 Test and Fix Per Request Settings in Go
* TINKERPOP-2852 Update Maven plugin for docker-images building for M1 compatibility
* TINKERPOP-2857 GraphSONRecordReader does not allow configure a GraphFilter during deserialization
* TINKERPOP-2865 Add has steps injected by PartitionStrategy at the end of the filter
* TINKERPOP-2890 Avoid exceptions on local scope based steps where possible
* TINKERPOP-2899 SampleGlobalStep samples inefficiently with TraverserSet running into hash collisions
* TINKERPOP-2912 Improve error message for addE() when traverser is incorrect
* TINKERPOP-2919 Improve performance of FilterRankingStrategy for deeply nested traversals
* TINKERPOP-2924 Refactor PropertyMapStep to be able to overwrite map method
* TINKERPOP-2929 Introduce new marker interfaces to identify whether a step can perform write or delete or both
* TINKERPOP-2931 Fix a few minor mergeV/E issues
* TINKERPOP-2934 Optimize ObjectWritable for displaying content of Java Collection or Map to reduce OOM

[[release-3-6-2]]
=== TinkerPop 3.6.2 (Release Date: January 16, 2023)

This release also includes changes from <<release-3-5-5, 3.5.5>>.

* Fixed bug in the Gremlin grammar for parsing of empty queries.
* Provided mechanism for provider plugins to get notified on script/query processing via `GraphManager`.
* Fixed bug in `select()` when using multiple labels.
* Moved Gherkin feature tests to `gremlin-test` resources so that they are more easily referenced by providers.
* Made quality of life changes to semantics for `mergeV/E` based on initial feedback.

==== Bugs

* TINKERPOP-2765 Race condition during script creation when using UnifiedChannelizer
* TINKERPOP-2769 gremlin-server does not reply with a timeout response to all timed out requests
* TINKERPOP-2771 Critical severity security vulnerabilty in commons-configuration 2.7
* TINKERPOP-2796 High severity security vulnerability found in snakeyaml
* TINKERPOP-2801 Incorrect deprecation notice on gremlin-python
* TINKERPOP-2803 Incorrect count() with sample() in TinkerGraph
* TINKERPOP-2805 No results returned for multiple labels to select()
* TINKERPOP-2809 High severity security vulnerability found in jackson databind
* TINKERPOP-2815 Critical security vulnerability for apache commons-text
* TINKERPOP-2816 Gherkin test issues for implementers
* TINKERPOP-2817  "Could not find a type identifier for the class : class java.lang.Byte" occurs when dumping graph to graphson format
* TINKERPOP-2826 Critical security vulnerability in ivy
* TINKERPOP-2836 Github actions do not run java driver integration tests
* TINKERPOP-2840 Test Failures on NonDex
* TINKERPOP-2843 Security vulnerabilities found in netty version 4.1.77
* TINKERPOP-2849 Incorrect implementation for GraphTraversalSource.With in gremlin-go

==== Improvements

* TINKERPOP-2471 Add logging to Gremlin.Net driver
* TINKERPOP-2480 User agent for Gremlin drivers
* TINKERPOP-2622 Enforce ordering semantics in feature tests
* TINKERPOP-2696 Refactor Gherkin test framework to better handle bindings
* TINKERPOP-2737 Dockerized Build and Test Environments
* TINKERPOP-2772 Add Spark utility to load vertices as RDD
* TINKERPOP-2779 Floating ConnectedComponent Feature Failures for GitHub Actions on windows
* TINKERPOP-2785 Inability to Mock Returned Result Types in Gremlin-Go Driver
* TINKERPOP-2792 Better exception when JavaTranslator finds a method but not the overload
* TINKERPOP-2794 Allow cancellation of Gremlin.Net async methods
* TINKERPOP-2804 gherkin feature files should be on the classpath
* TINKERPOP-2806 Provide method for provider plugins to get notified on script/query processing
* TINKERPOP-2808 Improve Compatibility on ARM machines
* TINKERPOP-2813 Improve driver usability for cases where NoHostAvailableException is currently thrown
* TINKERPOP-2814 Add a SSL handshake timeout configuration to the driver
* TINKERPOP-2818 exclude mockito-core in gremlin-core [compile scope] (import by jcabi-manifests)
* TINKERPOP-2833 TestSupport loads files too slow
* TINKERPOP-2834 CloneVertexProgram optimization on SparkGraphComputer
* TINKERPOP-2842 Expand GremlinScriptChecker to include request id overrides
* TINKERPOP-2850 Modifications to mergeV/E semantics

[[release-3-6-1]]
=== TinkerPop 3.6.1 (Release Date: July 18, 2022)

This release also includes changes from <<release-3-5-4, 3.5.4>>.

* Made GraphBinary the default serialization format for .NET and Python.
* Added missing `ResponseStatusCodeEnum` entry for 595 for .NET.
* Fix a javadoc comment in `Cluster.Builder` regarding maxInProcessPerConnection.

==== Bugs

* TINKERPOP-2734 NullPointerException when calling Client chooseConnection()
* TINKERPOP-2736 PluginAcceptor interface no more available in 3.5.3+ but referred in documentation
* TINKERPOP-2741 GraphMLWriter error message is not properly formatted
* TINKERPOP-2746 Medium security vulnerabilities on logback-core
* TINKERPOP-2751 Transaction: tx.commit() hangs up in javascript client-lib
* TINKERPOP-2754 Javascript client hangs if the server restarts
* TINKERPOP-2768 BranchStep pickToken should be integrated when added as a child option

==== Improvements

* TINKERPOP-2229 JavaScript GLV: Add GraphBinary Support
* TINKERPOP-2631 GraphSON float serialization when ujson is used is imprecise
* TINKERPOP-2693 Complete GraphBinary support in Python
* TINKERPOP-2715 remove log4jv1 dependency
* TINKERPOP-2723 Make GraphBinary the default serialization format for .NET and Python *(breaking)*
* TINKERPOP-2740 first request suspend more than 9s when using gremlin-java-driver
* TINKERPOP-2748 Medium security vulnerability on netty-all and netty-codec
* TINKERPOP-2762 getScopeKeys should respect the order of keys passed in Step
* TINKERPOP-2764 AWS Neptune returns an inaccessible structured error response

[[release-3-6-0]]
=== TinkerPop 3.6.0 (Release Date: April 4, 2022)

This release also includes changes from <<release-3-5-3, 3.5.3>>.

* Added parser support for `NaN` and `Infinity`.
* Implemented comparability/orderability semantics defined in the Graph Provider documentation.
* Added `TextP.regex` and `TextP.notRegex`.
* Changed TinkerGraph to allow identifiers to be heterogeneous when filtering.
* Prevented values of `T` to `property()` from being `null`.
* Added `element()` step.
* Added `call()` step.
* Added `fail()` step.
* Added `mergeV()` and `mergeE()` steps.
* Added `Direction` aliases of `from` and `to`.
* Moved `TraversalOptionParent.Pick` to its own class as `Pick`.
* Introduced Pythonic Gremlin step names using snake case and deprecated camel case naming.
* Improved Gherkin test framework to allow for asserting traversal exceptions as a behavior.
* Fixed query indentation for profile metrics where indent levels were not being respected.
* `TraversalOpProcessor` no longer accepts a `String` representation of `Bytecode` for the "gremlin" argument which was left to support older versions of the drivers.
* Removed requirement that "ids" used to filter vertices and edges need to be all of a single type.
* Created `gremlin-annotations` module where the `@GremlinDsl` annotation and related code has been moved.
* Moved `GremlinScriptChecker` to `gremlin-core` from `gremlin-groovy` since it is not Groovy dependent.
* Removed `groovy` and `groovy-json` dependencies from `gremlin-driver` as well as related `JsonBuilder` serialization support.
* Replaced log4j usage with logback where builds rely on and packaged distributions now contain the latter.
* Improved behavior of `V()` and `E()` when `null` is an argument producing a filtering behavior rather than an exception.
* Prevented metrics computation unless the traversal is in a locked state.
* Added syntax to Gremlin grammar to explicitly define `byte`, `short` and `BigInteger`.
* Added syntax to Gremlin grammar to allow construction of a reference `Vertex`.
* Changed Gremlin grammar to allow for Groovy-like syntax when parsing a `Map` literal.
* Created a way to produce a corpus of Gremlin traversals via `FeatureReader` and `DocumentationReader` in `gremlin-language`.
* Changed mechanism for determining if `id` equality with `toString()` is used by validating that elements of the predicate collection are all `String` rather than enforcing homogenous collections in the process.
* Exposed Gherkin tests as part of the provider test suite.
* Packaged Gherkin tests and data as standalone package as a convenience distribution.
* Removed `ProductiveByStrategy` as a strategy that is applied by default.
* Changed `by()` modulator semantics to consistently filter.
* Removed previously deprecated Gryo `MessageSerializer` implementations.
* Removed previously deprecated `AuthenticationSettings.enableAuditLog`.
* Removed previously deprecated `GroovyTranslator` from `gremlin-groovy` module.
* Removed previously deprecated Gremlin steps that conflicted with Python keywords.
* Removed the dependency on `six` from `gremlin-python`.
* Bumped to Apache Hadoop 3.3.1.
* Bumped to Apache Spark 3.2.0.
* Bumped node.js in `gremlin-javascript` to v16.13.0.
* Changed `NumberHelper` to properly cast to `byte` and `short` rather than default coercing to `Integer`.
* Modified some driver defaults (maximum content length, pool size, maximum in process) to be more consistent with one another.
* Fixed a potential connection load balancing issue due to a race condition not updating the usage count.
* Extended `property()` to allow for setting a `Map` of property values.

==== Bugs

* TINKERPOP-2358 Potential connection leak on client disposing
* TINKERPOP-2486 Client does not load balance requests across available connections
* TINKERPOP-2507 Remove requirement that Graph implementations must filter on homogeneous identifiers *(breaking)*
* TINKERPOP-2522 DefaultTraversalMetrics::toString does not indent annotations correctly
* TINKERPOP-2554 Extracting step metrics from ProfileStep throws NPE if the step was not triggered
* TINKERPOP-2565 GraphMLWriter does not check vertexLabelKey conflict
* TINKERPOP-2566 Incomplete error message in bytecode step generation
* TINKERPOP-2568 Graph instance not set for child traversals
* TINKERPOP-2569 Reconnect to server if Java driver fails to initialize
* TINKERPOP-2578 Set arguments to P within/without are wrapped in List
* TINKERPOP-2579 EventStrategy doesn't work with anonymous traversal
* TINKERPOP-2580 Update the custom DSL documentation
* TINKERPOP-2585 Traversal failed for different strategies order
* TINKERPOP-2589 XML External Entity (XXE) vulnerability
* TINKERPOP-2597 NullPointerException while initializing connection pool
* TINKERPOP-2598 within(null) NPE
* TINKERPOP-2603 TinkerGraph sometimes could not query float values.
* TINKERPOP-2604 TinkerGraph could not order vertex/edge without specified property.
* TINKERPOP-2606 Neo4j-Gremlin could not order vertex/edge without specified property
* TINKERPOP-2609 HTTP returns serialization exceptions for the GraphTraversalSource
* TINKERPOP-2610 NumberHelper can return values in the form of their original type smaller than int *(breaking)*
* TINKERPOP-2621 toString for traversals such as within with empty array returns empty string as argument instead of brackets
* TINKERPOP-2626 RangeGlobalStep closes traversal prematurely
* TINKERPOP-2649 Unable to translate gremlin query to java
* TINKERPOP-2658 Translator in gremlin-javascript has trouble with array arguments
* TINKERPOP-2661 GremlinGroovyScriptEngine handling of null arguments
* TINKERPOP-2662 Unclosed client session and stacktrace pops up when cleanup is missed
* TINKERPOP-2670 JavaDocs do not build when using JDK 11
* TINKERPOP-2694 Bug of TinkerGraph gremlin api "has()"
* TINKERPOP-2702 property(null) throws NPE
* TINKERPOP-2706 Traversal clone() not resetting the close state
* TINKERPOP-2712 PropertyChangedEvent is triggered before Property is actually changed
* TINKERPOP-2717 Gremlin.NET : WebSocketConnection does not check for MessageType.Close, causing error InvalidOperationException: "Received data deserialized into null object message. Cannot operate on it."
* TINKERPOP-2719 hasNext is called on TraverserIterator after transaction is committed
* TINKERPOP-2726 Python's GroovyTranslator translates boolean wrong

==== Improvements

* TINKERPOP-2367 Gremlin Translators for .NET
* TINKERPOP-2379 Consistent defaults and initialization APIs for drivers
* TINKERPOP-2411 Move GremlinDslProcessor to its own artifact *(breaking)*
* TINKERPOP-2467 Follow python naming conventions for Gremlin syntax
* TINKERPOP-2504 Intermittently failing server/driver integration tests
* TINKERPOP-2518 Enhance .NET gherkin framework to deal with more advanced assertions
* TINKERPOP-2524 Expand support for number types in grammar
* TINKERPOP-2525 Extend Gherkin tests to cover strategies
* TINKERPOP-2534 Log4j flagged as critical security violation
* TINKERPOP-2548 Add getter for indexer used in IndexStep
* TINKERPOP-2551 Setup scripts to publish Gremint to npm
* TINKERPOP-2555 Support for remote transactions in Python
* TINKERPOP-2556 Support remote transactions in .NET
* TINKERPOP-2557 Support remote transactions in Javascript
* TINKERPOP-2559 Stop sending the close message for .NET
* TINKERPOP-2560 Stop sending close message for Python
* TINKERPOP-2561 Stop sending close message in Javascript
* TINKERPOP-2562 Remove GraphSON 2 option in TraversalOpProcessor *(breaking)*
* TINKERPOP-2570 Support custom type in GraphBinary for .NET
* TINKERPOP-2576 Setup automatic updates via Dependabot for Gremlin.NET
* TINKERPOP-2577 Remove unused test coverage dependencies from Gremlin.NET
* TINKERPOP-2582 Construct traversals from gremlin-language
* TINKERPOP-2583 Make gremlin-groovy processing optional in Gremlin Server
* TINKERPOP-2591 Administrative adjustments to gremlint site
* TINKERPOP-2592 Align the style guides
* TINKERPOP-2593 Remove Groovy as a dependency from gremlin-driver *(breaking)*
* TINKERPOP-2596 datetime function
* TINKERPOP-2601 Unify Gremlin testing behind Gherkin
* TINKERPOP-2605 Further enforce and refine null semantics
* TINKERPOP-2608 Enhance sample().by() semantics when by produces a null *(breaking)*
* TINKERPOP-2611 Prevent property(id,null) and addV(null) *(breaking)*
* TINKERPOP-2613 Improve behavior of V/E(null)
* TINKERPOP-2615 Expand testing of path() with null values
* TINKERPOP-2616 Provide better exceptions with SSL related failures *(breaking)*
* TINKERPOP-2620 Clean up NullPointerExceptions related to null arguments on property related steps
* TINKERPOP-2630 Clarify that a server cannot support Graphson1.0 over HTTP
* TINKERPOP-2632 Netty 4.1.61 flagged with two high severity security violations
* TINKERPOP-2635 Consistent by() behavior *(breaking)*
* TINKERPOP-2636 Remove ProductiveByStrategy as a default *(breaking)*
* TINKERPOP-2637 Enhance logging in the Python
* TINKERPOP-2639 Remove previously deprecated GryoMessageSerializer infrastructure *(breaking)*
* TINKERPOP-2640 Remove previously deprecated AuthenticationSettings.enableAuditLog setting *(breaking)*
* TINKERPOP-2641 Allow orderability on any type
* TINKERPOP-2645 Improve behavior of hasId(null)
* TINKERPOP-2646 Make .NET StreamExtensions public for GraphBinary
* TINKERPOP-2650 Remove deprecated Gremlin step overloads of python keywords *(breaking)*
* TINKERPOP-2651 Update to .NET 6
* TINKERPOP-2652 Add TextP.regex to the text predicate set
* TINKERPOP-2656 Provide a no syntax sugar translator for python
* TINKERPOP-2657 Remove GroovyTranslator from gremlin-groovy *(breaking)*
* TINKERPOP-2659 Bump javascript runtimes to node v16
* TINKERPOP-2660 Bring back close message for drivers
* TINKERPOP-2663 Support Vertex references in grammar
* TINKERPOP-2665 Add the ability for property() to take a map
* TINKERPOP-2666 Create an anonymizing Translator for logging traversals without user data
* TINKERPOP-2667 Allow fold() with addAll to work on Map
* TINKERPOP-2668 Updating aiohttp requirements at germin-python due to vulnerability
* TINKERPOP-2669 Netty 4.1.61 flagged with medium severity security violations
* TINKERPOP-2671 Add tx() support to grammar
* TINKERPOP-2676 Refactor GremlinScript checker out of groovy package *(breaking)*
* TINKERPOP-2678 jackson-databind medium security issue identified
* TINKERPOP-2679 Update JavaScript driver to support processing messages as a stream
* TINKERPOP-2680 Create call() step to allow for calling procedures
* TINKERPOP-2681 Create merge() step to codify best practice for upsert pattern
* TINKERPOP-2682 Enable WebSocket compression in .NET by default
* TINKERPOP-2687 Gremlin Boolean Value Expressions 2.0 with Ternary Boolean Logics
* TINKERPOP-2688 Investigate two .NET test failures
* TINKERPOP-2689 VertexProperty Gherkin support for .NET
* TINKERPOP-2690 VertexProperty Gherkin support for Javascript
* TINKERPOP-2691 VertexProperty Gherkin support for Python
* TINKERPOP-2695 Support NaN/Inf in Parser and Gherkin
* TINKERPOP-2705 Support null as an argument where it makes sense in Gremlin.NET
* TINKERPOP-2707 Closing parent connection in python should close tx() connections
* TINKERPOP-2711 Make gremlin-language optional as it brings in CDDL/GPL dependencies
* TINKERPOP-2713 Create an element() step that maps a Property to its Element.
* TINKERPOP-2716 Enable eslint for gremlin-javascript project
* TINKERPOP-2725 Traversal Strategy Mix Up In Gremlin-Python
* TINKERPOP-2727 HasContainer should allow a null key
* TINKERPOP-2728 jackson-databind high security issue identified

== TinkerPop 3.5.0 (The Sleeping Gremlin: No. 18 Entr'acte Symphonique)

image::https://raw.githubusercontent.com/apache/tinkerpop/master/docs/static/images/gremlin-sleeping-beauty.png[width=185]

[[release-3-5-8]]
=== TinkerPop 3.5.8 (Release Date: November 20, 2023)

* Fixed a bug in Gremlin.Net that can lead to an `InvalidOperationException` due to modifying a collection while iterating over it in the serializers.
* Bumped Netty to 4.1.96

==== Bugs

* TINKERPOP-2976 InvalidOperationException: Collection was modified in GraphBinary serialization
* TINKERPOP-2983 Upgrade Netty for Security Reasons

==== Improvements

* TINKERPOP-2984 Replace Moq mocking library in .NET tests
* TINKERPOP-2991 Reformat Javadoc link in reference docs


[[release-3-5-7]]
=== TinkerPop 3.5.7 (Release Date: July 31, 2023)

* Bumped `jackson-databind` to 2.15.2 to fix security vulnerability.
* Introduced `maxNumberLength`, `maxStringLength`, and `maxNestingDepth` configs for `GraphSON` serializers.
* Fixed a memory leak in the Gremlin.Net driver that only occurred if a `CancellationToken` was provided.
* Fixed gremlin-python `Client` problem where calling `submit()` after` `close()` would hang the system.
* Added `gremlin.spark.dontDeleteNonEmptyOutput` to stop deleting the output folder if it is not empty in `spark-gremlin`.
* Fixed a bug in `SubgraphStrategy` where the vertex property filter produced errors if a `Vertex` was missing the key provided to `by()` as a token.
* Upgraded `gremlin-javascript` and `gremlint` to Node 16.20.0.
* Upgraded `gremlin-go` to Go 1.20.
* Improved the python `Translator` class with better handling for `P`, `None` and subclasses of `str`.
* Fixed bug in `FilterRankingStrategy` that was preventing certain traversals from recognizing labels in child traversals.
* Added `gremlin-java8.bat` file as a workaround to allow loading the console using Java 8 on Windows.
* Fixed a bug in `gremlin-server` where timeout tasks were not cancelled and could cause very large memory usage when timeout is large.
* Removed `jcabi-manifests` dependency from `gremlin-core`, `gremlin-driver`, and `gremlin-server`.
* Fixed a bug that caused the `GremlinGroovyScriptEngine` to throw a `MissingMethodException` when calling a static method in __ with the same name as an enum.
* Deprecated Neo4j-Gremlin
* Added `VertexPropertyFilter` to `GraphComputer`

==== Bugs

* TINKERPOP-2920 SubgraphStrategy failure when property key not present on vertex in by()
* TINKERPOP-2937 Throw an error when trying to use a closed connection
* TINKERPOP-2944 Memory leak in Gremlin.Net driver if CancellationToken is used
* TINKERPOP-2948 PRISMA security vulnerabilty for jackson-databind 2.14.0 *(breaking)*
* TINKERPOP-2953 Static import for __.values() overriden by Column.values()
* TINKERPOP-2958 ScheduledExecutorService for timeouts are never cancelled
* TINKERPOP-2965 FilterRankingStrategy removing labels it shouldn't in certain conditions

==== Improvements

* TINKERPOP-1403 Provide support for GraphFilter.vertexProperties() *(breaking)*
* TINKERPOP-2941 DO NOT purge the output location if it has content in SparkGraphComputer
* TINKERPOP-2954 Pass Gremlin Version from Maven to Java Without Manifests
* TINKERPOP-2955 Support SSL in WebSocketClient
* TINKERPOP-2977 Deprecate Neo4j-Gremlin

[[release-3-5-6]]
=== TinkerPop 3.5.6 (Release Date: May 1, 2023)

* Added `GraphFilter` support to `GraphSONRecordReader`.
* gremlin-python aiohttp dependency requirement upper bound relaxed to <4.0.0.
* Fixed network connection closing for sessions and transactions in `gremlin-python`.
* Fixed memory cleanup for sessions and transactions in `gremlin-python` and `gremlin-go`.
* Fixed bug in `CountStrategy` where `or()` and `and()` filters were not being rewritten properly for some patterns.
* Changed `PartitionStrategy` to force its filters to the end of the chain for `Vertex` and `Edge` read steps, thus preserving order of the `has()`.
* Added `RequestOptions` and `RequestOptionsBuilder` types to Go GLV to encapsulate per-request settings and bindings.
* Improved `addE()` error messaging when traverser is not a `Vertex`.
* Added `SubmitWithOptions()` methods to `Client` and `DriverRemoteConnection` in Go GLV to pass `RequestOptions` to the server.
* Fixed bug in which `gremlin-server` would not respond to clients if an `Error` was thrown during bytecode traversals.
* Added ability to deploy multi-arch Docker images for server and console. Server image now supports AMD64 and ARM64.
* Changed `with()` configuration for `ARGS_BATCH_SIZE` and `ARGS_EVAL_TIMEOUT` to be more forgiving on the type of `Number` used for the value.
* Changed `gremlin-console` to add imports via an ImportCustomizer to reduce time spent resolving imports.
* Bumped to Groovy 2.5.22.
* Fixed `generateUserAgent()` in `gremlin-javascript` and `gremlin-dotnet` to handle null and undefined properly, and updated Java UserAgent error handling
* Fixed bug in parsing of `math()` expressions where variables were not being identified if they contained a text associated with a function.
* Refactored `FilterRankingStrategy` to improve performance for deeply nested traversals.
* Refactored strategy application to improve performance by avoiding some excessive recursion.
* Added `Traversal.lock()` to provide an explicit way to finalize a traversal object.
* Changed `Traversal.getGraph()` to get its `Graph` object from itself or, if not available, its parent.
* Added `AuthInfoProvider` interface and `NewDynamicAuth()` to gremlin-go for dynamic authentication support.
* Fixed bug where `hasId()` unrolls ids in Java arrays to put into `P.within` but not ids in lists, this also aligned behavior of start-step and mid-traversal hasId().
* Bumped to `snakeyaml` 2.0 to fix security vulnerability.
* Bumped to Apache `commons-configuration` 2.9.0 to fix security vulnerability.
* Fixed `CountStrategy` bug for cases where predicates contain negative numbers by disabling the optimization.
* Improved `count` step optimization for negative values in input for 'eq' comparison.
* Fixed performance issue when using `SampleGlobalStep` with a traverser that has either a `LABELED_PATH` or `PATH` requirement.
* Reduce the `toString()` of `ObjectWritable` to avoid OOM for running OLAP queries on Spark.

==== Bugs

* TINKERPOP-2526 Gremlin Console performance with incomplete multi-line scripts
* TINKERPOP-2767 Repeat Out Times traversal hangs indefinitely on first execution
* TINKERPOP-2820 gremlin-python _close_session race condition/FD leak
* TINKERPOP-2855 Performance degradation in TinkerGraph 3.5.4 and 3.5.5
* TINKERPOP-2856 math() step fails if variable name contains a keyword
* TINKERPOP-2861 Fix incorrect symlinks in source release zip
* TINKERPOP-2863 HasId Step generates incorrect results when given a list of IDs mid-traversal
* TINKERPOP-2878 Incorrect handling of local operations when there are duplicate elements
* TINKERPOP-2888 DefaultTraversal's applyStrategies performance decrease
* TINKERPOP-2891 Inconsistent behavior when comparing a counted value with a negative value
* TINKERPOP-2893 Incorrectly comparing a counted value with multiple predicates
* TINKERPOP-2902 Critical security vulnerability in snakeyaml
* TINKERPOP-2905 gremlin-go gorillaTransporter.logHandler is not initialized correctly and leads to panic
* TINKERPOP-2911 CountStrategy converts count().is(0) wrongly under ConnectiveStrategy
* TINKERPOP-2918 Utils.GenerateUserAgent assumes Gremlin.Net.dll to be present when, in some environments, it is not.

==== Improvements

* TINKERPOP-2841 Test and Fix Per Request Settings in Go
* TINKERPOP-2852 Update Maven plugin for docker-images building for M1 compatibility
* TINKERPOP-2857 GraphSONRecordReader does not allow configure a GraphFilter during deserialization
* TINKERPOP-2865 Add has steps injected by PartitionStrategy at the end of the filter
* TINKERPOP-2890 Avoid exceptions on local scope based steps where possible
* TINKERPOP-2899 SampleGlobalStep samples inefficiently with TraverserSet running into hash collisions
* TINKERPOP-2912 Improve error message for addE() when traverser is incorrect
* TINKERPOP-2919 Improve performance of FilterRankingStrategy for deeply nested traversals
* TINKERPOP-2934 Optimize ObjectWritable for displaying content of Java Collection or Map to reduce OOM

[[release-3-5-5]]
=== TinkerPop 3.5.5 (Release Date: January 16, 2023)

* Changed the `Result` struct in gremlin-go to make it more suitable for mocking in tests.
* Changed label generation in `PathProcessorStrategy` to be more deterministic.
* Bumped to Apache `commons-configuration` 2.8.0 to fix security vulnerability.
* Fixed issue where the `GremlinGroovyScriptEngine` reused the same translator concurrently which lead to incorrect translations.
* Fixed bug where tasks that haven't started running yet time out due to `evaluationTimeout` and never send a response back to the client.
* Set the exact exception in `initializationFailure` on the Java driver instead of the root cause.
* Improved error message for when `from()` and `to()` are unproductive for `addE()`.
* Added `SparkIOUtil` utility to load graph into Spark RDD.
* Improved performance of `CloneVertexProgram` by bypassing the shuffle state of `SparkGraphComputer`.
* Changed `JavaTranslator` exception handling so that an `IllegalArgumentException` is used for cases where the method exists but the signature can't be discerned given the arguments supplied.
* Dockerized all test environment for .NET, JavaScript, Python, Go, and Python-based tests for Console, and added Docker as a build requirement.
* Async operations in .NET can now be cancelled. This however does not cancel work that is already happening on the server.
* Bumped to `snakeyaml` 1.32 to fix security vulnerability.
* Update docker/build.sh to work with docker-compose dockerized tests changes.
* Fix permission issues with Docker generated files by setting permission to current user, so sudo isn't needed for maven operations.
* Updated base images for gremlin-server and gremlin-console docker images to support arm64.
* Use Go embed for error/logger resources for `gremlin-go` to avoid missing resource files when using binaries.
* Added user agent to web socket handshake in java driver. Can be controlled by a new enableUserAgentOnConnect configuration. It is enabled by default.
* Added user agent to web socket handshake in Gremlin.Net driver. Can be controlled by `EnableUserAgentOnConnect` in `ConnectionPoolSettings`. It is enabled by default.
* Added user agent to web socket handshake in go driver. Can be controlled by a new `EnableUserAgentOnConnect` setting. It is enabled by default.
* Added user agent to web socket handshake in python driver. Can be controlled by a new `enable_user_agent_on_connect` setting. It is enabled by default.
* Added user agent to web socket handshake in javascript driver. Can be controlled by a new `enableUserAgentOnConnect` option. It is enabled by default.
* Added logging in .NET.
* Added `addDefaultXModule` to `GraphSONMapper` as a shortcut for including a version matched GraphSON extension module.
* Modified `GraphSONRecordReader` and `GraphSONRecordWriter` to include the GraphSON extension module by default.
* Bumped `jackson-databind` to 2.14.0 to fix security vulnerability.
* Bumped to Groovy 2.5.15.
* Bumped to Netty 4.1.86.
* Bumped `ivy` to 2.5.1 to fix security vulnerability
* Removed default SSL handshake timeout. The SSL handshake timeout will instead be capped by setting `connectionSetupTimeoutMillis`.
* Improved logging for `gremlin-driver`.
* Modified `Connection` and `Host` job scheduling in `gremlin-driver` by dividing their work to two different thread pools and sparing work from the primary pool responsible for submitting requests and reading results.
* Prevented usage of the fork-join pool for `gremlin-driver` job scheduling.
* Modified `GremlinScriptChecker` to extract the `Tokens.REQUEST_ID` from Gremlin scripts.
* Changed `Host` initialization within a `Client` to be parallel again in `gremlin-driver`.
* Changed mechanism for determining `Host` health which should make the driver more resilient to intermittent network failures.
* Removed the delay for reconnecting to a potentially unhealthy `Host` only marking it as unavailable after that initial retry fails.
* Prevented fast `NoHostAvailableException` in favor of more direct exceptions when borrowing connections from the `ConnectionPool`.
* Improved Gherkin tests for more consistent results.
* Provides users with potentially more information to driver TimeoutExceptions.
* Fixed an issue in Go and Python GLVs where modifying per request settings to override request_id's was not working correctly.
* Fixed incorrect implementation for `GraphTraversalSource.With` in `gremlin-go`.
* Changed `Gremlin.version()` to return "VersionNotFound" if the version is missing from the manifest.
* Fixed local steps to avoid throwing an exception for non-iterable input.
* Fixed a case sensitivity issue when comparing request UUIDs in `gremlin-javascript`.

==== Bugs

* TINKERPOP-2765 Race condition during script creation when using UnifiedChannelizer
* TINKERPOP-2769 gremlin-server does not reply with a timeout response to all timed out requests
* TINKERPOP-2771 Critical severity security vulnerabilty in commons-configuration 2.7
* TINKERPOP-2796 High severity security vulnerability found in snakeyaml
* TINKERPOP-2803 Incorrect count() with sample() in TinkerGraph
* TINKERPOP-2809 High severity security vulnerability found in jackson databind
* TINKERPOP-2815 Critical security vulnerability for apache commons-text
* TINKERPOP-2816 Gherkin test issues for implementers
* TINKERPOP-2817 Support java.lang.Byte in hadoop GraphSONRecordWriter/GraphSONRecordReader
* TINKERPOP-2826 Critical security vulnerability in ivy
* TINKERPOP-2836 Github actions do not run java driver integration tests
* TINKERPOP-2840 Test Failures on NonDex
* TINKERPOP-2843 Security vulnerabilities found in netty version 4.1.77
* TINKERPOP-2849 Incorrect implementation for GraphTraversalSource.With in gremlin-go

==== Improvements

* TINKERPOP-2471 Add logging to Gremlin.Net driver
* TINKERPOP-2480 User agent for Gremlin drivers
* TINKERPOP-2737 Dockerized Build and Test Environments
* TINKERPOP-2772 Add Spark utility to load vertices as RDD
* TINKERPOP-2779 Floating ConnectedComponent Feature Failures for GitHub Actions on windows
* TINKERPOP-2785 Inability to Mock Returned Result Types in Gremlin-Go Driver
* TINKERPOP-2792 Better exception when JavaTranslator finds a method but not the overload
* TINKERPOP-2794 Allow cancellation of Gremlin.Net async methods
* TINKERPOP-2808 Improve Compatibility on ARM machines
* TINKERPOP-2813 Improve driver usability for cases where NoHostAvailableException is currently thrown
* TINKERPOP-2814 Add a SSL handshake timeout configuration to the driver
* TINKERPOP-2833 TestSupport loads files too slow
* TINKERPOP-2834 CloneVertexProgram optimization on SparkGraphComputer
* TINKERPOP-2842 Expand GremlinScriptChecker to include request id overrides

[[release-3-5-4]]
=== TinkerPop 3.5.4 (Release Date: July 18, 2022)

* Added exception to Gremlin Server that is thrown when using a transaction on a non-transaction graph.
* Exposed error message sent by the server as a property on `GremlinServerError` for gremlin-python
* Allowed `datetime()` syntax to accept zone offset with colon separators and seconds.
* Fixed a minor problem in the Gremlin parser where a `GraphTraversalSource` may not have been initialized.
* Added getters to high and low properties in `RangeLocalStep`.
* Added `Pick` traversal to the return from `getGlobalChildren()` for `BranchStep`.
* Ensured `Pick` traversal was an integrated child.
* Added GraphBinary serialization support to gremlin-javascript.
* Improved startup time by removing unnecessary DNS lookup.
* Bumped to logback 1.2.9.
* Bumped to netty 4.1.77.
* Fixed bug in `submitAsync()` in gremlin-python where the deprecated version was not returning its result.
* Added missing `ResponseStatusCodeEnum` entries for 403, 429, 497, and 596 for .NET.
* Added GraphBinary support in gremlin-python for short, bigdecimal and biginteger.
* Fixed bug in `PartitionStrategy` where the use of `AbstractLambdaTraversal` caused an unexpected exception.
* Fixed bug where close requests for sessions were improperly validating the request in the `UnifiedChannelizer`.
* Deprecated and removed functionality of the `connectOnStartup` option in `gremlin-javascript` to resolve potential `unhandledRejection` and race conditions.
* Ensured `Graph` instance was set between `TraversalStrategy` executions.
* Fixed potential `NullPointerException` in `gremlin-driver` where initialization of a `ConnectionPool` would fail but not throw an exception due to centralized error check being satisfied by a different process.
* Fixed a bug where the JavaScript client would hang indefinitely on traversals if the connection to the server was terminated.
* Fix a javadoc comment in Cluster.Builder regarding maxInProcessPerConnection.
* Added a getter for selectKeys in SelectStep

==== Bugs

* TINKERPOP-2734 NullPointerException when calling Client chooseConnection()
* TINKERPOP-2735 IllegalStateException: Unrecognized content of the 'gremlin' argument... on connection close
* TINKERPOP-2736 PluginAcceptror interface no more available in 3.5.3+ but referred in documentation
* TINKERPOP-2741 GraphMLWriter error message is not properly formatted
* TINKERPOP-2751 Transaction: tx.commit() hangs up in javascript client-lib
* TINKERPOP-2754 Javascript client hangs if the server restarts
* TINKERPOP-2763 client.submitAsync returns None value
* TINKERPOP-2768 BranchStep pickToken should be integrated when added as a child option

==== Improvements

* TINKERPOP-2229 JavaScript GLV: Add GraphBinary Support
* TINKERPOP-2631 GraphSON float serialization when ujson is used is imprecise
* TINKERPOP-2693 Complete GraphBinary support in Python
* TINKERPOP-2740 first request suspend more than 9s when using gremlin-java-driver
* TINKERPOP-2748 Medium security vulnerability on netty-all and netty-codec
* TINKERPOP-2762 getScopeKeys should respect the order of keys passed in Step
* TINKERPOP-2764 AWS Neptune returns an inaccessible structured error response

[[release-3-5-3]]
=== TinkerPop 3.5.3 (Release Date: April 4, 2022)

* Added support for using a readable stream when submitting scripts through the JavaScript driver which allows processing each batch of result sets as they come in, rather than waiting for the entire result set to complete before allowing processing.
* Fixed issue with implicit conversion of `Infinity` number instances into `BigDecimal`.
* Ensured that new properties are added before triggering the associated event.
* Added support for WebSocket compression in the .NET driver. (Only available on .NET 6.)
* Added Groovy `Translator` for .NET.
* Bumped to `jackson-databind` 2.13.2.2.
* Fixed bug in `DefaultTraversal.clone()` where the resulting `Traversal` copy could not be re-iterated.
* Fixed bug in `JavaTranslator` that did not handle `has()` well where `null` was the first argument.
* Renamed `GremlinBaseVisitor` to `DefaultGremlinBaseVisitor` in `gremlin-core` to prevent conflict with the generated `GremlinBaseVisitor` in `gremlin-language`.
* Tracked transaction spawned connections and closed them when the parent connection was closed for `gremlin-python`.
* Prevented unintentionally opening another transaction in `TraversalOpProcessor`` and `SessionOpProcessor` of Gremlin Server.
* Fixed bug in `Translator` of `gremlin-python` around translation of Booleans.

==== Bugs

* TINKERPOP-2694 Bug of TinkerGraph gremlin api "has()"
* TINKERPOP-2706 Traversal clone() not resetting the close state
* TINKERPOP-2712 PropertyChangedEvent is triggered before Property is actually changed
* TINKERPOP-2717 Gremlin.NET : WebSocketConnection does not check for MessageType.Close, causing error InvalidOperationException: "Received data deserialized into null object message. Cannot operate on it."
* TINKERPOP-2719 hasNext is called on TraverserIterator after transaction is committed
* TINKERPOP-2726 Python's GroovyTranslator translates boolean wrong

==== Improvements

* TINKERPOP-2367 Gremlin Translators for .NET
* TINKERPOP-2518 Enhance .NET gherkin framework to deal with more advanced assertions
* TINKERPOP-2651 Update to .NET 6
* TINKERPOP-2679 Update JavaScript driver to support processing messages as a stream
* TINKERPOP-2682 Enable WebSocket compression in .NET by default
* TINKERPOP-2707 Closing parent connection in python should close tx() connections
* TINKERPOP-2711 Make gremlin-language optional as it brings in CDDL/GPL dependencies
* TINKERPOP-2716 Enable eslint for gremlin-javascript project
* TINKERPOP-2725 Traversal Strategy Mix Up In Gremlin-Python
* TINKERPOP-2727 HasContainer should allow a null key
* TINKERPOP-2728 jackson-databind high security issue identified

[[release-3-5-2]]
=== TinkerPop 3.5.2 (Release Date: January 10, 2022)

This release also includes changes from <<release-3-4-13, 3.4.13>>.

* Added an `AnonymizingTypeTranslator` for use with `GroovyTranslator` which strips PII (anonymizes any String, Numeric, Date, Timestamp, or UUID data)
* Added support for `g.tx()` in Python.
* Added logging in in Python.
* Added `tx()` syntax to `gremlin-language`.
* Fixed shutdown cleanup issue in Python aiohttp transport layer.
* Added a `NoSugarTranslator` translator to `PythonTranslator` which translates Gremlin queries to Python without syntactic sugar (ex `g.V().limit(1)` instead of `g.V()[0:1]`)
* Added support for `g.Tx()` in .NET.
* Added support for `with()` constant options to `io()`.
* Changed `GroovyTranslator` to generate code more compatible to Java with `Date` and `Timestamp`.
* Fixed bug in the processing of the `io()` step when constructing a `Traversal` from the grammar.
* Added the `ConnectedComponent` tokens required to properly process the `with()` of the `connectedComponent()` step.
* Fixed `DotNetTranslator` bugs where translations produced Gremlin that failed due to ambiguous step calls to `has()`.
* Fixed bug where `RepeatUnrollStrategy`, `InlineFilterStrategy` and `MessagePassingReductionStrategy` were all being applied more than necessary.
* Modified grammar to accept the `datetime()` function so that Gremlin scripts have a way to natively construct a `Date`.
* Ensured `PathRetractionStrategy` is applied after `InlineFilterStrategy` which prevents an error in traverser mapping in certain conditions.
* Deprecated `JsonBuilder` serialization for GraphSON and Gryo.
* Added `ProductiveByStrategy` to ensure consistency of `by()` modulator behaviors when child traversal arguments contained no elements.
* Changed drivers to once again send the previously deprecated and removed "close" message for sessions.
* Modified `fold()` to merge `Map` instances with `addAll`.
* Allowed `null` string values in the Gremlin grammar.
* Fixed support for `SeedStrategy` in the Gremlin Grammar.
* Fixed bug in `Translator` of `gremlin-javascript` around array translation.
* Fixed bugs in `PythonTranslator`, `JavascriptTranslator` and `DotNetTranslator` when translating `TraversalStrategy` objects to Javascript.
* Prevented exception with `hasLabel(null)` and `hasKey(null)` and instead filter away traversers as these structural components can't ever be null.
* Improved handling of `null` when passed to `P` predicates.
* Handled `null` for mathematical reducing operations of `sum()`, `mean()`, `max()` and `min()`.
* Allowed `null` values in `Memory` for `GraphComputer`.
* Allowed `null` assignment in `withSideEffect()`.
* Allowed labelling of steps that emit a traverser carrying `null`.
* Fixed bug in filtering for `null` property key arguments to `valueMap()`, `elementMap()`, `properties()` and `values()`.
* Modified grammar to allow a call to `within()` and `without()` with no arguments.
* Fixed problems with `inject(null)` variations where `null` was the only value being submitted.
* Fixed problem with `GroovyTranslator` and `inject(null,null)` which could be interpreted as the Groovy JDK extension `inject(Object,Closure)`.
* Fixed error where certain variants of `inject()` with `null` might not properly construct a traversal in .NET.
* Prevented exception with  `hasValue(null)` and allowed filtering as expected.
* Refined `DotNetTranslator` to be more explicit with `null` arguments to ensure that the right overloads are called.
* Created `GremlinParser` to construct `Traversal` objects from `gremlin-language`.
* Added `GremlinLangScriptEngine` as a `GremlinScriptEngine` implementation that users the grammar and `JavaTranslator` to evaluate Gremlin.
* Added getter method for `bypassTraversal` in `AbstractLambdaTraversal`.
* Added support for custom GraphBinary types in .NET.
* Removed some unnecessary exception wrapping around `gremlin-driver` errors now producing a more immediate view of the actual error cause.

==== Bugs

* TINKERPOP-2569 Reconnect to server if Java driver fails to initialize
* TINKERPOP-2585 Traversal failed for different strategies order
* TINKERPOP-2589 XML External Entity (XXE) vulnerability
* TINKERPOP-2597 NullPointerException while initializing connection pool
* TINKERPOP-2598 within(null) NPE
* TINKERPOP-2603 TinkerGraph sometimes could not query float values.
* TINKERPOP-2609 HTTP returns serialization exceptions for the GraphTraversalSource
* TINKERPOP-2621 toString for traversals such as within with empty array returns empty string as argument instead of brackets
* TINKERPOP-2626 RangeGlobalStep closes traversal prematurely
* TINKERPOP-2649 Unable to translate gremlin query to java
* TINKERPOP-2658 Translator in gremlin-javascript has trouble with array arguments
* TINKERPOP-2662 Unclosed client session and stacktrace pops up when cleanup is missed
* TINKERPOP-2670 JavaDocs do not build when using JDK 11

==== Improvements

* TINKERPOP-2504 Intermittently failing server/driver integration tests
* TINKERPOP-2555 Support for remote transactions in Python
* TINKERPOP-2556 Support remote transactions in .NET
* TINKERPOP-2570 Support custom type in GraphBinary for .NET
* TINKERPOP-2582 Construct traversals from gremlin-language
* TINKERPOP-2583 Make gremlin-groovy processing optional in Gremlin Server
* TINKERPOP-2591 Administrative adjustments to gremlint site
* TINKERPOP-2592 Align the style guides
* TINKERPOP-2596 datetime function
* TINKERPOP-2605 Further enforce and refine null semantics
* TINKERPOP-2615 Expand testing of path() with null values
* TINKERPOP-2616 Provide better exceptions with SSL related failures *(breaking)*
* TINKERPOP-2620 Clean up NullPointerExceptions related to null arguments on property related steps
* TINKERPOP-2630 Clarify that a server cannot support Graphson1.0 over HTTP
* TINKERPOP-2632 Netty 4.1.61 flagged with two high severity security violations
* TINKERPOP-2637 Enhance logging in the Python
* TINKERPOP-2646 Make .NET StreamExtensions public for GraphBinary
* TINKERPOP-2656 Provide a no syntax sugar translator for python
* TINKERPOP-2660 Bring back close message for drivers
* TINKERPOP-2666 Create an anonymizing Translator for logging traversals without user data
* TINKERPOP-2667 Allow fold() with addAll to work on Map
* TINKERPOP-2668 Updating aiohttp requirements at germin-python due to vulnerability
* TINKERPOP-2669 Netty 4.1.61 flagged with medium severity security violations
* TINKERPOP-2671 Add tx() support to grammar

[[release-3-5-1]]
=== TinkerPop 3.5.1 (Release Date: July 19, 2021)

This release also includes changes from <<release-3-4-12, 3.4.12>>.

* Added support for `g.tx()` in Javascript.
* Fixed bug in Javascript error message related to validating anonymous traversal spawns.
* Changed close of Python and Javascript connections to no longer send a "close message" as the server no longer acknowledges it as of 3.5.0.
* Fixed bug where the `Graph` instance was not being assigned to child traversals.
* Removed sending of deprecated session close message from Gremlin.Net driver.

==== Bugs

* TINKERPOP-2358 Potential connection leak on client disposing
* TINKERPOP-2554 Extracting step metrics from ProfileStep throws NPE if the step was not triggered
* TINKERPOP-2565 GraphMLWriter does not check vertexLabelKey conflict
* TINKERPOP-2566 Incomplete error message in bytecode step generation
* TINKERPOP-2568 Graph instance not set for child traversals
* TINKERPOP-2578 Set arguments to P within/without are wrapped in List
* TINKERPOP-2579 EventStrategy doesn't work with anonymous traversal
* TINKERPOP-2580 Update the custom DSL documentation

==== Improvements

* TINKERPOP-2548 Add getter for indexer used in IndexStep
* TINKERPOP-2551 Setup scripts to publish Gremint to npm
* TINKERPOP-2557 Support remote transactions in Javascript
* TINKERPOP-2559 Stop sending the close message for .NET
* TINKERPOP-2560 Stop sending close message for Python
* TINKERPOP-2561 Stop sending close message in Javascript
* TINKERPOP-2576 Setup automatic updates via Dependabot for Gremlin.NET
* TINKERPOP-2577 Remove unused test coverage dependencies from Gremlin.NET

[[release-3-5-0]]
=== TinkerPop 3.5.0 (Release Date: May 3, 2021)

This release also includes changes from <<release-3-4-11, 3.4.11>>.

* Changed transport implementation to use AIOHTTP instead of Tornado for gremlin-python.
* Added max_content_length and unit test for it in gremlin-python.
* Removed compression_option support for transport in gremlin-python.
* Fixed event loop issues and added unit test for it in gremlin-python.
* Fixed DriverRemoteConnection multithreading issues and added unit test for it in gremlin-python.
* Fixed heartbeat timeout issues and tested with local server manually for gremlin-python.
* Fixed build errors emitted for gremlin-python (asyncio task destroyed but is pending error).
* Added `gremlin-language` module.
* Allowed the possibility for the propagation of `null` as a `Traverser` in Gremlin.
* Added a fully shaded version of `gremlin-driver`.
* Exposed websocket connection status in JavaScript driver.
* Fixed a bug where spark-gremlin was not re-attaching properties when using `dedup()`.
* Fixed a bug in `WsAndHttpChannelizer` pipeline configuration where failed object aggregation could not write back HTTP responses.
* Ensured better consistency of the use of `null` as arguments to mutation steps.
* Added a `ResponseStatusCode` to indicate that a client should retry its request.
* Added `TemporaryException` interface to indicate that a transaction can be retried.
* Prevented `TraversalStrategy` instances from being added more than once, where the new instance replaces the old.
* Improved error message for `addE()` when the `from()` or `to()` does not resolve to a `Vertex`.
* Improved error message for `addE()` when cardinality is specified on `property()` assignments.
* Allowed `property(T.label,Object)` to be used if no value was supplied to `addV(String)`.
* Dropped support for .NET Standard 1.3 in Gremlin.Net. Only .NET Standard 2.0 is supported starting with this version.
* Added GraphBinary support for .NET.
* Added `UnifiedChannelizer` which exposes HTTP and Websockets connections and processes both sessionless and in-session requests with the same `gremlinPool`.
* Bounded the `gremlinPool` in Gremlin Server to enforce rate limiting which will then produce a `TOO_MANY_REQUESTS` response status code.
* Switched from `Newtonsoft.Json` to `System.Text.Json` as the JSON library for Gremlin.Net.
* Allowed additional arguments to `Client.submit()` in Javascript driver to enable setting of parameters like `scriptEvaluationTimeout`.
* Gremlin.Net driver no longer supports skipping deserialization by default. Users can however create their own `IMessageSerializer` if they need this functionality.
* Supported deserialization of `dict` and `list` as a key in a `dict` for Python.
* Changed the aliased `Client` to proxy `close()` methods to its underlying client.
* Added support for remote `g.tx()` usage.
* Added support for bytecode-based sessions.
* Added a `Graph.Feature` for `supportsNullPropertyValues`.
* Modified `TokenTraversal` to support `Property` thus `by(key)` and `by(value)` can now apply to `Edge` and meta-properties.
* Added `SeedStrategy` to allow deterministic behavior for `coin()`, `sample()` and `Order.shuffle`.
* Added `Grouping` step interface.
* Added `TraversalParent.replaceTraversal()` which can replace a direct child traversal.
* Added `ByModulatorOptimizationStrategy` which replaces certain standard traversals w/ optimized traversals (e.g. `TokenTraversal`).
* Improved `IdentityRemovalStrategy` by accounting for `EndStep` situations.
* Added `IdentityRemovalStrategy` to the standard list of `TraversalStrategies`.
* Modified `PathRetractionStrategy` to leave labels more often with `match()` cases to return more consistent results.
* Refactored `MapStep` to move its logic to `ScalarMapStep` so that the old behavior could be preserved while allow other implementations to have more flexibility.
* Modified TinkerGraph to support `null` property values and can be configured to disable that feature.
* Modified `null` handling in mutations to be consistent for a new `Vertex` as well as update to an existing one.
* Enforced use of anonymous child traversals.
* Removed support for Python 2.x in gremlinpython.
* Upgraded to Apache Commons Configuration2.
* Renamed `StoreStep` to `AggregateLocalStep`.
* Renamed `AggregateStep` to `AggregateGlobalStep`.
* Renamed `SERVER_ERROR_SCRIPT_EVALUATION` to `SERVER_ERROR_EVALUATION` given that this response code applies to remote traversals as well as scripts.
* Refactored `TraversalStrategies` to implement `Iterable`.
* Refactored `Traversal` semantics to always expect `EmptyStep` as a parent if it is meant to be the root `Traversal`.
* Configured GraphBinary as the default binary serialization format for the Java Driver.
* Configured GraphSON 3.0 as the default text serialization format when no serializer can be determined.
* Configured GraphSON 3.0 as the default setting for the `GraphSONMapper`.
* Added `JavascriptTranslator` for Java.
* Added `DotNetTranslator` for Java.
* Added Groovy `Translator` for Python.
* Fixed bug in `PythonTranslator` for processing `TraversalStrategy` instances in GraphBinary.
* Fixed bug in bytecode `Bindings` where calling `of()` prior to calling a child traversal in the same parent would cause the initial binding to be lost.
* Migrated from Tornado to AIOHTTP for gremlinpython.
* Bumped to Neo4j 3.4.11.
* Bumped to Spark 3.0.0.
* Bumped to Jackson 2.11.x.
* Supported build for Java 11.
* Added `MessageSerializer.getMapper()` to return the underlying object that handles serialization for a particular implementation.
* Added a parameterized `TypeTranslator` for use with `GroovyTranslator` that should produce more cache hits.
* Added support for `TextP` in Neo4j using its string search functions.
* Added a kerberos KDC to the docker container for testing GLV's.
* Added kerberos authentication to Gremlin-Python.
* Added audit logging to bytecode-based traversals.
* Changed `TraversalStrategy` application methodology to apply each strategy in turn to each level of the traversal hierarchy starting from root down to children.
* Added a VertexProgramRestrictionStrategy.
* Prevented more than one `Client` from connecting to the same Gremlin Server session.
* Changed the Groovy to an optional dependency in `gremlin-driver`.
* Added support for configuring an `Authorizer` implementation to Gremlin Server, allowing for authorization of individual gremlin requests.
* Added `gremlint` module to house the Gremlin query formatting JavaScript library powering gremlint.com.
* Removed internal functionality for the session close message in Gremlin Server - the message is accepted but ignored if sent.
* Removed `Property.Exceptions.propertyValueCanNotBeNull` exception type as `null` now has meaning in Gremlin.
* Removed the "experimental" support for multi/meta-properties in Neo4j.
* Removed Gryo serialization configurations from Gremlin Server sample configurations and default configurations.
* Removed previously deprecated custom keep-alive functionality in the Java driver.
* Removed previously deprecated `BytecodeUtil`.
* Removed previously deprecated `Cluster.maxWaitForSessionClose` configuration option.
* Removed previously deprecated `TraversalStrategies.applyStrategies()`.
* Removed previously deprecated `scriptEvaluationTimeout`.
* Removed previously deprecated `NioChannelizer` and related classes.
* Removed previously deprecated remote traversal side-effects and related infrastructure.
* Removed previously deprecated `Serializers.DEFAULT_RESULT_SERIALIZER` and `Serializers.DEFAULT_REQUEST_SERIALIZER`.
* Removed previously deprecated `decr` and `incr` from `Order`.
* Removed previously deprecated `TraversalSource.withRemote()`.
* Removed previously deprecated `ResponseHandlerContext` infrastructure.
* Removed previously deprecated `VertexProgram` related infrastructure.
* Removed previously deprecated SSL settings: `keyCertChainFile`, `keyFile`, `keyPassword` and `trustCertChainFile` and related infrastructure.
* Removed previously deprecated `PropertyMapStep` constructor and `isIncludeTokens`.
* Removed previously deprecated `StarGraph.builder()` and `StarGraph.Builder.create()`.
* Removed previously deprecated `AbstractOpProcessor.generateMetaData(ChannelHandlerContext, RequestMessage, ResponseStatusCode, Iterator)`
* Removed previously deprecated `BulkDumperVertexProgram` and `BulkLoaderVertexProgram`.

==== Bugs

* TINKERPOP-1619 TinkerGraphComputer worker count affects OptionalStep query results
* TINKERPOP-2107 Spark fails to reattach properties
* TINKERPOP-2157 SparkStarBarrierInterceptor injects (Byte) 0
* TINKERPOP-2159 EventStrategy doesn't handle multi-valued properties
* TINKERPOP-2175 Executor thread is not returned on channel close
* TINKERPOP-2185 Use commons-configuration2 instead of commons-configuration *(breaking)*
* TINKERPOP-2192 Gremlin.Net.Driver.Connection.Parse throws a NullReferenceException
* TINKERPOP-2224 Detect and fix resource leak
* TINKERPOP-2230 match() step unexpected behaviours
* TINKERPOP-2232 RemoteStrategy does not call parent class TraversalStrategy __init__
* TINKERPOP-2238 Fix remaining iterator leaks marked by @IgnoreIteratorLeak
* TINKERPOP-2241 Client exception don't match Server exception when server  throw StackOverflowError
* TINKERPOP-2248 Instability of driver for blocked requests
* TINKERPOP-2257 transaction itty  may still be visited after commit
* TINKERPOP-2264 Gremlin Python should deserialize g:Date to UTC
* TINKERPOP-2266 Keep alive not started at connection creation
* TINKERPOP-2274 Test of TinkerGraph Gremlin fail on Windows and non EN locale
* TINKERPOP-2276 No constructor for remote connection in DSL generated traversal source
* TINKERPOP-2283 GraphStep's ids null exception
* TINKERPOP-2285 Error object is unreachable
* TINKERPOP-2288 Get ConnectionPoolBusyException and then ServerUnavailableExceptions
* TINKERPOP-2289 Use address instead of hostname for connection
* TINKERPOP-2290 Javascript GLV connection refused error handling
* TINKERPOP-2291 TraversalExplanation deserialization in GraphSON
* TINKERPOP-2298 Bytecode.java  flattenArguments throw exception when null
* TINKERPOP-2303 GremlinDsl generate addV instead of addE
* TINKERPOP-2318 Edge properties dedup() not work with spark-gremlin *(breaking)*
* TINKERPOP-2337 In upgrade guide for 3.4.2, the option RemoteConnection.PER_REQUEST_TIMEOUT does not exist
* TINKERPOP-2338 drop() not removing all edge/meta properties
* TINKERPOP-2341 GremlinClientExtensions.SubmitAsync hangs as it tries to dispose connection
* TINKERPOP-2345 NullPointerException when Map key is not found for math()
* TINKERPOP-2347 Remove invalid service descriptors from gremlin-shaded
* TINKERPOP-2350 clone() is not deep copying Traversal internals
* TINKERPOP-2351 Local Map ordering of keys can generate cast errors
* TINKERPOP-2352 Gremlin Python driver default pool size makes Gremlin keep-alive difficult
* TINKERPOP-2353 Error while Shutting Down Gremlin Server
* TINKERPOP-2360 failed to deserializer int32 when gremlin-python submit bytecode with a big int value
* TINKERPOP-2364 Injected ProfileStep should not be displayed in child traversals
* TINKERPOP-2365 LazyBarrierStrategy adds a NoOpBarrierStep when profile() is present
* TINKERPOP-2368 JAVA_OPTIONS are not properly expanded in gremlin-console
* TINKERPOP-2369 Connections in ConnectionPool are not replaced in background when underlying channel is closed
* TINKERPOP-2374 SaslAndHttpBasicAuthenticationHandler can't extract authorization
* TINKERPOP-2383 has(T,Traversal) does not return results
* TINKERPOP-2384 Inject and withSideEffect causing different outcomes in order step
* TINKERPOP-2388 gremlinpython: Can't close DriverRemoteConnection
* TINKERPOP-2403 Gremlin javascript Translator does not handle child traversals
* TINKERPOP-2405 gremlinpython: traversal hangs when the connection is established but the servers stops responding later
* TINKERPOP-2408 Iterator leak in HasContainer
* TINKERPOP-2409 js: DriverRemoteConnection never times out if server uri not available.
* TINKERPOP-2410 Free up server threads when client is closed
* TINKERPOP-2425 Server closes HTTP connection for keepAlive as true
* TINKERPOP-2432 Generate correct toString() representation of bytecode in Javascript
* TINKERPOP-2433 typo in javadocs match() Type Parameters
* TINKERPOP-2435 Gremlin Python sugar syntax for values() can lead to unexpected problems
* TINKERPOP-2437 gremlin-driver hangs if ResultSet.statusAttributes().get() is called when the request throws
* TINKERPOP-2439 P and TextP toString() is broken
* TINKERPOP-2458 Bytecode Bindings lost when followed by a child traversal
* TINKERPOP-2465 TestHelper.generateTempFileFromResource file handling is invalid on windows
* TINKERPOP-2475 Barrier step touches one more element of next loop
* TINKERPOP-2478 Console byte code translator has issues with "new Date()"
* TINKERPOP-2496 GremlinDslProcessor fails when SocialTraversalSourceDsl overrides close
* TINKERPOP-2505 Gremlin Python Client Query Times out at 30 seconds instead of the server timeout
* TINKERPOP-2512 Duplicate jars in classpath when running gremlin-server.sh
* TINKERPOP-2513 Generics insufficiently strict on property()
* TINKERPOP-2514 Java client driver requests with same request ids hang
* TINKERPOP-2516 Property folding has trouble with coalesce
* TINKERPOP-2529 Global dedup() in reducing by() of group() detaches elements for OLTP
* TINKERPOP-2531 Gremlin .NET driver ConnectionPool can remain without connections if server is down for 1-2 minutes

==== Improvements

* TINKERPOP-709 Consider Bounding Gremlin Pool Queue Size
* TINKERPOP-1084 Branch option tokens should be allowed to be traversals.
* TINKERPOP-1553 Deprecate store() in favor of aggregate(Scope)
* TINKERPOP-1568 Change strategy application order *(breaking)*
* TINKERPOP-1641 Kerberos authentication for gremlin-python
* TINKERPOP-1682 by-modulator optimization strategy
* TINKERPOP-1733 hasKey, hasValues should work on Element and Property
* TINKERPOP-1810 Add Lambda.binaryOperator and Lambda.unaryOperator
* TINKERPOP-1838 Python sample script
* TINKERPOP-1886 Gremlin Python driver to periodically issue ping / heartbeat to gremlin server
* TINKERPOP-1921 Support hasNext terminal step in GLVs
* TINKERPOP-1994 LazyBarrierStrategy fully responsible for barrier() additions
* TINKERPOP-2001 Support lambdas in Javascript
* TINKERPOP-2014 Allow an ability to specify seeding for random methods such as coin, sample and Order.shuffle
* TINKERPOP-2020 Support withComputer() for javascript
* TINKERPOP-2046 Gremlin-Python: Support custom request headers in WebSocket request
* TINKERPOP-2054 Support TraversalStrategy specification in gremlin-javascript
* TINKERPOP-2076 Build with Java 11
* TINKERPOP-2080 Remove deprecated TraversalSource.withRemote() *(breaking)*
* TINKERPOP-2099 Property setting with null has different behavior between add and update *(breaking)*
* TINKERPOP-2133 Use neo4j index lookup in Neo4jGraphStep with HasContainers containing TextP predicates
* TINKERPOP-2168 GraphSON: P deserialization should be optimized
* TINKERPOP-2213 Replace scriptEvaluationTimeout in favor of something more suitable to bytecode
* TINKERPOP-2215 Better exception message for connection problems
* TINKERPOP-2223 Update jackson databind to 2.9.9
* TINKERPOP-2231 Remove deprecated bulk dumping/loading VertexPrograms *(breaking)*
* TINKERPOP-2233 Remove deprecated Order decr/incr *(breaking)*
* TINKERPOP-2235 Better handle the concept of null in traversals *(breaking)*
* TINKERPOP-2236 Improve error messaging for TinkerGraph IdManagers that fail on conversions
* TINKERPOP-2237 Prevent error when closing sessions that don't exist *(breaking)*
* TINKERPOP-2239 Remove previously deprecated SSL configuration options *(breaking)*
* TINKERPOP-2242 Bump to netty 4.1.36
* TINKERPOP-2243 Add user-agent to RequestOptions
* TINKERPOP-2245 Consolidate the executor for bytecode & string based client
* TINKERPOP-2246 Consolidate the error propagation to the client
* TINKERPOP-2250 Support toString serialization in GraphBinary
* TINKERPOP-2251 Remove deprecated VertexProgram-related methods *(breaking)*
* TINKERPOP-2252 A meaningful way to support session based byteCode interaction through gremlin-driver
* TINKERPOP-2254 Rename AggregateStep and StoreStep given aggregate(Scope,String) *(breaking)*
* TINKERPOP-2256 processAllStarts of AggregateStep should only be called when barrier is empty
* TINKERPOP-2259 Default Java based driver and server operations to GraphBinary and remove Gryo *(breaking)*
* TINKERPOP-2260 Update jackson databind 2.9.9.1
* TINKERPOP-2262 Improve Netty protocol handling
* TINKERPOP-2265 Deprecate Traversal.getSideEffects() functionality for remoting purposes
* TINKERPOP-2269 Remove remote side-effect related infrastructure *(breaking)*
* TINKERPOP-2270 Deprecate multi/metaproperty support in Neo4j
* TINKERPOP-2271 Add console preference to control server-originated warning display
* TINKERPOP-2272 Rename steps and tokens that conflict with standard python functions
* TINKERPOP-2273 Remove deprecated ResponseHandlerContext infrastructure *(breaking)*
* TINKERPOP-2277 Python sdk postpone the timing to create transport
* TINKERPOP-2279 GraphBinary support in Python
* TINKERPOP-2280 Prevent use of T values as property key overloads
* TINKERPOP-2284 Make it easier to return more structure of graph elements
* TINKERPOP-2295 Remove deprecated scriptEvaluationTimeout *(breaking)*
* TINKERPOP-2296 Per query timeout not working from Python
* TINKERPOP-2302 Add isOnGraphComputer() field accessor to ElementMapStep
* TINKERPOP-2307 Add better error message for badly configured Channelizer
* TINKERPOP-2310 Reduce Traversal.isRoot() to a check of EmptyStep *(breaking)*
* TINKERPOP-2311 TraversalStrategies implementing Iterable *(breaking)*
* TINKERPOP-2312 Empty keys to group() should group to null
* TINKERPOP-2314 Employ by(String) for Map when possible and improve errors around incorrect types
* TINKERPOP-2315 Implement some form of clone() or reset() for Traversal in GLVs
* TINKERPOP-2317 Remove Python 2 support *(breaking)*
* TINKERPOP-2320 [SECURITY] XMLInputFactory initialization in GraphMLReader introduces
* TINKERPOP-2325 Generate traversals that will better yield index lookups with SPARQL
* TINKERPOP-2327 Remove deprecated NIO protocol support *(breaking)*
* TINKERPOP-2328 Do not close all connections if just one has became closed
* TINKERPOP-2335 Drop support for older GLV runtimes
* TINKERPOP-2336 Allow close of channel without having to wait for server
* TINKERPOP-2349 Switch from Newtonsoft.Json to System.Text.Json *(breaking)*
* TINKERPOP-2354 Document recommendation to reuse graph traversal source
* TINKERPOP-2356 Bump to Jackson 2.10.x
* TINKERPOP-2357 Add a command to clear the Gremlin Console screen
* TINKERPOP-2361 Prevent using GraphTraversalSource spawned traversals as children *(breaking)*
* TINKERPOP-2371 Add possibility to import constants with ImportGremlinPlugin
* TINKERPOP-2376 Probability distribution controlled by weight when using sample step
* TINKERPOP-2377 Investigate intermittent .NET GLV test failures
* TINKERPOP-2389 Authorization support in TinkerPop
* TINKERPOP-2391 Drop GLV Templating System
* TINKERPOP-2392 Improve module level documentation for GLVs
* TINKERPOP-2394 Unable to use __ class of a custom DSL when passing a script even if this class is imported *(breaking)*
* TINKERPOP-2395 Gremlin Python doesn't support list as keys in groupCount
* TINKERPOP-2396 TraverserSet should be extendable for GraphDB provider
* TINKERPOP-2397 Don't create the default Gyro serializer if the caller specifies a different one
* TINKERPOP-2401 Upgrade Jackson-databind to 2.11.x
* TINKERPOP-2406 Delegate processing from event loop to worker threads
* TINKERPOP-2407 Support deserialization of a dict that has a dict as a key
* TINKERPOP-2412 Add missing query tests
* TINKERPOP-2413 Prefer withEmbedded() to withGraph() on AnonymousTraversalSource
* TINKERPOP-2415 Avoid unnecessary detached objects if not required
* TINKERPOP-2416 MultiIterator should implement AutoCloseable
* TINKERPOP-2418 Store authenticated user on server pipeline
* TINKERPOP-2420 Support per query request options in .NET
* TINKERPOP-2421 Support per query options in javascript
* TINKERPOP-2426 Use Netty's WebSocketClientProtocolHandler
* TINKERPOP-2427 Simplify Netty reference counting
* TINKERPOP-2430 Looping Recipies
* TINKERPOP-2431 Operating on Dropped Elements Recipes
* TINKERPOP-2436 The gremlin server starts even if all graphs instantiation has failed
* TINKERPOP-2438 Provide a way for scripts to respect with() specification of timeout
* TINKERPOP-2440 Simplify driver by delegating keepAlive logic to Netty
* TINKERPOP-2441 Add compression to WebSocket frames sent from client
* TINKERPOP-2442 Make Translators that work in Java part of gremlin-core
* TINKERPOP-2443 Improve testing of Translator instances for non-JVM languages with focus on Python as a model
* TINKERPOP-2445 Speed up client initialization *(breaking)*
* TINKERPOP-2446 Add Recipe for Optional Looping
* TINKERPOP-2447 Improve handling of StackOverflowError for long traversals
* TINKERPOP-2451 JavascriptTranslator for Java
* TINKERPOP-2452 DotNetTranslator for Java
* TINKERPOP-2453 Add WebSocket compression to gremlin-python
* TINKERPOP-2455 Remove deprecated custom keep-alive functionality in the Java driver Channelizer *(breaking)*
* TINKERPOP-2457 Add a max_content_length parameter to DriverRemoteConnection in the Python client
* TINKERPOP-2460 Change groovy to provided scope in gremlin-driver *(breaking)*
* TINKERPOP-2461 Align CoreImports with GroovyTranslator
* TINKERPOP-2462 Duplicated BytecodeUtil and BytecodeHelper classes
* TINKERPOP-2466 Improve syntax for Groovy scripts that use withStrategies()
* TINKERPOP-2468 Stabilize shouldProcessSessionRequestsInOrder() test
* TINKERPOP-2469 KrbException - Principal does not exist in test
* TINKERPOP-2470 Bump gremlinpython to tornado 6.x
* TINKERPOP-2472 GraphBinary support in .NET
* TINKERPOP-2473 Prevent TraversalStrategy instances of the same type to be added to a TraversalSource
* TINKERPOP-2474 withSack() Groovy translation output could be simplified
* TINKERPOP-2476 Provide fully shaded version of Java driver
* TINKERPOP-2479 Provide a way to set a custom GraphSONMapper for :bytecode command
* TINKERPOP-2481 IdentityRemovalStrategy not installed *(breaking)*
* TINKERPOP-2482 Rename wsConnectionTimeout to connectionSetupTimeout
* TINKERPOP-2484 Python  IOLoop close errors
* TINKERPOP-2485 Invalid http tests with ?gremlin=1-1
* TINKERPOP-2494 Document Translator parameter extraction functionality
* TINKERPOP-2499 PathRetractionStrategy returns inconsistent results when match() is not detected as the final step *(breaking)*
* TINKERPOP-2500 Add none() step for all GLVs
* TINKERPOP-2506 Expose client WebSocket connection status
* TINKERPOP-2517 Introduce a retry status code to the server protocol
* TINKERPOP-2527 Add a GroovyTranslator equivalent method to the Python client
* TINKERPOP-2530 Transfer OyvindSabo/gremlint and OyvindSabo/gremlint.com to apache/tinkerpop/gremlint
* TINKERPOP-2532 MaxBarrierSize of NoOpBarrierStep should be accessible
* TINKERPOP-2533 Develop a grammar for Gremlin
* TINKERPOP-2535 Netty 4.1.52 flagged as medium security violation
* TINKERPOP-2537 Support bytecode based requests in sessions and remote tx()
* TINKERPOP-2544 Modify site publishing scripts to include gremlint
* TINKERPOP-2546 Change transport layer to use AIOHTTP instead of Tornado
* TINKERPOP-2547 Provide an option to supply a callback before handshake submission
* TINKERPOP-2550 Deadlock on Client initialization

== TinkerPop 3.4.0 (Avant-Gremlin Construction #3 for Theremin and Flowers)

image::https://raw.githubusercontent.com/apache/tinkerpop/master/docs/static/images/avant-gremlin.png[width=185]

[[release-3-4-13]]
=== TinkerPop 3.4.13 (Release Date: January 10, 2022)

* Fixed `RangeGlobalStep` which was prematurely closing the iterator.
* Added explicit state to `DefaultTraversal` to track whether or not it was fully iterated and closed to ensure it released resources properly.
* Prevented XML External Entity (XXE) style attacks via `GraphMLReader` by disabling DTD and external entities by default.
* Improved error message for failed serialization for HTTP-based requests.
* Fixed a `NullPointerException` that could occur during a failed `Connection` initialization due to uninstantiated `AtomicInteger`.
* Minor changes to the initialization of Java driver `Cluster` and `Client` such that hosts are marked as available only after successfully initializing connection pools.
* `NoHostAvailableException` now contains a cause for the failure.
* Bumped to Netty 4.1.72.
* Added user-friendly message in Gremlin console for unavailable hosts upon initiation and fixed possible leak in `RemoteCommand.groovy` upon `RemoteException`.

==== Bugs

* TINKERPOP-2569 Reconnect to server if Java driver fails to initialize
* TINKERPOP-2589 XML External Entity (XXE) vulnerability
* TINKERPOP-2597 NullPointerException while initializing connection pool
* TINKERPOP-2603 TinkerGraph sometimes could not query float values.
* TINKERPOP-2609 HTTP returns serialization exceptions for the GraphTraversalSource
* TINKERPOP-2626 RangeGlobalStep closes traversal prematurely

==== Improvements

* TINKERPOP-2504 Intermittently failing server/driver integration tests
* TINKERPOP-2616 Provide better exceptions with SSL related failures *(breaking)*
* TINKERPOP-2630 Clarify that a server cannot support Graphson1.0 over HTTP
* TINKERPOP-2632 Netty 4.1.61 flagged with two high severity security violations
* TINKERPOP-2669 Netty 4.1.61 flagged with medium severity security violations

[[release-3-4-12]]
=== TinkerPop 3.4.12 (Release Date: July 19, 2021)

* Coerced single `set` arguments to `P.within` and `P.without` to `list` in Python which serializes to a more expected form for `P` instances.
* Fixed bug in the `vertexLabelKey` validation for `GraphMLWriter` which was inadvertently validating the `edgeLabelKey`.
* Changed `IndexStep` to make it easier for providers to determine the type of indexer being used.
* Allowed Javascript `Translator` to take `Bytecode` or a `Traversal`.
* Addressed CVE-2021-32640 for gremlin-javascript.
* Allowed construction of `DriverRemoteConnection` in .NET to use host and port specification similar to Java syntax.
* Defaulted `DriverRemoteConnection` to "g" if it the `TraversalSource` binding isn't supplied in Python.
* Initialized metrics in `ProfileStep` even if the step hasn't iterated.

==== Bugs

* TINKERPOP-2358 Potential connection leak on client disposing
* TINKERPOP-2554 Extracting step metrics from ProfileStep throws NPE if the step was not triggered
* TINKERPOP-2565 GraphMLWriter does not check vertexLabelKey conflict
* TINKERPOP-2578 Set arguments to P within/without are wrapped in List
* TINKERPOP-2580 Update the custom DSL documentation

==== Improvements

* TINKERPOP-2548 Add getter for indexer used in IndexStep
* TINKERPOP-2577 Remove unused test coverage dependencies from Gremlin.NET

[[release-3-4-11]]
=== TinkerPop 3.4.11 (Release Date: May 3, 2021)

* Prevented Java driver from sending multiple request messages with the same identifier.
* Improved error message for `property(T,Object)` when mutating graph elements.
* Added method caching for GraphSON 3.0 deserialization of `P` and `TextP` instances.
* Allowed setting `ssl_options` for gremlin-python.
* Fixed bug with global `dedup()` when used in reducing `by()` of `group()`.
* Fixed bug with Javascript Groovy `Translator` when generating Gremlin with multiple embedded traversals.
* Modified Gremlin Server `Settings` to be more extensible allowing for custom options with the YAML parser.
* Fixed `toString()` representation of `P` when string values are present in Javascript.
* Exposed barrier size with getter for `NoOpBarrierStep`.
* Bumped to Netty 4.1.61.
* Added `max_content_length` as a Python driver setting.
* Fixed bug in Java `Client` initialization, reconnect and shutdown where certain thread pool configurations might produce a deadlock.
* Ensured that `barrier()` additions by strategies were controlled solely by `LazyBarrierStrategy`.
* Fixed `NullPointerException` in `ResponseMessage` deserialization for GraphSON.
* Enabled the Gremlin.Net driver to repair its connection pool after the server was temporarily unavailable.
* Added the ability to supply a `HandshakeInterceptor` to a `Cluster` which will provide access to the initial HTTP request that establishes the websocket.
* Fixed a possible leakage of connections in the Gremlin.NET driver that could happen if `Dispose()` was called while the pool was creating connections.

==== Bugs

* TINKERPOP-2512 Duplicate jars in classpath when running gremlin-server.sh
* TINKERPOP-2514 Java client driver requests with same request ids hang
* TINKERPOP-2516 Property folding has trouble with coalesce
* TINKERPOP-2529 Global dedup() in reducing by() of group() detaches elements for OLTP
* TINKERPOP-2531 Gremlin .NET driver ConnectionPool can remain without connections if server is down for 1-2 minutes

==== Improvements

* TINKERPOP-1994 LazyBarrierStrategy fully responsible for barrier() additions
* TINKERPOP-2168 GraphSON: P deserialization should be optimized
* TINKERPOP-2457 Add a max_content_length parameter to DriverRemoteConnection in the Python client
* TINKERPOP-2532 MaxBarrierSize of NoOpBarrierStep should be accessible
* TINKERPOP-2535 Netty 4.1.52 flagged as medium security violation
* TINKERPOP-2547 Provide an option to supply a callback before handshake submission
* TINKERPOP-2550 Deadlock on Client initialization

[[release-3-4-10]]
=== TinkerPop 3.4.10 (Release Date: January 18, 2021)

* Added `GremlinScriptChecker` to provide a way to extract properties of scripts before doing an actual `eval()`.
* Added `none()` step for all language variants.
* Fixed bug in `PythonTranslator` which was improperly translating `Lambda` scripts.
* Fixed bug in `GremlinDslProcessor` where certain return types in `TraversalSource` definitions were not generating code that would compile.
* Changed the default read and write timeout values for the `TornadoTransport` to `None` to disable it.
* Bumped to Groovy 2.5.14.

==== Bugs

* TINKERPOP-2496 GremlinDslProcessor fails when SocialTraversalSourceDsl overrides close
* TINKERPOP-2505 Gremlin Python Client Query Times out at 30 seconds instead of the server timeout

==== Improvements

* TINKERPOP-2447 Improve handling of StackOverflowError for long traversals
* TINKERPOP-2485 Invalid http tests with ?gremlin=1-1
* TINKERPOP-2500 Add none() step for all GLVs

[[release-3-4-9]]
=== TinkerPop 3.4.9 (Release Date: December 7, 2020)

* Modified the text of `profile()` output to hide step instances injected for purpose of collecting metrics.
* Bumped to Jackson 2.11.x.
* Bumped Netty 4.1.52.
* Added lambda support for `gremlin-javascript`.
* Provided a more concise syntax for constructing strategies in Groovy.
* Aligned `CoreImports` with `GroovyTranslator` to generate more succinct syntax.
* Improved `gremlin-groovy` understanding of `withSack()` overloads to avoid forced casts.
* Moved `Translator` instances to `gremlin-core`.
* Prevented barriers from over-reaching their limits by one.
* Added `CheckedGraphManager` to prevent Gremlin Server from starting if there are no graphs configured.
* Fixed bug in bytecode `Bindings` where calling `of()` prior to calling a child traversal in the same parent would cause the initial binding to be lost.
* Established a default read and write timeout for the `TornadoTransport` in Python, allowing it to be configurable.
* Delegated handling of erroneous response to the worker thread pool instead of event loop thread pool in Java Driver.
* Removed `Connection` from `Connection Pool` when server closes a connection with no pending requests in Java Driver.
* Improved initialization time of Java Driver if the default serializer is replaced.
* Deprecated `withGraph()` in favor of `withEmbedded()` on `AnonymousTraversalSource`.
* Added support for per-request level configurations, like timeouts, in .NET, Python and Javascript.
* Fixed bug in Javascript `Translator` that wasn't handling child traversals well.
* Prevented Gremlin Python sugar from being confused by Python magic methods.
* Allowed Gremlin Python sugar calls from anonymous context.
* Implemented `AutoCloseable` on `MultiIterator`.
* Fixed an iterator leak in `HasContainer`.
* Fixed bug in `:bytecode` command preventing translations with whitespace from working properly.
* Added `reset` and `config` options to the `:bytecode` command to allow for greater customization options.
* Added GraphSON extension module and the `TinkerIoRegistry` to the default `GraphSONMapper` configuration used by the `:bytecode` command.
* Added `GremlinASTChecker` to provide a way to extract properties of scripts before doing an actual `eval()`.
* Avoided creating unnecessary detached objects in JVM.
* Added support for `TraversalStrategy` usage in Javascript.
* Added `Traversal.getTraverserSetSupplier()` to allow providers to supply their own `TraverserSet` instances.
* Release server threads waiting on connection if the connection is dead.
* Fixed bug where server closes HTTP connection on request error even if keep alive is set to true.
* Deprecated driver `Channelizer` keep-alive related methods.
* Delegate handling of WebSocket handshake to Netty instead of custom code in Java Driver.
* Delegate detection of idle connection to Netty instead of custom keep alive logic for `WebSocketChannelizer`.
* Added support for WebSocket frame compression extension ( [RFC7692](https://tools.ietf.org/html/rfc7692) ) for `WebSocketChannelizer` in Java/Python driver.
* Added server support for WebSocket compression extension ( [RFC7692](https://tools.ietf.org/html/rfc7692) ).
* Fixed bug with Bytecode serialization when `Bytecode.toString()` is used in Javascript.
* Fixed "toString" for P and TextP to produce valid script representation from bytecode glv steps containing a string predicate in Javascript.
* Fixed a bug which could cause Java driver to hang when using `ResultSet.statusAttributes()`
* Added a listener to javascript's `DriverRemoteConnection` to find note errors from websocket connection setup.
* Fixed bug with `ReservedVerificationStrategy.getConfiguration()` which was omitting the reserved `keys` value.
* Changed all configuration keys on `AbstractWarningVerificationStrategy` implementations to `public`.
* Deprecated `BytecodeUtil` and merged its functionality to the existing `BytecodeHelper`.
* Added configuring implementation in HasStep
* Remove static initialization for `GraphSONMessageSerializerV1d0` and `GraphSONMessageSerializerV1d0` in Java driver.
* Connections to the server in a connection pool are created in parallel instead of serially in Java Driver.
* Connection pools for multiple endpoints are created in parallel instead of serially in Java Driver.
* Introduced new HostNotAvailable exception to represent cases when no server with active connection is available.
* Don't wait for new requests during shutdown of event loop group in Java Driver.

==== Bugs

* TINKERPOP-2364 Injected ProfileStep should not be displayed in child traversals
* TINKERPOP-2369 Connections in ConnectionPool are not replaced in background when underlying channel is closed
* TINKERPOP-2403 Gremlin javascript Translator does not handle child traversals
* TINKERPOP-2405 gremlinpython: traversal hangs when the connection is established but the servers stops responding later
* TINKERPOP-2408 Iterator leak in HasContainer
* TINKERPOP-2409 js: DriverRemoteConnection never times out if server uri not available.
* TINKERPOP-2410 Free up server threads when client is closed
* TINKERPOP-2425 Server closes HTTP connection for keepAlive as true
* TINKERPOP-2432 Generate correct toString() representation of bytecode in Javascript
* TINKERPOP-2433 typo in javadocs match() Type Parameters
* TINKERPOP-2435 Gremlin Python sugar syntax for values() can lead to unexpected problems
* TINKERPOP-2437 gremlin-driver hangs if ResultSet.statusAttributes().get() is called when the request throws
* TINKERPOP-2439 P and TextP toString() is broken
* TINKERPOP-2458 Bytecode Bindings lost when followed by a child traversal
* TINKERPOP-2465 TestHelper.generateTempFileFromResource file handling is invalid on windows
* TINKERPOP-2475 Barrier step touches one more element of next loop
* TINKERPOP-2478 Console byte code translator has issues with "new Date()"

==== Improvements

* TINKERPOP-2001 Support lambdas in Javascript
* TINKERPOP-2054 Support TraversalStrategy specification in gremlin-javascript
* TINKERPOP-2296 Per query timeout not working from Python
* TINKERPOP-2392 Improve module level documentation for GLVs
* TINKERPOP-2396 TraverserSet should be extendable for GraphDB provider
* TINKERPOP-2397 Don't create the default Gyro serializer if the caller specifies a different one
* TINKERPOP-2401 Upgrade Jackson-databind to 2.11.x
* TINKERPOP-2406 Delegate processing from event loop to worker threads
* TINKERPOP-2412 Add missing query tests
* TINKERPOP-2413 Prefer withEmbedded() to withGraph() on AnonymousTraversalSource
* TINKERPOP-2415 Avoid unnecessary detached objects if not required
* TINKERPOP-2416 MultiIterator should implement AutoCloseable
* TINKERPOP-2420 Support per query request options in .NET
* TINKERPOP-2421 Support per query options in javascript
* TINKERPOP-2426 Use Netty's WebSocketClientProtocolHandler
* TINKERPOP-2427 Simplify Netty reference counting
* TINKERPOP-2430 Looping Recipies
* TINKERPOP-2431 Operating on Dropped Elements Recipes
* TINKERPOP-2436 The gremlin server starts even if all graphs instantiation has failed
* TINKERPOP-2438 Provide a way for scripts to respect with() specification of timeout
* TINKERPOP-2440 Simplify driver by delegating keepAlive logic to Netty
* TINKERPOP-2441 Add compression to WebSocket frames sent from client
* TINKERPOP-2442 Make Translators that work in Java part of gremlin-core
* TINKERPOP-2445 Speed up client initialization *(breaking)*
* TINKERPOP-2446 Add Recipe for Optional Looping
* TINKERPOP-2453 Add WebSocket compression to gremlin-python
* TINKERPOP-2461 Align CoreImports with GroovyTranslator
* TINKERPOP-2462 Duplicated BytecodeUtil and BytecodeHelper classes
* TINKERPOP-2466 Improve syntax for Groovy scripts that use withStrategies()
* TINKERPOP-2468 Stabilize shouldProcessSessionRequestsInOrder() test
* TINKERPOP-2469 KrbException - Principal does not exist in test
* TINKERPOP-2474 withSack() Groovy translation output could be simplified
* TINKERPOP-2479 Provide a way to set a custom GraphSONMapper for :bytecode command
* TINKERPOP-2482 Rename wsConnectionTimeout to connectionSetupTimeout

[[release-3-4-8]]
=== TinkerPop 3.4.8 (Release Date: August 3, 2020)

* Fixed bug in `has(T,Traversal)` where results were not being returned.
* Fixed bug in `select(Traversal)` where side-effects were getting lost if accessed from the child traversal.
* Fixed authorization bug when using `WsAndHttpChannelizerHandler` with keep-alive enabled.
* Fixed bug in option-less construction of `DriverRemoteConnection` in Javascript.
* Bumped Jackson to 2.9.10.5.
* Improved sampling distribution for global scope `sample()` operations.

==== Bugs

* TINKERPOP-2288 Get ConnectionPoolBusyException and then ServerUnavailableExceptions
* TINKERPOP-2352 Gremlin Python driver default pool size makes Gremlin keep-alive difficult
* TINKERPOP-2374 SaslAndHttpBasicAuthenticationHandler can't extract authorization
* TINKERPOP-2383 has(T,Traversal) does not return results
* TINKERPOP-2384 Inject and withSideEffect causing different outcomes in order step

==== Improvements

* TINKERPOP-2328 Do not close all connections if just one has became closed
* TINKERPOP-2376 Probability distribution controlled by weight when using sample step

[[release-3-4-7]]
=== TinkerPop 3.4.7 (Release Date: June 1, 2020)

This release also includes changes from <<release-3-3-11, 3.3.11>>.

* Gremlin.NET driver: Fixed a `NullReferenceException` and throw clear exception if received message is empty.
* Bumped to Groovy 2.5.11.
* Modified `ImportGremlinPlugin` to allow for field imports.
* Improved error message for `math()` when the selected key in a `Map` is `null` or not a `Number`.
* Added `:cls` command to Gremlin Console to clear the screen.
* Bumped Netty 4.1.49.

==== Bugs

* TINKERPOP-2192 Gremlin.Net.Driver.Connection.Parse throws a NullReferenceException
* TINKERPOP-2345 NullPointerException when Map key is not found for math()
* TINKERPOP-2347 Remove invalid service descriptors from gremlin-shaded
* TINKERPOP-2350 clone() is not deep copying Traversal internals
* TINKERPOP-2351 Local Map ordering of keys can generate cast errors
* TINKERPOP-2353 Error while Shutting Down Gremlin Server
* TINKERPOP-2355 Jackson-databind version in Gremlin shaded dependency needs to be increased  - introduces vulnerability issues
* TINKERPOP-2360 failed to deserializer int32 when gremlin-python submit bytecode with a big int value
* TINKERPOP-2365 LazyBarrierStrategy adds a NoOpBarrierStep when profile() is present
* TINKERPOP-2368 JAVA_OPTIONS are not properly expanded in gremlin-console

==== Improvements

* TINKERPOP-2215 Better exception message for connection problems
* TINKERPOP-2336 Allow close of channel without having to wait for server
* TINKERPOP-2339 Gremlin.Net: Update System.Net.WebSockets.Client dependency
* TINKERPOP-2354 Document recommendation to reuse graph traversal source
* TINKERPOP-2357 Add a command to clear the Gremlin Console screen
* TINKERPOP-2371 Add possibility to import constants with ImportGremlinPlugin

[[release-3-4-6]]
=== TinkerPop 3.4.6 (Release Date: February 20, 2020)

* Fixed bug in `drop()` of properties which was introduced in 3.4.5.

==== Bugs

* TINKERPOP-2338 drop() not removing all edge/meta properties

[[release-3-4-5]]
=== TinkerPop 3.4.5 (Release Date: February 3, 2020)

This release also includes changes from <<release-3-3-10, 3.3.10>>.

* Expanded the use of `by(String)` modulator so that it can work on `Map` as well as `Element`.
* Improved error messaging for `by(String)` so that it is more clear as to what the problem is
* Bumped to Netty 4.1.42
* Improved SPARQL query translation to better allow for index optimizations during execution.
* Improved Gremlin Server websocket handling preventing automatic server close of the channel for protocol errors.
* Introduced internal `Buffer` API as a way to wrap Netty's Buffer API and moved `GraphBinaryReader`, `GraphBinaryWriter` and `TypeSerializer<T>` to `gremlin-core`.
* Unified the behavior of property comparison: only compare key&value.
* Supported `hasKey()` and `hasValue()` step for edge property and meta property, like `g.E().properties().hasKey('xx')`.
* Modified driver to send `overrideRequestId` and `userAgent` to server when they are present in `RequestOptions` for bytecode requests.

==== Bugs

* TINKERPOP-2175 Executor thread is not returned on channel close
* TINKERPOP-2266 Keep alive not started at connection creation
* TINKERPOP-2274 Test of TinkerGraph Gremlin fail on Windows and non EN locale
* TINKERPOP-2318 Edge properties dedup() not work with spark-gremlin *(breaking)*
* TINKERPOP-2332 JavaScript GLV: structure element toString() should internally call toString()
* TINKERPOP-2333 JavaScript GLV: GraphSON2/3 Edge deserialization is invalid

==== Improvements

* TINKERPOP-1733 hasKey, hasValues should work on Element and Property
* TINKERPOP-2262 Improve Netty protocol handling
* TINKERPOP-2305 GraphBinary: Wrap Buffer API
* TINKERPOP-2307 Add better error message for badly configured Channelizer
* TINKERPOP-2309 Bump gremlinpython to Tornado 5.x
* TINKERPOP-2314 Employ by(String) for Map when possible and improve errors around incorrect types
* TINKERPOP-2315 Implement some form of clone() or reset() for Traversal in GLVs
* TINKERPOP-2320 [SECURITY] XMLInputFactory initialization in GraphMLReader introduces
* TINKERPOP-2322 Deprecate Jython support
* TINKERPOP-2324 Deprecate the raw NIO support in the Java driver
* TINKERPOP-2325 Generate traversals that will better yield index lookups with SPARQL
* TINKERPOP-2329 JavaScript GLV: Update websocket library dependency
* TINKERPOP-2330 JavaScript GLV should expose GraphSON2Writer and GraphSONReader

[[release-3-4-4]]
=== TinkerPop 3.4.4 (Release Date: October 14, 2019)

This release also includes changes from <<release-3-3-9, 3.3.9>>.

* Provided support for DSLs by way of remote connections through `AnonymousTraversalSource`.
* Added `elementMap()` step.
* Added GraphBinary support for Python.
* Allowed for embedded map assertions in GLV tests.
* Added `Direction` deserialization support in GLVs.

==== Bugs

* TINKERPOP-2159 EventStrategy doesn't handle multi-valued properties
* TINKERPOP-2276 No constructor for remote connection in DSL generated traversal source
* TINKERPOP-2283 GraphStep's ids null exception
* TINKERPOP-2285 Error object is unreachable
* TINKERPOP-2289 Use address instead of hostname for connection
* TINKERPOP-2290 Javascript GLV connection refused error handling
* TINKERPOP-2291 TraversalExplanation deserialization in GraphSON
* TINKERPOP-2298 Bytecode.java  flattenArguments throw exception when null
* TINKERPOP-2303 GremlinDsl generate addV instead of addE

==== Improvements

* TINKERPOP-1810 Add Lambda.binaryOperator and Lambda.unaryOperator
* TINKERPOP-1838 Python sample script
* TINKERPOP-2046 Gremlin-Python: Support custom request headers in WebSocket request
* TINKERPOP-2213 Replace scriptEvaluationTimeout in favor of something more suitable to bytecode
* TINKERPOP-2275 Update jackson databind 2.9.9.3+
* TINKERPOP-2277 Python sdk postpone the timing to create transport
* TINKERPOP-2279 GraphBinary support in Python
* TINKERPOP-2280 Prevent use of T values as property key overloads
* TINKERPOP-2284 Make it easier to return more structure of graph elements
* TINKERPOP-2302 Add isOnGraphComputer() field accessor to ElementMapStep

[[release-3-4-3]]
=== TinkerPop 3.4.3 (Release Date: August 5, 2019)

This release also includes changes from <<release-3-3-8, 3.3.8>>.

* Improved error messaging on timeouts returned to the console from `:>`.
* Added a `toString()` serializer for GraphBinary.
* Configured the Gremlin Console to use GraphBinary by default.
* Fixed transaction management for empty iterators in Gremlin Server.
* Deprecated `MessageSerializer` implementations for Gryo in Gremlin Server.
* Deprecated `Serializers` enum values of `GRYO_V1D0` and `GRYO_V3D0`.
* Deprecated `SerTokens` values of `MIME_GRYO_V1D0` and `MIME_GRYO_V3D0`.
* Added a Docker command to start Gremlin Server with the standard GLV test configurations.
* Added `aggregate(Scope,String)` and deprecated `store()` in favor of `aggregate(local)`.
* Modified `NumberHelper` to better ignore `Double.NaN` in `min()` and `max()` comparisons.
* Bumped to Netty 4.1.36.
* Bumped to Groovy 2.5.7.
* Added `userAgent` to RequestOptions. Gremlin Console sends `Gremlin Console/<version>` as the `userAgent`.
* Fixed DriverRemoteConnection ignoring `with` `Token` options when multiple were set.
* Added `:set warnings <true|false>` to Gremlin Console.

==== Bugs

* TINKERPOP-1619 TinkerGraphComputer worker count affects OptionalStep query results
* TINKERPOP-2157 SparkStarBarrierInterceptor injects (Byte) 0
* TINKERPOP-2224 Detect and fix resource leak
* TINKERPOP-2230 match() step unexpected behaviours
* TINKERPOP-2232 RemoteStrategy does not call parent class TraversalStrategy __init__
* TINKERPOP-2238 Fix remaining iterator leaks marked by @IgnoreIteratorLeak
* TINKERPOP-2241 Client exception don't match Server exception when server  throw StackOverflowError
* TINKERPOP-2248 Instability of driver for blocked requests
* TINKERPOP-2257 transaction itty  may still be visited after commit
* TINKERPOP-2264 Gremlin Python should deserialize g:Date to UTC

==== Improvements

* TINKERPOP-1084 Branch option tokens should be allowed to be traversals.
* TINKERPOP-1553 Deprecate store() in favor of aggregate(Scope)
* TINKERPOP-1921 Support hasNext terminal step in GLVs
* TINKERPOP-2020 Support withComputer() for javascript
* TINKERPOP-2223 Update jackson databind to 2.9.9
* TINKERPOP-2236 Improve error messaging for TinkerGraph IdManagers that fail on conversions
* TINKERPOP-2237 Prevent error when closing sessions that don't exist *(breaking)*
* TINKERPOP-2242 Bump to netty 4.1.36
* TINKERPOP-2243 Add user-agent to RequestOptions
* TINKERPOP-2246 Consolidate the error propagation to the client
* TINKERPOP-2250 Support toString serialization in GraphBinary
* TINKERPOP-2256 processAllStarts of AggregateStep should only be called when barrier is empty
* TINKERPOP-2260 Update jackson databind 2.9.9.1
* TINKERPOP-2265 Deprecate Traversal.getSideEffects() functionality for remoting purposes
* TINKERPOP-2270 Deprecate multi/metaproperty support in Neo4j
* TINKERPOP-2271 Add console preference to control server-originated warning display
* TINKERPOP-2272 Rename steps and tokens that conflict with standard python functions

[[release-3-4-2]]
=== TinkerPop 3.4.2 (Release Date: May 28, 2019)

This release also includes changes from <<release-3-3-7, 3.3.7>>.

* Allow a `Traversal` to know what `TraversalSource` it spawned from.
* Fixed problem with connection pool sizing and retry.
* Added status attribute for warnings to be returned to the client.
* Modified Gremlin Console to report warning status attributes.
* Changed `:>` in Gremlin Console to submit the client-side timeout on each request.
* Provided method to override the request identifier with `RequestOptions`.
* Added option to set per-request settings on a `Traversal` submitted via `Bytecode`.
* Fixed the Gryo registration for `OptionsStrategy` as it was not serializing state properly.

==== Bugs

* TINKERPOP-2090 After running backend for a day or so System.IO.IOException keep throwing
* TINKERPOP-2112 Folding in property() step is not being optimally performed
* TINKERPOP-2180 gremlin.sh doesn't work when directories contain spaces
* TINKERPOP-2183 InterpreterModeASTTransformation needs to be more specific about what it transforms
* TINKERPOP-2189 ConnectedComponent test assumes fixed order of vertices
* TINKERPOP-2194 Enforcing an order on properties in one test method of ChooseTest
* TINKERPOP-2196 PartitionStrategy with includeMetaProperties(true) can't add labeled vertex
* TINKERPOP-2198 Documentation for Store contradicts itself
* TINKERPOP-2199 within step does not work with more than two parameters with python
* TINKERPOP-2200 AddEdgeStartStep used DetachedFactory.detach instead of EventStrategy.detach
* TINKERPOP-2204 Client receives no response on failed request
* TINKERPOP-2206 Certain types in javascript don't appear to serialize with a GraphSON type
* TINKERPOP-2212 Path is not detaching properly under certain conditions
* TINKERPOP-2217 Race condition in Gremlin.net driver connection

==== Improvements

* TINKERPOP-2089 Javascript DSL support
* TINKERPOP-2179 Have o.a.t.g.driver.ser.SerializationException extend IOException
* TINKERPOP-2181 Allow ctrl+c to break out of a long running process in Gremlin Console
* TINKERPOP-2182 Remove gperfutils from Gremlin Console *(breaking)*
* TINKERPOP-2190 Document Gremlin sanitization best practices
* TINKERPOP-2191 Implement EdgeLabelVerificationStrategy
* TINKERPOP-2193 Allow a Traversal to know what TraversalSource it spawned from
* TINKERPOP-2203 Bind the console timeout to the request timeout
* TINKERPOP-2208 Include inject() in DSLs generated with Java annotation processor
* TINKERPOP-2211 Provide API to add per request option for a bytecode
* TINKERPOP-2216 Consider adding conventional status attribute key for warnings
* TINKERPOP-2219 Upgrade Netty version

[[release-3-4-1]]
=== TinkerPop 3.4.1 (Release Date: March 18, 2019)

This release also includes changes from <<release-3-3-6, 3.3.6>>.

* Gremlin.NET driver: Fixed removal of closed connections and added round-robin scheduling.
* Added GraphBinary serializer for TraversalMetrics
* Added registration for `SparqlStrategy` for GraphSON.
* Fixed up `SparqlStrategy` so that it could be used properly with `RemoteStrategy`.
* Fixed `ByteBuffer` serialization for GraphBinary.
* Fixed `Path.toString()` in `gremlin-javascript` which was referencing an invalid object.
* Fixed potential for an infinite loop in connection creation for `gremlin-dotnet`.
* Added fallback resolver to `TypeSerializerRegistry` for GraphBinary.
* Added easier to understand exceptions for connection problems in the Gremlin.Net driver.
* Support configuring the type registry builder for GraphBinary.
* Bumped to Groovy 2.5.6.
* Release working buffers in case of failure for GraphBinary.
* GraphBinary: Use the same `ByteBuf` instance to write during serialization. Changed signature of write methods in type serializers.
* Remove unused parameter in GraphBinary's `ResponseMessageSerializer`.
* Changed `SparqlTraversalSource` so as to enable Gremlin steps to be used to process results from the `sparql()` step.
* GraphBinary: Cache expression to obtain the method in `PSerializer`.

==== Bugs

* TINKERPOP-1992 count has negative time in profile
* TINKERPOP-2126 toString() methods not thread-safe
* TINKERPOP-2135 Gremlin.Net ConnectionPool doesn't handle closed idle connections properly
* TINKERPOP-2139 Errors during request serialization in WebSocketGremlinRequestEncoder/NioGremlinRequestEncoder are not reported to the client
* TINKERPOP-2141 ByteBufferSerializer modifies buffer's position
* TINKERPOP-2148 "no connection available!" is being thrown despite lots of free connections
* TINKERPOP-2152 Path toString fails in Gremlin JavaScript
* TINKERPOP-2153 Remove unused parameter from ResponseMessageSerializer *(breaking)*
* TINKERPOP-2154 GraphBinary: Serializers should release resources in case of failures
* TINKERPOP-2155 Situation can occur that causes infinite amount of connection to be opened, causing System.Net.WebSockets.WebSocketException
* TINKERPOP-2161 GraphBinary: Write serialization performance issue
* TINKERPOP-2169 Responses exceeding maxContentLength cause subsequent queries to hang
* TINKERPOP-2172 PartitionStrategy doesn't apply to AddEdgeStartStep
* TINKERPOP-2173 Incorrect reset of log level in integration test
* TINKERPOP-2177 Streaming response immediately after authentication stops after first partial response

==== Improvements

* TINKERPOP-1435 Support for extended GraphSON in gremlin-python
* TINKERPOP-1882 Apply range and limit steps as early as possible
* TINKERPOP-1998 IoGraphTest use different schemas for standard and readGraph configurations
* TINKERPOP-2088 Enable SourceLink for Gremlin.Net
* TINKERPOP-2098 Improve gremlin-server.sh help output
* TINKERPOP-2122 Expose status codes from server errors
* TINKERPOP-2124 InlineFilterStrategy produces wrong result
* TINKERPOP-2125 Extend release validation script
* TINKERPOP-2127 Add g:TraversalMetrics and g:Metrics deserializers for gremlinpython
* TINKERPOP-2129 Mask security secret or password in logs
* TINKERPOP-2130 Cannot instantiate DriverRemoteConnection without passing an options object
* TINKERPOP-2131 NoConnectionAvailableException doesn't reveal the reason
* TINKERPOP-2134 Bump to Groovy 2.5.6
* TINKERPOP-2136 Inside lower bound inclusion (documentation)
* TINKERPOP-2138 Provide a configuration to disable the global closure cache
* TINKERPOP-2140 Test build with Docker automatically
* TINKERPOP-2144 Better handle Authenticator instance failures
* TINKERPOP-2147 Add GraphBinary serializer for TraversalMetrics
* TINKERPOP-2149 GraphBinary: Make type serializer resolution pluggable
* TINKERPOP-2150 GraphBinary: Support configuring the TypeSerializerRegistry builder class in config
* TINKERPOP-2163 JavaTranslator performance enhancements
* TINKERPOP-2164 Bytecode's hashCode impl (and its inner classes) can produce hash collisions
* TINKERPOP-2165 Prefer commons-lang3 to commons-lang
* TINKERPOP-2166 GraphBinary: P deserialization should be optimized
* TINKERPOP-2167 Gremlin Javascript Traversal as async iterable
* TINKERPOP-2171 Allow SPARQL to be extended with Gremlin steps
* TINKERPOP-2174 Improve Docker Image Security

[[release-3-4-0]]
=== TinkerPop 3.4.0 (Release Date: January 2, 2019)

This release also includes changes from <<release-3-3-4, 3.3.4>> and <<release-3-3-5, 3.3.5>>.

* Changed Python "bindings" to use an actual `Bindings` object rather than a 2-tuple.
* Improved the Gremlin.NET driver: It now uses request pipelining and its `ConnectionPool` has a fixed size.
* Implemented `IndexStep` which allows to transform local collections into indexed collections or maps.
* Made `valueMap()` aware of `by` and `with` modulators and deprecated `valueMap(boolean)` overloads.
* Use `Compare.eq` in `Contains` predicates to ensure the same filter behavior for numeric values.
* Added `OptionsStrategy` to allow traversals to take arbitrary traversal-wide configurations.
* Added text predicates.
* Added `BulkSet` as a GraphSON type with support in all language variants.
* Added `ReferenceElementStrategy` to auto-detach elements to "reference" from a traversal.
* Added initial release of the GraphBinary serialization format with Java support.
* Allowed `ImportCustomizer` to accept fields.
* Removed groovy-sql dependency.
* Modified `Mutating` steps so that they are no longer marked as `final`.
* Rewrote `ConnectiveStrategy` to support an arbitrary number of infix notations in a single traversal.
* GraphSON `MessageSerializer` s will automatically register the GremlinServerModule to a provided GraphSONMapper.
* Removed support for `-i` option in Gremlin Server which was previously deprecated.
* Implemented `ShortestPathVertexProgram` and the `shortestPath()` step.
* `AbstractGraphProvider` uses `g.io()` for loading test data.
* Added the `io()` start step and `read()` and `write()` termination steps to the Gremlin language.
* Added `GraphFeatures.supportsIoRead()` and `GraphFeatures.supportsIoWrite()`.
* Deprecated `Graph.io()` and related infrastructure.
* `GraphMLReader` better handles edge and vertex properties with the same name.
* Maintained order of annotations in metrics returned from `profile()`-step.
* Refactored `TypeTranslator` to be directly extensible for `ScriptTranslator` functions.
* Bumped to Netty 4.1.25.
* Bumped to Spark 2.4.0.
* Bumped to Groovy 2.5.4.
* Modified Gremlin Server to return a "host" status attribute on responses.
* Added ability to the Java, .NET, Python and JavaScript drivers to retrieve status attributes returned from the server.
* Modified Java and Gremlin.Net `ResponseException` to include status code and status attributes.
* Modified Python `GremlinServerError` to include status attributes.
* Modified the return type for `IGremlinClient.SubmitAsync()` to be a `ResultSet` rather than an `IReadOnlyCollection`.
* Deprecated two `submit()`-related methods on the Java driver `Client` class.
* Added `Client.submit()` overloads that accept per-request `RequestOptions`.
* Added sparql-gremlin.
* Fixed a bug in dynamic Gryo registration where registrations that did not have serializers would fail.
* Moved `Parameterizing` interface to the `org.apache.tinkerpop.gremlin.process.traversal.step` package with other marker interfaces of its type.
* Replaced `Parameterizing.addPropertyMutations()` with `Configuring.configure()`.
* Changed interface hierarchy for `Parameterizing` and `Mutating` interfaces as they are tightly related.
* Introduced the `with(k,v)` and `with(k)` step modulators which can supply configuration options to `Configuring` steps.
* Added `OptionsStrategy` to allow traversals to take arbitrary traversal-wide configurations.
* Introduced the `with(k,v)` and `with(k)` traveral source configuration options which can supply configuration options to the traversal.
* Added `connectedComponent()` step and related `VertexProgram`.
* Added `supportsUpsert()` option to `VertexFeatures` and `EdgeFeatures`.
* `min()` and `max()` now support all types implementing `Comparable`.
* Change the `toString()` of `Path` to be standardized as other graph elements are.
* `hadoop-gremlin` no longer generates a test artifact.
* Allowed `GraphProvider` to expose a cached `Graph.Feature` object so that the test suite could re-use them to speed test runs.
* Fixed a bug in `ReducingBarrierStep`, that returned the provided seed value despite no elements being available.
* Changed the order of `select()` scopes. The order is now: maps, side-effects, paths.
* Moved `TraversalEngine` to `gremlin-test` as it has long been only used in testing infrastructure.
* Nested loop support added allowing `repeat()` steps to be nested.
* Events from `EventStrategy` raised from "new" mutations will now return a `KeyedVertexProperty` or `KeyedProperty` as is appropriate.
* `MutationListener#vertexPropertyChanged(Vertex, VertexProperty, Object, Object...)` no longer has a default implementation.
* Deprecated `GraphSONMessageSerializerV2d0` as it is now analogous to `GraphSONMessageSerializerGremlinV2d0`.
* Moved previously deprecated `RemoteGraph` to `gremlin-test` as it is now just a testing component.
* Removed previously deprecated `RemoteStrategy.instance()` and the strategy no longer has any connection to `RemoteGraph`.
* Removed previously deprecated methods in `SubgraphStrategy` and `PartitionStrategy` builders.
* Removed previously deprecated Credentials DSL infrastructure.
* Removed previously deprecated `RemoteConnection#submit(Traversal)` and `RemoteConnection#submit(Bytecode)` methods.
* Removed previously deprecated `MutationListener#vertexPropertyChanged(Vertex, Property, Object, Object...)`.
* Removed previously deprecated `OpSelectorHandler` constructor.
* Removed previously deprecated `close()` from `GremlinGroovyScriptEngine` which no longer implements `AutoCloseable`.
* Removed previously deprecated `getGraphInputFormat()` and `getGraphOutputFormat()` from `HadoopConfiguration`.
* Removed previously deprecated `AbstractOpProcessor#makeFrame()` method.
* Removed previously deprecated `AuthenticationSettings.className` configuration option in Gremlin Server.
* Removed previously deprecated `GraphManager` methods `getGraphs()` and `getTraversalSources()`.
* Removed previously deprecated Gremlin Server setting for `serializedResponseTimeout`.
* Removed previously deprecated Structure API exceptions related to "element not found" situations.
* Removed previously deprecated `rebindings` options from the Java driver API.
* Removed previously deprecated `LambdaCollectingBarrierStep.Consumers` enum.
* Removed previously deprecated `HasContainer#makeHasContainers(String, P)`
* Removed support for Giraph.
* Removed previously deprecated JavaScript Driver property `traversers` of the `ResultSet`.
* gremlin-python: use explicit Bindings object for python instead of a 2-tuple

==== Bugs

* TINKERPOP-1777 Gremlin .max step returns -2147483648 for empty result sets *(breaking)*
* TINKERPOP-1869 Profile step and iterate do not play nicely with each other
* TINKERPOP-1898 Issue with bindings in strategies and lambdas
* TINKERPOP-1927 Gherkin scenario expects list with duplicates, but receives g:Set
* TINKERPOP-1933 gremlin-python maximum recursion depth exceeded on large responses
* TINKERPOP-1947 Path history isn't preserved for keys in mutations
* TINKERPOP-1949 Formatting error on website
* TINKERPOP-1958 TinkerGraphCountStrategy can return wrong counts
* TINKERPOP-1961 Duplicate copies of images directory in docs
* TINKERPOP-1962 GroovyTranslator doesn't handle empty maps
* TINKERPOP-1963 Use of reducing step in choose()
* TINKERPOP-1972 inject() tests are throwing exceptions in .NET GLV tests
* TINKERPOP-1978 Check for Websocket connection state when retrieved from Connection Pool missing
* TINKERPOP-1979 Several OLAP issues in MathStep
* TINKERPOP-1988 minor error in documentation
* TINKERPOP-1999 [Java][gremlin-driver] Query to a remote server via the websocket client hangs indefinitely if the server becomes unavailable
* TINKERPOP-2005 Intermittent NullPointerException in response handling
* TINKERPOP-2006 GraphML serialization invalid if a vertex and edge have similar named property
* TINKERPOP-2009 Pick.any and Pick.none should be exposed in Gremlin-JavaScript
* TINKERPOP-2021 Prevent maximum recursion depth failure
* TINKERPOP-2028 AbstractGraphSONMessageSerializerV2d0 should register GremlinServerModule when mapper is provided
* TINKERPOP-2029 ConcurrentModificationException for InlineFilterStrategy
* TINKERPOP-2030 KeepAlive task executed for every Connection.write call
* TINKERPOP-2032 Update jython-standalone
* TINKERPOP-2044 Cannot reconnect to Azure cosmos host that becomes available again
* TINKERPOP-2058 Contains predicates should rely on Compare predicates *(breaking)*
* TINKERPOP-2081 PersistedOutputRDD materialises rdd lazily with Spark 2.x
* TINKERPOP-2091 Wrong/Missing feature requirements in StructureStandardTestSuite
* TINKERPOP-2094 Gremlin Driver Cluster Builder serializer method does not use mimeType as suggested
* TINKERPOP-2095 GroupStep looks for irrelevant barrier steps
* TINKERPOP-2096 gremlinpython: AttributeError when connection is closed before result is received
* TINKERPOP-2100 coalesce() creating unexpected results when used with order()
* TINKERPOP-2113 P.Within() doesn't work when given a List argument

==== Improvements

* TINKERPOP-550 Gremlin IO needs to support both OLTP and OLAP naturally.
* TINKERPOP-967 Support nested-repeat() structures
* TINKERPOP-1113 GraphComputer subclasses should support native methods
* TINKERPOP-1143 Remove deprecated TraversalSource.Builder and TraversalEngine. *(breaking)*
* TINKERPOP-1296 Remove deprecated serializedResponseTimeout from Gremlin Server *(breaking)*
* TINKERPOP-1342 Allow setting scriptEvaluationTimeout in driver
* TINKERPOP-1365 Log the seed used to initialize Random in tests
* TINKERPOP-1410 mvn install -Dmaven.test.skip=true doesn't work on a clean machine *(breaking)*
* TINKERPOP-1446 Add a StringFactory for Path which prefixes with type.
* TINKERPOP-1447 Add some JavaScript intelligence to the documentation so that comments and output are not copied in a copy paste
* TINKERPOP-1494 Means of exposing execution information from a result produced by RemoteConnection
* TINKERPOP-1518 Provide a way for providers to expose static Graph.Features to tests
* TINKERPOP-1522 Order of select() scopes *(breaking)*
* TINKERPOP-1595 Go through TraversalVertexProgram with a profile and optimize.
* TINKERPOP-1628 Implement TraversalSelectStep
* TINKERPOP-1685 Introduce optional feature to allow for upserts without read-before-write
* TINKERPOP-1705 Remove deprecated rebindings option *(breaking)*
* TINKERPOP-1707 Remove deprecated AuthenticationSettings.className option *(breaking)*
* TINKERPOP-1755 No docs for ReferenceElements
* TINKERPOP-1769 Python graph[empty] string representation is confusing
* TINKERPOP-1774 Gremlin .NET: Support min and max sizes in Connection pool
* TINKERPOP-1775 Gremlin .NET: Implement a Connection write queue to support request pipelining
* TINKERPOP-1778 Do not promote timedInterrupt option for Gremlin Server script processing
* TINKERPOP-1780 Add authentication tests for gremlin-python
* TINKERPOP-1831 Refactor EventStrategy  *(breaking)*
* TINKERPOP-1836 .NET sample project
* TINKERPOP-1841 Include Python GLV tests on TravisCI
* TINKERPOP-1849 Provide a way to fold() with an index
* TINKERPOP-1864 Gremlin Python tests for GraphSON 2.0 and 3.0
* TINKERPOP-1878 Sparql to Gremlin Compiler
* TINKERPOP-1888 Extend max and min to all Comparable properties, not just Numbers *(breaking)*
* TINKERPOP-1889 JavaScript GLV: Use heartbeat to prevent connection timeout
* TINKERPOP-1897 Provide Docker images of Gremlin Server and Console
* TINKERPOP-1906 Make ResponseException explorable
* TINKERPOP-1912 Remove MD5 checksums
* TINKERPOP-1913 Expose metadata from Gremlin Server to Clients
* TINKERPOP-1930 Drop support for Giraph *(breaking)*
* TINKERPOP-1934 Bump to latest version of httpclient
* TINKERPOP-1936 Performance enhancement to Bytecode deserialization
* TINKERPOP-1941 Remove deprecated Structure API exception methods *(breaking)*
* TINKERPOP-1942 Binary serialization format
* TINKERPOP-1945 Add support for extended GraphSon types to Gremlin.net
* TINKERPOP-1946 Remove the deprecated Credentials DSL infrastructure *(breaking)*
* TINKERPOP-1950 Traversal construction performance enhancements
* TINKERPOP-1951 gremlin-server.bat doesn't support paths containing spaces
* TINKERPOP-1953 Bump to Groovy 2.4.15
* TINKERPOP-1954 Remove deprecated GraphManager methods *(breaking)*
* TINKERPOP-1959 Provide a way to submit scripts to the server in gremlin-javascript
* TINKERPOP-1967 Add a connectedComponent() step
* TINKERPOP-1968 Refactor elements of Gremlin Server testing
* TINKERPOP-1975 Introduce with() step modulator *(breaking)*
* TINKERPOP-1976 Include Computer tests for GLVs
* TINKERPOP-1977 Gremlin-JavaScript: Support SASL authentication
* TINKERPOP-1984 Allow support for multiple serializer versions in Gremlin Server HTTP *(breaking)*
* TINKERPOP-1985 Update position on bulk loading
* TINKERPOP-1986 Remove deprecation from PartitionStrategy, SubgraphStrategy and GremlinScriptEngine *(breaking)*
* TINKERPOP-1987 Bump to Netty 4.1.x
* TINKERPOP-1989 Preserve order that plugins are applied in Gremlin Console
* TINKERPOP-1990 Add a shortestPath() step
* TINKERPOP-1993 Bump to Spark 2.3.1
* TINKERPOP-1995 DriverRemoteConnection close() method returns undefined
* TINKERPOP-1996 Introduce read() and write() steps
* TINKERPOP-2002 Create a blog post explaining the value of using TinkerPop
* TINKERPOP-2010 Generate jsdoc for gremlin-javascript
* TINKERPOP-2011 Use NumberHelper on choose()
* TINKERPOP-2012 Target .NET Standard 2.0 for Gremlin.Net
* TINKERPOP-2013 Process tests that are auto-ignored stink
* TINKERPOP-2015 Allow users to configure the WebSocket connections
* TINKERPOP-2016 Upgrade Jackson FasterXML to 2.9.5 or later to fix security vulnerability
* TINKERPOP-2017 Check for Column in by()
* TINKERPOP-2018 Generate API docs for Gremlin.Net
* TINKERPOP-2022 Cluster SSL should trust default ca certs by default
* TINKERPOP-2023 Gremlin Server should not create self-signed certs *(breaking)*
* TINKERPOP-2024 Gremlin Server Application archetype should connect via withRemote
* TINKERPOP-2025 Change to SHA-256/512 and drop SHA-1 for releases
* TINKERPOP-2026 Gremlin.Net.Driver should check ClientWebSocket.State before closing
* TINKERPOP-2031 Remove support for -i in gremlin-server.sh *(breaking)*
* TINKERPOP-2033 Maintain order of profile() annotations
* TINKERPOP-2034 Register synchronizedMap() with Gryo
* TINKERPOP-2037 Remove unused groovy-sql dependency
* TINKERPOP-2038 Make groovy script cache size configurable
* TINKERPOP-2039 Bump to Groovy 2.5.2 *(breaking)*
* TINKERPOP-2040 Improve flexibility of GroovyTranslator to handle custom types
* TINKERPOP-2041 Text Predicates
* TINKERPOP-2045 Remove non-indy groovy dependencies
* TINKERPOP-2049 Single argument with() overload
* TINKERPOP-2050 Add a :bytecode command to Gremlin Console
* TINKERPOP-2053 Provider OptionsStrategy for traversal configurations
* TINKERPOP-2055 Provide support for special number cases like Infinity in GraphSON
* TINKERPOP-2056 Use NumberHelper in Compare
* TINKERPOP-2059 Modulation of valueMap() *(breaking)*
* TINKERPOP-2060 Make Mutating steps non-final
* TINKERPOP-2061 Add with() configuration as global to a traversal
* TINKERPOP-2062 Add Traversal class to CoreImports
* TINKERPOP-2064 Add status attributes to results for gremlin-javascript
* TINKERPOP-2065 Optimize iterate() for remote traversals
* TINKERPOP-2066 Bump to Groovy 2.5.3
* TINKERPOP-2067 Allow getting raw data from Gremlin.Net.Driver.IGremlinClient
* TINKERPOP-2068 Bump Jackson Databind 2.9.7
* TINKERPOP-2069 Document configuration of Gremlin.Net
* TINKERPOP-2070 gremlin-javascript: Introduce Connection representation
* TINKERPOP-2071 gremlin-python: the graphson deserializer for g:Set should return a python set
* TINKERPOP-2072 Refactor custom type translation for ScriptTranslators *(breaking)*
* TINKERPOP-2073 Generate tabs for static code blocks
* TINKERPOP-2074 Ensure that only NuGet packages for the current version are pushed
* TINKERPOP-2075 Introduce ReferenceElementStrategy
* TINKERPOP-2077 VertexProgram.Builder should have a default create() method with no Graph
* TINKERPOP-2078 Hide use of EmptyGraph or RemoteGraph behind a more unified method for TraversalSource construction
* TINKERPOP-2079 Move RemoteGraph to test package *(breaking)*
* TINKERPOP-2084 For remote requests in console display the remote stack trace
* TINKERPOP-2092 Deprecate default GraphSON serializer fields
* TINKERPOP-2093 Bump to Groovy 2.5.4
* TINKERPOP-2097 Create a DriverRemoteConnection with an initialized Client
* TINKERPOP-2101 Support Spark 2.4
* TINKERPOP-2103 Remove deprecated submit() options on RemoteConnection *(breaking)*
* TINKERPOP-2104 Allow ImportCustomizer to handle fields
* TINKERPOP-2106 When gremlin executes timeout, throw TimeoutException instead of TraversalInterruptedException/InterruptedIOException
* TINKERPOP-2110 Allow Connection on Different Path (from /gremlin)
* TINKERPOP-2111 Add BulkSet as a GraphSON type *(breaking)*
* TINKERPOP-2114 Document common Gremlin anti-patterns
* TINKERPOP-2116 Explicit Bindings object for Python *(breaking)*
* TINKERPOP-2117 gremlin-python: Provide a better data structure for a Binding
* TINKERPOP-2119 Validate C# code samples in docs
* TINKERPOP-2121 Bump Jackson Databind 2.9.8

== TinkerPop 3.3.0 (Gremlin Symphony #40 in G Minor)

image::https://raw.githubusercontent.com/apache/tinkerpop/master/docs/static/images/gremlin-mozart.png[width=185]

[[release-3-3-11]]
=== TinkerPop 3.3.11 (Release Date: June 1, 2020)

* Added `trustStoreType` such that keystore and truststore can be of different types in the Java driver.
* Added session support to all GLVs: Javascript, .NET and Python.
* Fixed bug in Gremlin Server shutdown if failures occurred during `GraphManager` initialization.
* Modified Gremlin Server to close the session when the channel itself is closed.
* Fixed bug in `Order` where comparisons of `enum` types wouldn't compare with `String` values.
* Added `maxWaitForClose` configuration option to the Java driver.
* Deprecated `maxWaitForSessionClose` in the Java driver.
* Bumped to Jackson 2.9.10.4.
* Remove invalid service descriptors from gremlin-shaded.
* Fixed bug in Python and .NET traversal `clone()` where deep copies of bytecode were not occurring.
* Fixed bug where `profile()` was forcing `LazyBarrierStrategy` to add an extra `barrier()` to the end of traversals.
* Fixed bug in Python about integer serializer which was out of range of `g:Int32`
* Bumped commons-codec 1.14

==== Bugs

* TINKERPOP-2347 Remove invalid service descriptors from gremlin-shaded
* TINKERPOP-2350 clone() is not deep copying Traversal internals
* TINKERPOP-2351 Local Map ordering of keys can generate cast errors
* TINKERPOP-2353 Error while Shutting Down Gremlin Server
* TINKERPOP-2355 Jackson-databind version in Gremlin shaded dependency needs to be increased  - introduces vulnerability issues
* TINKERPOP-2360 failed to deserializer int32 when gremlin-python submit bytecode with a big int value
* TINKERPOP-2365 LazyBarrierStrategy adds a NoOpBarrierStep when profile() is present

==== Improvements

* TINKERPOP-2336 Allow close of channel without having to wait for server
* TINKERPOP-2339 Gremlin.Net: Update System.Net.WebSockets.Client dependency
* TINKERPOP-2354 Document recommendation to reuse graph traversal source

[[release-3-3-10]]
=== TinkerPop 3.3.10 (Release Date: February 3, 2020)

* Improved error messaging for a `Cluster` with a bad `Channelizer` configuration in the Java driver.
* Made `Cluster` be able to open configuration file on resources directory.
* Implemented `Traversal.clone()` operations for all language variants.
* Refactored `PathProcessorStrategy` to use the marker model.
* Bumped to Tornado 5.x for gremlin-python.
* Started keep-alive polling on `Connection` construction to ensure that a `Connection` doesn't die in the pool.
* Deprecated `TraversalStrategies.applyStrategies()`.
* Deprecated Jython support in `gremlin-python`.
* Deprecated `NioChannelizer` and related classes in `gremlin-driver` and `gremlin-server`.
* Fixed a bug in the `ClassCacheRequestCount` metric for `GremlinGroovyScriptEngine` which wasn't including the cache hit count, only the misses.
* Improved Gremlin Server executor thread handling on client close requests.
* Reverted: Modified Java driver to use IP address rather than hostname to create connections.
* Allow custom XMLInputFactory to be used with GraphMLReader.

==== Bugs

* TINKERPOP-2175 Executor thread is not returned on channel close
* TINKERPOP-2266 Keep alive not started at connection creation
* TINKERPOP-2274 Test of TinkerGraph Gremlin fail on Windows and non EN locale
* TINKERPOP-2332 JavaScript GLV: structure element toString() should internally call toString()
* TINKERPOP-2333 JavaScript GLV: GraphSON2/3 Edge deserialization is invalid

==== Improvements

* TINKERPOP-2307 Add better error message for badly configured Channelizer
* TINKERPOP-2309 Bump gremlinpython to Tornado 5.x
* TINKERPOP-2315 Implement some form of clone() or reset() for Traversal in GLVs
* TINKERPOP-2320 [SECURITY] XMLInputFactory initialization in GraphMLReader introduces
* TINKERPOP-2322 Deprecate Jython support
* TINKERPOP-2324 Deprecate the raw NIO support in the Java driver
* TINKERPOP-2329 JavaScript GLV: Update websocket library dependency
* TINKERPOP-2330 JavaScript GLV should expose GraphSON2Writer and GraphSONReader

[[release-3-3-9]]
=== TinkerPop 3.3.9 (Release Date: October 14, 2019)

* Exposed response status attributes in a `ResponseError` in gremlin-javascript.
* Added `ImmutableExplanation` for a `TraversalExplanation` that just contains data.
* Added support for `UnaryOperator` and `BinaryOperator` for `Lambda` instances.
* Fixed `TraversalExplanation` deserialization in GraphSON 2 and 3 which was not supported before in Java.
* Added support for custom request headers in Python.
* Fixed Java DSL annotation for generation of `addE()` which was formerly calling the wrong step.
* Deprecated `scriptEvaluationTimeout` in favor of the more generic `evaluationTimeout`.
* Bumped jackson-databind to 2.9.10 due to CVE-2019-14379, CVE-2019-14540, CVE-2019-16335.
* Added `ReservedKeysVerificationStrategy` to allow warnings or exceptions when certain keys are used for properties.
* Added the `AbstractWarningVerificationStrategy` base class for "warning" style `VerificationStrategy` implementations.
* Refactored `EdgeLabelVerificationStrategy` to use `AbstractWarningVerificationStrategy`.
* Added `EdgeLabelVerificationStrategy` to Python.
* Improved handling of `null` values in bytecode construction.
* Fixed Java driver authentication problems when calling the driver from multiple threads.
* Modified Java driver to use IP address rather than hostname to create connections.
* Fixed potential for `NullPointerException` with empty identifiers in `GraphStep`.
* Postponed the timing of transport creation to `connection.write` in Gremlin Python.
* Made `EventStrategy` compatible with multi-valued properties.
* Changed `TraversalOpProcessor` to throw a `SERVER_ERROR_SCRIPT_EVALUATION` (597) if lambdas don't compile.
* Bumped `commons-compress` to 1.19 due to CVE-2018-11771.
* gremlin-javascript: Use `socketError` Connection event to prevent exit on error and expose Connection events.

==== Bugs

* TINKERPOP-2159 EventStrategy doesn't handle multi-valued properties
* TINKERPOP-2283 GraphStep's ids null exception
* TINKERPOP-2285 Error object is unreachable
* TINKERPOP-2289 Use address instead of hostname for connection
* TINKERPOP-2290 Javascript GLV connection refused error handling
* TINKERPOP-2291 TraversalExplanation deserialization in GraphSON
* TINKERPOP-2298 Bytecode.java  flattenArguments throw exception when null
* TINKERPOP-2303 GremlinDsl generate addV instead of addE

==== Improvements

* TINKERPOP-1810 Add Lambda.binaryOperator and Lambda.unaryOperator
* TINKERPOP-1838 Python sample script
* TINKERPOP-2046 Gremlin-Python: Support custom request headers in WebSocket request
* TINKERPOP-2213 Replace scriptEvaluationTimeout in favor of something more suitable to bytecode
* TINKERPOP-2275 Update jackson databind 2.9.9.3+
* TINKERPOP-2277 Python sdk postpone the timing to create transport
* TINKERPOP-2280 Prevent use of T values as property key overloads

[[release-3-3-8]]
=== TinkerPop 3.3.8 (Release Date: August 5, 2019)

* Provided support for `withComputer()` in gremlin-javascript.
* Deprecated remote traversal side-effect retrieval and related infrastructure.
* Bumped to Groovy 2.4.17.
* Bumped to Jackson Databind 2.9.9.1.
* Fixed bug with Python in `g:Date` of GraphSON where local time zone was being used during serialization/deserialization.
* Improved error messaging when an attempt is made to serialize multi-properties to GraphML.
* Deprecated multi/meta-property support in `Neo4jGraph`.
* Improved exception and messaging for gt/gte/lt/lte when one of the object isn't a `Comparable`.
* Added test infrastructure to check for storage iterator leak.
* Fixed multiple iterator leaks in query processor.
* Fixed `optional()` so that the child traversal is treated as local.
* Changed default keep-alive time for driver to 3 minutes.
* Fixed bug where server-side keep-alive was not always disabled when its setting was zero.
* Added support for `hasNext()` in Javascript and .NET.
* Improved error messaging for invalid inputs to the TinkerGraph `IdManager` instances.
* Forced replacement of connections in Java driver for certain exception types that seem to ultimately kill the connection.
* Changed the `reverse()` of `desc` and `asc` on `Order` to not use the deprecated `decr` and `incr`.
* Fixed bug in `MatchStep` where the correct was not properly determined.
* Fixed bug where client/server exception mismatch when server throw StackOverflowError
* Added underscore suffixed steps and tokens in Gremlin-Python that conflict with global function names.
* Prevent exception when closing a session that doesn't exist.
* Allow predicates and traversals to be used as options in `BranchStep`.
* Ensure only a single final response is sent to the client with Gremlin Server.
* Deprecated `ResponseHandlerContext` with related infrastructure and folded its functionality into `Context` in Gremlin Server.
* Improved performance of `aggregate()` by avoiding excessive calls to `hasNext()` when the barrier is empty.

==== Bugs

* TINKERPOP-1619 TinkerGraphComputer worker count affects OptionalStep query results
* TINKERPOP-2224 Detect and fix resource leak
* TINKERPOP-2230 match() step unexpected behaviours
* TINKERPOP-2232 RemoteStrategy does not call parent class TraversalStrategy __init__
* TINKERPOP-2238 Fix remaining iterator leaks marked by @IgnoreIteratorLeak
* TINKERPOP-2241 Client exception don't match Server exception when server  throw StackOverflowError
* TINKERPOP-2248 Instability of driver for blocked requests
* TINKERPOP-2264 Gremlin Python should deserialize g:Date to UTC

==== Improvements

* TINKERPOP-1084 Branch option tokens should be allowed to be traversals.
* TINKERPOP-1921 Support hasNext terminal step in GLVs
* TINKERPOP-2020 Support withComputer() for javascript
* TINKERPOP-2223 Update jackson databind to 2.9.9
* TINKERPOP-2236 Improve error messaging for TinkerGraph IdManagers that fail on conversions
* TINKERPOP-2237 Prevent error when closing sessions that don't exist *(breaking)*
* TINKERPOP-2246 Consolidate the error propagation to the client
* TINKERPOP-2256 processAllStarts of AggregateStep should only be called when barrier is empty
* TINKERPOP-2260 Update jackson databind 2.9.9.1
* TINKERPOP-2265 Deprecate Traversal.getSideEffects() functionality for remoting purposes
* TINKERPOP-2270 Deprecate multi/metaproperty support in Neo4j
* TINKERPOP-2272 Rename steps and tokens that conflict with standard python functions

[[release-3-3-7]]
=== TinkerPop 3.3.7 (Release Date: May 28, 2019)

* Developed DSL pattern for gremlin-javascript.
* Generated uberjar artifact for Gremlin Console.
* Improved folding of `property()` step into related mutating steps.
* Added `inject()` to steps generated on the DSL `TraversalSource`.
* Removed `gperfutils` dependencies from Gremlin Console.
* Fixed `PartitionStrategy` when setting vertex label and having `includeMetaProperties` configured to `true`.
* Ensure `gremlin.sh` works when directories contain spaces.
* Prevented client-side hangs if metadata generation fails on the server.
* Fixed bug with `EventStrategy` in relation to `addE()` where detachment was not happening properly.
* Ensured that `gremlin.sh` works when directories contain spaces.
* Fixed bug in detachment of `Path` where embedded collection objects would prevent that process.
* Enabled `ctrl+c` to interrupt long running processes in Gremlin Console.
* Quieted "host unavailable" warnings for both the driver and Gremlin Console.
* Fixed construction of `g:List` from arrays in gremlin-javascript.
* Fixed bug in `GremlinGroovyScriptEngine` interpreter mode around class definitions.
* Implemented `EdgeLabelVerificationStrategy`.
* Fixed behavior of `P` for `within()` and `without()` in GLVs to be consistent with Java when using varargs.
* Cleared the input buffer after exceptions in Gremlin Console.
* Added parameter to configure the `processor` in the gremlin-javascript `client` constructor.
* Bumped `Netty` to 4.1.32.

==== Bugs

* TINKERPOP-2112 Folding in property() step is not being optimally performed
* TINKERPOP-2180 gremlin.sh doesn't work when directories contain spaces
* TINKERPOP-2183 InterpreterModeASTTransformation needs to be more specific about what it transforms
* TINKERPOP-2194 Enforcing an order on properties in one test method of ChooseTest
* TINKERPOP-2196 PartitionStrategy with includeMetaProperties(true) can't add labeled vertex
* TINKERPOP-2198 Documentation for Store contradicts itself
* TINKERPOP-2199 within step does not work with more than two parameters with python
* TINKERPOP-2200 AddEdgeStartStep used DetachedFactory.detach instead of EventStrategy.detach
* TINKERPOP-2204 Client receives no response on failed request
* TINKERPOP-2206 Certain types in javascript don't appear to serialize with a GraphSON type
* TINKERPOP-2212 Path is not detaching properly under certain conditions

==== Improvements

* TINKERPOP-2089 Javascript DSL support
* TINKERPOP-2179 Have o.a.t.g.driver.ser.SerializationException extend IOException
* TINKERPOP-2181 Allow ctrl+c to break out of a long running process in Gremlin Console
* TINKERPOP-2182 Remove gperfutils from Gremlin Console *(breaking)*
* TINKERPOP-2191 Implement EdgeLabelVerificationStrategy
* TINKERPOP-2211 Provide API to add per request option for a bytecode

[[release-3-3-6]]
=== TinkerPop 3.3.6 (Release Date: March 18, 2019)

* Docker images use user `gremlin` instead of `root`
* Added a new `ResponseStatusCode` for client-side serialization errors.
* Refactored use of `commons-lang` to use `common-lang3` only, though dependencies may still use `commons-lang`.
* Bumped `commons-lang3` to 3.8.1.
* Improved handling of client-side serialization errors that were formerly just being logged rather than being raised.
* Add Python `TraversalMetrics` and `Metrics` deserializers.
* Masked sensitive configuration options in the logs of `KryoShimServiceLoader`.
* Added `globalFunctionCacheEnabled` to the `GroovyCompilerGremlinPlugin` to allow that cache to be disabled.
* Added `globalFunctionCacheEnabled` override to `SessionOpProcessor` configuration.
* Added status code to `GremlinServerError` so that it would be more directly accessible during failures.
* Added GraphSON serialization support for `Duration`, `Char`, `ByteBuffer`, `Byte`, `BigInteger` and `BigDecimal` in `gremlin-python`.
* Added `ProfilingAware` interface to allow steps to be notified that `profile()` was being called.
* Fixed bug where `profile()` could produce negative timings when `group()` contained a reducing barrier.
* Improved logic determining the dead or alive state of a Java driver `Connection`.
* Improved handling of dead connections and the availability of hosts.
* Bumped `httpclient` to 4.5.7.
* Bumped `slf4j` to 1.7.25.
* Bumped `commons-codec` to 1.12.
* Bumped to Groovy 2.5.6.
* Bumped to Hadoop 2.7.7.
* Fixed partial response failures when using authentication in `gremlin-python`.
* Fixed concurrency issues in `TraverserSet.toString()` and `ObjectWritable.toString()`.
* Fixed a bug in `InlineFilterStrategy` that mixed up and's and or's when folding merging conditions together.
* Fixed a bug in `PartitionStrategy` where `addE()` as a start step was not applying the partition.
* Improved handling of failing `Authenticator` instances thus improving server responses to drivers.
* Improved performance of `JavaTranslator` by reducing calls to `Method.getParameters()`.
* Implemented `EarlyLimitStrategy` which is supposed to significantly reduce backend operations for queries that use `range()`.
* Reduced chance of hash collisions in `Bytecode` and its inner classes.
* Added `Symbol.asyncIterator` member to the `Traversal` class to provide support for `await ... of` loops (async iterables).

==== Bugs

* TINKERPOP-2081 PersistedOutputRDD materialises rdd lazily with Spark 2.x
* TINKERPOP-2091 Wrong/Missing feature requirements in StructureStandardTestSuite
* TINKERPOP-2094 Gremlin Driver Cluster Builder serializer method does not use mimeType as suggested
* TINKERPOP-2095 GroupStep looks for irrelevant barrier steps
* TINKERPOP-2096 gremlinpython: AttributeError when connection is closed before result is received
* TINKERPOP-2100 coalesce() creating unexpected results when used with order()
* TINKERPOP-2105 Gremlin-Python connection not returned back to the pool on exception from gremlin server
* TINKERPOP-2113 P.Within() doesn't work when given a List argument

==== Improvements

* TINKERPOP-1889 JavaScript GLV: Use heartbeat to prevent connection timeout
* TINKERPOP-2010 Generate jsdoc for gremlin-javascript
* TINKERPOP-2013 Process tests that are auto-ignored stink
* TINKERPOP-2018 Generate API docs for Gremlin.Net
* TINKERPOP-2038 Make groovy script cache size configurable
* TINKERPOP-2050 Add a :bytecode command to Gremlin Console
* TINKERPOP-2062 Add Traversal class to CoreImports
* TINKERPOP-2065 Optimize iterate() for remote traversals
* TINKERPOP-2067 Allow getting raw data from Gremlin.Net.Driver.IGremlinClient
* TINKERPOP-2068 Bump Jackson Databind 2.9.7
* TINKERPOP-2069 Document configuration of Gremlin.Net
* TINKERPOP-2070 gremlin-javascript: Introduce Connection representation
* TINKERPOP-2071 gremlin-python: the graphson deserializer for g:Set should return a python set
* TINKERPOP-2073 Generate tabs for static code blocks
* TINKERPOP-2074 Ensure that only NuGet packages for the current version are pushed
* TINKERPOP-2077 VertexProgram.Builder should have a default create() method with no Graph
* TINKERPOP-2078 Hide use of EmptyGraph or RemoteGraph behind a more unified method for TraversalSource construction
* TINKERPOP-2084 For remote requests in console display the remote stack trace
* TINKERPOP-2092 Deprecate default GraphSON serializer fields
* TINKERPOP-2097 Create a DriverRemoteConnection with an initialized Client
* TINKERPOP-2102 Deprecate static fields on TraversalSource related to remoting
* TINKERPOP-2106 When gremlin executes timeout, throw TimeoutException instead of TraversalInterruptedException/InterruptedIOException
* TINKERPOP-2110 Allow Connection on Different Path (from /gremlin)
* TINKERPOP-2114 Document common Gremlin anti-patterns
* TINKERPOP-2118 Bump to Groovy 2.4.16
* TINKERPOP-2121 Bump Jackson Databind 2.9.8

[[release-3-3-5]]
=== TinkerPop 3.3.5 (Release Date: January 2, 2019)

This release also includes changes from <<release-3-2-11, 3.2.11>>.

* Fixed and/or folding in `InlineFilterStrategy`.
* Fixed configuration and serialization of `SubgraphStrategy` which was missing the `checkAdjacentVertices` flag.
* Captured `TraversalInterruptionException` and converted to `TimeoutException` for `GremlinExecutor`.
* Fixed a bug in `CoalesceStep` which squared the bulk if the step followed a `Barrier` step.
* Fixed a bug in `GroupStep` that assigned wrong reducing bi-operators
* Added `:bytecode` command to help developers debugging `Bytecode`-based traversals.
* Added option to set the path for the URI on the Java driver.
* Fixed `PersistedOutputRDD` to eager persist RDD by adding `count()` action calls.
* Deserialized `g:Set` to a Python `Set` in GraphSON in `gremlin-python`.
* Deprecated `StarGraph.builder()` and `StarGraph.Builder.build()` in favor of the more common "builder" patterns of `build()` and `create()` respectively.
* Deprecated `Serializers.DEFAULT_RESULT_SERIALIZER` and `DEFAULT_REQUEST_SERIALIZER`.
* Deprecated `TraversalSource#GREMLIN_REMOTE` and `TraversalSource#GREMLIN_REMOTE_CONNECTION_CLASS` moving them to `RemoteConnection`.
* Fixed the setting of the default label for a `ReferenceVertex` when the original vertex was of type `ComputerAdjacentVertex`.
* Changed Java driver to expect a generic `RemoteTraverser` object rather than the specific `DefaultRemoteTraverser`.
* Better handled server disconnect condition for the `gremlin-python` driver by throwing a clear exception.
* Display the remote stack trace in the Gremlin Console when scripts sent to the server fail.
* Added `AnonymousTraversalSource` which provides a more unified means of constructing a `TraversalSource`.
* Added `DriverRemoteConnection.using(Client)` to provide users better control over the number of connections being created.
* Changed behavior of GraphSON deserializer in gremlin-python such that `g:Set` returns a Python `Set`.
* Bumped to Groovy 2.4.16.
* Fixed bug that prevented `TraversalExplanation` from serializing properly with GraphSON.
* Changed behavior of `iterate()` in Python, Javascript and .NET to send `none()` thus avoiding unnecessary results being returned.
* Provided for a configurable class map cache in the `GremlinGroovyScriptEngine` and exposed that in Gremlin Server.
* `GraphProvider` instances can be annotated with `OptOut` configurations that will be applied in addition to the `OptOut` instances on a `Graph`.

==== Bugs

* TINKERPOP-2081 PersistedOutputRDD materialises rdd lazily with Spark 2.x
* TINKERPOP-2091 Wrong/Missing feature requirements in StructureStandardTestSuite
* TINKERPOP-2094 Gremlin Driver Cluster Builder serializer method does not use mimeType as suggested
* TINKERPOP-2095 GroupStep looks for irrelevant barrier steps
* TINKERPOP-2096 gremlinpython: AttributeError when connection is closed before result is received
* TINKERPOP-2100 coalesce() creating unexpected results when used with order()
* TINKERPOP-2113 P.Within() doesn't work when given a List argument

==== Improvements

* TINKERPOP-1889 JavaScript GLV: Use heartbeat to prevent connection timeout
* TINKERPOP-2010 Generate jsdoc for gremlin-javascript
* TINKERPOP-2013 Process tests that are auto-ignored stink
* TINKERPOP-2018 Generate API docs for Gremlin.Net
* TINKERPOP-2038 Make groovy script cache size configurable
* TINKERPOP-2050 Add a :bytecode command to Gremlin Console
* TINKERPOP-2062 Add Traversal class to CoreImports
* TINKERPOP-2065 Optimize iterate() for remote traversals
* TINKERPOP-2067 Allow getting raw data from Gremlin.Net.Driver.IGremlinClient
* TINKERPOP-2069 Document configuration of Gremlin.Net
* TINKERPOP-2070 gremlin-javascript: Introduce Connection representation
* TINKERPOP-2071 gremlin-python: the graphson deserializer for g:Set should return a python set
* TINKERPOP-2073 Generate tabs for static code blocks
* TINKERPOP-2074 Ensure that only NuGet packages for the current version are pushed
* TINKERPOP-2077 VertexProgram.Builder should have a default create() method with no Graph
* TINKERPOP-2078 Hide use of EmptyGraph or RemoteGraph behind a more unified method for TraversalSource construction
* TINKERPOP-2084 For remote requests in console display the remote stack trace
* TINKERPOP-2092 Deprecate default GraphSON serializer fields
* TINKERPOP-2097 Create a DriverRemoteConnection with an initialized Client
* TINKERPOP-2102 Deprecate static fields on TraversalSource related to remoting
* TINKERPOP-2106 When gremlin executes timeout, throw TimeoutException instead of TraversalInterruptedException/InterruptedIOException
* TINKERPOP-2110 Allow Connection on Different Path (from /gremlin)
* TINKERPOP-2114 Document common Gremlin anti-patterns
* TINKERPOP-2118 Bump to Groovy 2.4.16
* TINKERPOP-2121 Bump Jackson Databind 2.9.8

[[release-3-3-4]]
=== TinkerPop 3.3.4 (Release Date: October 15, 2018)

This release also includes changes from <<release-3-2-10, 3.2.10>>.

* Added synchronized `Map` to Gryo 3.0 registrations.
* Removed `timedInterrupt` from documentation as a way to timeout.
* Deprecated `Order` for `incr` and `decr` in favor of `asc` and `desc`.
* Fixed bug in `math()` for OLAP where `ComputerVerificationStrategy` was incorrectly detecting path label access and preventing execution.

==== Bugs

* TINKERPOP-1898 Issue with bindings in strategies and lambdas
* TINKERPOP-1933 gremlin-python maximum recursion depth exceeded on large responses
* TINKERPOP-1958 TinkerGraphCountStrategy can return wrong counts
* TINKERPOP-1961 Duplicate copies of images directory in docs
* TINKERPOP-1962 GroovyTranslator doesn't handle empty maps
* TINKERPOP-1963 Use of reducing step in choose()
* TINKERPOP-1972 inject() tests are throwing exceptions in .NET GLV tests
* TINKERPOP-1978 Check for Websocket connection state when retrieved from Connection Pool missing
* TINKERPOP-1979 Several OLAP issues in MathStep
* TINKERPOP-1988 minor error in documentation
* TINKERPOP-1999 [Java][gremlin-driver] Query to a remote server via the websocket client hangs indefinitely if the server becomes unavailable
* TINKERPOP-2005 Intermittent NullPointerException in response handling
* TINKERPOP-2009 Pick.any and Pick.none should be exposed in Gremlin-JavaScript
* TINKERPOP-2021 Prevent maximum recursion depth failure
* TINKERPOP-2030 KeepAlive task executed for every Connection.write call
* TINKERPOP-2032 Update jython-standalone
* TINKERPOP-2044 Cannot reconnect to Azure cosmos host that becomes available again

==== Improvements

* TINKERPOP-1113 GraphComputer subclasses should support native methods
* TINKERPOP-1365 Log the seed used to initialize Random in tests
* TINKERPOP-1447 Add some JavaScript intelligence to the documentation so that comments and output are not copied in a copy paste
* TINKERPOP-1595 Go through TraversalVertexProgram with a profile and optimize.
* TINKERPOP-1778 Do not promote timedInterrupt option for Gremlin Server script processing
* TINKERPOP-1780 Add authentication tests for gremlin-python
* TINKERPOP-1836 .NET sample project
* TINKERPOP-1841 Include Python GLV tests on TravisCI
* TINKERPOP-1864 Gremlin Python tests for GraphSON 2.0 and 3.0
* TINKERPOP-1897 Provide Docker images of Gremlin Server and Console
* TINKERPOP-1945 Add support for extended GraphSon types to Gremlin.net
* TINKERPOP-1951 gremlin-server.bat doesn't support paths containing spaces
* TINKERPOP-1956 Deprecate Order incr/decr for asc/desc
* TINKERPOP-1959 Provide a way to submit scripts to the server in gremlin-javascript
* TINKERPOP-1968 Refactor elements of Gremlin Server testing
* TINKERPOP-1976 Include Computer tests for GLVs
* TINKERPOP-1977 Gremlin-JavaScript: Support SASL authentication
* TINKERPOP-1985 Update position on bulk loading
* TINKERPOP-1989 Preserve order that plugins are applied in Gremlin Console
* TINKERPOP-1995 DriverRemoteConnection close() method returns undefined
* TINKERPOP-2011 Use NumberHelper on choose()
* TINKERPOP-2012 Target .NET Standard 2.0 for Gremlin.Net
* TINKERPOP-2015 Allow users to configure the WebSocket connections
* TINKERPOP-2016 Upgrade Jackson FasterXML to 2.9.5 or later to fix security vulnerability
* TINKERPOP-2017 Check for Column in by()
* TINKERPOP-2022 Cluster SSL should trust default ca certs by default
* TINKERPOP-2023 Gremlin Server should not create self-signed certs *(breaking)*
* TINKERPOP-2024 Gremlin Server Application archetype should connect via withRemote
* TINKERPOP-2025 Change to SHA-256/512 and drop SHA-1 for releases
* TINKERPOP-2026 Gremlin.Net.Driver should check ClientWebSocket.State before closing
* TINKERPOP-2034 Register synchronizedMap() with Gryo
* TINKERPOP-2035 Gremlin-JavaScript: Pass custom headers to the websocket connection
* TINKERPOP-2040 Improve flexibility of GroovyTranslator to handle custom types
* TINKERPOP-2045 Remove non-indy groovy dependencies
* TINKERPOP-2055 Provide support for special number cases like Infinity in GraphSON
* TINKERPOP-2056 Use NumberHelper in Compare

[[release-3-3-3]]
=== TinkerPop 3.3.3 (Release Date: May 8, 2018)

This release also includes changes from <<release-3-2-9, 3.2.9>>.

* Implemented `TraversalSelectStep` which allows to `select()` runtime-generated keys.
* Coerced `BulkSet` to `g:List` in GraphSON 3.0.
* Deprecated `CredentialsGraph` DSL in favor of `CredentialsTraversalDsl` which uses the recommended method for Gremlin DSL development.
* Allowed `iterate()` to be called after `profile()`.

==== Bugs

* TINKERPOP-1869 Profile step and iterate do not play nicely with each other
* TINKERPOP-1927 Gherkin scenario expects list with duplicates, but receives g:Set
* TINKERPOP-1947 Path history isn't preserved for keys in mutations

==== Improvements

* TINKERPOP-1628 Implement TraversalSelectStep
* TINKERPOP-1755 No docs for ReferenceElements
* TINKERPOP-1903 Credentials DSL should use the Java annotation processor
* TINKERPOP-1912 Remove MD5 checksums
* TINKERPOP-1934 Bump to latest version of httpclient
* TINKERPOP-1936 Performance enhancement to Bytecode deserialization
* TINKERPOP-1943 JavaScript GLV: Support GraphSON3
* TINKERPOP-1944 JavaScript GLV: DriverRemoteConnection is not exported in the root module
* TINKERPOP-1950 Traversal construction performance enhancements
* TINKERPOP-1953 Bump to Groovy 2.4.15

[[release-3-3-2]]
=== TinkerPop 3.3.2 (Release Date: April 2, 2018)

This release also includes changes from <<release-3-2-8, 3.2.8>>.

* Fixed regression issue where the HTTPChannelizer doesn't instantiate the specified AuthenticationHandler.
* Defaulted GLV tests for gremlin-python to run for GraphSON 3.0.
* Fixed a bug with `Tree` serialization in GraphSON 3.0.
* In gremlin-python, the GraphSON 3.0 `g:Set` type is now deserialized to `List`.

==== Bugs

* TINKERPOP-1053 installed plugins are placed in a directory relative to where gremlin.sh is started
* TINKERPOP-1509 Failing test case for tree serialization
* TINKERPOP-1738 Proper functioning of GraphSONReader depends on order of elements in String representation
* TINKERPOP-1758 RemoteStrategy should be before all other DecorationStrategies.
* TINKERPOP-1855 Update Rexster links
* TINKERPOP-1858 HttpChannelizer regression: Does not create specified AuthenticationHandler
* TINKERPOP-1859 Complex instance of P not serializing to bytecode properly
* TINKERPOP-1860 valueMap(True) result in error in gremlin-python
* TINKERPOP-1862 TinkerGraph VertexProgram message passing doesn't work properly when using Direction.BOTH
* TINKERPOP-1867 union() can produce extra traversers
* TINKERPOP-1872 Apply edgeFunction in SparkMessenger
* TINKERPOP-1873 min() and max() work only in the range of Integer values
* TINKERPOP-1874 P does not appear to be serialized consistently in GraphSON
* TINKERPOP-1875 Gremlin-Python only aggregates to list when using GraphSON3
* TINKERPOP-1879 Gremlin Console does not resepect equal sign for flag argument assignments
* TINKERPOP-1880 Gremlin.NET Strong name signature could not be verified. (HRESULT: 0x80131045)
* TINKERPOP-1883 gremlinpython future will never return
* TINKERPOP-1890 getAnonymousTraversalClass() is not being generated for Java DSLs
* TINKERPOP-1891 Serialization of P.not() for gremlin-javascript
* TINKERPOP-1892 GLV test failures for .NET
* TINKERPOP-1894 GraphSONMessageSerializerV2d0 fails to deserialize valid P.not()
* TINKERPOP-1896 gremlin-python lambdas error
* TINKERPOP-1907 Fix failing GLV test for withSack() in .NET
* TINKERPOP-1917 gx:BigDecimal serialization broken in Gremlin.Net on systems with ',' as decimal separator
* TINKERPOP-1918 Scenarios fail because of wrong numerical types
* TINKERPOP-1919 Gherkin runner doesn't work with P.And() and P.Or() in Gremlin.Net
* TINKERPOP-1920 Tests fail because P.Within() arguments are wrapped in an array in Gremlin.Net
* TINKERPOP-1922 Gherkin features fail that contain P.not() in Gremlin.Net

==== Improvements

* TINKERPOP-1357 Centrality Recipes should mention pageRank and OLAP.
* TINKERPOP-1489 Provide a Javascript Gremlin Language Variant
* TINKERPOP-1586 SubgraphStrategy in OLAP
* TINKERPOP-1726 Support WebSockets ping/pong keep-alive in Gremlin server
* TINKERPOP-1842 iterate() missing in terminal steps documentation
* TINKERPOP-1844 Python GLV test should run for GraphSON 3.0 *(breaking)*
* TINKERPOP-1850 Range step has undocumented special values
* TINKERPOP-1854 Support lambdas in Gremlin.Net
* TINKERPOP-1857 GLV test suite consistency and completeness
* TINKERPOP-1863 Delaying the setting of requestId till the RequestMessage instantiation time
* TINKERPOP-1865 Run Gremlin .NET GLV tests with GraphSON 3.0
* TINKERPOP-1866 Support g:T for .NET
* TINKERPOP-1868 Support inject source step in Gremlin.Net
* TINKERPOP-1870 n^2 synchronious operation in OLAP WorkerExecutor.execute() method
* TINKERPOP-1871 Exception handling is slow in element  ReferenceElement creation
* TINKERPOP-1877 Add new graph data for specialized testing scenarios
* TINKERPOP-1884 Bump to Netty 4.0.56.Final
* TINKERPOP-1885 Various Gremlin.Net documentation updates
* TINKERPOP-1901 Enable usage of enums in more steps in Gremlin.Net
* TINKERPOP-1908 Bump to Groovy 2.4.14
* TINKERPOP-1911 Refactor JavaTranslator to cache all reflective calls
* TINKERPOP-1914 Support construct a GremlinServer instance from gremlin executor service

[[release-3-3-1]]
=== TinkerPop 3.3.1 (Release Date: December 17, 2017)

This release also includes changes from <<release-3-2-7, 3.2.7>>.

* Added `NoneStep` and `Traversal.none()` for full filtering integration with `iterate()`.
* Fixed bug in serialization of `Path` for GraphSON 3.0 in `gremlin-python`.
* Added support for GraphSON 3.0 in Gremlin.Net.
* Added `math()`-step which supports scientific calculator capabilities for numbers within a traversal.
* Added missing `GraphTraversalSource.addE()`-method to `GremlinDslProcessor`.
* Changed `to()` and `from()` traversal-based steps to take a wildcard `?` instead of of `E`.
* Added `addV(traversal)` and `addE(traversal)` so that created element labels can be determined dynamically.
* `PageRankVertexProgram` supports `maxIterations` but will break out early if epsilon-based convergence occurs.
* Added support for epsilon-based convergence in `PageRankVertexProgram`.
* Fixed two major bugs in how PageRank was being calculated in `PageRankVertexProgram`.
* Added `Io.requiresVersion(Object)` to allow graph providers a way to check the `Io` type and version being constructed.
* Defaulted `IoCore.gryo()` and `IoCore.graphson()` to both use their 3.0 formats which means that `Graph.io()` will use those by default.
* Bumped Neo4j 3.2.3

==== Bugs

* TINKERPOP-1773 Lop should be created as a "software" and not a "person"
* TINKERPOP-1783 PageRank gives incorrect results for graphs with sinks *(breaking)*
* TINKERPOP-1799 Failure to serialize path() in gremlin-python
* TINKERPOP-1847 tinkergraph-gremlin dependency on gremlin-test, bad scope?

==== Improvements

* TINKERPOP-1632 Create a set of default functions
* TINKERPOP-1692 Bump to Neo4j 3.2.3
* TINKERPOP-1717 Update name and link of DynamoDB storage backend in landing page
* TINKERPOP-1730 Gremlin .NET support for GraphSON 3.0
* TINKERPOP-1767 Method for graph providers to check an IO version and type
* TINKERPOP-1793 addE() should allow dynamic edge labels
* TINKERPOP-1834 Consider iterate() as a first class step

[[release-3-3-0]]
=== TinkerPop 3.3.0 (Release Date: August 21, 2017)

This release also includes changes from <<release-3-2-6, 3.2.6>>.

* Removed previously deprecated `ScriptElementFactory`.
* Added `GraphTraversalSource.addE(String)` in support of `g.addE().from().to()`.
* Added support for `to(Vertex)` and `from(Vertex)` as a shorthand for `to(V(a))` and `from(V(b))`.
* Bumped to support Spark 2.2.0.
* Detected if type checking was required in `GremlinGroovyScriptEngine` and disabled related infrastructure if not.
* Removed previously deprecated `GraphTraversal.selectV3d0()` step.
* Removed previously deprecated `DetachedEdge(Object,String,Map,Pair,Pair)` constructor.
* Removed previously deprecated `Bindings` constructor. It is now a private constructor.
* Removed previously deprecated `TraversalSource.withBindings()`.
* Removed previously deprecated `GraphTraversal.sack(BiFunction,String)`.
* `TraversalMetrics` and `Metrics` Gryo 1.0 formats changed given internal changes to their implementations.
* Made `TraversalMetrics` safe to write to from multiple threads.
* Removed previously deprecated `TraversalSideEffects` methods.
* Removed previously deprecated `finalization.LazyBarrierStrategy` (moved to `optimization.LazyBarrierStrategy`).
* Removed previously deprecated `Constants` in Hadoop.
* Removed previously deprecated `VertexComputing.generateComputer(Graph)`.
* Removed previously deprecated `ConfigurationTraversal`.
* Established the Gryo 3.0 format.
* `GryoVersion` now includes a default `ClassResolver` to supply to the `GryoMapper`.
* `GryoClassResolver` renamed to `GryoClassResolverV1d0` which has an abstract class that for providers to extend in `AbstractGryoClassResolver`.
* Removed previously deprecated `Order` enums of `keyIncr`, `keyDecr`, `valueIncr`, and `valueDecr.`
* Removed previously deprecated `GraphTraversal.mapKeys()` step.
* Removed previously deprecated `GraphTraversal.mapValues()` step.
* Removed previously deprecated `GraphTraversal#addV(Object...)`.
* Removed previously deprecated `GraphTraversal#addE(Direction, String, String, Object...)`.
* Removed previously deprecated `GraphTraversal#addOutE(String, String, Object...)`.
* Removed previously deprecated `GraphTraversal#addInV(String, String, Object...)`.
* Removed previously deprecated `GraphTraversal.groupV3d0()` and respective `GroupSideEffectStepV3d0` and `GroupStepV3d0`.
* Removed previously deprecated `TraversalSource.Builder` class.
* Removed previously deprecated `ConnectiveP`, `AndP`, `OrP` constructors.
* Removed previously deprecated `TraversalScriptFunction` class.
* Removed previously deprecated `TraversalScriptHelper` class.
* Removed previously deprecated `ScriptEngineCache` class.
* Removed previously deprecated `CoreImports` class.
* Removed previously deprecated `GremlinJythonScriptEngine#()` constructor.
* Removed access to previously deprecated `CoreGremlinPlugin#INSTANCE` field.
* `gremlin.sh` and `gremln.bat` no longer support the option to pass a script as an argument for execution mode without using the `-i` option.
* Graphite and Ganglia are no longer packaged with the Gremlin Server distribution.
* `TransactionException` is no longer a class of `AbstractTransaction` and it extends `RuntimeException`.
* Included an ellipse on long property names that are truncated.
* Renamed `RangeByIsCountStrategy` to `CountStrategy`.
* Added more specific typing to various `__` traversal steps. E.g. `<A,Vertex>out()` is `<Vertex,Vertex>out()`.
* Updated Docker build scripts to include Python dependencies (NOTE: users should remove any previously generated TinkerPop Docker images).
* Added "attachment requisite" `VertexProperty.element()` and `Property.element()` data in GraphSON serialization.
* GraphSON 3.0 is now the default serialization format in TinkerGraph and Gremlin Server.
* Changed `ServerGremlinExecutor` to not use generics since there really is no flexibility in the kind of `ScheduledExecutorService` that will be used.
* Removed support for passing a byte array on the `sasl` parameter.
* Removed previously deprecated `GraphSONMapper$Builder#embedTypes` option.
* Removed previously deprecated `:remote config timeout max`.
* Removed previously deprecated `ConnectionPoolSettings.sessionId` and `ConnectionPoolSettings.optionalSessionId()`.
* Removed previously deprecated `reconnectInitialDelay` setting from the Java driver.
* Removed previously deprecated `useMapperFromGraph` option.
* Established the GraphSON 3.0 format with new `g:Map`, `g:List` and `g:Set` types.
* Removed previously deprecated `Io.Builder#registry(IoRegistry)` method.
* Removed previously deprecated `GryoMessageSerializerV1d0(GryoMapper)` constructor.
* Removed previously deprecated `TinkerIoRegistry`.
* Removed previously deprecated `getInstance()` methods on all TinkerPop classes.
* Removed previously deprecated `VertexPropertyFeatures.supportsAddProperty()`.
* Removed previously deprecated TinkerGraph configuration member variables.
* Removed previously deprecated `Transaction.submit(Function)`.
* Removed previously deprecated `OpSelectorHandler.errorMeter` and `AbstractEvalOpProcessor.errorMeter` fields.
* Removed previously deprecated `AbstractEvalOpProcessor.validBindingName` field.
* Removed previously deprecated `SimpleAuthenticator.CONFIG_CREDENTIALS_LOCATION` field.
* Removed previously deprecated `IteratorHandler`, `NioGremlinResponseEncoder` and `WsGremlinResponseEncoder` classes.
* Removed previously deprecated `Session.kill()` and `Session.manualKill()`.
* Removed previously deprecated `Authenticator.newSaslNegotiator()` and its method implementations in classes that were assignable to that interface.
* Removed `gremlin-groovy-test`.
* Removed previously deprecated "G" functions in `gremlin-groovy` (i.e. `GFunction`).
* Removed references to the old `GremlinPlugin` system that was in `gremlin-groovy` - the revised `GremlinPlugin` system in `gremlin-core` is the only one now in use.
* `GremlinGroovyScriptEngine` no longer implements the now removed `DependencyManager`.
* Added `Vertex`, `Edge`, `VertexProperty`, and `Property` serializers to Gremlin-Python and exposed tests that use graph object arguments.
* `Bytecode.getSourceInstructions()` and `Bytecode.getStepInstructions()` now returns `List<Instruction>` instead of `Iterable<Instruction>`.
* Added various `TraversalStrategy` registrations with `GryoMapper`.
* Fixed a naming mistake in Gremlin-Python: `IdentityRemoveStrategy` is now called `IdentityRemovalStrategy`.
* Added `TranslationStrategy` test infrastructure that verifies `Bytecode` generated from a translation is equal to the original `Bytecode`.
* Moved `NumberHelper` into the `org.apache.tinkerpop.gremlin.util` package.
* Added `Pop.mixed` instead of using `null` to represent such semantics.
* `select()`-step now defaults to using `Pop.last` instead of `Pop.mixed`.
* Added `gremlin-io-test` module to validate IO formats.
* `RequestMessage` and `ResponseMessage` are now registered with `GryoMapper` as part of the TinkerPop range of type identifiers.
* Removed previously deprecated `Console` constructor that took a `String` as an argument from `gremlin-console`.
* Removed previously deprecated `ConcurrentBindings` from `gremlin-groovy`.
* Removed previously deprecated `ScriptExecutor` from `gremlin-groovy`.
* Removed previously deprecated `SandboxExtension` from `gremlin-groovy`.
* Removed previously deprecated `GremlinGroovyScriptEngine` constructor that took `ImportCustomizerProvider` as an argument from `gremlin-groovy`.
* Removed previously deprecated `GremlinGroovyScriptEngine#plugins()` from `gremlin-groovy`.
* Added `OptionalStep` for use with `optional()` to better handle issues associated with branch side-effects.
* `UnfoldStep` now supports unfolding of arrays.
* Removed all performance tests that were not part of `gremlin-benchmark`.
* Removed dependency on `junit-benchmarks` and it's related reference to `h2`.
* Moved the source for the "home page" into the repository under `/site` so that it easier to accept contributions.
* Added `UnshadedKryoShimService` as the new default serializer model for `SparkGraphComputer`.
* `GryoRegistrator` is more efficient than the previous `GryoSerializer` model in `SparkGraphComputer`.
* Added support for `IoRegistry` custom serialization in Spark/Giraph and provided a general `hadoop-gremlin` test suite.
* Replaced term `REST` with `HTTP` to remove any confusion as to the design of the API.
* Moved `gremlin-benchmark` under `gremlin-tools` module.
* Added `gremlin-tools` and its submodule `gremlin-coverage`.
* Removed `tryRandomCommit()` from `AbstractGremlinTest`.
* Changed `gremlin-benchmark` system property for the report location to `benchmarkReportDir` for consistency.
* Added SysV and systemd init scripts.
* `GraphTraversal.valueMap(includeTokens,propertyKeys...)` now returns a `Map<Object,E>` since keys could be `T.id` or `T.label`.
* Added `skip(long)` and `skip((Scope,long)` which call the `range(low,high)` equivalents with -1 as the high.
* Added Kerberos authentication to `gremlin-server` for websockets and nio transport.
* Added audit logging of authenticated users and gremlin queries to `gremlin-server`.

==== Bugs

* TINKERPOP-1211 UnfoldStep should unfold arrays. *(breaking)*
* TINKERPOP-1426 GryoSerializer should implement Java serialization interface
* TINKERPOP-1465 Remove deprecated newSaslNegotiator *(breaking)*
* TINKERPOP-1483 PropertyMapStep returns Map<String,E> but puts non String keys in it!
* TINKERPOP-1520 Difference between 'has' step generated graphson2.0 in java and python glv implementation
* TINKERPOP-1533 Storage and IoRegistry
* TINKERPOP-1597 PathRetractionStrategy messing up certain traversals
* TINKERPOP-1635 gremlin-python: Duplicate serialization of element property in PropertySerializer
* TINKERPOP-1658 Graphson2 map keys are serialised as strings
* TINKERPOP-1716 Traversal strategies are not applied with remote in Gremlin Console

==== Improvements

* TINKERPOP-832 Remove deprecated addV/E/InE/OutE methods *(breaking)*
* TINKERPOP-833 Remove deprecated GremlinGroovyScriptEngine constructor and plugins() *(breaking)*
* TINKERPOP-834 Remove deprecated sack() method *(breaking)*
* TINKERPOP-880 Remove deprecated GroupStepV3d0 and GroupSideEffectStepV3d0 *(breaking)*
* TINKERPOP-929 Remove Deprecated TinkerGraph public static methods. *(breaking)*
* TINKERPOP-980 Add a service script or daemon mode in the distribution *(breaking)*
* TINKERPOP-999 ServerGremlinExecutor construction need not use generics for ExecutorService *(breaking)*
* TINKERPOP-1004 Make Transaction.commit() failures consistent across implementations. *(breaking)*
* TINKERPOP-1010 Remove deprecated credentialsDbLocation for SimpleAuthenticator *(breaking)*
* TINKERPOP-1024 Remove deprecated tryRandomCommit() *(breaking)*
* TINKERPOP-1028 Remove deprecated ConnectionPoolSettings session settings *(breaking)*
* TINKERPOP-1040 Remove deprecated SandboxExtension *(breaking)*
* TINKERPOP-1046 Remove deprecated Gremlin Server handler implementations *(breaking)*
* TINKERPOP-1049 Remove deprecated error meter member variables in Gremlin Server handlers *(breaking)*
* TINKERPOP-1094 Remove deprecated VertexPropertyFeatures.FEATURE_ADD_PROPERTY *(breaking)*
* TINKERPOP-1116 Some anonymous traversal steps can be hard typed. *(breaking)*
* TINKERPOP-1130 Each release should store Kryo/GraphSON/GraphML versions to ensure future compatibility *(breaking)*
* TINKERPOP-1142 Remove deprecated valueIncr, valueDecr, keyIncr, keyDecr. *(breaking)*
* TINKERPOP-1169 Remove deprecated TraversalScriptFunction and TraversalScriptHelper *(breaking)*
* TINKERPOP-1170 Remove deprecated ConfigurationTraversal. *(breaking)*
* TINKERPOP-1171 Remove deprecated TraversalSource.Builder *(breaking)*
* TINKERPOP-1235 Remove deprecated ProcessPerformanceSuite and TraversalPerformanceTest *(breaking)*
* TINKERPOP-1275 Remove deprecated max setting for :remote *(breaking)*
* TINKERPOP-1283 Remove deprecated ScriptExecutor *(breaking)*
* TINKERPOP-1289 Remove deprecated ConnectiveP, AndP, and OrP constructors. *(breaking)*
* TINKERPOP-1291 Remove deprecated mapValues and mapKeys methods *(breaking)*
* TINKERPOP-1313 Rename RangeByIsCountStrategy *(breaking)*
* TINKERPOP-1316 Remove deprecated constructor from GryoMessageSerializers *(breaking)*
* TINKERPOP-1327 Bring GryoRegistrator to the forefront and deprecate GryoSerializer *(breaking)*
* TINKERPOP-1363 Cleanup Docker build script for next major release *(breaking)*
* TINKERPOP-1369 Replace REST API with HTTP API
* TINKERPOP-1389 Support Spark 2.0.0
* TINKERPOP-1399 NumberHelper needs to go into util and have a private constructor *(breaking)*
* TINKERPOP-1404 Path/label optimization
* TINKERPOP-1408 Remove Deprecated Io.Builder.registry() *(breaking)*
* TINKERPOP-1414 Change default GraphSON version to 3.0 *(breaking)*
* TINKERPOP-1420 Remove deprecated ConcurrentBindings in gremlin-groovy *(breaking)*
* TINKERPOP-1421 Remove deprecated ControlOps *(breaking)*
* TINKERPOP-1427 GraphSON 3.0 needs collection types and consistent number typing.
* TINKERPOP-1443 Use an API checker during build
* TINKERPOP-1445 Large nested VertexProperties and Properties do not get printed well
* TINKERPOP-1454 Create Serializers for Graph objects in Gremlin-Python
* TINKERPOP-1481 Remove deprecated reconnectInitialDelay in Java driver *(breaking)*
* TINKERPOP-1485 Move source for TinkerPop site to source code repo
* TINKERPOP-1506 Optional/Coalesce should not allow sideEffect traversals.
* TINKERPOP-1514 Restructure for gremlin-tools module *(breaking)*
* TINKERPOP-1524 Bytecode.getXXXInstructions should return a List, not Iterable.
* TINKERPOP-1526 Remove deprecated Session kill() overloads *(breaking)*
* TINKERPOP-1536 Include GLVs in Docker build
* TINKERPOP-1541 Select should default to Pop.last semantics *(breaking)*
* TINKERPOP-1549 Implement skip()
* TINKERPOP-1550 Make Graphite and Ganglia optional dependencies
* TINKERPOP-1563 Remove deprecated getInstance() methods *(breaking)*
* TINKERPOP-1565 Setup GraphSON 3.0
* TINKERPOP-1566 Kerberos authentication for gremlin-server
* TINKERPOP-1574 Get rid of untyped GraphSON in 3.0
* TINKERPOP-1603 Remove support for SASL byte array in protocol *(breaking)*
* TINKERPOP-1612 Remove gremlin-groovy-test module *(breaking)*
* TINKERPOP-1621 Remove deprecated GremlnPlugin and related infrastructure *(breaking)*
* TINKERPOP-1622 Remove deprecated G functions in gremlin-groovy *(breaking)*
* TINKERPOP-1651 Remove deprecated gremlin.sh init syntax *(breaking)*
* TINKERPOP-1686 Make TraversalMetrics thread safe *(breaking)*
* TINKERPOP-1698 Gryo 3.0
* TINKERPOP-1699 Remove deprecated userMapperFromGraph *(breaking)*
* TINKERPOP-1700 Remove deprecated embedTypes option
* TINKERPOP-1706 Remove deprecated ScriptEngineCache and related dead code *(breaking)*
* TINKERPOP-1715 Bump to Spark 2.2
* TINKERPOP-1719 Remove deprecated Traversal related code *(breaking)*
* TINKERPOP-1720 Remove deprecated Hadoop code *(breaking)*
* TINKERPOP-1721 Remove deprecated Bindings related code *(breaking)*
* TINKERPOP-1724 Remove deprecated ScriptElementFactory
* TINKERPOP-1729 Remove deprecated select steps.
* TINKERPOP-1740 Add vertex parameter overload to to() and from()
* TINKERPOP-1747 Streamline inheritance for gremlin-python GraphSON serializer classes

== TinkerPop 3.2.0 (Nine Inch Gremlins)

image::https://raw.githubusercontent.com/apache/tinkerpop/master/docs/static/images/nine-inch-gremlins.png[width=185]

[[release-3-2-11]]
=== TinkerPop 3.2.11 (Release Date: January 2, 2019)

* Bumped to Jackson Databind 2.9.8

==== Improvements

* TINKERPOP-2074 Ensure that only NuGet packages for the current version are pushed
* TINKERPOP-2121 Bump Jackson Databind 2.9.8

[[release-3-2-10]]
=== TinkerPop 3.2.10 (Release Date: October 15, 2018)

* Removed conflicting non-indy groovy core dependency
* Bumped jython-standalone 2.7.1
* Added a delegate to the Gremlin.Net driver that can be used to configure the WebSocket connection.
* SSL security enhancements
* Added Gremlin version to Gremlin Server startup logging output.
* Fixed problem with Gremlin Server sometimes returning an additional message after a failure.
* Allowed spaces in classpath for `gremlin-server.bat`.
* Fixed bug in traversals that used Python lambdas with strategies in `gremlin-python`.
* Modified Maven archetype for Gremlin Server to use remote traversals rather than scripts.
* Added an system error code for failed plugin installs for Gremlin Server `-i` option.
* Fixed bug in keep-alive requests from over-queuing cancelled jobs.
* Match numbers in `choose()` options using `NumberHelper` (match values, ignore data type).
* Added support for GraphSON serialization of `Date` in Javascript.
* Added synchronized `Map` to Gryo 1.0 registrations.
* Added `Triple` to Gryo 1.0 registrations.
* Added support for `Double.NaN`, `Double.POSITIVE_INFINITY` and `Double.NEGATIVE_INFINITY`.
* Improved escaping of special characters in strings passed to the `GroovyTranslator`.
* Added `Cluster` configuration option to set a custom validation script to use to test server connectivity in the Java driver.
* Improved ability of `GroovyTranslator` to handle more types supported by GraphSON.
* Improved ability of `GroovyTranslator` to handle custom types.
* Added better internal processing of `Column` in `by(Function)`.
* Added `hasNext()` support on `Traversal` for `gremlin-python`.
* Added support for additional extended types in Gremlin.Net with `decimal`, `TimeSpan`, `BigInteger`, `byte`, `byte[]`, `char` and `short`.
* Fixed bug in Java driver where an disorderly shutdown of the server would cause the client to hang.
* Added a dotnet template project that should make it easier to get started with Gremlin.Net.
* Removed `ThreadInterruptCustomizerProvider` from documentation as a way to timeout.
* Changed behavior of `withRemote()` if called multiple times so as to simply throw an exception and not perform the side-effect of auto-closing.
* Added Docker images for Gremlin Console and Gremlin Server.
* Fixed bug in `branch()` where reducing steps as options would produce incorrect results.
* Removed recursive handling of streaming results from Gremlin-Python driver to avoid max recursion depth errors.
* Improved performance of `TraversalVertexProgram` and related infrastructure.
* Checked web socket state before closing connection in the .NET driver.
* Deprecated `BulkLoaderVertexProgram` and related infrastructure.
* Deprecated `BulkDumperVertexProgram` with the more aptly named `CloneVertexProgram`.
* Added `createGratefulDead()` to `TinkerFactory` to help make it easier to try to instantiate that toy graph.
* Added identifiers to edges in the Kitchen Sink toy graph.
* Ordered the loading of plugins in the Gremlin Console by their position in the configuration file.
* Refactored the Gremlin Server integration testing framework and streamlined that infrastructure.
* Logged the seed used in initializing `Random` for tests.
* Fixed bug in `GroovyTranslator` that didn't properly handle empty `Map` objects.
* Added concrete configuration methods to `SparkGraphComputer` to make a more clear API for configuring it.
* Fixed a bug in `TinkerGraphCountStrategy`, which didn't consider that certain map steps may not emit an element.
* Fixed a bug in JavaScript GLV where DriverRemoteConnection close() method didn't returned a Promise instance.
* Bumped to Jackson 2.9.6.
* Sasl Plain Text Authentication added to Gremlin Javascript.
* Ability to send scripts to server added to Gremlin Javascript.
* Translator class added to Gremlin Javascript to translate bytecode to script clientside.

==== Bugs

* TINKERPOP-1898 Issue with bindings in strategies and lambdas
* TINKERPOP-1933 gremlin-python maximum recursion depth exceeded on large responses
* TINKERPOP-1958 TinkerGraphCountStrategy can return wrong counts
* TINKERPOP-1961 Duplicate copies of images directory in docs
* TINKERPOP-1962 GroovyTranslator doesn't handle empty maps
* TINKERPOP-1963 Use of reducing step in choose()
* TINKERPOP-1972 inject() tests are throwing exceptions in .NET GLV tests
* TINKERPOP-1978 Check for Websocket connection state when retrieved from Connection Pool missing
* TINKERPOP-1988 minor error in documentation
* TINKERPOP-1999 [Java][gremlin-driver] Query to a remote server via the websocket client hangs indefinitely if the server becomes unavailable
* TINKERPOP-2005 Intermittent NullPointerException in response handling
* TINKERPOP-2009 Pick.any and Pick.none should be exposed in Gremlin-JavaScript
* TINKERPOP-2030 KeepAlive task executed for every Connection.write call
* TINKERPOP-2032 Update jython-standalone
* TINKERPOP-2044 Cannot reconnect to Azure cosmos host that becomes available again

==== Improvements

* TINKERPOP-1113 GraphComputer subclasses should support native methods
* TINKERPOP-1365 Log the seed used to initialize Random in tests
* TINKERPOP-1595 Go through TraversalVertexProgram with a profile and optimize.
* TINKERPOP-1778 Do not promote timedInterrupt option for Gremlin Server script processing
* TINKERPOP-1780 Add authentication tests for gremlin-python
* TINKERPOP-1836 .NET sample project
* TINKERPOP-1841 Include Python GLV tests on TravisCI
* TINKERPOP-1897 Provide Docker images of Gremlin Server and Console
* TINKERPOP-1945 Add support for extended GraphSon types to Gremlin.net
* TINKERPOP-1951 gremlin-server.bat doesn't support paths containing spaces
* TINKERPOP-1959 Provide a way to submit scripts to the server in gremlin-javascript
* TINKERPOP-1968 Refactor elements of Gremlin Server testing
* TINKERPOP-1976 Include Computer tests for GLVs
* TINKERPOP-1977 Gremlin-JavaScript: Support SASL authentication
* TINKERPOP-1985 Update position on bulk loading
* TINKERPOP-1989 Preserve order that plugins are applied in Gremlin Console
* TINKERPOP-1995 DriverRemoteConnection close() method returns undefined
* TINKERPOP-2011 Use NumberHelper on choose()
* TINKERPOP-2012 Target .NET Standard 2.0 for Gremlin.Net
* TINKERPOP-2015 Allow users to configure the WebSocket connections
* TINKERPOP-2016 Upgrade Jackson FasterXML to 2.9.5 or later to fix security vulnerability
* TINKERPOP-2017 Check for Column in by()
* TINKERPOP-2022 Cluster SSL should trust default ca certs by default
* TINKERPOP-2023 Gremlin Server should not create self-signed certs *(breaking)*
* TINKERPOP-2024 Gremlin Server Application archetype should connect via withRemote
* TINKERPOP-2025 Change to SHA-256/512 and drop SHA-1 for releases
* TINKERPOP-2026 Gremlin.Net.Driver should check ClientWebSocket.State before closing
* TINKERPOP-2034 Register synchronizedMap() with Gryo
* TINKERPOP-2035 Gremlin-JavaScript: Pass custom headers to the websocket connection
* TINKERPOP-2040 Improve flexibility of GroovyTranslator to handle custom types
* TINKERPOP-2045 Remove non-indy groovy dependencies
* TINKERPOP-2055 Provide support for special number cases like Infinity in GraphSON
* TINKERPOP-2056 Use NumberHelper in Compare

[[release-3-2-9]]
=== TinkerPop 3.2.9 (Release Date: May 8, 2018)

* Fixed bug where path history was not being preserved for keys in mutations.
* Bumped to httpclient 4.5.5.
* Bumped to Groovy 2.4.15 - fixes bug with `Lambda` construction.
* Improved performance of GraphSON deserialization of `Bytecode`.
* Improved performance of traversal construction.

====  Bugs

* TINKERPOP-1947 Path history isn't preserved for keys in mutations

==== Improvements

* TINKERPOP-1755 No docs for ReferenceElements
* TINKERPOP-1912 Remove MD5 checksums
* TINKERPOP-1934 Bump to latest version of httpclient
* TINKERPOP-1936 Performance enhancement to Bytecode deserialization
* TINKERPOP-1944 JavaScript GLV: DriverRemoteConnection is not exported in the root module
* TINKERPOP-1950 Traversal construction performance enhancements
* TINKERPOP-1953 Bump to Groovy 2.4.15

[[release-3-2-8]]
=== TinkerPop 3.2.8 (Release Date: April 2, 2018)

* Added a `Lambda` class to Gremlin.Net that makes it possible to use Groovy and Python lambdas with Gremlin.Net.
* Enums are now represented as classes in Gremlin.Net which allows to use them as arguments in more steps.
* Bumped to Groovy 2.4.14.
* Added `checkAdjacentVertices` option to `SubgraphStrategy`.
* Modified `GremlinDslProcessor` so that it generated the `getAnonymousTraversalClass()` method to return the DSL version of `__`.
* Added the "Kitchen Sink" test data set.
* Fixed deserialization of `P.not()` for GraphSON.
* Bumped to Jackson 2.9.4.
* Improved performance of `JavaTranslator` by caching reflected methods required for traversal construction.
* Ensure that `RemoteStrategy` is applied before all other `DecorationStrategy` instances.
* Added `idleConnectionTimeout` and `keepAliveInterval` to Gremlin Server that enables a "ping" and auto-close for seemingly dead clients.
* Fixed a bug where lambdas in `gremlin-python` would trigger a failure if steps using python-only symbols were present (such as `as_()`).
* Fixed a bug in `NumberHelper` that led to wrong min/max results if numbers exceeded the Integer limits.
* Delayed setting of the request identifier until `RequestMessage` construction by the builder.
* `ReferenceElement` avoids `UnsupportedOperationException` handling in construction thus improving performance.
* Improved error messaging for failed serialization and deserialization of request/response messages.
* Fixed handling of `Direction.BOTH` in `Messenger` implementations to pass the message to the opposite side of the `StarGraph`.
* Removed hardcoded expectation in metrics serialization test suite as different providers may have different outputs.
* Added `IndexedTraverserSet` which indexes on the value of a `Traverser` thus improving performance when used.
* Utilized `IndexedTraverserSet` in `TraversalVertexProgram` to avoid extra iteration when doing `Vertex` lookups.
* Bumped to Netty 4.0.56.Final.
* Fixed .NET GraphSON serialization of `P.Within()` and `P.without()` when passing a `Collection` as an argument.
* Fixed a bug in Gremlin Console which prevented handling of `gremlin.sh` flags that had an "=" between the flag and its arguments.
* Fixed bug where `SparkMessenger` was not applying the `edgeFunction` from `MessageScope`.
* Fixed a bug in `ComputerAwareStep` that didn't handle `reset()` properly and thus occasionally produced some extra traversers.
* Removed `TraversalPredicate` class in Gremlin.Net. It is now included in the `P` class instead.

==== Bugs

* TINKERPOP-1053 installed plugins are placed in a directory relative to where gremlin.sh is started
* TINKERPOP-1509 Failing test case for tree serialization
* TINKERPOP-1738 Proper functioning of GraphSONReader depends on order of elements in String representation
* TINKERPOP-1758 RemoteStrategy should be before all other DecorationStrategies.
* TINKERPOP-1855 Update Rexster links
* TINKERPOP-1859 Complex instance of P not serializing to bytecode properly
* TINKERPOP-1860 valueMap(True) result in error in gremlin-python
* TINKERPOP-1862 TinkerGraph VertexProgram message passing doesn't work properly when using Direction.BOTH
* TINKERPOP-1867 union() can produce extra traversers
* TINKERPOP-1872 Apply edgeFunction in SparkMessenger
* TINKERPOP-1873 min() and max() work only in the range of Integer values
* TINKERPOP-1874 P does not appear to be serialized consistently in GraphSON
* TINKERPOP-1879 Gremlin Console does not resepect equal sign for flag argument assignments
* TINKERPOP-1880 Gremlin.NET Strong name signature could not be verified. (HRESULT: 0x80131045)
* TINKERPOP-1883 gremlinpython future will never return
* TINKERPOP-1890 getAnonymousTraversalClass() is not being generated for Java DSLs
* TINKERPOP-1891 Serialization of P.not() for gremlin-javascript
* TINKERPOP-1892 GLV test failures for .NET
* TINKERPOP-1894 GraphSONMessageSerializerV2d0 fails to deserialize valid P.not()
* TINKERPOP-1896 gremlin-python lambdas error
* TINKERPOP-1907 Fix failing GLV test for withSack() in .NET
* TINKERPOP-1917 gx:BigDecimal serialization broken in Gremlin.Net on systems with ',' as decimal separator
* TINKERPOP-1918 Scenarios fail because of wrong numerical types
* TINKERPOP-1919 Gherkin runner doesn't work with P.And() and P.Or() in Gremlin.Net
* TINKERPOP-1920 Tests fail because P.Within() arguments are wrapped in an array in Gremlin.Net
* TINKERPOP-1922 Gherkin features fail that contain P.not() in Gremlin.Net

==== Improvements

* TINKERPOP-1357 Centrality Recipes should mention pageRank and OLAP.
* TINKERPOP-1489 Provide a Javascript Gremlin Language Variant
* TINKERPOP-1586 SubgraphStrategy in OLAP
* TINKERPOP-1726 Support WebSockets ping/pong keep-alive in Gremlin server
* TINKERPOP-1842 iterate() missing in terminal steps documentation
* TINKERPOP-1850 Range step has undocumented special values
* TINKERPOP-1854 Support lambdas in Gremlin.Net
* TINKERPOP-1857 GLV test suite consistency and completeness
* TINKERPOP-1863 Delaying the setting of requestId till the RequestMessage instantiation time
* TINKERPOP-1868 Support inject source step in Gremlin.Net
* TINKERPOP-1870 n^2 synchronious operation in OLAP WorkerExecutor.execute() method
* TINKERPOP-1877 Add new graph data for specialized testing scenarios
* TINKERPOP-1884 Bump to Netty 4.0.56.Final
* TINKERPOP-1885 Various Gremlin.Net documentation updates
* TINKERPOP-1901 Enable usage of enums in more steps in Gremlin.Net
* TINKERPOP-1908 Bump to Groovy 2.4.14
* TINKERPOP-1911 Refactor JavaTranslator to cache all reflective calls

[[release-3-2-7]]
=== TinkerPop 3.2.7 (Release Date: December 17, 2017)

* Added core GraphSON classes for Gremlin-Python: `UUID`, `Date`, and `Timestamp`.
* Documented the recommended method for constructing DSLs with Gremlin.Net.
* Provided a method to configure detachment options with `EventStrategy`.
* Fixed a race condition in `TinkerIndex`.
* Fixed bug in handling of the long forms of `-e` and `-i` (`--execute` and `--interactive` respectively) for Gremlin Console.
* Fixed bug in `LambdaRestrictionStrategy` where traversals using `Lambda` scripts weren't causing the strategy to trigger.
* Improved error messaging for bytecode deserialization errors in Gremlin Server.
* Fixed an `ArrayOutOfBoundsException` in `hasId()` for the rare situation when the provided collection is empty.
* Bumped to Netty 4.0.53
* `TraversalVertexProgram` `profile()` now accounts for worker iteration in `GraphComputer` OLAP.
* Returned the `Builder` instance from the `DetachedEdge.Builder` methods of `setOutE` and `setOutV`.
* Added test framework for GLVs.
* Fixed bug in `TraversalHelper.replaceStep()` where the step being replaced needed to be removed prior to the new one being added.
* Added alias support in the .NET `DriverRemoteConnection`.
* Added a test for self-edges and fixed `Neo4jVertex` to provided repeated self-edges on `BOTH`.
* Better respected permissions on the `plugins.txt` file and prevented writing if marked as read-only.
* Added getters for the lambdas held by `LambdaCollectingBarrierStep`, `LambdaFlatMapStep` and `LambdaSideEffectStep`.
* Fixed an old hack in `GroovyTranslator` and `PythonTranslator` where `Elements` were being mapped to their id only.
* Fixed an "attachement"-bug in `InjectStep` with a solution generalized to `StartStep`.
* Truncate the script in error logs and error return messages for "Method code too large" errors in Gremlin Server.
* Fixed a bug in `LambdaRestrictionStrategy` where it was too eager to consider a step as being a lambda step.
* `ReferenceVertex` was missing its `label()` string. `ReferenceElement` now supports all label handling.
* Fixed a bug where bytecode containing lambdas would randomly select a traversal source from bindings.
* Deprecated `GremlinScriptEngine.eval()` methods and replaced them with new overloads that include the specific `TraversalSource` to bind to.
* Added `GraphHelper.cloneElements(Graph original, Graph clone)` to the `gremlin-test` module to quickly clone a graph.
* Added `GremlinDsl.AnonymousMethod` annotation to help provide explicit types for anonymous methods when the types are not easily inferred.
* Bumped to GMavenPlus 1.6.
* Added better error message for illegal use of `repeat()`-step.
* Fixed a bug in `RangeByIsCountStrategy` that led to unexpected behaviors when predicates were used with floating point numbers.
* Bumped to Jackson 2.8.10.
* Deprecated `MutationListener.vertexPropertyChanged()` method that did not use `VertexProperty` and added a new method that does.
* Added an `EmbeddedRemoteConnection` so that it's possible to mimic a remote connection within the same JVM.
* Supported interruption for remote traversals.
* Allow the `:remote` command to accept a `Cluster` object defined in the console itself.
* The Console's `plugin.txt` file is only updated if there were manually uninstalled plugins.
* Fixed a bug in `MatchStep` where mid-traversal `where()` variables were not being considered in start-scope.
* Generalized `MatchStep` to locally compute all clauses with barriers (not just reducing barriers).
* Ensured that plugins were applied in the order they were configured.
* Fixed a bug in `Neo4jGremlinPlugin` that prevented it from loading properly in the `GremlinPythonScriptEngine`.
* Fixed a bug in `ComputerVerificationStrategy` where child traversals were being analyzed prior to compilation.
* Fixed a bug that prevented Gremlin from ordering lists and streams made of mixed number types.
* Fixed a bug where `keepLabels` were being corrupted because a defensive copy was not being made when they were being set by `PathRetractionStrategy`.
* Cancel script evaluation timeout in `GremlinExecutor` when script evaluation finished.
* Added a recipe for OLAP traversals with Spark on YARN.
* Added `spark-yarn` dependencies to the manifest of `spark-gremlin`.

==== Bugs

* TINKERPOP-1650 PathRetractionStrategy makes Match steps unsolvable
* TINKERPOP-1731 Docker build does not appear to work for gremlin-dotnet
* TINKERPOP-1745 Gremlin .NET: Use DateTimeOffset instead of DateTime to represent g:Date
* TINKERPOP-1753 OrderStep not able to order by non-integer numbers
* TINKERPOP-1760 OLAP compilation failing around ConnectiveStrategy
* TINKERPOP-1761 GremlinExecutor: Timeout future not cancelled on successful script evaluation
* TINKERPOP-1762 Make MatchStep analyze mid-clause variables for executing ordering purposes.
* TINKERPOP-1764 Generalize MatchStep to localize all barriers, not just reducing barriers.
* TINKERPOP-1766 Gremlin.Net: Closed connections should not be re-used
* TINKERPOP-1782 RangeByIsCountStrategy doesn't handle floating point numbers properly
* TINKERPOP-1789 Reference elements should be represented by id and label *(breaking)*
* TINKERPOP-1790 GraphSON 3.0 doc updates
* TINKERPOP-1791 GremlinDsl custom step with generic end type produces invalid code in __.java
* TINKERPOP-1792 Random TraversalSource Selection in GremlinScriptEngine
* TINKERPOP-1795 Getting Lambda comparator message for .profile() step
* TINKERPOP-1796 Driver connection pool SSL properties missing
* TINKERPOP-1797 LambdaRestrictionStrategy and LambdaMapStep in `by()`-modulation.
* TINKERPOP-1798 MutationListener.vertexPropertyChanged oldValue should be a VertexProperty
* TINKERPOP-1801 OLAP profile() step return incorrect timing
* TINKERPOP-1802 hasId() fails for empty collections
* TINKERPOP-1803 inject() doesn't re-attach with remote traversals
* TINKERPOP-1819 documentation query and description mismatch
* TINKERPOP-1821 Consistent behavior of self-referencing edges
* TINKERPOP-1825 Gremlin .NET: Constant() step has incorrect parameter defined
* TINKERPOP-1830 Race condition in Tinkergraph index creation
* TINKERPOP-1832 TraversalHelper.replaceStep sets previousStep to the wrong step
* TINKERPOP-1846 LambdaRestrictionStrategy not triggering for Lambda scripts
* TINKERPOP-1848 Fix g:Date assertion in python tests
* TINKERPOP-1851 Gremlin long options for -e and -i are not working properly

==== Improvements

* TINKERPOP-1661 Docker-built documentation does not always point locally
* TINKERPOP-1725 DotNet GLV: Make traversal generation deterministic
* TINKERPOP-1734 DSL for Gremlin .NET
* TINKERPOP-1746 Better error message on wrong ordering of emit()/until()/has()
* TINKERPOP-1752 Gremlin.Net: Generate completely type-safe methods
* TINKERPOP-1756 Provide a way to easily mock a RemoteConnection for tests
* TINKERPOP-1759 Improve hashcode and equals for Traverser implementations
* TINKERPOP-1768 Bump to Jackson 2.8.10
* TINKERPOP-1770 Remote traversal timeout
* TINKERPOP-1771 gremlin.bat doesn't support paths containing spaces
* TINKERPOP-1779 Bump to GMavenPlus 1.6
* TINKERPOP-1784 Gremlin Language Test Suite
* TINKERPOP-1785 Gremlin.Net should be strong-name signed
* TINKERPOP-1786 Recipe and missing manifest items for Spark on Yarn
* TINKERPOP-1787 Allow :remote command to accept a user defined Cluster instance
* TINKERPOP-1806 Consistently use Gremlin.Net instead of Gremlin-DotNet
* TINKERPOP-1807 Gremlin-Python doesn't support GraphSON types g:Date, g:Timestamp and g:UUID
* TINKERPOP-1808 Add ability to get the consumer in LambdaSideEffectStep
* TINKERPOP-1811 Improve error reporting for serialization errors between gremlin-python and gremlin-server
* TINKERPOP-1812 ProfileTest assumes that graph implementations will not add their own steps
* TINKERPOP-1813 Subgraph step requires the graph API
* TINKERPOP-1814 Some process tests require the graph API
* TINKERPOP-1820 Include .NET GLV tests on TravisCI
* TINKERPOP-1824 Update netty version to 4.0.52
* TINKERPOP-1827 Gremlin .NET: Test Suite Runner
* TINKERPOP-1829 Improve flexibility of detachment for EventStrategy
* TINKERPOP-1833 DetachedEdge.Builder#setInV and setOutV doesn't return the builder
* TINKERPOP-1835 Bump Netty 4.0.53
* TINKERPOP-1837 Gremlin .NET: Provide type coercion between IDictionary<K, V> instances

[[release-3-2-6]]
=== TinkerPop 3.2.6 (Release Date: August 21, 2017)

This release also includes changes from <<release-3-1-8, 3.1.8>>.

* Bumped to Netty 4.0.50
* Registered `HashMap$TreeNode` to Gryo.
* Fixed a lambda-leak in `SackValueStep` where `BiFunction` must be tested for true lambda status.
* Fixed a bug in `RangeByIsCountStrategy` that broke any `ConnectiveStep` that included a child traversal with an optimizable pattern.
* Allowed access to `InjectStep.injections` for `TraversalStrategy` analysis.
* Exceptions that occur during result iteration in Gremlin Server will now return `SCRIPT_EVALUATION_EXCEPTION` rather than `SERVER_ERROR`.
* `AddEdgeStep` attaches detached vertices prior to edge creation.
* Added graph element GraphSON serializers in Gremlin-Python.
* Initialization scripts for Gremlin Server will not timeout.
* Added Gremlin.Net.
* `ProfileTest` is now less stringent about assertions which will reduce burdens on providers.
* `GremlinExecutor` begins timeout of script evaluation at the time the script was submitted and not from the time it began evaluation.
* Added Gremlin.Net.
* `ReferenceFactory` and `DetachedFactory` now detach elements in collections accordingly.
* Deprecated `GryoLiteMessageSerializerV1d0` in favor of `HaltedTraverserStrategy`.
* Deprecated the `useMapperFromGraph` configuration option for Gremlin Server serializers.
* `JavaTranslator` is now smart about handling `BulkSet` and `Tree`.
* Added annotations to the traversal metrics pretty print.
* `EdgeOtherVertexStep` is no longer final and can be extended by providers.
* `EdgeVertexStep` is no longer final and can be extended by providers.
* Deprecated `Transaction.submit(Function)`.
* Fixed `HADOOP_GREMLIN_LIBS` parsing for Windows.
* Improved GraphSON serialization performance around `VertexProperty`.
* Changed some tests in `EventStrategyProcessTest` which were enforcing some unintended semantics around transaction state.
* Added WsAndHttpChannelizer and SaslAndHttpBasicAuthenticationHandler to be allow for servicing Http and Websocket requests to the same server
* Added deep copy of `Bytecode` to `DefaultTraversal.clone()`.

==== Bugs

* TINKERPOP-1385 Refactor Profiling test cases
* TINKERPOP-1679 Detached side-effects aren't attached when remoted
* TINKERPOP-1683 AbstractHadoopGraphComputer on Windows
* TINKERPOP-1691 Some EventStrategyProcessTest assume element state is synced in memory
* TINKERPOP-1704 XXXTranslators are not being respective of BulkSet and Tree.
* TINKERPOP-1727 Bytecode object shallow copied when traversals are cloned
* TINKERPOP-1742 RangeByIsCountStrategy fails for ConnectiveSteps
* TINKERPOP-1743 LambdaRestrictionStrategy does not catch lambdas passed to sack()
* TINKERPOP-1744 Gremlin .NET: Exception from sync execution gets wrapped in AggregateException

==== Improvements

* TINKERPOP-741 Remove Options For Transaction Retry
* TINKERPOP-915 Gremlin Server supports REST and Websockets simultanteously
* TINKERPOP-920 Test case needed for ensuring same cardinality for key.
* TINKERPOP-1552 C# Gremlin Language Variant
* TINKERPOP-1669 EdgeVertexStep should be designed for extension
* TINKERPOP-1676 Improve GraphSON 2.0 Performance  *(breaking)*
* TINKERPOP-1688 Include TraversalMetrics annotation in pretty print
* TINKERPOP-1694 Deprecate useMapperFromGraph
* TINKERPOP-1701 HaltedTraverserStrategy should recurse into collections for detachment.
* TINKERPOP-1703 Make EdgeOtherVertexStep non-final
* TINKERPOP-1708 Add a "Note on Scopes" document
* TINKERPOP-1709 Add a list of all the steps that support by()/from()/to()/as()/option()
* TINKERPOP-1710 Add a note on tree() by-modulation and uniqueness of tree branches.
* TINKERPOP-1714 Gremlin Server scriptEvaluationTimeout should take into account request arrival time
* TINKERPOP-1718 Deprecate GryoLiteMessageSerializerV1d0
* TINKERPOP-1748 Callout comments break code snippets
* TINKERPOP-1749 Bump to Netty 4.0.50

[[release-3-2-5]]
=== TinkerPop 3.2.5 (Release Date: June 12, 2017)

This release also includes changes from <<release-3-1-7, 3.1.7>>.

* Fixed folding of multiple `hasId()` steps into `GraphStep`.
* Added string performance options to `StarGraph`.
* Fixed a bug in `until(predicate)` where it was actually calling `emit(predicate)`.
* Fixed inconsistency in GraphSON serialization of `Path` where properties of graph elements were being included when serialized.
* Improved performance and memory usage of GraphSON when serializing `TinkerGraph` and graph elements.
* Removed use of `stream()` in `DetachedEdge` and `DetachedVertex`.
* Deprecated a constructor in `DetachedEdge` that made use of `Pair` in favor of a new one that just uses the objects that were in the `Pair`.
* Improved error messaging on the `g.addV(Object...)` when passing an invalid arguments.
* Reduced memory usage for TinkerGraph deserialization in GraphSON by streaming vertices and edges.
* Added the `gremlin-archetype-dsl` to demonstrate how to structure a Maven project for a DSL.
* Developed and documented patterns for Domain Specific Language implementations.
* Removed the Groovy dependency from `gremlin-python` and used Groovy Templates and the `gmavenplus-plugin` to generate the python GLV classes.
* Now using Groovy `[...]` map notation in `GroovyTranslator` instead of `new LinkedHashMap(){{ }}`.
* Maintained type information on `Traversal.promise()`.
* Propagated exception to `Future` instead of calling thread in `RemoteConnection`.
* Fixed a bug in `RepeatUnrollStrategy` where `LoopsStep` and `LambdaHolder` should invalidate the strategy's application.
* Deprecated `authentication.className` setting in favor of using `authentication.authenticator`.
* Added `authentication.authenticationHandler` setting.
* Added abstraction to authentication to allow users to plug in their own `AbstractAuthenticationHandler` implementations.
* Fixed a `NullPointerException` bug in `B_LP_O_S_SE_SL_Traverser`.
* `PathRetractionStrategy` now uses the marker-model to reduce recursive lookups of invalidating steps.
* `ProfileStrategy` now uses the marker-model to reduce recursive lookups of `ProfileSideEffectStep`.
* `Mutating` steps now implement `Scoping` interface.
* Fixed a step id compilation bug in `AddVertexStartStep`, `AddVertexStep`, `AddEdgeStep`, and `AddPropertyStep`.
* Added more details to Gremlin Server client side messages - exception hierarchy and stack trace.
* Deprecated "Exception-Class" in the Gremlin Server HTTP protocol in favor of the new "exceptions" field.
* De-registered metrics on Gremlin Server shutdown.
* Added "help" command option on `:remote config` for plugins that support that feature in the Gremlin Console.
* Allowed for multiple scripts and related arguments to be passed to `gremlin.sh` via `-i` and `-e`.
* `LABELED_PATH` requirement is now set if any step in the traversal is labeled.
* Updated `PathRetractionStrategy` to not run if the provided traversal contains a `VertexProgramStep` that has a `LABELED_PATH` requirement.
* Added various metrics to the `GremlinGroovyScriptEngine` around script compilation and exposed them in Gremlin Server.
* Moved the `caffeine` dependency down to `gremlin-groovy` and out of `gremlin-server`.
* Improved script compilation in `GremlinGroovyScriptEngine` to use better caching, log long compile times and prevent failed compilations from recompiling on future requests.
* Synchronized script compilation.
* Logged Script compilation times.
* Prevented failed scripts from recompiling.
* Logged warnings for scripts that take "too long" to compile.
* Improved memory usage of the `GremlinGroovyScriptEngine`.
* Added `cyclicPath().from().to().by()` support to `GraphTraversal`.
* Added `simplePath().from().to().by()` support to `GraphTraversal`.
* Added `path().from().to()` support to `GraphTraversal` so sub-paths can be isolated from the current path.
* Added `FromToModulating` interface for use with `to()`- and `from()`-based step modulators.
* Added `Path.subPath()` which supports isolating a sub-path from `Path` via to/from-labels.
* Fixed `NullPointerException` in `GraphMLReader` that occurred when an `<edge>` didn't have an ID field and the base graph supported ID assignment.
* Added `ScopingStrategy` which will computer and provide all `Scoping` steps with the path labels of the global `Traversal`.
* Split `ComputerVerificationStrategy` into two strategies: `ComputerVerificationStrategy` and `ComputerFinalizationStrategy`.
* Removed `HasTest.g_V_hasId_compilationEquality` from process test suite as it makes too many assumptions about provider compilation.
* Deprecated `CustomizerProvider` infrastructure.
* Deprecated `PluginAcceptor` infrastructure.
* Improved consistency of the application of bindings to `GremlinScriptEngine` implementations in the `BindingsGremlinPlugin`.
* Fixed a bug in OLAP `ComputerAwareStep` where end-step labels were not being appended to the traverser correctly.
* Refactor `SparkContext` handler to support external kill and stop operations.
* Fixed an optimization bug in `LazyBarrierStrategy` around appending barriers to the end of a `Traversal`.
* Fixed an optimization bug in `PathRetractionStrategy` around appending barriers to the end of a `Traversal`.
* `TraverserIterator` in GremlinServer is smart to try and bulk traversers prior to network I/O.
* Improved error handling of compilation failures for very large or highly parameterized script sent to Gremlin Server.
* Fixed a bug in `RangeByIsCountStrategy` that changed the meaning of inner traversals.
* Improved Gremlin-Python Driver implementation by adding a threaded client with basic connection pooling and support for pluggable websocket clients.
* Changed `GraphManager` from a final class implementation to an interface.
* Updated `GraphManager` interface to include methods for opening/instantiating a graph and closing a graph.
* Implemented `DefaultGraphManager` to include previous `GraphManager` functionality and adhere to updated interface.
* Deprecated `GraphManager.getGraphs()` and added `GraphManager.getGraphNames()`.
* Deprecated `GraphManager.getTraversalSources()` and added `GraphManager.getTraversalSourceNames()`.
* Fixed a bug so now users can supply a YAML with an empty `staticVariableTypes` to be used by the `FileSandboxExtension`

==== Bugs

* TINKERPOP-1258 HasTest.g_V_hasId_compilationEquality makes GraphStep assumptions
* TINKERPOP-1528 CountByIsRangeStrategy fails for a particular query
* TINKERPOP-1626 choose() is buggy in OLAP
* TINKERPOP-1638 count() is optimized away in where()
* TINKERPOP-1640 ComputerVerificationStrategy gives false errors
* TINKERPOP-1652 Disable PathRetractionStrategy strategy if VertexProgramStep has LABELLED_PATH requirement
* TINKERPOP-1660 Documentation links should not link to TINKERPOP-xxxx branches
* TINKERPOP-1666 NPE in FileSandboxExtension if staticVariableTypes is empty in supplied YAML file
* TINKERPOP-1668 RepeatUnrollStrategy should not execute if there is a LoopStep used.
* TINKERPOP-1670 End type lost when using promise()
* TINKERPOP-1673 GroovyTranslator produces Gremlin that can't execute on :remote
* TINKERPOP-1675 RemoteStep#processNextStart() throws CompletionException instead of underlying exception
* TINKERPOP-1681 Multiple hasId's are or'd into GraphStep

==== Improvements

* TINKERPOP-761 Some basic mathematical functions / steps
* TINKERPOP-786 Patterns for DSL Development
* TINKERPOP-1044 ResponseMessage should contain server-side exception name.
* TINKERPOP-1095 Create a custom ScriptContext
* TINKERPOP-1266 Make memory available to benchmarks configurable
* TINKERPOP-1303 add help for :remote config for Gephi Plugin
* TINKERPOP-1340 docs do not state at what version an API was introduced (or deprecated)
* TINKERPOP-1387 from and to modulators for path steps
* TINKERPOP-1438 Consider GraphManager as an interface*(breaking)*
* TINKERPOP-1453 Allow Gremlin-Python to handle asynchronous failure
* TINKERPOP-1577 Provide support for Python3 or Python2 in the Docker builds.
* TINKERPOP-1599 implement real gremlin-python driver
* TINKERPOP-1614 Improve documentation for Graph.V() and Graph.E() on main docs page
* TINKERPOP-1618 Remove groovy dependency from gremlin-python
* TINKERPOP-1627 LazyBarrierStrategy should not append an end barrier.
* TINKERPOP-1631 Fix visibility issues with the BindingsGremlinPlugin
* TINKERPOP-1634 Deprecate old methods of GremlinGroovyScriptEngine customization
* TINKERPOP-1642 Improve performance of mutating traversals
* TINKERPOP-1644 Improve script compilation process and include metrics
* TINKERPOP-1653 Allow multiple scripts with arguments to be passed to the Console
* TINKERPOP-1657 Provide abstraction to easily allow different HttpAuth schemes
* TINKERPOP-1663 Validate a maximum for the number of parameters passed to Gremlin Server
* TINKERPOP-1665 Remove unittest from Gremlin-Python tests
* TINKERPOP-1671 Default method for RemoteConnection.submitAsync throws exception from submit on calling thread instead of failing the future
* TINKERPOP-1677 Bump Groovy to 2.4.11
* TINKERPOP-1680 Add string performance options to StarGraph

[[release-3-2-4]]
=== TinkerPop 3.2.4 (Release Date: February 8, 2017)

This release also includes changes from <<release-3-1-6, 3.1.6>>.

* Fixed a bug where `PathProcessor.keepLabels` were not being pushed down into child traversals by `PathRetractionStrategy`.
* Added default `MessagePassingReductionStrategy` for `GraphComputer` that can reduce the number of message passing iterations.
* Fixed a bug associated with user-provided maps and `GroupSideEffectStep`.
* `GroupBiOperator` no longer maintains a detached traversal and thus, no more side-effect related OLAP inconsistencies.
* Added `ProjectedTraverser` which wraps a traverser with a `List<Object>` of projected data.
* Fixed an optimization bug in `CollectingBarrierSteps` where the barrier was being consumed on each `addBarrier()`.
* `OrderGlobalStep` and `SampleGlobalStep` use `ProjectedTraverser` and now can work up to the local star graph in OLAP.
* SASL negotiation supports both a byte array and Base64 encoded bytes as a string for authentication to Gremlin Server.
* Deprecated all test suites in `gremlin-groovy-test` - Graph Providers no longer need to implement these.
* Deprecated `TinkerIoRegistry` replacing it with the more consistently named `TinkerIoRegistryV1d0`.
* Made error messaging more consistent during result iteration timeouts in Gremlin Server.
* Fixed a memory leak in the classloader for the `GremlinGroovyScriptEngine` where classes in the loader were not releasing from memory as a strong reference was always maintained.
* `PathRetractionStrategy` does not add a `NoOpBarrierStep` to the end of local children as its wasted computation in 99% of traversals.
* Fixed a bug in `AddVertexStartStep` where if a side-effect was being used in the parametrization, an NPE occurred.
* Fixed a bug in `LazyBarrierStrategy` where `profile()` was deactivating it accidentally.
* Fixed a bug in `RepeatUnrollStrategy` where stateful `DedupGlobalStep` was cloned and thus, maintained two deduplication sets.
* Added documentation around "terminal steps" in Gremlin: `hasNext()`, `next()`, `toList()`, etc.
* Added specific GraphSON serializers for `RequestMessage` and `ResponseMessage` in GraphSON 2.0.
* Added `CloseableIterator` to allow `Graph` providers who open expensive resources a way to let users release them.
* Fixed minor bug in `gremlin-driver` where closing a session-based `Client` without initializing it could generate an error.
* Relieved synchronization pressure in various areas of `TinkerGraphComputer`.
* Fixed an optimization bug in OLAP-based `DedupGlobalStep` where deduping occurred twice.
* `MemoryComputeKey` now implements `Cloneable` which is useful for `BiOperator` reducers that maintain thread-unsafe state.
* `TinkerGraphComputer` now supports distributed `Memory` with lock-free partition aggregation.
* `TinkerGraph` Gryo and GraphSON deserialization is now configured to use multi-properties.
* Changed behavior of `ElementHelper.areEqual(Property, Property)` to not throw exceptions with `null` arguments.
* Added `GryoVersion` for future flexibility when introducing a new verison of Gryo and moved serializer registrations to it.
* Fixed Gryo serialization of `ConnectiveP` instances.
* Lessened the severity of Gremlin Server logging when it encounters two or more serializers addressing the same mime type.
* Bumped to Netty 4.0.42.final.
* Added `ByteBuffer`, `InetAddress`, `Timestamp` to the list of Gryo supported classes.
* Fixed Gryo serialization of `Class`.
* Fixed GraphSON serialization of enums like `T`, `P`, etc. where values were overriding each other in the GraphSON type registry.
* Fixed a bug in Gremlin-Python around `__.__()` and `__.start()`.
* Fixed a bug around long serialization in Gremlin-Python when using Python3.
* Deprecated `TraversalSource.withBindings()` as it is no longer needed in Gremlin-Java and never was needed for other variants.
* Fixed a bug in Gremlin-Java `Bytecode` where anonymous traversals were not aware of parent bindings.
* Fixed a bug in Gremlin-Java GraphSON deserialization around `P.within()` and `P.without()`.
* Converted Spark process suite tests to "integration" tests.
* Fixed a bug in `InlineFilterStrategy` having to do with folding `HasContainers` into `VertexStep`.
* Deprecated `HasContainer.makeHasContainers()` which was used to dissect `AndP` and shouldn't be used at the TinkerPop-level.
* `GraphTraversal.has()` now will try and fold-left `HasContainer` if end step is a `HasContainerHolder`.
* Created explicit `P`-predicate methods for `GraphTraversal.hasXXX()`.
* Fixed a bug in `FilterRankStrategy` around `where().by()` ordering.
* Added another optimization in `RangeByIsCountStrategy`, that removes `count().is()` altogether if it's not needed.
* Fixed a OLAP `MatchStep.clone()`-bug that occurs when the `match()` is in a local child.
* Added another optimization in `RangeByIsCountStrategy`, that removes `count().is()` altogether if it's not needed.
* Fixed a bug in `RangeByIsCountStrategy` where labeled parents shouldn't have the strategy applied to their children.
* Fixed a bug in `PathRetractionStrategy` where `MatchEndStep` labels were being dropped when they shouldn't be.
* Added `TinkerGraphCountStrategy` which translates `g.V().map*.count()` patterns into direct `Map.size()` calls in `TinkerGraph`.
* Added `Path.head()` and `Path.isEmpty()` with default method implementations.
* Fixed a `NoSuchElementException` bug with `GroupXXXStep` where if the reduced `TraverserSet` is empty, don't add the key/value.
* Fixed a `NullPointerException` bug with profiling `GroupSideEffectStep` in OLTP.
* Improved ability to release resources in `GraphProvider` instances in the test suite.
* Factored `GremlinPlugin` functionality out of gremlin-groovy and into gremlin-core - related classes were deprecated.
* Added a `force` option for killing sessions without waiting for transaction close or timeout of a currently running job or multiple jobs.
* Deprecated `Session.kill()` and `Session.manualKill()`.
* Added `Traversal.promise()` method to allow for asynchronous traversal processing on "remote" traversals.
* Deprecated `RemoteConnection.submit(Bytecode)` in favor of `submitAsync(Bytecode)`.
* Added `choose(predicate,traversal)` and `choose(traversal,traversal)` to effect if/then-semantics (no else). Equivalent to `choose(x,y,identity())`.
* Removed `ImmutablePath.TailPath` as it is no longer required with new recursion model.
* Removed call stack recursion in `ImmutablePath`.
* Gremlin-Python serializes `Bytecode` as an object (instead of a JSON string) when submit over the `RemoteConnection`.
* Fixed the handling of the `DriverRemoteConnection` pass-through configurations to the driver.
* `IncidentToAdjacentStrategy` now uses a hidden label marker model to avoid repeated recursion for invalidating steps.
* `PathProcessorStrategy` can inline certain `where(traversal)`-steps in order to increase the likelihood of star-local children.
* `SparkGraphComputer` no longer starts a worker iteration if the worker's partition is empty.
* Added `ProjectStep.getProjectKeys()` for strategies that rely on such information.
* Added `VertexFeatures.supportsDuplicateMultiProperties()` for graphs that only support unique values in multi-properties.
* Deprecated the "performance" tests in `OptIn`.
* Deprecated `getInstance()` methods in favor of `instance()` for better consistency with the rest of the API.
* Block calls to "remote" traversal side-effects until the traversal read is complete which signifies an end to iteration.
* Added `Pick.none` and `Pick.any` to the serializers and importers.
* Added a class loader to `TraversalStrategies.GlobalCache` which guarantees strategies are registered prior to `GlobalCache.getStrategies()`.
* Fixed a severe bug where `GraphComputer` strategies are not being loaded until the second use of the traversal source.
* The root traversal now throws regular `NoSuchElementException` instead of `FastNoSuchElementException`. (*breaking*)
* Added a short sleep to prevent traversal from finishing before it can be interrupted during `TraversalInterruptionComputerTest`.
* Added support for SSL client authentication

==== Bugs

* TINKERPOP-1380 dedup() doesn't dedup in rare cases
* TINKERPOP-1384 Description of filter function in traversal documentation
* TINKERPOP-1428 profile() throws NPE for union(group, group)
* TINKERPOP-1521 Mutating steps don't recognize side-effects
* TINKERPOP-1525 Plug VertexProgram iteration leak on empty Spark RDD partitions
* TINKERPOP-1534 Gremlin Server instances leaking in tests
* TINKERPOP-1537 Python tests should not use hard-coded number of workers
* TINKERPOP-1547 Two bugs found associated with MatchStep: Path retraction and range count.
* TINKERPOP-1548 Traversals can complete before interrupted in TraversalInterruptionComputerTest
* TINKERPOP-1560 Cache in GroovyClassLoader may continue to grow
* TINKERPOP-1561 gremiln-python GraphSONWriter doesn't properly serialize long in Python 3.5
* TINKERPOP-1567 GraphSON deserialization fails with within('a')
* TINKERPOP-1573 Bindings don't work in coalesce
* TINKERPOP-1576 gremlin-python calls non-existent methods
* TINKERPOP-1581 Gremlin-Python driver connection is not thread safe.
* TINKERPOP-1583 PathRetractionStrategy retracts keys that are actually needed
* TINKERPOP-1585 OLAP dedup over non elements
* TINKERPOP-1587 Gremlin Server Subgraph Cardinality Not Respected
* TINKERPOP-1594 LazyBarrierStrategy does not activate with ProfileStep
* TINKERPOP-1605 gremlin-console 3.2.3 -e can no longer take paths relative to current working directory

==== Improvements

* TINKERPOP-887 FastNoSuchElementException hides stack trace in client code
* TINKERPOP-919 Features needs to specify whether 2 vertex properties with same key/value is allowed.
* TINKERPOP-932 Add ability to cancel script execution associated with a Gremlin Server Session
* TINKERPOP-1248 OrderGlobalStep should use local star graph to compute sorts, prior to reduction.
* TINKERPOP-1261 Side-effect group().by() can't handle user-defined maps
* TINKERPOP-1292 TinkerGraphComputer VertexProgramInterceptors
* TINKERPOP-1372 ImmutablePath should not use Java recursion (call stacks are wack)
* TINKERPOP-1433 Add steps to dev docs to help committers get their keys in order
* TINKERPOP-1434 Block calls to traversal side-effects until read is complete
* TINKERPOP-1471 IncidentToAdjacentStrategy use hidden marker to avoid repeated recursion.
* TINKERPOP-1473 Given PathRetractionStrategy, PathProcessorStrategy can be extended to support partial where() inlining.
* TINKERPOP-1482 has(x).has(y) chains should be has(x.and(y))
* TINKERPOP-1490 Provider a Future based Traversal.async(Function<Traversal,V>) terminal step
* TINKERPOP-1502 Chained has()-steps should simply left-append HasContainers in Gremlin-Java.
* TINKERPOP-1507 Pick.any and Pick.none are not in GraphSON or Gremlin-Python
* TINKERPOP-1508 Add choose(predicate,trueTraversal)
* TINKERPOP-1527 Do not override registered strategies in TraversalStrategies.GlobalCache
* TINKERPOP-1530 Consistent use of instance()
* TINKERPOP-1539 Create a ComplexTraversalTest with crazy nested gnarly traversals.
* TINKERPOP-1542 Add Path.isEmpty() with a default implementation.
* TINKERPOP-1562 Migrate ScriptEngine-related code to gremlin-core
* TINKERPOP-1570 Bump to Netty 4.0.42
* TINKERPOP-1582 TraversalOpProcessor does not support custom serializers
* TINKERPOP-1584 Add gryo serializers to support types covered in GraphSON
* TINKERPOP-1588 Added Terminal Steps section to the docs
* TINKERPOP-1589 Re-Introduce CloseableIterator
* TINKERPOP-1590 Create TinkerWorkerMemory and Partitioned Vertices
* TINKERPOP-1600 Consistent use of base 64 encoded bytes for SASL negotiation
* TINKERPOP-1602 Support SSL client certificate authentication
* TINKERPOP-1606 Refactor GroupStep to not have the reduction traversal included in its BiOperator.
* TINKERPOP-1610 Deprecate gremlin-groovy-test provider based tests
* TINKERPOP-1617 Create a SingleIterationStrategy which will do its best to rewrite OLAP traversals to not message pass.

[[release-3-2-3]]
=== TinkerPop 3.2.3 (Release Date: October 17, 2016)

This release also includes changes from <<release-3-1-5, 3.1.5>>.

* Restructured Gremlin-Python's GraphSON I/O package to make it easier for users to register serializers/deserializers. (*breaking*)
* Fixed a bug with `TraversalOpProcessor` that was returning a final result prior to committing the transaction.
* Fixed a bug in `ConnectiveStrategy` where infix and/or was not correctly reasoning on `choose()` `HasNextStep` injections.
* Increased performance of `CredentialGraph` authentication.
* Removed Java 8 stream usage from `TraversalHelper` for performance reasons.
* Fixed a bug in `RepeatStep` where `emit().as('x')` wasn't adding the step labels to the emit-traverser.
* Added `GraphComputing.atMaster(boolean)` to allow steps to know whether they are executing at master or distributed at workers.
* Fixed a bug in OLAP where `DedupGlobalStep` wasn't de-duping local master traversers.
* Added `HasContainerHolder.removeHasContainer()`-method with default `UnsupportedOperationException` implementation.
* `TraversalSource.withComputer()` is simplified to add a `VertexProgramStrategy`. Easier for language variants.
* Fixed a `Set`, `List`, `Map` bug in the various `Translators` where such collections were not being internally translated.
* Fixed a `Bytecode` bug where nested structures (map, list, set) were not being analyzed for bindings and bytecode conversions.
* Fixed a `String` bug in `GroovyTranslator` and `PythonTranslator` where if the string has double-quotes it now uses """ """.
* Added a default `TraversalStrategy.getConfiguration()` which returns the configuration needed to construct the strategy.
* `Computer` instances can be created with `Computer.create(Configuration)` and accessed via `Computer.getConf()`.
* Every `TraversalStrategy` can be created via a `Configuration` and a static `MyStrategy.create(Configuration)`.
* Added language-agnostic `TraversalStrategy` support in `Bytecode`.
* Added `PartitionStrategy.Builder.readPartitions()` and deprecated `PartitionStrategy.Builder.addPartition()`.
* A new version of `LazyBarrierStrategy` has been created and added to the default strategies.
* `FilterRankStrategy` now propagates labels "right" over non-`Scoping` filters.
* Fixed a bug in `ConnectiveP` where nested equivalent connectives should be inlined.
* Fixed a bug in `IncidentToAdjacentStrategy` where `TreeStep` traversals were allowed.
* Fixed a end-step label bug in `MatchPredicateStrategy`.
* Fixed a bug in `MatchPredicateStrategy` where inlined traversals did not have strategies applied to it.
* Fixed a bug in `RepeatUnrollStrategy` where inlined traversal did not have strategies applied to it.
* Fixed padding of prompt in Gremlin Console when the number of lines went beyond a single digit.
* Fixed GraphSON 2.0 namespace for `TinkerGraph` to be "tinker" instead of "gremlin".
* Dropped serialization support in GraphSON 2.0 for `Calendar`, `TimeZone`, and `Timestamp`.
* Added `TraversalHelper.copyLabels()` for copying (or moving) labels form one step to another.
* Added `TraversalHelper.applySingleLevelStrategies()` which will apply a subset of strategies but not walk the child tree.
* Added the concept that hidden labels using during traversal compilation are removed at the end during `StandardVerificationStrategy`. (*breaking*)
* Added `InlineFilterStrategy` which will determine if various `TraversalParent` children are filters and if so, inline them.
* Removed `IdentityRemovalStrategy` from the default listing as its not worth the clock cycles.
* Removed the "!" symbol in `NotStep.toString()` as it is confusing and the `NotStep`-name is sufficient.
* Fixed a bug in `TraversalVertexProgram` (OLAP) around ordering and connectives (i.e. `and()` and `or()`).
* Added `AbstractGremlinProcessTest.checkOrderedResults()` to make testing ordered results easier.
* `AbstractLambdaTraversal` now supports a `bypassTraversal` where it is possible for strategies to redefine such lambda traversals.
* Added an internal utility `ClassFilterStep` which determines if the traverser object's class is an instance of the provided class.
* `ConnectiveStep` extends `FilterStep` and thus, is more appropriately categorized in the step hierarchy.
* `PropertyMapStep` supports a provided traversal for accessing the properties of the element. (*breaking*)
* `SubgraphStrategy` now supports vertex property filtering.
* Fixed a bug in Gremlin-Python `P` where predicates reversed the order of the predicates.
* Added tests to `DedupTest` for the `dedup(Scope, String...)` overload.
* Added more detailed reference documentation for IO formats.
* Fixed a bug in serialization of `Lambda` instances in GraphSON, which prevented their use in remote traversals.
* Fixed a naming bug in Gremlin-Python where `P._and` and `P._or` should be `P.and_` and `P.or_`. (*breaking*)
* `where()` predicate-based steps now support `by()`-modulation.
* Added Gryo serialization for `Bytecode`.
* Moved utility-based serializers to `UtilSerializers` for Gryo - these classes were private and hence this change is non-breaking.
* `TraversalRing` returns a `null` if it does not contain traversals (previously `IdentityTraversal`).
* Deprecated `Graph.Exceptions.elementNotFoundException()` as it was not used in the code base outside of the test suite.
* Fixed a `JavaTranslator` bug where `Bytecode` instructions were being mutated during translation.
* Added `Path` to Gremlin-Python with respective GraphSON 2.0 deserializer.
* `Traversal` and `TraversalSource` now implement `AutoCloseable`.
* Added "keep-alive" functionality to the Java driver, which will send a heartbeat to the server when normal request activity on a connection stops for a period of time.
* Renamed the `empty.result.indicator` preference to `result.indicator.null` in Gremlin Console
* If `result.indicator.null` is set to an empty string, then no "result line" is printed in Gremlin Console.
* Deprecated `reconnectInitialDelay` on the Java driver.
* Added some validations to `Cluster` instance building.
* Produced better errors in `readGraph` of `GryoReader` and `GraphSONReader` if a `Vertex` cannot be found in the cache on edge loading.
* VertexPrograms can now declare traverser requirements, e.g. to have access to the path when used with `.program()`.
* New build options for `gremlin-python` where `-DglvPython` is no longer required.
* Added missing `InetAddress` to GraphSON extension module.
* Added new recipe for "Pagination".
* Added new recipe for "Recommendation".
* Added functionality to Gremlin-Server REST endpoint to forward Exception Messages and Class in HTTP Response
* Gremlin Server `TraversalOpProcessor` now returns confirmation upon `Op` `close`.
* Added `close` method Java driver and Python driver `DriverRemoteTraversalSideEffects`.

==== Bugs

* TINKERPOP-1423 IncidentToAdjacentStrategy should be disabled for tree steps
* TINKERPOP-1440 g:Path needs a GraphSON deserializer in Gremlin-Python
* TINKERPOP-1457 Groovy Lambdas for remote traversals not serializable
* TINKERPOP-1458 Gremlin Server doesn't return confirmation upon Traversal OpProcessor "close" op
* TINKERPOP-1466 PeerPressureTest has been failing recently
* TINKERPOP-1472 RepeatUnrollStrategy does not semi-compile inlined repeat traversal
* TINKERPOP-1476 TinkerGraph does not get typed with the right type name in GraphSON
* TINKERPOP-1495 Global list deduplication doesn't work in OLAP
* TINKERPOP-1500 and/or infix and choose() do not work correctly.
* TINKERPOP-1511 Remote client addV, V()

==== Improvements

* TINKERPOP-790 Implement AutoCloseable on TraversalSource
* TINKERPOP-944 Deprecate Graph.Exceptions.elementNotFound
* TINKERPOP-1189 SimpleAuthenticator over HttpChannelizer makes Gremlin Server pretty slow and consumes more CPU
* TINKERPOP-1249 Gremlin driver to periodically issue ping / heartbeat to gremlin server
* TINKERPOP-1280 VertexPrograms should declare traverser requirements
* TINKERPOP-1330 by()-modulation for where()
* TINKERPOP-1409 Make the "null" return in the gremlin console into something more understandable  *(breaking)*
* TINKERPOP-1431 Documentation generation requires tests to execute on gremlin-python
* TINKERPOP-1437 Add tests for dedup(Scope) in DedupTest
* TINKERPOP-1444 Benchmark bytecode->Traversal creation and implement GremlinServer cache if necessary.
* TINKERPOP-1448 gremlin-python should be Python 2/3 compatible
* TINKERPOP-1449 Streamline gremlin-python build
* TINKERPOP-1455 Provide String-based withStrategy()/withoutStrategy() for language variant usage
* TINKERPOP-1456 Support SubgraphStrategy.vertexProperties().
* TINKERPOP-1460 Deprecate reconnectInitialDelay in Java driver
* TINKERPOP-1464 Gryo Serialization for Bytecode
* TINKERPOP-1469 Get rid of Stream-usage in TraversalHelper
* TINKERPOP-1470 InlineFilterStrategy should try and P.or() has() children in OrSteps.
* TINKERPOP-1486 Improve API of RemoteConnection
* TINKERPOP-1487 Reference Documentation for IO
* TINKERPOP-1488 Make LazyBarrierStrategy part of the default TraversalStrategies *(breaking)*
* TINKERPOP-1492 RemoteStrategy or the RemoteConnection should append a lazy barrier().
* TINKERPOP-1423 IncidentToAdjacentStrategy should be disabled for tree steps
* TINKERPOP-1440 g:Path needs a GraphSON deserializer in Gremlin-Python
* TINKERPOP-1457 Groovy Lambdas for remote traversals not serializable
* TINKERPOP-1458 Gremlin Server doesn't return confirmation upon Traversal OpProcessor "close" op
* TINKERPOP-1466 PeerPressureTest has been failing recently
* TINKERPOP-1472 RepeatUnrollStrategy does not semi-compile inlined repeat traversal
* TINKERPOP-1495 Global list deduplication doesn't work in OLAP
* TINKERPOP-1500 and/or infix and choose() do not work correctly.
* TINKERPOP-1511 Remote client addV, V()

[[release-3-2-2]]
=== TinkerPop 3.2.2 (Release Date: September 6, 2016)

This release also includes changes from <<release-3-1-4, 3.1.4>>.

* Included GraphSON as a default serializer (in addition to Gryo, which was already present) in Gremlin Server if none are defined.
* Added `gremlin-python` package as a Gremlin language variant in Python.
* Added `Bytecode` which specifies the instructions and arguments used to construct a traversal.
* Created an experimental GraphSON representation of `Bytecode` that will be considered unstable until 3.3.0.
* Added `Translator` which allows from the translation of `Bytecode` into some other form (e.g. script, `Traversal`, etc.).
* Added `JavaTranslator`, `GroovyTranslator`, `PythonTranslator`, and `JythonTranslator` for translating `Bytecode` accordingly.
* Added `TranslationStrategy` to `gremlin-test` so translators can be tested against the process test suite.
* Added `Traversal.Admin.nextTraverser()` to get the next result in bulk-form (w/ default implementation).
* Added `TraversalSource.getAnonymousTraversalClass()` (w/ default implementation).
* Added `GremlinScriptEngine` interface which specifies a `eval(Bytecode, Bindings)` method.
* Deprecated `RemoteGraph` in favor of `TraversalSource.withRemote()` as it is more technically correct to tie a remote traversal to the `TraversalSource` than a `Graph` instance.
* `GremlinGroovyScriptEngine` implements `GremlinScriptEngine`.
* Added `GremlinJythonScriptEngine` which implements `GremlinScriptEngine`.
* Removed support for submitting a Java serialized `Traversal` to Gremlin Server.
* Removed a largely internal feature that supported automatic unrolling of traversers in the Gremlin Driver.
* Made it possible to directly initialize `OpProcessor` implementations with server `Settings`.
* Included GraphSON as a default serializer (in addition to Gryo, which was already present) in Gremlin Server if none are defined
* Introduced GraphSON 2.0.
* Deprecated `embedTypes` on the builder for `GraphSONMapper`.
* Bumped to Netty 4.0.40.final.
* Defaulted the `gremlinPool` setting in Gremlin Server to be zero, which will instructs it to use `Runtime.availableProcessors()` for that settings.
* Changed scope of log4j dependencies so that they would only be used in tests and the binary distributions of Gremlin Console and Server.
* Deprecated `Io.Builder.registry()` in favor of the newly introduced `Io.Builder.onMapper()`.
* Added new recipe for "Traversal Induced Values".
* Fixed a potential leak of a `ReferenceCounted` resource in Gremlin Server.
* Added class registrations for `Map.Entry` implementations to `GryoMapper`.
* Added methods to retrieve `Cluster` settings in `gremlin-driver`.
* Fixed a severe bug in `SubgraphStrategy`.
* Deprecated `SubgraphStrategy.Builder.vertexCriterion()/edgeCriterion()` in favor of `vertices()/edges()`.
* Fixed a small bug in `StandardVerificationStrategy` that caused verification to fail when `withPath` was used in conjunction with `ProfileStep`.
* Added color preferences
* Added input, result prompt preferences
* Added multi-line indicator in Gremlin Console

==== Bugs

* TINKERPOP-810 store not visible
* TINKERPOP-1151 slf4j-log4j12 / log4j is only required for testing *(breaking)*
* TINKERPOP-1383 publish-docs.sh might publish to current too early
* TINKERPOP-1390 IdentityRemoveStrategyTest fails randomly
* TINKERPOP-1400 SubgraphStrategy introduces infinite recursion if filter has Vertex/Edge steps.
* TINKERPOP-1405 profile() doesn't like withPath()

==== Improvements

* TINKERPOP-1037 Gremlin shell output coloring
* TINKERPOP-1226 Gremlin Console should :clear automagically after "Display stack trace."
* TINKERPOP-1230 Serialising lambdas for RemoteGraph
* TINKERPOP-1274 GraphSON Version 2.0
* TINKERPOP-1278 Implement Gremlin-Python and general purpose language variant test infrastructure
* TINKERPOP-1285 Gremline console does not differentiate between multi-line and single-line input
* TINKERPOP-1334 Provide a way to pull gremlin.driver.Cluster connection settings.
* TINKERPOP-1347 RemoteConnection needs to provide TraversalSideEffects. *(breaking)*
* TINKERPOP-1373 Default gremlinPool to number of cores
* TINKERPOP-1386 Bump to Netty 4.0.40.Final
* TINKERPOP-1392 Remove support for java serialized Traversal *(breaking)*
* TINKERPOP-1394 Fix links in Recipes doc
* TINKERPOP-1396 Traversal Induced Values Recipe
* TINKERPOP-1402 Impossible for graph implementations to provide a class resolver for Gryo IO
* TINKERPOP-1407 Default serializers for Gremlin Server
* TINKERPOP-1425 Use trailing underscores in gremlin-python

[[release-3-2-1]]
=== TinkerPop 3.2.1 (Release Date: July 18, 2016)

This release also includes changes from <<release-3-1-3, 3.1.3>>.

* `PathProcessor` steps now have the ability (if configured through a strategy) to drop `Traverser` path segments.
* `MatchStep` in OLTP has a lazy barrier to increase the probability of bulking.
* Added `PathRetractionStrategy` which will remove labeled path segments that will no longer be referenced.
* Added `Path.retract()` to support retracting paths based on labels.
* Optimized `ImmutablePath` and `MutablePath` equality code removing significant unnecessary object creation code.
* Bumped to Groovy 2.4.7.
* Added `RepeatUnrollStrategy` to linearize a `repeat()`-traversal if loop amount is known at compile time.
* Fixed a bug in `BranchStep` around child integration during `clone()`.
* Fixed a bug in `AbstractStep` around label set cloning.
* Added `TraversalStrategyPerformanceTest` for verifying the performance gains of optimization-based traversal strategies.
* `TraversalExplanation.prettyPrint()` exists which provides word wrapping and GremlinConsole is smart to use console width to control `toString()`.
* `TraversalOpProcessor` (`RemoteConnection`) uses `HaltedTraverserStrategy` metadata to determine detachment procedure prior to returning results.
* Allow DFS paths in `HADOOP_GREMLIN_LIBS`.
* Added a safer serializer infrastructure for use with `SparkGraphComputer` that uses `KryoSerializer` and the new `GryoRegistrator`.
* Added `HaltedTraverserStrategy` to allow users to get back different element detachments in OLAP.
* Fixed a `NullPointerException` bug around nested `group()`-steps in OLAP.
* Fixed a severe bug around halted traversers in a multi-job OLAP traversal chain.
* Ensure a separation of `GraphComputer` and `VertexProgram` configurations in `SparkGraphComputer` and `GiraphGraphComputer`.
* `PeerPressureVertexProgram` now supports dynamic initial vote strength calculations.
* Added `EmptyMemory` for ease of use when no memory exists.
* Updated `VertexComputing.generateProgram()` API to include `Memory`. *(breaking)*
* `ImmutablePath.TailPath` is now serializable like `ImmutablePath`.
* Added `ConfigurationCompilerProvider` which allows fine-grained control of some of the internal `GremlinGroovyScriptEngine` settings at the Groovy compilation level.
* Introduced the `application/vnd.gremlin-v1.0+gryo-lite` serialization type to Gremlin Server which users "reference" elements rather than "detached".
* `GryoMapper` allows overrides of existing serializers on calls to `addCustom` on the builder.
* Added a traversal style guide to the recipes cookbook.
* Fixed a bug in master-traversal traverser propagation.
* Added useful methods for custom `VertexPrograms` to be used with `program()`-step.
* Increased the test coverage around traverser propagation within a multi-job OLAP traversal.
* Added tests to validate the status of a transaction immediately following calls to close.
* Added tests to ensure that threaded transactions cannot be re-used.
* `GraphFilter` helper methods are now more intelligent when determining edge direction/label legality.
* Added `GraphFilterStrategy` to automatically construct `GraphFilters` via traversal introspection in OLAP.
* Updated the Gephi Plugin to support Gephi 0.9.x.
* Increased the testing and scope of `TraversalHelper.isLocalStarGraph()`.
* Changed signature of `get_g_VXlistXv1_v2_v3XX_name` and `get_g_VXlistX1_2_3XX_name` of `VertexTest` to take arguments for the `Traversal` to be constructed by extending classes.
* Added `VertexProgramInterceptor` interface as a general pattern for `GraphComputer` providers to use for bypassing `GraphComputer` semantics where appropriate.
* Added `SparkStarBarrierInterceptor` that uses Spark DSL for local star graph traversals that end with a `ReducingBarrierStep`.
* Added `SparkInterceptorStrategy` which identifies which interceptor to use (if any) given the submitted `VertexProgram`.
* Added `SparkSingleIterationStrategy` that does not partition nor cache the graph RDD if the traversal does not message pass.
* Added more helper methods to `TraversalHelper` for handling scoped traversal children.
* Deprecated all "performance" tests based on "JUnit Benchmarks".
* `SparkGraphComputer` no longer shuffles empty views or empty outgoing messages in order to save time and space.
* `TraversalVertexProgram` no longer maintains empty halted traverser properties in order to save space.
* Added `List<P<V>>` constructors to `ConnectiveP`, `AndP`, and `OrP` for ease of use.
* Added support for interactive (`-i`) and execute (`-e`) modes for Gremlin Console.
* Displayed line numbers for script execution failures of `-e` and `-i`.
* Improved messaging around script execution errors in Gremlin Console.
* Added "help" support to Gremlin Console with the `-h` flag.
* Added options to better control verbosity of Gremlin Console output with `-Q`, `-V` and `-D`.
* Deprecated the `ScriptExecutor` - the `-e` option to `gremlin.sh` is now handled by `Console`.
* `Traversal` now allows cancellation with `Thread.interrupt()`.
* Added a Gremlin language variant tutorial teaching people how to embed Gremlin in a host programming language.

==== Bugs

* TINKERPOP-1281 Memory.HALTED_TRAVERSER transience is not sound.
* TINKERPOP-1305 HALTED_TRAVERSERS hold wrong information
* TINKERPOP-1307 NPE with OLTP nested group() in an OLAP group() traversal
* TINKERPOP-1323 ComputerVerificationStrategy fails for nested match() steps
* TINKERPOP-1341 UnshadedKryoAdapter fails to deserialize StarGraph when SparkConf sets spark.rdd.compress=true whereas GryoSerializer works
* TINKERPOP-1348 TraversalInterruptionTest success dependent on iteration order

==== Improvements

* TINKERPOP-818 Consider a P.type()
* TINKERPOP-946 Traversal respecting Thread.interrupt()
* TINKERPOP-947 Enforce semantics of threaded transactions as manual *(breaking)*
* TINKERPOP-1059 Add test to ensure transaction opening happens at read/write and not on close *(breaking)*
* TINKERPOP-1071 Enhance pre-processor output
* TINKERPOP-1091 Get KryoSerializer to work natively. *(breaking)*
* TINKERPOP-1120 If there is no view nor messages, don't create empty views/messages in SparkExecutor
* TINKERPOP-1144 Improve ScriptElementFactory
* TINKERPOP-1155 gremlin.sh -e doesn't log line numbers for errors
* TINKERPOP-1156 gremlin.sh could use a help text
* TINKERPOP-1157 gremlin.sh should allow you to execute a script and go interactive on error or completion
* TINKERPOP-1232 Write a tutorial demonstrating the 3 ways to write a Gremlin language variant.
* TINKERPOP-1254 Support dropping traverser path information when it is no longer needed.
* TINKERPOP-1268 Improve script execution options for console *(breaking)*
* TINKERPOP-1273 Deprecate old performance tests
* TINKERPOP-1276 Deprecate serializedResponseTimeout
* TINKERPOP-1279 Add Iterable<V> parameter constructor to ConnectiveP subclasses
* TINKERPOP-1282 Add more compliance tests around how memory and vertex compute keys are propagated in chained OLAP.
* TINKERPOP-1286 Add Recipes documentation
* TINKERPOP-1288 Support gremlin.spark.skipPartitioning configuration.
* TINKERPOP-1290 Create VertexProgramInterceptor as a pattern for GraphComputer strategies.
* TINKERPOP-1293 Implement GraphFilterStrategy as a default registration for GraphComputer
* TINKERPOP-1294 Deprecate use of junit-benchmarks
* TINKERPOP-1297 Gephi plugin on Gephi 0.9.x  *(breaking)*
* TINKERPOP-1299 Refactor TraversalVertexProgram to make it easier to understand.
* TINKERPOP-1308 Serialize to "reference" for Gremlin Server
* TINKERPOP-1310 Allow OLAP to return properties as Detached
* TINKERPOP-1321 Loosen coupling between TinkerPop serialization logic and shaded Kryo
* TINKERPOP-1322 Provide fine-grained control of CompilerConfiguration
* TINKERPOP-1328 Provide [gremlin-python] as an code executor in docs
* TINKERPOP-1331 HADOOP_GREMLIN_LIBS can only point to local file system
* TINKERPOP-1332 Improve .explain() Dialogue
* TINKERPOP-1338 Bump to Groovy 2.4.7
* TINKERPOP-1349 RepeatUnrollStrategy should unroll loops while maintaining equivalent semantics.
* TINKERPOP-1355 Design HasContainer for extension

[[release-3-2-0-incubating]]
=== TinkerPop 3.2.0 (Release Date: April 8, 2016)

This release also includes changes from <<release-3-1-2-incubating, 3.1.2-incubating>>.

* Bumped to Neo4j 2.3.3.
* Renamed variable `local` to `fs` in `HadoopGremlinPlugin` to avoid a naming conflict with `Scope.local`. *(breaking)*
* Added `GraphTraversal.optional()` which will use the inner traversal if it returns results, else it won't.
* `GroupStep` and `GroupSideEffectStep` make use of mid-traversal reducers to limit memory consumption in OLAP.
* Added `GraphTraversal.program(VertexProgram)` to allow arbitrary user vertex programs in OLAP.
* Added `GraphTraversal.project()` for creating a `Map<String,E>` given the current traverser and an arbitrary number of `by()`-modulators.
* `HADOOP_GREMLIN_LIBS` can now reference a directory in HDFS and will be used if the directory does not exist locally.
* Added `gremlin-benchmark` module with JMH benchmarking base classes that can be used for further benchmark development.
* `TraversalStrategies.GlobalCache` supports both `Graph` and `GraphComputer` strategy registrations.
* `select("a","b").by("name").by("age")`-style traversals now work in OLAP with new `PathProcessorStrategy`.
* `DedupGlobalStep` can now handle star-bound `by()`-modulators and scoped keys on `GraphComputer`.
* Added `Computer` which is a builder for `GraphComputers` that is serializable.
* `PersistedOutputRDD` now implements `PersistResultGraphAware` and thus, no more unneeded warnings when using it.
* Renamed `StandardTraversalMetrics` to `DefaultTraversalMetrics` given the `DefaultXXX`-convention throughout. *(breaking)*
* Bumped to Apache Hadoop 2.7.2.
* Fixed a bug around profiling and nested traversals.
* Added `gremlin.hadoop.defaultGraphComputer` so users can use `graph.compute()` with `HadoopGraph`.
* Added `gremlin.hadoop.graphReader` and `gremlin.hadoop.graphWriter` which can handled `XXXFormats` and `XXXRDDs`.
* Deprecated `gremlin.hadoop.graphInputFormat`, `gremlin.hadoop.graphOutputFormat`, `gremlin.spark.graphInputRDD`, and `gremlin.spark.graphOutputRDD`.
* If no configuration is provided to `HadoopPools` it uses the default configuration to create a pool once and only once per JVM.
* Implemented `RemoteGraph`, `RemoteConnection`, and `RemoteStrategy`.
* Added validation to `GryoMapper` Kryo identifiers before construction to prevent accidental duplicates.
* Added `GraphStep.addIds()` which is useful for `HasContainer` "fold ins."
* Added a static `GraphStep.processHashContainerIds()` helper for handling id-based `HasContainers`.
* `GraphStep` implementations should have `g.V().hasId(x)` and `g.V(x)` compile equivalently. *(breaking)*
* Optimized `ExpandableStepIterator` with simpler logic and increased the likelihood of bulking.
* Optimized `TraverserRequirement` calculations.
* `Step.addStart()` and `Step.addStarts()` now take `Traverser.Admin<S>` and `Traverser.Admin<S>`, respectively. *(breaking)*
* `Step.processNextStart()` and `Step.next()` now return `Traverser.Admin<E>`. *(breaking)*
* `Traversal.addTraverserRequirement()` method removed. *(breaking)*
* Fixed a `hashCode()` bug in `OrderGlobalStep` and `OrderLocalStep`.
* Added `OrderLimitStrategy` which will ensure that partitions are limited before being merged in OLAP.
* `ComparatorHolder` now separates the traversal from the comparator. *(breaking)*
* Bumped to Apache Spark 1.6.1.
* If no Spark serializer is provided then `GryoSerializer` is the default, not `JavaSerializer`.
* Added `Operator.sumLong` as a optimized binary operator intended to be used by `Memory` reducers that know they are dealing with longs.
* Traversers from `ComputerResultStep` are no longer attached. Attaching is only used in TinkerPop's test suite via `System.getProperties()`.
* Fixed a `hashCode()`/`equals()` bug in `MessageScope`.
* Fixed a severe `Traversal` cloning issue that caused inconsistent `TraversalSideEffects`.
* `TraversalSideEffects` remain consistent and usable across multiple chained OLAP jobs.
* Added `MemoryTraversalSideEffects` which wraps `Memory` in a `TraversalSideEffects` for use in OLAP.
* `TraversalSideEffects` are now fully functional in OLAP save that an accurate global view is possible at the start of an iteration (not during).
* Updated the `TraversalSideEffects` API to support registered reducers and updated `get()`-semantics. *(breaking)*
* Split existing `profile()` into `ProfileStep` and `ProfileSideEffectStep`.
* The `profile()`-step acts like a reducing barrier and emits `TraversalMetrics` without the need for `cap()`. *(breaking)*
* Added `LocalBarrier` interface to allow traversers to remain distributed during an iteration so as to reduce cluster traffic.
* Added `NoOpBarrierStep` as a `LocalBarrier` implementation of `LambdaCollectingBarrierStep(noOp)`.
* `AggregateStep` implements `LocalBarrier` and thus, doesn't needlessly communicate its barrier traversers.
* Fixed an OLAP-based `Barrier` synchronization bug.
* Fixed a semantic bug in `BranchStep` (and inheriting steps) where barriers reacted locally. *(breaking)*
* Added `MemoryComputeKey` for specification of `Memory` keys in `VertexProgram`. *(breaking)*
* Added `VertexComputeKey` for specification of vertex compute properties in `VertexProgram`. *(breaking)*
* Added `and`, `or`, and `addAll` to `Operator`.
* `Memory` API changed to support setting and adding values for reduction. *(breaking)*
* `Memory` keys can be marked as broadcast and only those values are sent to workers on each iterator.
* `Memory` keys can be marked transient and thus deleted at the end of the OLAP job.
* Vertex compute keys can be marked transient and thus deleted at the end of the OLAP job.
* `VertexProgram` API changed to support `MemoryComputeKey` and `VertexComputeKey`. *(breaking)*
* `TraversalVertexProgram` able to execute OLAP and OLTP traversal sections dynamically within the same job.
* Removed `FinalGet` interface as all post processing of reductions should be handled by the reducing step explicitly. *(breaking)*
* Simplified all `SupplyingBarrierStep` implementations as they no longer require `MapReduce` in OLAP.
* Simplified all `CollectingBarrierStep` implementations as they no longer require `MapReduce` in OLAP.
* Simplified all `ReducingBarrierStep` implementations as they no longer require `MapReduce` in OLAP.
* All steps in OLAP that used `MapReduce` now use `Memory` to do their reductions which expands the list of legal traversals.
* `GroupStep` simplified with `GroupHelper.GroupMap` no longer being needed. Related to the removal of `FinalGet`.
* OLAP side-effects that are no longer generated by `MapReduce` are simply stored in `ComputerResult.Memory` w/ no disk persistence needed. *(breaking)*
* Added `Generate` step interface which states that there could be a final generating phase to a side-effect or reduction (e.g. `GroupStep`).
* `Barrier` step interface is now the means by which non-parallel steps communicate with their counterparts in OLAP.
* Added `MemoryComputing` step interface which states that the step uses `MemoryComputeKeys` for its computation in OLAP.
* Added `PeerPressureVertexProgramStep` and `GraphTraversal.peerPressure()`.
* Added `PureTraversal` for handling pure and compiled versions of a `Traversal`. Useful in OLAP.
* Added `ScriptTraversal` which allows for delayed compilation of script-based `Traversals`.
* Simplified `VertexProgram` implementations with a `PureTraversal`-model and deprecated `ConfigurationTraversal`.
* Simplified script-based `Traversals` via `ScriptTraversal` and deprecated `TraversalScriptFunction` and `TraversalScriptHelper`.
* Added `TimesModulating` interface which allows the `Step` to decide how a `times()`-modulation should be handled.
* Added `ByModulating` interface which allows the `Step` to decide how a `by()`-modulation should be handled. *(breaking)*
* Simplified the `by()`-modulation patterns of `OrderGlobalStep` and `OrderLocalStep`.
* Added `GraphComputerTest.shouldSupportPreExistingComputeKeys()` to ensure existing compute keys are "revived." *(breaking)*
* Added `GraphComputerTest.shouldSupportJobChaining()` to ensure OLAP jobs can be linearly chained. *(breaking)*
* Fixed a bug in both `SparkGraphComputer` and `GiraphGraphComputer` regarding source data access in job chains.
* Expanded job chaining test coverage for `GraphComputer` providers.
* Added `TraversalHelper.onGraphComputer(traversal)`.
* `MapReduce.map()` no longer has a default implementation. This method must be implemented. *(breaking)*
* `TraversalVertexProgram` can work without a `GraphStep` start.
* Added `PageRankVertexProgramStep` and `GraphTraversal.pageRank()`.
* Added `TraversalVertexProgramStep` to support OLAP traversal job chaining.
* Added `VertexProgramStrategy` which compiles multiple OLAP jobs into a single traversal.
* Simplified the comparator model in `OrderGlobalStep` and `OrderLocalStep`.
* Refactored `TraversalSource` model to allow fluent-method construction of `TraversalSources`.
* Deprecated the concept of a `TraversalSource.Builder`.
* Removed the concept of a `TraversalEngine`. All `Traversal` modulations are now mediated by `TraversalStrategies`. *(breaking)*
* Added `SideEffectStrategy` for registering sideEffects in a spawned `Traversal`.
* Added `SackStrategy` for registering a sack for a spawned `Traversal`.
* Added `RequirementsStrategy` and `RequirementsStep` for adding dynamic `TraverserRequirements` to a `Traversal`.
* Removed `EngineDependentStrategy`.
* Renamed step interface `EngineDependent` to `GraphComputing` with method `onGraphComputer()`. *(breaking)*
* Cleaned up various `TraversalStrategy` tests now that `TraversalEngine` no longer exists.
* Added `GraphFilter` to support filtering out vertices and edges that won't be touched by an OLAP job.
* Added `GraphComputer.vertices()` and `GraphComputer.edges()` for `GraphFilter` construction. *(breaking)*
* `SparkGraphComputer`, `GiraphGraphComputer`, and `TinkerGraphComputer` all support `GraphFilter`.
* Added `GraphComputerTest.shouldSupportGraphFilter()` which verifies all filtered graphs have the same topology.
* Added `GraphFilterAware` interface to `hadoop-gremlin/` which tells the OLAP engine that the `InputFormat` handles filtering.
* `GryoInputFormat` and `ScriptInputFormat` implement `GraphFilterAware`.
* Added `GraphFilterInputFormat` which handles graph filtering for `InputFormats` that are not `GraphFilterAware`.
* Fixed a bug in `TraversalHelper.isLocalStarGraph()` which allowed certain illegal traversals to pass.
* Added `TraversalHelper.isLocalProperties()` to verify that the traversal does not touch incident edges.
* `GraphReader` I/O interface now has `Optional<Vertex> readGraph(InputStream, GraphFilter)`. Default `UnsupportedOperationException`.
* `GryoReader` does not materialize edges that will be filtered out and this greatly reduces GC and load times.
* Created custom `Serializers` for `SparkGraphComputer` message-passing classes which reduce graph sizes significantly.

==== Bugs

* TINKERPOP-951 Barrier steps provide unexpected results in Gremlin OLAP
* TINKERPOP-1057 GroupSideEffectStep doesn't use provided maps
* TINKERPOP-1103 Two objects fighting for local variable name in Gremlin Console *(breaking)*
* TINKERPOP-1149 TraversalXXXSteps Aren't Providing SideEffects
* TINKERPOP-1181 select(Column) should not use a LambdaMapStep
* TINKERPOP-1188 Semantics of BarrierSteps in TraversalParent global traversals is wrong. *(breaking)*
* TINKERPOP-1194 explain() seems broken
* TINKERPOP-1217 Repeated Logging of "The HadoopPools has not been initialized, using the default pool"

==== Improvements

* TINKERPOP-570 [Proposal] Provide support for OLAP to OLTP to OLAP to OLTP
* TINKERPOP-575 Implement RemoteGraph
* TINKERPOP-813 [Proposal] Make the Gremlin Graph Traversal Machine and Instruction Set Explicit
* TINKERPOP-872 Remove GroupCountStep in favor of new Reduce-based GroupStep
* TINKERPOP-890 Remove the concept of branch/ package. *(breaking)*
* TINKERPOP-958 Improve usability of .profile() step.
* TINKERPOP-962 Provide "vertex query" selectivity when importing data in OLAP. *(breaking)*
* TINKERPOP-968 Add first class support for an optional traversal
* TINKERPOP-971 TraversalSource should be fluent like GraphComputer *(breaking)*
* TINKERPOP-1016 Replace junit-benchmarks with JMH
* TINKERPOP-1021 Deprecate Order.valueIncr, Order.valueDecr, Order.keyIncr, and Order.keyDecr *(breaking)*
* TINKERPOP-1032 Clean up the conf/hadoop configurations
* TINKERPOP-1034 Bump to support Spark 1.5.2
* TINKERPOP-1069 Support Spark 1.6.0
* TINKERPOP-1082 INPUT_RDD and INPUT_FORMAT are bad, we should just have one key.
* TINKERPOP-1112 Create GryoSerializers for the Spark Payload classes.
* TINKERPOP-1121 FileSystemStorage needs to be smart about /.
* TINKERPOP-1132 Messenger.receiveMessages() Iterator should .remove().
* TINKERPOP-1140 TraversalVertexProgramStep in support of OLAP/OLTP conversions.
* TINKERPOP-1153 Add ByModulating and TimesModulating interfaces.
* TINKERPOP-1154 Create a ScriptTraversal which is Serializable and auto-compiles.
* TINKERPOP-1162 Add VertexProgram.getTransientComputeKeys() for removing scratch-data. *(breaking)*
* TINKERPOP-1163 GraphComputer's can have TraversalStrategies.
* TINKERPOP-1164 ReducingBarriersSteps should use ComputerMemory, not MapReduce.
* TINKERPOP-1166 Add Memory.reduce() as option to Memory implementations. *(breaking)*
* TINKERPOP-1173 If no Serializer is provided in Configuration, use GryoSerializer by default (Spark)
* TINKERPOP-1180 Add more optimized binary operators to Operator.
* TINKERPOP-1192 TraversalSideEffects should support registered reducers (binary operators).
* TINKERPOP-1193 Add a LocalBarrier interface.
* TINKERPOP-1199 Use "MicroMetrics" as the mutator of the TraversalMetrics.
* TINKERPOP-1206 ExpandableIterator can take a full TraverserSet at once -- Barriers.
* TINKERPOP-1209 ComparatorHolder should returns a Pair<Traversal,Comparator>. *(breaking)*
* TINKERPOP-1210 Provide an OrderLimitStep as an optimization.
* TINKERPOP-1219 Create a test case that ensures the provider's compilation of g.V(x) and g.V().hasId(x) is identical *(breaking)*
* TINKERPOP-1222 Allow default GraphComputer configuration
* TINKERPOP-1223 Allow jars in gremlin.distributedJars to be read from HDFS
* TINKERPOP-1225 Do a "rolling reduce" for GroupXXXStep in OLAP.
* TINKERPOP-1227 Add Metrics for the TraversalOpProcessor
* TINKERPOP-1234 program() step that takes arbitrary vertex programs
* TINKERPOP-1236 SelectDenormalizationStrategy for select().by(starGraph) in OLAP.
* TINKERPOP-1237 ProjectMap: For the Love of Die Faterland
* TINKERPOP-1238 Re-use Client instances in RemoteGraph tests

== TinkerPop 3.1.0 (A 187 On The Undercover Gremlinz)

image::https://raw.githubusercontent.com/apache/tinkerpop/master/docs/static/images/gremlin-gangster.png[width=185]

[[release-3-1-8]]
=== TinkerPop 3.1.8 (Release Date: August 21, 2017)

* Fixed a `MessageScope` bug in `TinkerGraphComputer`.
* Fixed a bug in `BigDecimal` divisions in `NumberHelper` that potentially threw an `ArithmeticException`.
* Non-deserializable exceptions no longer added to ScriptRecordReader IOExceptions.

==== Bugs

* TINKERPOP-1519 TinkerGraphComputer doesn't handle multiple MessageScopes in single iteration
* TINKERPOP-1736 Sack step evaluated by Groovy interprets numbers in an unexpected way
* TINKERPOP-1754 Spark can not deserialise some ScriptRecordReader parse exceptions

[[release-3-1-7]]
=== TinkerPop 3.1.7 (Release Date: June 12, 2017)

* Configured Modern and The Crew graphs to work with a integer `IdManager` when `TinkerFactory.createXXX()` is called.
* Added XSLT transform option to convert TinkerPop 2.x GraphML to 3.x GraphML.
* Added validation to `StarVertexProperty`.
* Bumped to Jackson 2.8.7.
* Fixed `EventStrategy` so that newly added properties trigger events with the name of the key that was added.
* Drop use of jitpack for the jbcrypt artifact - using the official one in Maven Central.
* Bumped to Groovy 2.4.11.

==== Improvements

* TINKERPOP-1504 MutationListener doesn't provide property key on property additions
* TINKERPOP-1608 TP2-to-TP3 GraphML XSLT
* TINKERPOP-1633 Use org.mindrot:jbcrypt v0.4
* TINKERPOP-1645 Bump to Groovy 2.4.9
* TINKERPOP-1654 Upgrade to jackson-databind 2.8.6+ in gremlin-shaded
* TINKERPOP-1659 Docker build should use maven settings.xml
* TINKERPOP-1664 StarVertexProperty#property should throw an NPE if the value is null

[[release-3-1-6]]
=== TinkerPop 3.1.6 (Release Date: February 3, 2017)

* Fixed bug in `IncidentToAdjacentStrategy`, it was missing some invalidating steps.
* Returned a confirmation on session close from Gremlin Server.
* Use non-default port for running tests on Gremlin Server.
* Fully shutdown metrics services in Gremlin Server on shutdown.
* Deprecated `tryRandomCommit()` in `AbstractGremlinTest` - the annotation was never added in 3.1.1, and was only deprecated via javadoc.
* Minor fixes to various test feature requirements in `gremlin-test`.
* Allow developers to pass options to `docker run` with TINKERPOP_DOCKER_OPTS environment variable

==== Bugs

* TINKERPOP-1493 Groovy project doesn't build on Windows
* TINKERPOP-1545 IncidentToAdjacentStrategy is buggy

==== Improvements

* TINKERPOP-1538 Gremlin Server spawned by test suites should use a different port
* TINKERPOP-1544 Return a confirmation of session close
* TINKERPOP-1556 Allow Hadoop to run on IPv6 systems
* TINKERPOP-1557 Improve docker build time with this one weird trick!
* TINKERPOP-1598 Bump to Grovy 2.4.8

[[release-3-1-5]]
=== TinkerPop 3.1.5 (Release Date: October 17, 2016)

* Improved handling of `Cluster.close()` and `Client.close()` to prevent the methods from hanging.
* Fixed a bug in `NotStep` where child requirements were not being analyzed.
* Fixed output redirection and potential memory leak in `GremlinGroovyScriptEngine`.
* Corrected naming of `g_withPath_V_asXaX_out_out_mapXa_name_it_nameX` and `g_withPath_V_asXaX_out_mapXa_nameX` in `MapTest`.
* Improved session cleanup when a close is triggered by the client.
* Removed the `appveyor.yml` file as the AppVeyor build is no longer enabled by Apache Infrastructure.
* Fixed TinkerGraph which was not saving on `close()` if the path only consisted of the file name.
* Fixed a bug in `RangeByIsCountStrategy` which didn't use the `NotStep` properly.

==== Bugs

* TINKERPOP-1158 gremlin.sh -v emits log4j initialization errors
* TINKERPOP-1391 issue with where filter
* TINKERPOP-1442 Killing session should make better attempt to cleanup
* TINKERPOP-1451 TinkerGraph persistence cannot handle a single file name as the graph location
* TINKERPOP-1467 Improve close() operations on the Java driver
* TINKERPOP-1478 Propogate ScriptEngine fixes from groovy to GremlinGroovyScriptEngine
* TINKERPOP-1512 gremlin-server-classic.yaml is broken

==== Improvements

* TINKERPOP-927 bin/publish-docs.sh should only upload diffs.
* TINKERPOP-1264 Improve BLVP docs
* TINKERPOP-1477 Make DependencyGrabberTest an integration test

[[release-3-1-4]]
=== TinkerPop 3.1.4 (Release Date: September 6, 2016)

* Improved the error provided by a client-side session if no hosts were available.
* Fixed a bug in `PropertiesTest` which assumed long id values.
* Fixed a bug in `StarGraph` around self-edges.
* Fixed a potential leak of a `ReferenceCounted` resource in Gremlin Server.
* Renamed distributions to make the prefix "apache-tinkerpop-" as opposed to just "apache-".
* Fixed a problem (previously thought resolved on 3.1.3) causing Gremlin Server to lock up when parallel requests were submitted on the same session if those parallel requests included a script that blocked indefinitely.
* Fixed bug in `TailGlobalStep` where excess bulk was not accounted for correctly.

==== Bugs

* TINKERPOP-1350 Server locks when submitting parallel requests on session
* TINKERPOP-1375 Possible ByteBuf leak for certain transactional scenarios
* TINKERPOP-1377 Closing a remote in "console mode" has bad message
* TINKERPOP-1379 unaccounted excess in TailGlobalStep
* TINKERPOP-1397 StarVertex self edge has buggy interaction with graph filters
* TINKERPOP-1419 Wrong exception when a SessionedClient is initialized with no available host

==== Improvements

* TINKERPOP-989 Default documentation should be reference/index.html
* TINKERPOP-1376 Rename TinkerPop artifacts
* TINKERPOP-1413 PropertiesTest#g_V_hasXageX_propertiesXnameX assumes that ids are longs
* TINKERPOP-1416 Write Gremlin Server log files somewhere during doc generation
* TINKERPOP-1418 CoreTraversalTests depend on missing functionality

[[release-3-1-3]]
=== TinkerPop 3.1.3 (Release Date: July 18, 2016)

* Fixed bug in `SubgraphStep` where features were not being checked properly prior to reading meta-properties.
* Ensured calls to `Result.hasNext()` were idempotent.
* Avoid hamcrest conflict by using mockito-core instead of mockito-all dependency in `gremlin-test`.
* Fixed bug in `GremlinExecutor` causing Gremlin Server to lock up when parallel requests were submitted on the same session if those parallel requests included a script that blocked indefinitely.
* Changed `GremlinExecutor` timeout scheduling so that the timer would not start until a time closer to the actual start of script evaluation.
* Fixed bug in `SubgraphStrategy` where step labels were not being propogated properly to new steps injected by the strategy.
* Fix incorrect test `FeatureRequirement` annotations.
* Defaulted to `Edge.DEFAULT` if no edge label was supplied in GraphML.
* Fixed bug in `IoGraphTest` causing IllegalArgumentException: URI is not hierarchical error for external graph implementations.
* Fixed bug in `GremlinGroovyScriptEngineFileSandboxTest` resource loading
* Improved `TinkerGraph` performance when iterating vertices and edges.
* Fixed a bug where timeout functions provided to the `GremlinExecutor` were not executing in the same thread as the script evaluation.
* Fixed a bug in the driver where many parallel requests over a session would sometimes force a connection to close and replace itself.
* Graph providers should no longer rely on the test suite to validate that hyphens work for property keys.
* Optimized a few special cases in `RangeByIsCountStrategy`.
* Added more "invalid" variable bindings to the list used by Gremlin Server to validate incoming bindings on requests.
* Fixed a bug where the `ConnectionPool` in the driver would not grow with certain configuration options.
* Fixed a bug where pauses in Gremlin Server writing to an overtaxed client would generate unexpected `FastNoSuchElementException` errors.
* Named the thread pool used by Gremlin Server sessions: "gremlin-server-session-$n".
* Fixed a bug in `BulkSet.equals()` which made itself apparent when using `store()` and `aggregate()` with labeled `cap()`.
* Fixed a bug where `Result.one()` could potentially block indefinitely under certain circumstances.
* Ensured that all asserts of vertex and edge counts were being applied properly in the test suite.
* Fixed bug in `gremlin-driver` where certain channel-level errors would not allow the driver to reconnect.
* `SubgraphStep` now consults the parent graph features to determine cardinality of a property.
* Use of `Ctrl-C` in Gremlin Console now triggers closing of open remotes.
* Bumped SLF4J to 1.7.21 as previous versions suffered from a memory leak.
* Fixed a bug in `Neo4jGraphStepStrategy` where it wasn't defined properly as a `ProviderOptimizationStrategy`.
* Renamed `AndTest.get_g_V_andXhasXage_gt_27X__outE_count_gt_2X_name` to `get_g_V_andXhasXage_gt_27X__outE_count_gte_2X_name` to match the traversal being tested.
* Fixed a self-loop bug in `StarGraph`.
* Added configuration option for disabling `:remote` timeout with `:remote config timeout none`.
* Added `init-tp-spark.sh` to Gremlin Console binary distribution.
* Fixed bug where use of `:x` in a Gremlin Console initialization script would generate a stack trace.
* Added configuration options to Gremlin Driver and Server to override the SSL configuration with an `SslContext`.
* Added driver configuration settings for SSL: `keyCertChainFile`, `keyFile` and `keyPassword`.
* Fixed bug where transaction managed sessions were not properly rolling back transactions for exceptions encountered during script evaluation.
* Fixed bug in `:uninstall` command if the default `/ext` directory was not used.
* Added support to Gremlin Driver to allow either plain text or GSSAPI SASL authentication allowing the client to pass the SASL mechanism in the request.
* Improved dryRun functionality for the docs processor. It's now possible to dry run (or full run) only specific files.
* Added precompile of `ScriptInputFormat` scripts to `ScriptRecordReader` to improve performance.

==== Bugs

* TINKERPOP-906 Install plugin always fails after first unresolved dependency
* TINKERPOP-1088 Preserve Cardinality in Subgraph
* TINKERPOP-1092 Gremlin Console init script with :x throws exception
* TINKERPOP-1139 [Neo4JGraph] GraphTraversal with SubgraphStrategy removes addLabelStep (as("b"))
* TINKERPOP-1196 Calls to Result.one() might block indefinitely
* TINKERPOP-1215 Labeled a SideEffectCapStep cause problems.
* TINKERPOP-1242 ScriptEngineTest randomly hangs indefinately.
* TINKERPOP-1257 Bad SackTest variable use.
* TINKERPOP-1265 Managed Session Eval Exceptions Rollback
* TINKERPOP-1272 Gremlin Console distribution needs bin/init-tp-spark.sh
* TINKERPOP-1284 StarGraph does not handle self-loops correctly.
* TINKERPOP-1300 Many asserts around vertex/edge counts on graphs not applied
* TINKERPOP-1317 IoGraphTest throws error: URI is not hierarchical
* TINKERPOP-1318 java.lang.NoSuchMethodError: org/hamcrest/Matcher.describeMismatch
* TINKERPOP-1319 several FeatureRequirement annotations are incorrect in gremlin-test
* TINKERPOP-1320 GremlinGroovyScriptEngineFileSandboxTest throws error: URI is not hierarchical
* TINKERPOP-1324 Better error for invalid args to addV()
* TINKERPOP-1350 Server locks when submitting parallel requests on session
* TINKERPOP-1351 Number of connections going beyond the pool max size
* TINKERPOP-1352 Connection Pool doesn't always grow
* TINKERPOP-1359 Exception thrown when calling subgraph() on Neo4jGraph
* TINKERPOP-1360 intermittent error in spark-gremlin integration test

==== Improvements

* TINKERPOP-939 Neo4jGraph should support HighAvailability (Neo4jHA).
* TINKERPOP-1003 Setting up latest/current links for bins and docs.
* TINKERPOP-1020 Provide --dryRun selectivity for "half publishing" docs.
* TINKERPOP-1063 TinkerGraph performance enhancements
* TINKERPOP-1229 More Descriptive Messaging for :remote console
* TINKERPOP-1260 Log for validate-distribution.sh
* TINKERPOP-1263 Pass SASL mechanism name through with initial SASL response
* TINKERPOP-1267 Configure Console for no timeout on remote requests
* TINKERPOP-1269 More SSL settings for driver
* TINKERPOP-1295 Precompile ScriptInputFormat scripts once during initialization of ScriptRecordReader
* TINKERPOP-1301 Provide Javadoc for ScriptInput/OutputFormat's
* TINKERPOP-1302 Ctrl-C should kill open remotes in Console
* TINKERPOP-1312 .count().is(0) is not properly optimized
* TINKERPOP-1314 Improve error detection in docs preprocessor
* TINKERPOP-1354 Include all static enum imports in request validation for bindings *(breaking)*

[[release-3-1-2-incubating]]
=== TinkerPop 3.1.2 (Release Date: April 8, 2016)

* Fixed two `NullPointerException`-potential situations in `ObjectWritable`.
* Provided Docker script that allows the execution of several build tasks within a Docker container.
* Added a per-request `scriptEvaluationTimeout` option to the Gremlin Server protocol.
* Changed `DriverRemoteAcceptor` to send scripts as multi-line.
* Fixed a bug in `gremlin-driver` where connections were not returning to the pool after many consecutive errors.
* Fixed a bug where `tree()` did not serialize into GraphSON.
* Bumped to SLF4j 1.7.19.
* Bumped to Apache Hadoop 2.7.2.
* Fixed a bug in `gremlin-driver` where a really fast call to get a `Future` to wait for a result might not register an error raised from the server.
* Fixed a severe bug where `LP_O_OB_P_S_SE_SL_Traverser` was not registered with `GryoMapper`.
* The future from `GremlinExecutor.eval()` is completed after the entire evaluation lifecyle is completed.
* Spark `Memory` uses `collect().iterator()` instead of `toLocalIterator()` to reduce noise in Spark UI.
* Added the `:remote console` option which flips the Gremlin Console into a remote-only mode where all script evaluation is routed to the currently configured remote, which removes the need to use the `:>` command.
* Added `allowRemoteConsole()` to the `RemoteAcceptor` interface.
* The `:remote` for `tinkerpop.server` now includes an option to establish the connection as a "session".
* Provided an implementation for calls to `SessionedClient.alias()`, which formerly threw an `UnsupportedOperationException`.
* Bumped to commons-collections 3.2.2.
* Fixed a bug where `OrderGlobalStep` and `OrderLocalStep` were not incorporating their children's traverser requirements.
* Fixed a compilation bug in `TraversalExplanation`.
* Fixed bug where a session explicitly closed was being closed again by session expiration.
* Improved the recovery options for `gremlin-driver` after failed requests to Gremlin Server.
* Added `maxWaitForSessionClose` to the settings for `gremlin-driver`.
* Bumped to Netty 4.0.34.Final.
* Added "interpreter mode" for the `ScriptEngine` and Gremlin Server which allows variables defined with `def` or a type to be recognized as "global".
* Bumped to Apache Groovy 2.4.6.
* Added the `gremlin-archetype-server` archetype that demonstrates
* Added the `gremlin-archetype-tinkergraph` archetype that demonstrates a basic project that uses TinkerGraph.
* Added `gremlin-archetype` module to house TinkerPop "examples".
* Fixed a condition where `ConnectionPool` initialization in the driver would present a `NullPointerException` on initialization if there were errors constructing the pool in full.
* Fixed a bug in the round-robin load balancing strategy in the driver would waste requests potentially sending messages to dead hosts.
* Added new Provider Documentation book - content for this book was extracted from the reference documentation.
* Fixed a bug where multiple "close" requests were being sent by the driver on `Client.close()`.
* Fixed an `Property` attach bug that shows up in serialization-based `GraphComputer` implementations.
* Fixed a pom.xml bug where Gremlin Console/Server were not pulling the latest Neo4j 2.3.2.
* Fixed bug in "round robin" load balancing in `gremlin-driver` where requests were wrongly being sent to the same host.
* Prevented the spawning of unneeded reconnect tasks in `gremlin-driver` when a host goes offline.
* Fixed bug preventing `gremlin-driver` from reconnecting to Gremlin Server when it was restarted.
* Better handled errors that occurred on commits and serialization in Gremlin Server to first break the result iteration loop and to ensure commit errors were reported to the client.
* Added GraphSON serializers for the `java.time.*` classes.
* Improved the logging of the Gremlin Server REST endpoint as it pertained to script execution failures.
* `TraversalExplanation` is now `Serializable` and compatible with GraphSON and Gryo serialization.
* Fixed a problem with global bindings in Gremlin Server which weren't properly designed to handle concurrent modification.
* Deprecated `ScriptElementFactory` and made the local `StarGraph` globally available for ``ScriptInputFormat``'s `parse()` method.
* Improved reusability of unique test directory creation in `/target` for `AbstractGraphProvider`, which was formerly only available to Neo4j, by adding `makeTestDirectory()`.
* Optimized memory-usage in `TraversalVertexProgram`.
* `Graph` instances are not merely "closed" at the end of tests, they are "cleared" via `GraphProvider.clear()`, which should in turn cleans up old data for an implementation.
* Expanded the Gremlin Server protocol to allow for transaction management on in-session requests and updated the `gremlin-driver` to take advantage of that.
* Greatly reduced the amount of objects required in OLAP for the `ReducingBarrierStep` steps.
* Improved messages for the different distinct "timeouts" that a user can encounter with Gremlin Server.

==== Bugs

* TINKERPOP-1041 StructureStandardTestSuite has file I/O issues on Windows
* TINKERPOP-1105 SparkGraphComputer / Null Pointer Exceptions for properties traversals
* TINKERPOP-1106 Errors on commit in Gremlin Server don't register as exception on driver
* TINKERPOP-1125 RoundRobin load balancing always uses the second Host when size = 2
* TINKERPOP-1126 A single Host spawns many reconnect tasks
* TINKERPOP-1127 client fails to reconnect to restarted server
* TINKERPOP-1146 IoTest are not clearing the db after the test run
* TINKERPOP-1148 ConcurrentModificationException with bindings in Gremlin Server
* TINKERPOP-1150 Update pom file dependencies to work with Neo4j 2.3.2
* TINKERPOP-1159 Client sends multiple session close messages per host
* TINKERPOP-1168 Switch plugins in docs preprocessor
* TINKERPOP-1172 Reconnect to Gremlin Server previously marked as dead
* TINKERPOP-1175 Anonymous traversals can't be explained
* TINKERPOP-1184 Sessions not being closed properly
* TINKERPOP-1216 OrderStep or O_Traverser is broken
* TINKERPOP-1239 Excessive continual failure for requests can cause TimeoutException in driver
* TINKERPOP-1245 Gremlin shell starts incorrectly on OS X due to awk difference
* TINKERPOP-1251 NPE in ObjectWritable.toString
* TINKERPOP-1252 Failed Neo4j transaction can leave Neo4jTransaction in inconsistent state

==== Improvements

* TINKERPOP-732 gremlin-server GraphSON serializer issue with tree()
* TINKERPOP-916 Develop a better "simple" driver for testing and example purposes
* TINKERPOP-937 Extract the implementations sections of the primary documentation to its own book
* TINKERPOP-956 Connection errors tend to force a complete close of the channel
* TINKERPOP-1039 Enable auto-commit for session'd requests.
* TINKERPOP-1068 Bump to support jbcrypt-0.4m.jar
* TINKERPOP-1080 Bump Netty version - 4.0.34.Final
* TINKERPOP-1085 Establish TinkerPop "example" projects
* TINKERPOP-1096 Support aliasing for sessions in Gremlin Server
* TINKERPOP-1097 Gremlin Console supporting sessions
* TINKERPOP-1107 Provide a way to support global variables with sandboxing enabled
* TINKERPOP-1109 Make Gremlin Console better suited for system level installs
* TINKERPOP-1131 TraversalVertexProgram traverser management is inefficient memory-wise.
* TINKERPOP-1135 Improve GraphSON representation of java.time.* classes
* TINKERPOP-1137 Deprecate ScriptElementFactory and make star graph globally available
* TINKERPOP-1138 Improve messaging on server timeouts
* TINKERPOP-1147 Add serialization for TraversalExplanation
* TINKERPOP-1160 Add timeout configuration for time to wait for connection close
* TINKERPOP-1165 Tooling Support: Compile with -parameters
* TINKERPOP-1176 Bump Groovy version - 2.4.6
* TINKERPOP-1177 Improve documentation around Spark's storage levels
* TINKERPOP-1197 Document Gremlin Server available metrics
* TINKERPOP-1198 Bump commons-collections to 3.2.2
* TINKERPOP-1213 missing docs for has(label, key, value)
* TINKERPOP-1218 Usage of toLocalIterator Produces large amount of Spark Jobs

[[release-3-1-1-incubating]]
=== TinkerPop 3.1.1 (Release Date: February 8, 2016)

* Made `GryoRecordReader` more robust to 0 byte record splits.
* Fixed a constructor/serialization bug in `LP_O_OB_S_SE_SL_Traverser`.
* Added a lazy iterator, memory safe implementation of MapReduce to `SparkGraphComputer`.
* Added `MapReduce.combine()` support to `SparkGraphComputer`.
* Bumped to Neo4j 2.3.2.
* Fixed Java comparator contract issue around `Order.shuffle`.
* Optimized a very inefficient implementation of `SampleLocalStep`.
* Reduced the complexity and execution time of all `AbstractLambdaTraversal` instances.
* `DefaultTraversal` has a well defined `hashCode()` and `equals()`.
* Added serializers to Gryo for `java.time` related classes.
* Integrated `NumberHelper` in `SackFunctions`.
* Deprecated `VertexPropertyFeatures.supportsAddProperty()` which effectively was a duplicate of `VertexFeatures.supportsMetaProperties`.
* The Spark persistence `StorageLevel` can now be set for both job graphs and `PersistedOutputRDD` data.
* Added to the list of "invalid binding keys" allowed by Gremlin Server to cover the private fields of `T` which get exposed in the `ScriptEngine` on static imports.
* Added `BulkDumperVertexProgram` that allows to dump a whole graph in any of the supported IO formats (GraphSON, Gryo, Script).
* Fixed a bug around duration calculations of `cap()`-step during profiling.
* It is possible to completely avoid using HDFS with Spark if `PersistedInputRDD` and `PersistedOutpuRDD` are leveraged.
* `InputRDD` and `OutputRDD` can now process both graphs and memory (i.e. sideEffects).
* Removed Groovy specific meta-programming overloads for handling Hadoop `FileSystem` (instead, its all accessible via `FileSystemStorage`).
* Added `FileSystemStorage` and `SparkContextStorage` which both implement the new `Storage` API.
* Added `Storage` to the gremlin-core io-package which providers can implement to allow conventional access to data sources (e.g. `ls()`, `rm()`, `cp()`, etc.).
* Bumped to Spark 1.5.2.
* Bumped to Groovy 2.4.5.
* Added `--noClean` option in `bin/process-docs.sh` to prevent the script from cleaning Grapes and HDFS.
* Execute the `LifeCycle.beforeEval()` in the same thread that `eval()` is executed in for `GremlinExecutor`.
* Improved error handling of Gremlin Console initialization scripts to better separate errors in initialization script I/O versus execution of the script itself.
* Fixed a bug in `Graph.OptOut` when trying to opt-out of certain test cases with the `method` property set to "*".
* Added another `BulkLoader` implementation (`OneTimeBulkLoader`) that doesn't store temporary properties in the target graph.
* Added option to allow for a custom `ClassResolver` to be assigned to a `GryoMapper` instance.
* Fixed a `SparkGraphComputer` sorting bug in MapReduce that occurred when there was more than one partition.
* Added `strictTransactionManagement` to the Gremlin Server settings to indicate that the `aliases` parameter must be passed on requests and that transaction management will be scoped to the graphs provided in that argument.
* Fixed a `NullPointerException` bug in `PeerPressureVertexProgram` that occurred when an adjacency traversal was not provided.
* Standardized "test data directories" across all tests as generated by `TestHelper`.
* Fixed a bug in Gremlin Server where error messages were not always being passed back in the `statusMessage` field of the `ResponseMessage`.
* Added validation for parameter `bindings` to ensure that keys were `String` values.
* Improved Transaction Management consistency in Gremlin Server.
* Added `FileSandboxExtension` which takes a configuration file to white list methods and classes that can be used in `ScriptEngine` execution.
* Deprecated `SandboxExtension` and `SimpleSandboxExtension` in favor of `AbstractSandboxExtension` which provides better abstractions for those writing sandboxes.
* Fixed a long standing "view merge" issue requiring `reduceByKey()` on input data to Spark. It is no longer required.
* Added `Spark` static object to allow "file system" control of persisted RDDs in Spark.
* Added a Spark "job server" to ensure that persisted RDDs are not garbage collected by Spark.
* Improved logging control during builds with Maven.
* Fixed settings that weren't being passed to the Gremlin Driver `Cluster` through configuration file.
* `Column` now implements `Function`. The modulator `by(valueDecr)` can be replaced by `by(values,decr)` and thus, projection and order are separated.
* Added `InputRDDFormat` which wraps an `InputRDD` to make it accessible to Hadoop and not just Spark.
* Added `AbstractSparkTest` which handles closing `SparkContext` instances between tests now that we support persisted contexts.
* Fixed a serialization bug in `GryoSerializer` that made it difficult for graph providers to yield `InputRDDs` for `SparkGraphComputer`.
* `SparkGraphComputer` is now tested against Gryo, GraphSON, and `InputRDD` data sources.
* `HadoopElementIterator` (for Hadoop-Gremlin OLTP) now works for any `InputFormat`, not just `FileInputFormats`.
* Added `Traverser.Admin.getTags()` which are used to mark branches in a traversal (useful in `match()` and related future steps).
* Fixed the `Future` model for `GiraphGraphComputer` and `SparkGraphComputer` so that class loaders are preserved.
* Added support for arbitrary vertex ID types in `BulkLoaderVertexProgram`.
* Deprecated `credentialsDbLocation` from `SimpleAuthenticator` in Gremlin Server.
* `TinkerGraph` has "native" serialization in GraphSON, which enables it to be a return value from Gremlin Server.
* Improved the ability to embed Gremlin Server by providing a way to get the `ServerGremlinExecutor` and improve reusability of `AbstractEvalOpProcessor` and related classes.
* Added `Authenticator.newSaslNegotiator(InetAddress)` and deprecated the zero-arg version of that method.
* `ProfileStep` is now available off of `Traversal` via `profile()`. To be consistent with `Traversal.explain()`.
* If no comparator is provided to `order()`, `Order.incr` is assumed (previously, an exception occurred).
* Fixed various Gremlin-Groovy tests that assumed `toString()`-able ids.
* Split TinkerPop documentation into different directories.
* Added `explain()`-step which yields a `TraversalExplanation` with a pretty `toString()` detailing the compilation process.
* Fixed a traversal strategy ordering bug in `AdjacentToIncidentStrategy` and `IncidentToAdjacentStrategy`.
* Made a number of changes to improve traversal startup and execution performance.
* Added support for 'gremlin.tinkergraph.graphLocation' to accept a fully qualified class name that implements `Io.Builder` interface.

==== Bugs

* TINKERPOP-763 IsStep broken when profiling is enabled.
* TINKERPOP-972 Cluster::close does not shut down its executor
* TINKERPOP-973 BLVP shouldn't clear configuration properties
* TINKERPOP-976 Fail earlier if invalid version is supplied in validate-distribution.sh
* TINKERPOP-977 Dead link to traversal javadocs
* TINKERPOP-979 ComputerVerificationStrategy not picking up Order local traversal
* TINKERPOP-985 shouldPersistDataOnClose makes incorrect feature check
* TINKERPOP-990 Mixed types in VertexPropertyTest
* TINKERPOP-993 cyclicPath is not(simplePath)
* TINKERPOP-997 FeatureRequirementSet.SIMPLE should not require multi-property *(breaking)*
* TINKERPOP-1000 GremlinGroovyScriptEngineOverGraphTest failures
* TINKERPOP-1001 SugarLoaderPerformanceTest contains hardcoded vertex ids
* TINKERPOP-1002 Should rollback transaction after catching on close
* TINKERPOP-1006 Random error during builds: shouldReloadClassLoaderWhileDoingEvalInSeparateThread()
* TINKERPOP-1011 HadoopGraph can't re-attach when the InputFormat is not a FileInputFormat
* TINKERPOP-1012 BulkLoaderVertexProgram shouldn't assume vertex IDs of type Long
* TINKERPOP-1025 Solve SparkContext Persistence Issues with BulkLoaderVertexProgram
* TINKERPOP-1027 Merge view prior to writing graphRDD to output format/rdd
* TINKERPOP-1036 Support self-looping edges in IO
* TINKERPOP-1052 @Graph.OptOut causes Exception during Suite setup
* TINKERPOP-1060 LambdaRestrictionStrategy too restrictive
* TINKERPOP-1075 Profile duration of cap step seems broken.
* TINKERPOP-1083 Traversal needs a hashCode() and equals() definition.
* TINKERPOP-1089 Order.shuffle implementation is too fragile
* TINKERPOP-1119 LP_O_OB_S_SE_SL_Traverser doesn't have a protected constructor().

==== Improvements

* TINKERPOP-320 BulkDumperVertexProgram
* TINKERPOP-379 MessageScope.Local.setStaticMessage(M msg)
* TINKERPOP-824 Do we need runtime BigDecimal in more places?
* TINKERPOP-859 Provide a more general way to set log levels in plugins
* TINKERPOP-860 Bindings applied to the PluginAcceptor should appear to Gremlin Server
* TINKERPOP-886 Allow any GraphReader/Writer to be persistence engine for TinkerGraph
* TINKERPOP-891 Re-examine Sandboxing Abstractions
* TINKERPOP-912 Improve the ability to embed Gremlin Server with Channelizer injection
* TINKERPOP-928 Use directories to separate different books
* TINKERPOP-930 Tie Alias to Transaction Manager in Gremlin Server
* TINKERPOP-938 Add a "clear SNAPSHOT jars" section to the process-docs.sh.
* TINKERPOP-941 Improve error message for wrong order().by() arguments
* TINKERPOP-943 Warn if Gremlin Server is running prior to generating docs
* TINKERPOP-945 Exceptions should allow me to include root cause if/when available
* TINKERPOP-952 Include Cardinality.list example in VertexProperty section of main docs.
* TINKERPOP-954 Consistent test directory usage
* TINKERPOP-957 Improve speed of addV()
* TINKERPOP-964 Test XXXGraphComputer on a Hadoop2 cluster (non-pseudocluster).
* TINKERPOP-970 ProfileStep should be off Traversal, not GraphTraversal
* TINKERPOP-978 Native TinkerGraph Serializers for GraphSON
* TINKERPOP-981 Deprecate support for credentialsDbLocation in Gremlin Server Config
* TINKERPOP-982 valuesDecr, valuesIncr, keysDecr, and valuesDecr is lame.
* TINKERPOP-983 Provide a way to track open Graph instances in tests
* TINKERPOP-984 Use GraphProvider for id conversion in Groovy Environment test suite
* TINKERPOP-987 Use tinkerpop.apache.org URL in all documentation and homepage
* TINKERPOP-988 SparkGraphComputer.submit shouldn't use ForkJoinPool.commonPool
* TINKERPOP-992 Better support for schema driven Graphs in IO related tests
* TINKERPOP-994 Driver using deprecated Rebindings Still
* TINKERPOP-995 Add Authenticator.newSaslNegotiator(InetAddress)
* TINKERPOP-996 Please delete old releases from mirroring system
* TINKERPOP-998 Deprecate VertexPropertyFeatures.FEATURE_ADD_PROPERTY
* TINKERPOP-1009 Add a CAUTION to documentation about HadoopGraph and getting back elements
* TINKERPOP-1013 Traverser tags as a safer way of using path labels
* TINKERPOP-1018 Allow setting for maxContentLength to be set from yaml in driver
* TINKERPOP-1019 Convert println in test to SLF4j
* TINKERPOP-1022 Automatically warm up ops handlers
* TINKERPOP-1023 Add a spark variable in SparkGremlinPlugin like we do hdfs for HadoopGremlinPlugin
* TINKERPOP-1026 BVLP should store vertex IDs as String
* TINKERPOP-1033 Store sideEffects as a persisted RDD
* TINKERPOP-1035 Better Consistency in Gremlin Server Transaction Management
* TINKERPOP-1045 Client-Side Hangs when attempting to access a HashMap with Keys of type Integer
* TINKERPOP-1047 TinkerGraph GraphSON storage format broken
* TINKERPOP-1051 Add note in best practice docs about gremlin server heap setting
* TINKERPOP-1055 Gremlin Console FileNotFoundException can be misleading
* TINKERPOP-1062 Make LifeCycle beforeEval execute in same thread as eval operation
* TINKERPOP-1064 Allow a ClassResolver to be added to GryoMapper construction
* TINKERPOP-1065 Fix some typos and clarify some wording in the TinkerPop documentation
* TINKERPOP-1066 Add ioRegistries configuration to GraphSON MessageSerializer
* TINKERPOP-1067 Update Groovy to 2.4.5
* TINKERPOP-1072 Allow the user to set persistence options using StorageLevel.valueOf()
* TINKERPOP-1073 HadoopGraph toString() is weird for Spark PersitedRDD data.
* TINKERPOP-1086 Include gryo serializers for java.time related classes
* TINKERPOP-1087 Add has()/order() to FilterRankStrategy
* TINKERPOP-1093 Add Spark init.sh script and update dev documentation.
* TINKERPOP-1100 Look deeply into adding combine()-support in Spark MapReduce.
* TINKERPOP-1117 InputFormatRDD.readGraphRDD requires a valid gremlin.hadoop.inputLocation, breaking InputFormats (Cassandra, HBase) that don't need one

[[release-3-1-0-incubating]]
=== TinkerPop 3.1.0 (Release Date: November 16, 2015)

This release also includes changes from <<release-3-0-1-incubating, 3.0.1-incubating>> and <<release-3-0-2-incubating, 3.0.2-incubating>>.

* Fixed bug in Gryo and GraphSON (with embedded types) serialization for serialization of results returned from `Map.entrySet()`.
* `Transaction` settings for `onReadWrite` and `onClose` are now `ThreadLocal` in nature of standard transactions.
* Optimized `BulkLoaderVertexProgram`. It now uses `EventStrategy` to monitor what the underlying `BulkLoader` implementation does (e.g. whether it creates a new vertex or returns an existing).
* Integrated `NumberHelper` in `SumStep`, `MinStep`, `MaxStep` and `MeanStep` (local and global step variants).
* Gremlin Console remoting to Gremlin Server now supports a configuration option for assigning aliases.
* `CountMatchAlgorithm`, in OLAP, now biases traversal selection towards those traversals that start at the current traverser location to reduce message passing.
* Fixed a file stream bug in Hadoop OLTP that showed up if the streamed file was more than 2G of data.
* Added the ability to set thread local properties in `SparkGraphComputer` when using a persistent context.
* Bumped to Neo4j 2.3.0.
* Deprecated "rebindings" as an argument to Gremlin Server and replaced it with "aliases".
* Added `PersistedInputRDD` and `PersistedOutputRDD` which enables `SparkGraphComputer` to store the graph RDD in the context between jobs (no HDFS serialization required).
* Renamed the `public static String` configuration variable names of TinkerGraph (deprecated old variables).
* Added `GraphComputer.configure(key,value)` to allow engine-specific configurations.
* `GraphStep` is no longer in the `sideEffect`-package and is now in `map`-package (breaking change).
* Added support for mid-traversal `V()`-steps (`GraphStep` semantics updated).
* Fixed `Number` handling in `Operator` enums. Prior this change a lot of operations on mixed `Number` types returned a wrong result (wrong data type).
* Fixed a bug in Gremlin Server/Driver serializer where empty buffers were getting returned in certain cases.
* Renamed `ConjunctionX` to `ConnectiveX` because "conjunction" is assumed "and" (disjunction "or"), where "connective" is the parent concept.
* Removed `PathIdentityStep` as it was a hack that is now solved by `Traversal.Admin.addTraverserRequirement()`.
* Added `Traversal.Admin.addTraverserRequirement()` to allow a traversal strategy or source to add requirements (not only step determined anymore).
* Added `TraverserRequirement.ONE_BULK` to state the traverser does not handle bulk.
* Added `GraphTraversalSource.withBulk(boolean)` to enabled users to compute only using `bulk=1`.
* Gremlin Server supports Netty native transport on linux.
* Removed the need for `GFunction` (etc.) closure wrappers in Gremlin-Groovy as `as Function` can be used to convert closures accordingly.
* Added `SelectColumnStep` (`select(keys)` and `select(values)`). Deprecated `mapKeys()` and `mapValues()`.
* Renamed `gremlin.hadoop.graphInputRDD` and `gremlin.hadoop.graphOutputRDD` to `gremlin.spark.graphInputRDD` and `gremlin.spark.graphOutputRDD`, respectively.
* Fixed a bug in `FoldStep` around bulking. This could be a breaking change, but it is the correct semantics.
* Previous `group()`-behavior steps are accessible via the deprecated `groupV3d0()`-steps.
* `GroupStep` and `GroupSideEffectStep` now do lazy reductions to reduce memory footprint. Breaking change for `group()` semantics.
* Added `GroupStepHelper` with various static methods and classes that are used by both `GroupStep` and `GroupSideEffectStep`.
* Added `BarrierStep` interface with `processAllStarts()` method which process all starts up to yielding the barrier result.
* Fixed a severe threading issue in `TinkerGraphComputer`.
* The location of the jars in HDFS is now `hadoop-gremlin-x.y.z-libs` to ensure multiple TinkerPop versions don't clash.
* `GiraphGraphComputer` will only upload the jars to HDFS if it doesn't already exist (to help speed up startup time).
* `GiraphGraphComputer.workers()` is smart about using threads and machines to load balance TinkerPop workers across cluster.
* `GraphComputer.workers(int)` allows the user to programmatically set the number of workers to spawn.
* Added `GryoSerializer` as the new recommended Spark `Serializer`. Handles `Graph` and `GryoMapper` registries.
* `GryoPool` now makes use of `GryoPool.Builder` for its construction.
* Bumped to Apache Hadoop 2.7.1.
* Bumped to Apache Giraph 1.1.0.
* Bumped to Apache Spark 1.5.1.
* Split Hadoop-Gremlin apart such there is now `hadoop-gremlin`, `spark-gremlin`, and `giraph-gremlin` (and respective `GremlinPlugins`).
* Added `LambdaCollectingBarrierStep` which generalizes `NoOpBarrierStep` and allows for `barrier(normSack)`-type operations.
* Fixed bugs in the Gremlin Server's NIO protocol both on the server and driver side.
* Added `Path.popEquals(Pop,Object)` to check for path equality based on `Pop` (useful for `TraverserRequirement.LABELED_PATH`).
* Added `Operator.assign` to allow setting a direct value.
* `Operator` is now a `BinaryOperator<Object>` with appropriate typecasting for respective number operators.
* Simplified `SackValueStep` so it now supports both `sack(function)` and `sack(function).by()`. Deprecated `sack(function,string)` .
* Added `Parameters` object to allow for the parameters of a step to be retrieved at runtime via a traversal.
* Redesigned (though backwards compatible) `AddEdgeStep`, `AddVertexStep`, and `AddPropertyStep` (and respective `GraphTraversal` API).
* Added `GraphTraversalSource.inject()` so users can spawn a traverser with non-graph objects.
* `GraphStep` can now take a single argument `Collection` which is either elements or element ids (i.e. `g.V([1,2,3])` is supported now).
* Added `LoopsStep` to make the loop counter accessible within `repeat()`, `until()` and `emit()`.
* Gephi Plugin no longer requires manual insert of `store` steps to visualize a traversal.
* Added a `TinkerIoRegistry` that registers a custom serializer for Gryo that will serialize an entire `TinkerGraph` instance.
* Added configuration options to Gephi Plugin for setting the size of nodes visualized.
* Replaced `DedupBijectionStrategy` with the more effective `FilterRankingStrategy`.
* `ComputerAwareSteps` must not only handle step ids, but also step labels.
* Renamed `B_O_P_SE_SL_Traverser` to `B_LP_O_P_SE_SL_Traverser` as it now supports `TraverserRequirement.LABELED_PATH`.
* Added `B_LP_O_S_SE_SL_Traverser` in support of `TraverserRequirement.LABELED_PATH`.
* Added `TraverserRequirement.LABELED_PATH` which only generates path data for steps that are labeled (greatly increases the likelihood of bulking).
* Fixed a bug in `Path` usage that required an API update: `Path.addLabel()` is now `Path.extend(Set<String>)` and `Traverser.addLabels(Set<String>)`.
* Made `Path` iterable, so that it can be ``unfold()``'ed and used by local steps like `min(local)`, `max(local)`, etc.
* `WhereTraversalStep` and `WherePredicateStep` are now the only "special" `Scoping` steps after `MatchStartStep` in `match()`.

==== Bugs

* TINKERPOP-774 order / dedup issues
* TINKERPOP-799 [Proposal] with()-modulator for stream level variable binding.
* TINKERPOP-801 groupCount() fails for vertices (elements?) (using Spark)
* TINKERPOP-811 AddPropertyStepTest fails "all of a sudden"
* TINKERPOP-823 addV() broken for multi-value properties
* TINKERPOP-843 Misspecified HADOOP_GREMLIN_LIBS generates NullPointerException
* TINKERPOP-857 Add GraphComputer.config(key,value)
* TINKERPOP-895 Use "as BinaryOperator" and remove GBinaryOperator
* TINKERPOP-903 Fix empty buffer return upon buffer capacity exceeded
* TINKERPOP-910 In session transaction opened from sessionless request
* TINKERPOP-918 ComputerVerificationStrategy is too restrictive
* TINKERPOP-926 Renamed TinkerGraph public statics to common pattern used for other statics.
* TINKERPOP-948 AbstractGremlinProcessTest.checkMap not asserted in GroupTest
* TINKERPOP-953 Artifact equality is not evaluating properly
* TINKERPOP-955 HashMap$Node not serializable

==== Improvements

* TINKERPOP-297 Ensure Consistent Behavior Over Deleted Elements *(breaking)*
* TINKERPOP-333 Support VertexProperty in PartitionStrategy
* TINKERPOP-391 More fluency in GraphComputer for parameterization.
* TINKERPOP-616 Use Spark 1.3.0 in Hadoop-Gremlin.
* TINKERPOP-624 Passing Detached/Referenced to Graph.vertices/edge()
* TINKERPOP-680 Configurable Channelizer for Gremlin Driver
* TINKERPOP-728 Improve Remote Graph Object Treatment in Console
* TINKERPOP-756 Provide a strict parsing option for GraphMLReader
* TINKERPOP-760 Make loop counter accessible within repeat()
* TINKERPOP-762 Allow mid-traversal V() (and E())
* TINKERPOP-765 Decompose AbstractTransaction for different transactional contexts *(breaking)*
* TINKERPOP-767 Path should play well with "local" steps.
* TINKERPOP-768 MatchStep in OLAP should be smart about current vertex.
* TINKERPOP-769 Make the introduction of the TP3 docs story better.
* TINKERPOP-772 TraverserRequirement.LABELED_PATH
* TINKERPOP-796 Support merge binary operator for Gremlin sacks *(breaking)*
* TINKERPOP-798 [Proposal] Rename mapKeys()/mapValues() to select(keys) and select(values).
* TINKERPOP-802 Provide sack(object) so that the sack can be directly set.
* TINKERPOP-803 A better solution to g.V(someCollection.toArray())
* TINKERPOP-805 Enforce AutoCloseable Semantics on Transaction *(breaking)*
* TINKERPOP-821 Improve testing around TraversalHelper around recursive methods
* TINKERPOP-825 [Proposal] SetBulkStep (sideEffectStep)
* TINKERPOP-826 OneToManyBarrierStrategy
* TINKERPOP-827 Add a console session to the PageRank section of the docs.
* TINKERPOP-829 TinkerGraphComputer should support the user specified thread/worker count.
* TINKERPOP-835 Shade Jackson Dependencies *(breaking)*
* TINKERPOP-836 Support Hadoop2 in place of Hadoop1
* TINKERPOP-850 Reduce Graph.addVertex overload ambiguity *(breaking)*
* TINKERPOP-851 GroupCountStep needs a by() for the count.
* TINKERPOP-861 Solve "The Number Problem" for Operator (and follow on operators)
* TINKERPOP-863 [Proposal] Turn off bulking -- or is there something more general? (hope not).
* TINKERPOP-866 GroupStep and Traversal-Based Reductions *(breaking)*
* TINKERPOP-868 Allow Spark Gremlin Computer to Reuse Spark Contexts
* TINKERPOP-874 Rename Gremlin-Spark properties using gremlin.spark prefix. *(breaking)*
* TINKERPOP-876 Rename VendorOptimizationStrategy XXXOptimizationStrategy *(breaking)*
* TINKERPOP-879 Remove deprecated promoteBindings from GremlinExecutor *(breaking)*
* TINKERPOP-885 Change Transaction.onReadWrite() to be a ThreadLocal setting *(breaking)*
* TINKERPOP-888 GraphTraversal.property overloads *(breaking)*
* TINKERPOP-896 Simplify the {{withSack}} methods of {{GraphTraversalSource}}. *(breaking)*
* TINKERPOP-897 Remove deprecated GSupplier, GFunction, GConsumer, etc. methods. *(breaking)*
* TINKERPOP-898 Rename ConjuctionP and ConjuctionStep to ConnectiveP and ConnectiveStep *(breaking)*
* TINKERPOP-899 Bump to the latest version of Neo4j.
* TINKERPOP-900 Provide by(object) which compiles to by(constant(object))
* TINKERPOP-901 Option for use of Netty epoll on Linux to reduce GC pressure
* TINKERPOP-904 BulkLoaderVertexProgram optimizations
* TINKERPOP-905 Harden time oriented tests in ResultQueueTest
* TINKERPOP-907 getters for RepeatStep.untilTraversal and RepeatStep.emitTraversal
* TINKERPOP-908 Use line breaks in documentation
* TINKERPOP-909 Improve steps that handle numeric data
* TINKERPOP-911 Allow setting Thread Specific Spark JobGroup/Custom Properties based on hadoop conf
* TINKERPOP-913 Rename Gremlin Server arguments rebinding to alias
* TINKERPOP-914 DriverRemoteAcceptor in Gremlin Console supports aliases
* TINKERPOP-917 Add HadoopGraph.open(String)
* TINKERPOP-922 Add a book for Developer Documentation
* TINKERPOP-923 Add a book for Tutorials
* TINKERPOP-925 Use persisted SparkContext to persist an RDD across Spark jobs.
* TINKERPOP-931 Make it possible to extend the core OpProcessor implementations
* TINKERPOP-933 Improve release process to get files named properly
* TINKERPOP-935 Add missing "close" operation to the session opProcessor docs

== TinkerPop 3.0.0 (A Gremlin Rāga in 7/16 Time)

image::https://raw.githubusercontent.com/apache/tinkerpop/master/docs/static/images/gremlin-hindu.png[width=225]

[[release-3-0-2-incubating]]
=== TinkerPop 3.0.2 (Release Date: October 19, 2015)

* Cleaned up `ext/` directory when plugin installation fails for `gremlin-server` and `gremlin-console`.
* Fixed issues in `gremlin-server` when configured for HTTP basic authentication.
* Made `BulkLoaderVertexProgram` work for any persistent TP3-supporting graph (input and output).
* `TreeSideEffectStep` now implements `PathProcessor` which fixed a `ComputerVerificationStrategy` issue.
* Added a shell script that verifies source and binary distributions.
* Fixed a bulk related bug in `GroupStep` when used on `GraphComputer` (OLAP).
* Gremlin Server binary distribution now packages `tinkergraph-gremlin` and `gremlin-groovy` as plugins to be consistent with Gremlin Console's packaging.
* The `RepeatStep` clauses (`until()`,`emit()`,`repeat()`) can only be set at most one time in order to prevent user confusion.
* Fixed a `clone()` bug in `RepeatStep`, `TreeStep`, `GroupCountStep`, `GroupStep`, and `TraversalRing`.
* Fixed a thread context bug in `TinkerGraphComputer`.
* Fixed issues with the `gremlin-driver` related to hanging connections in certain conditions.
* TinkerGraph now has an option for persistence where the data is saved on `close()` and, if present, loaded on `open()`.
* Added an overload for `GremlinExecutor.eval()` that takes a `Lifecycle` object to override some default settings from `GremlinExecutor.Builder`.
* Improved session closing for transactional graphs during shutdown of Gremlin Server.
* Fixed id parameter used in tests for `GroovyStoreTest` and `GroovyRepeatTest` to not be treated as an embedded string.
* `GraphStep` will convert any `Vertex` or `Edge` ids to their id `Object` prior to submission to `GraphComputer` (OLAP).

==== Bugs

* TINKERPOP-814 ConnectionPool can fill with dead Connections
* TINKERPOP-816 Gryo deserialization of error response with null message causes NPE and protocol desync
* TINKERPOP-817 Gryo serialization of large responses fails and causes protocol desync
* TINKERPOP-840 TreeTest Is not being ignored via ComputerVerificationStrategy
* TINKERPOP-849 gremlin-server doesn't close sessions on 'close' opcode
* TINKERPOP-855 sasl authentication type error due to Json format
* TINKERPOP-865 Errors with HTTP REST basic auth
* TINKERPOP-867 TinkerGraphProvider does not initialize temp dir
* TINKERPOP-870 Rebound client requires a connection to occur on the underlying client.
* TINKERPOP-877 Driver hangs if SSL enabled on server but not on client

==== Improvements

* TINKERPOP-828 TinkerGraph can supportPersistence(), should we allow it.
* TINKERPOP-830 process-docs.sh introduces extra white space dependent on console width
* TINKERPOP-839 Docs should have a ${version.number} under the logo.
* TINKERPOP-852 A shell script that validates the distribution artifacts at release time
* TINKERPOP-853 TinkerPop Logo in JavaDoc index.html
* TINKERPOP-858 Cleanup after failed :install

[[release-3-0-1-incubating]]
=== TinkerPop 3.0.1 (Release Date: September 2, 2015)

* `Compare` now uses `BigDecimal` internally to ensure that precision is not lost on standard number comparisons.
* Renamed `ComputerVerificationStrategy` to `VerificationStrategy` so all the verification strategies can use it.
* Added `StandardVerificationStrategy` that throws exceptions for illegal traversal patterns on the standard engine (which extends to `GraphComputer`).
* Added `GraphFeatures.supportsConcurrentAccess()` to allows `Graph` implementations to signify if multiple instances can access the same data.
* Clarified semantics of `Transaction.close()` in unit tests - now refers only to closing the current transaction in the current thread.
* `Neo4jGraph` no longer uses `OptOut` on `TransactionTest.shouldRollbackOnCloseWhenConfigured` (formerly `shouldRollbackOnShutdownWhenConfigured`)
* Gremlin Server initialization scripts can now return a `Map` of values that will become global bindings for the server.
* Introduced the `--dryRun` option to the document generation process which ignores actual script execution in the Gremlin Console.
* Fixed bug in `EventStrategy` around property changed events when calling `property` without cardinality or meta-property values.
* Improved support for the `Accept` header for REST-based requests in Gremlin Server.
* `GraphFactory` now allows specification of the class to use to instantiate the `Graph` through the `GraphFactoryClass` annotation.
* Added `wrapAdjacencyList` and `unwrapAdjacencyList` options to `GraphSONWriter` and `GraphSONReader` respectively, thus allowing valid JSON to be written/read if the user desires.
* Added Gremlin Server/Driver authentication support via SASL.
* Added Basic HTTP authentication support for REST in Gremlin Server.
* Added Gremlin Server plugin to help with "credential graph" management (used in conjunction with authentication features of Gremlin Server).
* Added "secure" Gremlin Server/Driver example configuration files.
* Adjusted configuration for javadoc generation to eliminate error messages.
* Removed "reserved" graph concept names from tests (e.g. "label", "edge", "value") to support the convention of avoiding these strings for property names.
* Introduced `GraphProvider.Descriptor` which annotates a `GraphProvider` implementation to describe what `GraphComputer` implementation will be used.
* Modified `OptOut` to include a `computers` attribute which allows the `Graph` to opt-out of computer-based tests for specific computation engines.
* Added a `SandboxExtension` that can be plugged into `TypeCheckedCustomizerProvider` and `CompileStaticCustomizerProvider` to control classes and methods that can be used in the `GremlinGroovyScriptEngine`.
* Added a number of new `ImportCustomizerProvider` implementations such as, `TimedInterruptCustomizerProvider`, `TypeCheckedCustomizerProvider` and others.
* Refactored `GremlinGroovyScriptEngine` to make more general use of `ImportCustomizerProvider` implementations.
* Removed `SecurityCustomizerProvider` class and the "sandbox" configuration on the `ScriptEngines` class - this was an experimental feature and not meant for public use.
* Removed dependency on `groovy-sandbox` from the `gremlin-groovy` module.

==== Bugs

* TINKERPOP-770 Exception while AddPropertyStep tries to detach vertex property
* TINKERPOP-780 Use of fold() in repeat()
* TINKERPOP-782 map(Traversal) should declare requirements of child
* TINKERPOP-785 Gremlin Server Not Properly Reporting Port Conflict
* TINKERPOP-792 select at start of match traversal on Map can fail
* TINKERPOP-794 IncidentToAdjecentStrategy malfunction
* TINKERPOP-804 Failed installing neo4j-gremlin extension on Windows 7
* TINKERPOP-822 Neo4j GraphStep with element arguments ignores has  *(breaking)*

==== Improvements

* TINKERPOP-576 Gremlin Server Authentication
* TINKERPOP-582 Remove Groovy Sandbox Dependency
* TINKERPOP-610 General graph concept names in test schema
* TINKERPOP-656 IoRegistry Chaining
* TINKERPOP-690 Be able to OPT_OUT for Standard, but not Computer *(breaking)*
* TINKERPOP-699 GraphSON writeGraph not producing valid json object
* TINKERPOP-750 Compare should not have special case for Number
* TINKERPOP-752 Make Gremlin Server Better Respect ACCEPT
* TINKERPOP-764 Unify semantics of Transaction.close() in tests and documentation *(breaking)*
* TINKERPOP-771 IoRegistry Instantiation With GryoPool
* TINKERPOP-778 Support GraphFactory location via annotation.
* TINKERPOP-791 Document rules for committers
* TINKERPOP-797 order() seems to only like List? *(breaking)*
* TINKERPOP-808 TraversalComparator.comparator needs a getter

=== TinkerPop 3.0.0 (Release Date: July 9, 2015)

* Modified the `GremlinExecutor` to catch `Throwable` as opposed to `Exception` so as to properly handle `Error` based exceptions.
* Modified the `GremlinGroovyScriptEngine` compilation configuration to prevent inappropriate script evaluation timeouts on standalone functions.
* Added a custom configuration for "timed interrupt" in the `ScriptEngines` instantiation of the `GremlinGroovyScriptEngine`.
* Added `mapKeys()` (`MapKeyStep`) and `mapValues()` (`MapValueStep`) to get the keys and values of a map, respectively.
* `select()` no longer supports empty arguments. The user must specify the keys they are selecting.
* `MatchStep` and `match()` no longer have a "start label" parameter -- it is computed if the incoming traverser does not have requisite labels.
* Turned transactional testing back on in Gremlin Server using Neo4j.
* Renamed `Transaction.create()` to `Transaction.createThreadedTx()`.
* Added `TraversalParent.removeGlobalChild()` and `TraversalParent.removeLocalChild()`.
* Added a `clear` option to the Gephi Plugin to empty the Gephi workspace.
* Refactored `ResultSet` and related classes to stop polling for results.
* `AbstractStep` now guarantees that bulk-less and null-valued traversers are never propagated.
* Added `dedup(string...)` which allows for the deduplication of a stream based on unique scope values.
* Fixed multiple bugs in the Gephi Plugin related to refactoring of traversal side-effects.
* Split `WhereStep` into `WherePredicateStep` and `WhereTraversalStep` to simplify internals.
* Prevent the driver from attempting to reconnect on a dead host if the `Cluster.close()` method has been called.
* Renamed the "deactivate" option on `:plugin` command to "unuse" to be symmetric with the "use" option.
* Added `Traversal.toStream()` to turn the `Traversal<S,E>` into a `Stream<E>`.
* Added `Scoping.Variable` enum of `START` and `END` which allows the `Scoping` step to specify where its bindings are.
* `ComputerVerificationStrategy` is smart about not allowing `WhereXXXStep` with a start-variable to run in OLAP as it selects the value from the path.
* Rewrote `MatchStep` where it now works on `GraphComputer`, solves more patterns, provides plugable execution plans, supports nested AND/OR, `not()`-patterns, etc.
* Renamed `Graphs` in Gremlin Server to `GraphManager`.
* Fixed bug in Gremlin Driver where client-side serialization errors would not bubble up properly.
* Fixed problem in Gremlin Server to ensure that a final `SUCCESS` or `NO_CONTENT` message assured that the transaction was successful in sessionless requests.
* Arrow keys for cycling through command history now work in Gremlin Console when being used on Windows.
* Added `NotStep` and `not(traversal)` for not'ing a traversal (integrates like `ConjunctionStep`).
* Removed `TraversalP`. Traversals and `P`-predicates are completely separate concepts.
* `has(key,traversal)` is now an alias for `filter(__.values(key).traversal)` using `TraversalFilterStep`.
* Simplified `SubgraphStrategy` by using `TraversalFilterStep` instead of the more complex `WhereStep`.
* Added `TraversalMapStep`, `TraversalFlatMapStep`, `TraversalFilterStep`, and `TraversalSideEffectStep` which all leverage an internal traversal.
* Added `Path.get(pop,label)` as default helpers in `Path`.
* Added `Pop.first`, `Pop.last`, and `Pop.all` as enums for getting single items from a collection or a list of said items.
* Changed `GremlinServer.start()` to return a `CompletableFuture` that contains the constructed `ServerGremlinExecutor`.
* Restructured `IoTest` breaking it up into smaller and more logically grouped test cases.
* Gremlin Server `Settings` now has sensible defaults thus allowing the server to be started with no additional configuration.
* Fixed garbled characters in Gremlin Console that notably showed up in `:help`
* Replaced dependency on `groovy-all` with individual Groovy dependencies as needed.
* Bumped `org.gperfutils:gbench` to the `0.4.3` and a version explicitly compatible with Groovy 2.4.x.
* Renamed `KeyStep` to `PropertyKeyStep` to be consistent with `PropertyValueStep`.
* Added `Gremlin-Lib-Paths` to modify paths in plugin `lib` directory.
* Modified the capabilities of `Gremlin-Plugin-Paths` to delete paths that have no value on the right-hand-side of the equals sign.
* The REST API in Gremlin Server now requires parameters to be defined with a "bindings." prefix.
* Modified the REST API in Gremlin Server to accept rebindings.
* Added `rebindings` optional argument to sessionless requests to allow global bindings to be rebound as needed.
* Added `LazyBarrierStrategy` which "stalls" a traversal of a particular form in order to gain a bulking optimization.
* `CollectingBarrierStep` supports `maxBarrierSize` for "lazy barrier," memory conservation.
* `Scoping` now has `getScopeKeys()` to get the keys desired by the scoping step.
* Refactored SSL support in the Gremlin Server/Driver.
* Factored out `ServerGremlinExecutor` which contains the core elements of server-side script execution in Gremlin Server.
* Bumped to netty 4.0.28.Final.
* Refactored the `Mutating` interface and introduce `CallbackRegistry` interface around `EventStrategy`.
* Changed `onReadWrite` and `onClose` of `AbstractTransaction` to be synchronized.
* Added `LabelP` to support index lookups and `has()` filtering on `Neo4jGraph` multi-label vertices.
* `AddEdgeStep` is now a `Scoping` step.
* Added a fully defined set of `Graph.Feature` implementations to `EmptyGraph`.
* Dropped dependency on `org.json:json` - used existing Jackson dependency.
* Added back neo4j-gremlin as the licensing of the Neo4j API is now Apache2.
* Added `willAllowId` method to features related to vertices, edges and vertex properties to test if an identifier can be use when `supportsUserSuppliedIds` is `true`.
* Fixed a bug in `GraphTraversal.choose(predicate,trueTraversal,falseTraversal)`.
* Removed `MapTraversal`, `MapTraverserTraversal`, `FilterTraversal`, and `FilterTraverserTraversal` as these are simply `__.map(function)` and `__.filter(predicate)`.
* Include `hadoop-gremlin` Hadoop configuration sample files in Gremlin Console distribution.
* Iteration of results in Gremlin Server occur in the same thread as evaluation and prior to transaction close.
* TinkerGraphComputer now supports every `ResultGraph`/`Persist` combination.
* `GraphComputerTest` extended with validation of the semantics of all `ResultGraph`/`Persist` combinations.
* GiraphGraphComputer no longer requires an extra iteration and MapReduce job to derive the full `Memory` result.
* SparkGraphComputer now supports `InputRDD` and `OutputRDD` to allow vendors/users to use a `SparkContext` to read/write the graph adjacency list.
* Added `Scoping.getScopeValue()` method so all "selecting" steps use the same pattern for map, path, and sideEffect data retrieval.

=== TinkerPop 3.0.0.M9 (Release Date: May 26, 2015)

* Removed `GraphComputer.isolation()` as all implementations use standard BSP.
* Added a Gremlin Server `LifeCycleHook` to ensure that certain scripts execute once at startup and once at shutdown.
* `has(key)` and `hasNot(key)` are now aliases for `where(values(key))` and `where(not(values(key)))`, respectively.
* TinkerGraph classes are now final to restrict user and vendor extension.
* Added `TraversalStrategy.VendorOptimization` to ensure that all TinkerPop optimizations execute first on the known TinkerPop steps.
* Added `TailGlobalStep` and `TailLocalStep` (`tail()`) which gets objects from the end of the traversal stream.
* `AndStep` and `OrStep` are now simply markers where `WhereStep(a.and(b).and(c)...and(z))` is the compilation.
* Moved `Compare`, `Contains`, `Order`, `Operator`, and `P` to `process/traversal` from `structure/` as they are process-based objects.
* `HasContainer` now uses `P` predicate as helper methods and tests are more thorough on `P`.
* Changed Gremlin Server integration/performance tests to be runnable from within the `gremlin-server` directory or from the project root.
* Moved the string methods of `TraversalHelper` to `StringFactory`.
* Renamed JSON-related serializers for Gremlin Server to be more consistent with GraphSON naming.
* Removed `HasTraversalStep` in favor of new `P.traversal` model with `HasStep`.
* Fixed bug in `WsGremlinTextRequestDecoder` where custom serializers from graphs were not being used.
* Added `AndP` which allows for the `and()`-ing of `P` predicates.
* `Order.opposite()` is now `reversed()` as that is a `Comparator` interface method with the same semantics.
* `Compare/Contains/P.opposite()` are now `negate()` as that is a `BiPredicate` interface method with the same semantics.
* `has(traversal)` is replaced by `where(traversal)` and `has(key,traversal)`. `HasXXX` is always with respects to an element property.
* Added `TraversalScriptHelper` with static methods for dynamically creating a `Traversal` from a JSR 223 `ScriptEngine`.
* Changed `SubgraphStrategy` to take `Traversal` rather than `Predicate` for filtering.
* Improved `SubgraphStrategy` to only modify the `Traversal` if filtering was required.
* Improved logging of errors in the `HttpGremlinEndpointHandler` to include a stracktrace if one was present.
* Moved `AbstractGremlinSuite.GraphProviderClass` to `org.apache.tinkerpop.gremlin.GraphProviderClass`.
* Simplified the Gremlin-Groovy test suite where there is now no distinction between `STANDARD` and `COMPUTER` tests.
* `VertexProgram` and `MapReduce` now add a `Graph` parameter to `loadState(Graph, Configuration)`.
* Added `ScopingStrategy` which auto-scopes `select()` and `where()` so the language looks clean.
* Added `Scoping` as a marker interface to state that a step desires a particular `Scope`.
* `SelectStep`, `SelectOneStep`, and `WhereStep` support both `Scope.local` and `Scope.global` for `Map<String,Object>` or `Path` analysis, respectively.
* Fixed a bug in the `TraversalStrategies` sort algorithm.
* Removed numerous unused static utility methods in `TraversalHelper`.
* TinkerGraph process suite tests are now running with and without strategies in place.
* Added `IncidentToAdjacentStrategy` which rewrites `outE().inV()`, `inE().outV()` and `bothE().otherV()` to `out()`, `in()` and `both()` respectively.
* Renamed `ComparatorHolderRemovalStrategy` to `OrderGlobalRemovalStrategy` as it now only applies to `OrderGlobalStep`.
* Anonymous traversal no longer have `EmptyGraph` as their graph, but instead use `Optional<Graph>.isPresent() == false`.
* Added `Traversal.Admin.setGraph(Graph)` as strategies that need reference to the graph, need it across all nested traversals.
* `AbstractLambdaTraversal` is now smart about `TraversalParent` and `TraversalStrategies`.
* Fixed bug in `GraphML` reader that was not allowing `<edge>` elements to come before `<node>` elements as allowable by the GraphML specification.
* Added `VertexFeature.getCardinality`.
* Added `AdjacentToIncidentStrategy` which rewrites `out().count()` to `outE().count()` (and similar such patterns).
* `GryoPool` now takes a `Configuration` object which allows setting the size of the pool and the `IoRegistry` instance.
* Added `PersistResultGraphAware` interface which is used by `OutputFormats` to specify persistence possibilities for a Hadoop `GraphComputer`.
* `ElementIdStrategy` now allows the identifier property to be set directly (and not only by specifying `T.id`).
* Added sample configuration files for registering a `TraversalStrategy` in Gremlin Server.
* Added response status code for `NO_CONTENT` to represent output for a successful script execution without a result (e.g. an empty `Iterator`).
* Removed the notion of a "terminator" message from the Gremlin Server protocol - new response status code for `PARTIAL_CONTENT`.
* `Path` and `Step` labels are ordered by the order in which the respective `addLabel()` calls were made.
* A `Step` now has a `Set<String>` of labels. Updated `as()` to take a var args of labels.
* Dropped `BatchGraph` from the code base - it will be replaced by bulk loader functionality over OLAP.
* `TraversalSideEffects` now implements `Optional` semantics. Less code as Java8 provides the helper methods.
* `TraversalScriptSupplier` now takes an `Object` var args for setting `ScriptEngine` bindings if needed.
* `Compare` is now more lenient on `Number`-types.
* Removed `Compare.inside` and `Compare.outside` as they are not primitive comparators and should be composed from primitives.
* Introduced `P` (predicate) for cleaner looking `is()`, `has()`, and `where()` calls -- e.g. `has('age',eq(32))`.
* `GraphTraversalSource` is now the location for `withXXX()` operations. No longer do they exist at `GraphTraversal`.
* All `Traverser` objects now extend from `AbstractTraverser` or a child that ultimately extends from `AbstractTraverser`.
* OLTP `select()` now returns a list for traversals with duplicate labels (as this was a unintended side-effect of `SparsePath`).
* Removed the `SparsePath` optimization as it led to numerous corner-case inconsistencies.
* `VertexWritable` serializes and deserializes the `StarGraph` object -- no more intermediate `DetachedXXX` objects.
* Gremlin Server better supports the settings for the high and low watermark that will slow writes to clients that are lagging.
* Added `GraphReader.readObject()` and `GraphWriter.writeObject` abstractions for those implementations that can support them.
* Altered `GraphWriter.writeVertices()` method to take an `Iterator` of vertices rather than a `Traversal`.
* GraphSON format for output from `GraphWriter.writeVertex`, `GraphWriter.writeVertices`, and `GraphWriter.writeGraph` have all changed now that they use `StarGraph` serialization.
* Gryo format for output from `GraphWriter.writeVertex`, `GraphWriter.writeVertices`, and `GraphWriter.writeGraph` have all changed now that they use `StarGraph` serialization.
* Added read and write methods to `GraphReader` and `GraphWriter` for `Property` and `VertexProperty`.
* Reduced object creation in GraphSON during serialization.
* Moved `T` tokens to the `structure/` package as its more general than `process/`.
* `Attachable.attach()` now takes a `Method` to determine whether to attach via `GET`, `CREATE`, or `GET_OR_CREATE`.
* Decreased size of Gremlin Server `RequestMessage` and `ResponseMessage` serialization payloads and reduced object creation.
* `Graph.empty()` no longer required with the introduction of `ShellGraph` which is a placeholder for a graph class and computer.
* `VertexProperty.Cardinality` default is now vendor chosen. If the vendor has not preference, they should use `Cardinality.single`.
* `Messenger.receiveMessages()` no longer takes a `MessageScope` and thus, consistent behavior between message-passing and message-pulling systems.
* Changed the `gremlin.tests` environment variable for test filtering to the more standard convention of `GREMLIN_TESTS` and made it work for all test suites.
* Removed `back()`-step as `select()`-step provides the same behavior with more intelligent optimizations and `by()`-modulation.
* Removed `Graph.Helper` method annotation and related infrastructure in tests.
* Modified header of Gryo to be 16 bytes instead of 32 (and removed the version stamp).
* Removed the concept of handling version in Gryo via the builder as it wasn't really accomplishing the capability of ensuring backward compatibility.
* Moved `Exceptions.propertyRemovalNotSupported` from `Element` to `Property` for consistency.
* Provided a method for Gremlin Server to bind `TraversalSource` objects for use in scripts.
* Modified the reference implementation for dealing with "custom" identifier serialization in GraphSON - See `IoTest.CustomId` for the example.
* Modified `g.vertices/edges` and related methods and tests to support non-type specific querying (e.g. `g.V(1)` and `g.V(1L)` should both return the same result now).
* `TinkerGraph` supports an `IdManager` which helps enforce identifier types and improve flexibility in terms of how it will respond to queries around identifiers.
* `DetachedXXX` now uses the standard `structure/` exceptions for unsupported operations.
* Added private constructors to all `Exceptions` inner classes in the respective `structure/` interfaces.
* Re-introduced `ReferenceXXX` to ensure a smaller data footprint in OLAP situation (`DetachedXXX` uses too much data).
* `Attachable` now has a set of static exception messages in an `Exceptions` inner class.
* Added `StarGraph` which is a heap efficient representation of a vertex and its incident edges (useful for `GraphComputer` implementations).
* `TraverserSet` uses a `FastNoSuchElementException` on `remove()` for increased performance.
* Add `Profiling` interface to enable vendors to receive a `Step's MutableMetrics`.

=== TinkerPop 3.0.0.M8 (Release Date: April 6, 2015)

* Removed Neo4j-Gremlin from this distribution due to GPL licensing. Working with Neo4j team to reintroduce by M9.
* Altered structure of plugin directories for Gremlin Server and Gremlin Console to allow for the full `lib` directory with all dependencies and the lighter `plugin` directory which contains filtered dependencies given the path.
* Improved `OptOut` to allow for exclusion of a group of tests by specifying a base test class.
* `GraphComputerTest` is now Java8 specific and much easier to extend with new test cases.
* Merged the `gremlin-algorithm` module into `gremlin-test`.
* Removed `LambdaVertexProgram` and `LambdaMapReduce` as it will be one less thing to maintain.
* Gremlin Console accepts a `max-iteration` configuration via the standard `:set` command to limit result iteration.
* `Vertex.property()` default behavior is now `Cardinality.single`.
* Added `ElementIdStrategy` as a `TraversalStrategy`.
* Introduce `AbstractTransaction` to simplify implementation of standard transactional features for vendors.
* Added `EventStrategy` to generate `Graph` modification events to listeners.
* Added test to enforce return of an empty `Property` on `VertexProperty.property(k)` if no meta properties exist.
* Added methods to registered transaction completion listeners on `Transaction` and provided a default implementation.
* Fixed bug in Neo4j where return of an empty meta property was returning a `NullPointerException`.
* Refactored step API -- the TinkerPop3 steps are the foundation for any domain specific language (including graph).
* `MapReduce` now has `workerStart(Stage)` and `workerEnd(Stage)` methods with analagous semantics to `VertexProgram`.
* Hadoop-Gremlin `ObjectWritable` now leverages Kryo for data serialization.
* `GiraphGraphComputer` supports arbitrary objects as the vertex id -- previously, only long ids were supported.
* Added `VertexProgramPool` to support thread safe pooling of vertex programs for graph computers that provide threaded workers.
* Added `GryoPool` to support thread safe pooling of Gryo readers and writers.
* Added `TraversalSource` which contextualizes a traversal to a graph, DSL, execution engine, and runtime strategies.
* Added `AddVertexStep` (`addV`), `AddPropertyStep` (`property`), and changed `AddEdgeStep` to a map-step instead of a sideEffect-step.
* Added `compile` method to `GremlinExecutor` and related classes.
* Fixed bug in Gremlin Server that was generating extra response messages on script evaluation errors.
* Changed the `Memory` API to not return the mutated value on `or`, `and`, `incr` as it is too difficult to implement faithfully in a distributed system.
* Added `SparkGraphComputer` to Hadoop-Gremlin which uses Apache Spark as the underlying computing engine.
* Renamed "Gremlin Kryo" to "Gryo".
* Refactored `TinkerWorkerPool` to use `ExecutorService` so as to reuse threads when executing graph computer functions.
* Removed `Reducing.Reducer` and `ReducingStrategy`. Previous `Reducing` classes are now `MapReducer` classes.
* Refactored the "process" test suite to allow for better test configuration with respect to different `TraversalEngine` implementations.
* Added `hasNot(traversal)` which is a faster way of doing `has(traversal.count().is(0L))`.
* `TraversalStrategy.apply(traversal)` is the new method signature as the `TraversalEngine` can be retrieved from the `Traversal`.
* `TraversalEngine` is now an interface and provided to the traversal by the graph. `Graph` methods added to set the desired traversal engine to use.
* Added `count(local)`, `sum(local)`, `max(local)`, `min(local)`, `mean(local)`, `dedup(local)`, `sample(local)` and `range(local)` for operating on the local object (e.g. collection, map, etc.).
* `TraversalComparator` exists which allows for `order().by(outE().count(),decr)`.
* Added Apache Rat plugin to detect the proper inclusion of license headers in files.
* A `Traversal` now respects thread interruption during iteration, throwing a `TraversalInterruptionException` if it encounters interruption on the current thread.
* Apache refactoring: `com.tinkerpop` -> `org.apache.tinkerpop`.
* `Traversal` is now `Serializable` and with most queries no longer needing lambdas, Gremlin-Java works over the wire.
* Added `VertexProperty.Cardinality` with `list`, `set`, and `single`. No more `Vertex.singleProperty()` method.
* Added `RangeByIsCountStrategy` that adds a `RangeStep` in front of `.count().is(<predicate>, <value>)` to minimize the amount of fetched elements.
* Added `CoalesceStep` / `coalesce()` that emits the first traversal which emits at least one element.
* Added more syntactic sugar tricks to the Gremlin sugar plugin -- `&`, `|`, `select from`, `gt`, etc.
* `Traversal.Admin` is consistent internal to steps, traversals, strategies, etc. For the user, `Traversal` is all they see.
* `TraversalHolder` is now called `TraversalParent` with the child/parent terminology used throughout.
* Added `GroovyEnvironmentPerformanceSuite`.
* Provided more robust shutdown capabilities for the thread pools used in `GremlinExecutor`.
* A massive `process/` package reorganization -- class names are still the same, just in new packages.
* Bumped `neo4j-graph` to Neo4j 2.1.6.
* Bumped to Groovy 2.4.1.
* Added a new "performance" test suite for Gremlin Process.
* Steps now only operate with traversals -- no more lambdas. Lambda-> `Traversal` conversion utilities added.
* `SideEffectStep` always requires a `Consumer`. Steps that were consumer-less simply extends `AbstractStep`.
* Simplified the `Neo4jGraph` implementation by now allowing `cypher()` mid-traversal. Only available via `g.cypher()`.
* Moved `clock()` out of the Utility plugin. It is now available to both Groovy and Java.
* Changed the `OptOut` annotation to allow for ignoring an entire test case using a wildcard.
* Added `AndStep` and `OrStep` filters to support arbitrary conjunction of traversals.
* `__` is now a class with static `GraphTraversal` methods and thus `repeat(out())` is possible.
* Added `IsStep` / `.is()` that supports filtering scalar values.
* `Neo4jGraph` and `TinkerGraph` no longer create new `Feature` instances on each feature check.
* Added `Compare.inside` and `Compare.outside` for testing ranges. Removed `between()` as now its `has('age',inside,[10,30])`.
* `GraphTraversal.has()` no longer requires the element type to be cast in the traversal definition.
* Fixed a `ConcurrentModificationException` bug in TinkerGraph that occurred when doing full vertex/edge scans and removing elements along the way.
* Added `Scope.local` and `Scope.global` in support of `OrderLocalStep` and `OrderGlobalStep` via `order(scope)`.
* Added `Order.keyIncr`, `Order.keyDecr`, `Order.valueIncr`, and `Order.valueDecr` in support of `Map` sorting.
* Added `Order.shuffle` and removed `shuffle()` in favor of `order().by(shuffle)`.
* Changed `Order implements Comparator<Comparable>` to `Order implements Comparator<Object>` as its now generalized to multiple types of objects.
* The `maxContentLength` setting in Gremlin Server is now respected by the HTTP/REST Gremlin endpoint.
* Fixed resource leak in the HTTP/REST Gremlin endpoint of Gremlin Server.
* Refactored Gremlin Server `start` and `stop` functions to return `CompletableFuture`.
* HTTP REST error response JSON objects from Gremlin Server should no longer have issues with control characters, line feeds, etc.
* Added `MeanStep`, `mean()`, and `MeanNumber` for calculating number averages in a traversal.
* Greatly simplified all the traversal `MapReduce` implementations due to the introduction of `VertexTraversalSideEffects`.
* Added `VertexTraversalSideEffects` as a cheap, static way to get a sideEffect-view of a vertex in OLAP.
* Added `TraversalHelper.isLocalStarGraph()` which determines if a traversal is contained within the local star graph.
* Added `TraversalVerificationStrategy` to verify if the traversal can be executed on respective engine.
* Refactored `GraphTraversal.cap()` to `GraphTraversal.cap(String...)` to support multi-sideEffect grabs.
* Added GraphSON serialization for `Path`.
* Added `Traversal.Admin.getTraverserRequirements()` and removed `TraversalHelper.getTraverserRequirements(Traversal)`.
* `Traversal.equals()` is no longer computed by determining if the objects returned are equal.
* Altered messaging in Gremlin Console when using a remote that is not yet activated.
* Fixed potential for deadlock in Gremlin Driver when waiting for results from the server.
* Added the `useMapperFromGraph` serializer option to the Gremlin Server configuration file to allow auto-registration of serialization classes.
* Refactored Netty pipeline structure to not have a second "Gremlin" executor group and instead used a standard `ExecutorService`.
* Refactored the `GremlinExecutor` to take an optional transformation function so as to allow manipulation of results from `eval` in the same thread of execution.
* Fixed issue with the `HttpGremlinEndpointHandler` where requests were getting blocked when `keep-alive` was on.
* Added `MinStep` and `MaxStep` with respective `min()` and `max()`.
* `CountStep` and `SumStep` now extend `ReducingBarrierStep` and no longer are sideEffect steps.
* `SideEffectCapStep` now extends `SupplyingBarrier` and is much simpler than before.
* Added `SupplyingBarrier` which simply drains the traversal and emits the value of a provided supplier.
* Added `TraversalLambda` which implements function, predicate, and consumer over a provided traversal.
* Any non-core `Step` that takes a function or predicate can now take a traversal which maps to `traversal.next()` (function) and `traversal.hasNext()` (predicate).
* `CollectingBarrierStep` is no longer abstract and added `GraphTraversal.barrier()` which is analogous to `fold().unfold()`, though cheaper.
* Added `TraversalOptionHolder` for branching steps to index works with corresponding `GraphTraversal.option()`.
* `BranchStep` is now a proper generalization of `UnionStep` and `ChooseStep`.
* `SubgraphStep` has changed in support of in-traversal filtering and removing the need for path-based traversers.
* Added `HasTraversalStep` which takes an anonymous traversal to determine whether or not to filter the current object.
* Added `Traversal.Admin.getStartStep()` and `Traversal.Admin.getEndStep()`. Removed `TraversalHelper.getStart()` and `TraversalHelper.getEnd()`.
* Refactored `profile()` to use injected steps. `ProfileStep` can now be used without any special JVM command line parameters.
* Added `ReducingBarrierStep` which acts like `CollectingBarrierStep` but operates on a seed with a bi-function.
* Added a preprocessor for AsciiDocs. Documentation code examples are executed and the results are dynamically inserted into the doc file.
* `LocalStep` traversal is treated as a branch, not an isolated traversal. Moreover, moved `LocalStep` to `branch/`.
* Traversal strategies are now applied when the `TraversalVertexProgram` state is loaded, not when submitted. Less error prone as it guarantees strategy application.
* Reworked `TraversalHolder` where there are "local traversals" and "global traversals". Local traversals are not subject to OLAP message passing.
* Fixed a bug in `DedupStep` that made itself apparent in `DedupOptimizerStrategy`.
* Added `RepeatStep.RepeatEndStep` in order to reduce the complexity of the code on OLAP when the predicates are not at the start of `RepeatStep`.

=== TinkerPop 3.0.0.M7 (Release Date: January 19, 2015)

* Added `SideEffectRegistrar` interface and `SideEffectRegistrationStrategy` for allowing steps to register sideEffects at strategy application time.
* Renamed `Traverser.Admin.setFuture()` and `Traverser.Admin.getFuture()` to `setStepId()` and `getStepId()`, respectively.
* Added `TraversalMatrix` for random access to steps in a traversal by their step id. Used by `TraversalVertexProgram`.
* Added unique identifies to `Step` that are not the user provided labels. `Step.getLabel()` now returns an `Optional<String>`.
* Removed `UnionLinearStrategy`, `ChooseLinearStrategy`, and `RepeatLinearStrategy` as nested traversals are now natively supported in OLAP.
* Fixed `Neo4jGraph` around manual transaction behavior on `commit` and `rollback` such that they would throw exceptions if a transaction was not open.
* Redesigned the hidden step labeling mechanism so its consistent across a cluster, easier for rewrite strategies, and will enable nested OLAP traversals.
* `Traverser.incrLoops()` now takes a string step label to enable nested looping constructs (i.e. loop stacks).
* Added `Traversal.tryNext()` which returns an `Optional`, where the provided default method should be sufficient for all vendors.
* Removed `PathConsumer` in favor of `TraverserRequirement.PATH`-model via `Step.getRequirements()`.
* `Step.getRequirements()` returns a `Set<TraverserRequirement>` which is what is required of the `Traverser` by the `Step`.
* `Traverser` now extends `Cloneable` and `Traverser.clone()` is used to good effect in `Traverser.split()`.
* Added `AbstractTraverser` for which all traversers extend.
* Moved `Traversal.SideEffects` to `TraversalSideEffects` as sideEffects are not necessarily tied to the traversal.
* Removed `Graph.of()` for generating anonymous graph traversals -- replaced by `__`-model.
* Removed `Graph` being stored in `Traversal.SideEffects`. Too dangerous when moving between OLTP and OLAP and its limited uses were worked around easily.
* No need for `DefaultXXXGraphTraversal` unless the vendor is extending with new methods (e.g. `DefaultNeo4jGraphTraversal`).
* Reworked `TraversalStrategies` such that the are "emanating object class"-dependant, not `Traversal` dependent.
* Moved `Traverser.sideEffects()` to `Traverser.asAdmin().getSideEffects()`. Users should use `Traverser.sideEffects(key)` and `Traverser.sideEffects(key,value)`.
* Added `SerializationTest` to the `StructureStandardSuite` in `gremlin-test` which validates serialization at a lower level than `IoTest`.
* Removed `IntervalStep` and renamed `interval()` to `between()` which is simply an alias to a `has().has()` chain.
* Added `__` static interface which allows for `__.out().out()`-style construction of anonymous traversals (instead of `g.of()`).
* The only `GraphTraversal` steps that operate on `Traverser` are the base lambdas and `repeat()` (i.e. `emit()` and `until()`).
* Removed dependency on the `reflections` library in `gremlin-test` which removed the default implementation of `GraphProvider.getImplementations()` - vendors now need to implement this method themselves.
* Relaxed the `<S>` typing requirement for anonymous traversals when applied to `choose()`, `repeat()`, `union()`, etc.
* Removed `LoopStep` and `UntilStep` in favor of the new `RepeatStep` model of looping in Gremlin3.
* `BranchStep` is now exposed in `GraphTraversal` via `branch(function)`.
* `UnionStep` now implements `TraversalHolder`.
* Added `RepeatStep` as the new looping construct supporting do/while, while/do, and emit semantics.
* Moved `Traversal.sideEffects()` to `Traversal.Admin.getSideEffects()` as `cap()` should be used to access the sideEffect data of a traversal.
* Renamed vendor `XXXTraversal` to `XXXGraphTraversal` (interface) and `XXXGraphTraversal` to `DefaultXXXGraphTraversal` (implementation class).
* Modified packaging for console plugins to be more consistent by moving them to the `com.tinkerpop.gremlin.console.groovy.plugin` namespace.
* Removed all TinkerPop specific dependencies to Guava to avoid user version conflicts.
* Added support for `-e` (script file execution) and `-v` (version display) options on `gremlin.sh`.
* GraphSON supports the assignment of multiple custom serialization modules.
* `Traverser.get(stepLabel/sideEffectKey)` no longer exists. There now exists: `Traverser.path(stepLabel)` and `Traverser.sideEffects(sideEffectKey)`.
* `SimpleTraverser` now supports "path" but in a very loose, global cache way. Added `SparsePath` as a `Map`-backed `Path` implementation.
* Provided Neo4j multi-label support in Neo4j-Gremlin. Added three `Neo4jVertex`-specific methods: `addLabel()`, `removeLabel()`, `labels()`.
* Bumped to Groovy 2.3.9.
* Added `Graph.Io` interface which allows for simplified helper methods for end users and a way for vendors to override `GraphReader` and `GraphWriter` initial construction when custom serializers are needed.
* Removed methods from `GraphProvider` related to customizing serializers in `IoTest` from the test suite as the new `Graph.Io` interface now serves that purpose.
* Added `Neo4jGraph.checkElementsInTransaction(boolean)` which will (or not) verify whether elements retrieved via Neo4j global graph operations are transactionally consistent.
* Added `ScriptInputFormat` and `ScriptOutputFormat` to Hadoop-Gremlin for reading and writing a file according to an arbitrary parsing script.
* Added `TimeLimitStep.getTimedOut()` to determine if the step timed out or there were no more objects to process.
* `Graph.System` is now `Graph.Hidden` with "hidden" being the vendor namespace and the key prefix being `~`.
* Much better `toString()` handling in `Step` and `Traversal`.
* `ComparatorHolder<V>` interface returns a `List<Comparator<V>>` instead of a `Comparator<V>[]`.
* `T` now implements `Function<Element,Object>`.
* Added `ElementValueComparator` and `ElementFunctionComparator` in support of vendor introspection on `ComparatorHolder`-steps.
* Renamed `Comparing` marker interface to `ComparatorHolder`.
* `FunctionHolder` interface provides vendor introspection via `ElementValueFunction`.
* Removed `OrderByStep` as it is now just `order()` with a `by()`-based comparator.
* Added `SampleStep` (`sample()`) to allow for sampling the set of previous objects. Useful for doing random walks with `local()`.
* Renamed `random()` to `coin()` to better express that the filter is a random coin toss.
* Added `by()`-projection to modulate the meaning of post-processing steps like `aggregate()`, `groupCount()`, `path()`, `order()`, etc.
* Removed the `Strategy` interface and gave `StrategyGraph` direct access to the `GraphStrategy`.
* Added `Graph.strategy()` to help instantiate `StrategyGraph` instances.
* Modified the signature of all `GraphStrategy` methods to include an parameter that contains a reference to the "composing strategy".
* `PartitionStrategy` hides the specified partition key from view when iterating properties, keys, etc.
* Change construction of `GraphStrategy` implementations to be consistent with singleton instances and builder pattern.
* Added `Graph.Helper` annotation to "protected" certain default interface methods from implementation by vendors.
* Transaction retry functions now work with "manual" transactions.
* Improved error messaging when importing "legacy" GraphSON that was not generated with "extended" properties.
* Renamed "iterator" related methods in the `GraphStrategy` interface to be consistent with the method names they represent.
* `PropertyMapStep` (`valueMap()`) now takes a boolean to state if the tokens of the element are desired along with its properties.
* `HadoopGraph` now connected to the `StructureProcessSuite`.
* `HadoopGraph` no longer supports `Graph.Variables` as they were in-memory. A persistence mechanism can be introduced in the future.
* Hidden properties removed in favor of using `GraphStrategy` for such features.
* `Edge.iterators().vertexIterator(BOTH)` now guarantees `OUT` then `IN` vertex iterator order.
* `Graph.v(Object)` and `Graph.e(Object)` no longer exist. Instead, use `Graph.V(Object... ids)` and `Graph.E(Object... ids)`.
* Added `Graph.Iterators` to allow access to vertex and edge iterators based on element ids and bypassing `GraphTraversal`.
* Renamed `GraphStrategy` implementations to be less verbose - removed the word "Graph" from their names (e.g. `IdGraphStrategy` simply changed to `IdStrategy`).
* Removed `Step.NO_OBJECT` as the problem is solves can be solved with proper use of `flatMap` and `EmptyTraverser`.
* `Path` is now part of `GraphSerializer` and thus, not specific to a particular implementation of `Path`.
* Added messaging to show files being downloaded when using the Gremlin Server "install" command.
* Added test name and class arguments to the `GraphProvider.loadGraphWith` method.
* Merged `ReferencedXXX` and `DetachedXXX` so that all migration of graph element data is via `DetachedXXX`.
* Added `StaticVertexProgram` and `StaticMapReduce` which simply return `this` on `clone()`.
* `VertexProgram` and `MapReduce` now implement `Cloneable` and is used for fast copying across workers within the same machine.
* Added `TraversalHolder` interface which extends `PathConsumer` to determine recursively if nested traversals require path calculations turned on.
* Reworked how a `TraverserGenerator` is retrieved and utilized.
* Added `Traversal.toBulkSet()` to make getting resultant data more efficiently for traversals with repeated data.
* Provided a helper `LocalStep.isLocalStarGraph()` so `GraphComputer` implementers know the requisite data boundaries.
* Created `Traversal.Admin` to hide administrative methods. Added `Traversal.asAdmin()` to get at `Traversal.Admin`.
* Fixed up all `Step` cloning operations realizing that Java8 lambdas are always bound to the calling class (no delegates).
* Usage of `:remote close` without configured remotes shows a reasonable message rather than a stack trace.
* Provided `LocalStep` to signify that the internal traversal is locally bound to the incoming object.
* Failed script evaluation in Gremlin Server now triggers the cancel of the process attempting to timeout the script if it were to run too long.
* Greatly increased the speed of `ScriptEngineLambda` by making use of a static `ScriptEngine` cache.
* Fixed a general bug in all sideEffect using steps where the sideEffect should be accessed via the `Traverser` not `Traversal`.
* `GremlinPlugin` interface no longer has the `additionalDependencies` method - those dependencies are now defined by an entry in the manifest file for the jar called `Gremlin-Plugin-Dependencies`.
* Added `TinkerWorkerPool` which is used for resource efficient threading in `TinkerGraphComputer`.
* `MapReduce.createMapReduce(Configuration)` now exists and serves the same purpose as `VertexProgram.createVertexProgram(Configuration)`.
* Enabled SessionOps to be extended. Added eval handler hook.
* Setting a property with an unsupported data type throw `IllegalArgumentException` instead of `UnsupportedOperationException` as the operation is supported, but the argument is not.

=== TinkerPop 3.0.0.M6 (Release Date: December 2, 2014)

* `javatuples.Pair` avoided on `MapReduce` API in favor of a new `KeyValue` class.
* Renamed `Gremlin-Plugin` manifest entry for plugins to `Gremlin-Plugin-Paths`.
* Added `Gremlin-Plugin-Dependencies` manifest entry to list other dependencies that should be retrieved with a plugin jar.
* `Memory.Admin.asImmutable()` yields an immutable representation of the GraphComputer `Memory`.
* Fixed host selection in `gremlin-driver` by properly accounting for all hosts being marked unavailable at the instantiation of a `Client`.
* Removed Giraph-Gremlin in favor of new Hadoop-Gremlin with `GiraphGraphComputer` support. Future support for `MapReduceGraphComputer`.
* Greatly simplified the `InputFormat` and `OutputFormat` model for working with Giraph (and Hadoop).
* Added a serializer for `Property` for GraphSON correcting format of serialization of a single `Property` on an `Edge`.
* Fixed bug in Gremlin Console that prevented assignments to empty `List` objects.
* Added `VertexProgram.getMessageScopes()` to allow vendors to know which `MessageScopes` at a particular `Memory` state.
* Reduced the number of methods in `MessageScope.Local` as its up to vendors to inspect provided incident `Traversal` accordingly.
* Renamed `MessagesType` to `MessageScope` to make it less ambiguous regarding the class of the messages being sent.
* Changed the message type of `TraversalVertexProgram` to `TraverserSet` to support message combining.
* Added `VertexProgram.getMessageCombiner()` to support the combining of messages in route to a vertex.
* Reduced object creation in `TraversalVertexProgram` around vertex-local traversal sideEffects.
* Renamed `Traverser.Admin.makeChild()` and `Traverser.Admin.makeSibling()` to `Traverser.Admin.split()` to correspond with `merge()`.
* Added `Traverser.Admin.merge(Traverser)` method so that the merging algorithm is with the `Traverser`.
* Added `Operator` enum that contains sack-helpful `BinaryOperators`: sum, minus, mult, div, max, min, etc.
* Added `GraphTraversal.withSack()` and renamed `trackPaths()` and `with()` to `withPath()` and `withSideEffect()`, respectively.
* Added the "Gremlin Sacks" feature to allow a `Traverser` to carry local information along its walk.
* GraphSON format no longer makes use of `hiddens` JSON key. Its all just `properties`.
* Added `DoubleIterator` to make vendor implementations of `Edge.iterators().vertexIterator()` efficient.
* `PropertiesStep` is smart about hiddens vs. properties.
* `Element.iterators().hiddenProperties()` no longer exists. For vendors, simply provide an iterator of properties.
* `GIRAPH_GREMLIN_LIBS` supports colon separated directories for loading jars from multiple paths.
* Introduced method to control the location of dependencies dynamically loaded to the Gremlin Console as part of the `:install` command.
* Fixed problem with the Neo4j Gremlin Plugin not loading properly after Gremlin Console restart.
* Removed the "use" configuration from Gremlin Server.
* Moved `SugarGremlinPlugin` from `gremlin-console` to `gremlin-groovy` so that it could be shared with Gremlin Server.
* Fixed bug in serialization of `null` results returned to the Gremlin Console when serializing to strings.
* Moved the `GremlinPlugin` for `TinkerGraph` to `tinkergraph-gremlin` module (it is no longer in `gremlin-console`).
* Added a `plugin-info.txt` file to Gremlin Console `/ext/{module}` subdirectories to identify the module that was originally requested.
* Gremlin Server now allows for the explicit configuration of plugin activation.
* Refactored `GremlinPlugin` and `AbstractGremlinPlugin` to better account for plugins that run on the server and those that run in the console.
* Added a `plugins` configuration to Gremlin Server to control the plugins that are enabled on initialization.
* Added a builder option to `GremlinExecutor` to control the plugins that are enabled on initialization.
* Added `RemoteException` for usage with `RemoteAcceptor` implementations for the Gremlin Console so as to better standardize their development.
* Standardized all text being written to the Gremlin Console using starting upper case letter.
* Prevented error in the Console when `:submit` is called but no remotes were configured.
* Provided a way to clean the `grapes` directory as part of a standard build with `mvn clean install`.

=== TinkerPop 3.0.0.M5 (Release Date: November 7, 2014)

* Removed `PropertyFilterIterator` as using Java8 streams was just as efficient for the use case.
* Renamed `KryoWritable` to `GremlinWritable` as it is not necessarily Kryo that is the serialization mechanism.
* Fixed an input split bug in Giraph that was making it so that splits were not always at vertex boundaries.
* Fixed a combiner bug in `GirapGraphComputer`. Combiners were always calling `MapReduce.reduce()`, not `MapReduce.combine()`.
* Greatly simplified `SubgraphStrategy` by removing requirements for `Traversal` introspection.
* `StrategyWrappedGraph` mimics vendor use of `GraphStep` and `GraphTraversal` and no longer requires dynamic strategy application.
* `TraversalStrategies` make use of a dependency tree sorting algorithm to ensure proper sorts prior to application.
* `TraversalStrategies` are now immutable and are bound to the `Traversal` class.
* Fixed bug in Gephi Plugin that prevented it from communicating with the Gephi Streaming Server.
* Renamed `MessageType.XXX.to()` to `MessageType.XXX.of()` so it makes sense in both the sending and receiving context.
* Improved messaging with respect to tests that are ignored due to features to make it clear that those tests are not in error.
* Relaxed exception consistency checks in the test suite to only check that a thrown exception from an implementation extends the expected exception class (but no longer validates that it is the exact class or that the message text).
* `VertexProgram` now has `workerIterationStart()` and `workerIterationEnd()` to allow developers to control vertex split static data structures.
* `TraversalVertexProgram` startup time greatly reduced due to being smart about `loadState()` behavior.
* Gremlin Server sessions now allow serialization of results that were part of an open transaction.
* Refactor `OpProcessors` implementations in Gremlin Server for better reusability.
* `Vertex.iterators()` no longer have a `branchFactor`. This is now at the query language level with `localLimit()`.
* Added `limit(long)` and `localLimit(int,int)` which simply call the range equivalents with 0 as the low.
* Added `LocalRangeStep` which supports ranging the edges and properties of an element -- `localRange(int,int)`.
* `GraphTraversal.value(String)` no longer exists. Instead, use `GraphTraversal.values(String)`.
* `HiddenXXXStep` and `ValueXXXStep` no longer exist. `PropertyXXXStep` takes a `PropertyType` to denote value and hidden access.
* Added `PropertyType` to the structure-package which provide markers for denoting property types (vs. property classes).
* Renamed `setWorkingDirectory` to `workingDirectory` in the `KryoReader` builder.
* `Path.get(String)` returns the object if only one object is referenced by label, else it returns a `List` of referenced objects.
* Added overload to `GremlinKryo` to allow a serializer to be configured as a `Function<Kryo,Serializer>` to allow better flexibility in serializer creation.
* Added method to `GraphProvider` to allow implementers to provide a mechanism to convert GraphSON serialized identifiers back to custom identifiers as needed.
* Added methods to `GraphProvider` so that implementers could specify a custom built `GremlinKryo` class and/or `SimpleModule` class in case their implementation had custom classes to be serialized.
* Added `Traversal.forEachRemaining(class,consumer)` for those traversals whose end type is different from declared due to strategy rewriting.
* Removed `Traversal.forEach()` as traversal implements `Iterator` and users should use `forEachRemaining()`.
* `RangeStep` now has an inclusive low and an exclusive high -- a change from Gremlin2.
* `DriverGremlinPlugin` returns raw results with driver results available via the `result` variable.
* Removed test enforcement of `private` constructor for a `Graph` instance.
* `RemoteAcceptor` now supports `@` prefixed lines that will grab the script string from the Gremlin Console shell.
* Modified the signature of `Property.element()` to simply return `Element`
* Added `Reducing` marker and `ReducingStrategy` which supports reduction-functions as a final step in Gremlin OLAP (e.g. `fold()`).
* Once strategies are `complete()`, no more steps can be added to a `Traversal`.
* Renamed `Traversal.strategies()` to `Traversal.getStrategies()` as it is not a "query language"-method.
* Added test to enforce that a `label` on a `VertexProperty` is always set to the key of the owning property.
* Fixed bug with multi-property removal in `Neo4jGraph`.
* Bumped to Neo4j 2.1.5.
* Used standard `UUIDSerializer` from the `kryo-serializers` library for serialization of `UUID` objects.
* Changed GraphSON serialization to only use `iterators()` - there were still remnants of `Traversal` usage from previous refactoring.
* Added overload for `detach` method to allow for the `Element` to be detached as a "reference" only (i.e. without properties).
* Renamed `Item` in `gremlin-driver` to `Result`.
* Renamed `strategy` to `getStrategy` in `StrategyWrappedGraph`.
* Renamed `baseGraph` to `getBaseGraph` in `Neo4jGraph`.
* `Neo4jGraph` now returns an empty property `Vertex.property(k)` when the key is non-existent (a problem only visible when meta/multi property configuration was turned off).
* `Traversal.Strategies.apply()` now takes a `TraversalEngine`. Greatly simplifies strategy application for `STANDARD` or `COMPUTER`.
* Renamed `IdentityReductionStrategy` to `IdentityRemovalStrategy` for reasons of clarity.
* Added `ComparingRemovalStrategy` that removes `Comparing`-marked steps unless they are the end step of the traversal.
* `OrderStep` now works in OLAP, but only makes sense as a traversal end step.
* `MapReduce` API extended to include `getMapKeySort()` and `getReduceKeySort()` to sort outputs accordingly.
* Renamed `TraversalResultMapReduce` to `TraverserMapReduce`. Shorter and makes more sense.
* Improved build automation to package javadocs and asciidoc documentation in the distribution files.
* Improved build automation with a script to automatically bump release versions in the various files that needed it such as the `pom.xml` files.
* The identifier on `VertexProperty` is now read properly to those graphs that can support identifier assignment.
* `GraphSONReader.readGraph()` now properly reads vertex properties.
* Removed `Neo4jGraph.getCypher()` as users should use `Neo4jGraph.cypher()` and get back TinkerPop3 graph objects.
* `GiraphGraph.variables().getConfiguration()` is now replaced by `GiraphGraph.configuration()`.
* Added `Graph.configuration()` which returns the `Configuration` object of `Graph.open()`.
* Removed `TraverserTracker` as now there is only a `TraverserSet` for all halted traversers. A nice simplification of `TraversalVertexProgram`.
* Renamed `Traverser.isDone()` to `Traverser.isHalted()` and `DONE` to `HALT`. Consistent with automata terminology.
* Removed `PathTraverserExecutor` and `SimpleTraverserExecutor` as a single `TraverserExecutor` correctly executes both types of traversers.
* `TraversalVertexProgram` does "reflexive message passing" to reduce the total number of iterations required to execute a traversal.
* `MapReduce` no-argument constructors are private and thus, only for reflection and `loadState()` usage.
* MapReducers for `TraversalVertexProgram` are now smart about `with()` declared data structures.
* Updated `Traversal.SideEffects` to use "registered suppliers" and it now works accordingly in both OLTP and OLAP environments.
* Increased the speed of `FlatMapStep` by approximately 1.5x.

=== TinkerPop 3.0.0.M4 (Release Date: October 21, 2014)

* Added features for `VertexProperty` user supplied ids and related data types.
* Removed `SideEffectCap` marker interface as there is only one `SideEffectCapStep` and thus, `instanceof` is sufficient.
* `Path.getObjects()`/`Path.getLabels()` renamed to `Path.objects()`/`Path.labels()` to be in line with "query language" naming convention.
* Greatly simplified `GiraphInternalVertex` due to `Element.graph()` -- 1/2 the memory footprint and reduced construction time.
* Renamed `Property.getElement()` to `Property.element()` given the "query language" naming convention.
* `Element.graph()` added which returns the `Graph` that the element is contained within.
* Added tests for greater consistency around iterating hidden properties.
* Simplified `TraversalVertexProgram` where only a single `TraverserTracker` exists for both path- and simple-traversers.
* Fixed a major bug where `Arrays.binarySearch` was being used on an unsorted array in TinkerGraph and Neo4jGraph.
* Changed `ComputerResult.getXXX()` to `graph()` and `memory()` to be consistent with "query language" naming convention.
* `Traverser.getXXX()` changed to `loops()`, `bulk()`, `path()`, `sideEffects()` to be consistent with "query language" naming convention.
* Optimization to reduce the number of empty lists created due to no step class existing for respective `TraversalStrategy.apply()`.
* Added `CapTraversal` as a marker interface for the `cap()` method.
* Added `union()` with GraphComputer `UnionLinearStrategy`.
* `TimeLimitStep` was moved to `filter/` package. It was a mistake that it was in `sideEffect/`.
* Provided the configuration for generating both a "full" and "core" set of javadocs, where "full" represents all classes in all projects and "core" is the "user" subset.
* Validated bindings passed to Gremlin Server to ensure that they do not match the most common statically imported values.
* If no script engine name is provided to a `LambdaHolder` it is assumed to be Gremlin-Groovy.
* `MapEmitter` and `ReduceEmitter` have an `emit(value)` default method where the key is the `MapReduce.NullObject` singleton.
* `Traverser.Admin` now implements `Attachable` as the `Traversal.SideEffects` can be generated from the `Vertex`.
* Made a solid effort to ensure that all TinkerPop keys are `Graph.System` to leave `Graph.Key` for users.
* The `Graph.System` prefix is now `^` instead of `%&%`. Simpler and easier on the `toString()`-eyes.
* Added `Traversal.SideEffects.ifPresent(Consumer)` as a default helper method.
* Added `profile()`-step which provides detailed information about the performance of each step in a traversal.
* No more `CountCapStep` and `CountStep`, there is only `CountStep` and it is elegant.
* Created a `AbstractTraversalStrategy` with good `toString()`, `hasCode()`, and `equals()` implementations.
* Added `CountTraversal` as a marker-interface stating that the `Traversal` has a `count() -> Long` method.
* `Traversal` no longer has any step methods as its not required for DSL implementers to have "core steps."
* Added "linearization" strategy for `ChooseStep` so it is executed correctly on GraphComputer.
* Added `GraphTraversalStrategyRegistry` which has respective global strategies to make turning on/off strategies easier.
* Added a generic `BranchStep` to be used for re-writing "meta-steps" for execution on GraphComputer.
* Moved `JumpStep`, `UntilStep`, and `ChooseStep` to a new `branch/` package.
* Added test cases to the Structure Suite to enforce consistent operations of reading properties after removal of their owning `Element`.
* GraphSON format change for full `Graph` serialization - Graph variables are now serialized with the key "variables" as opposed to "properties".
* Relaxed `Graph.toString()` test requirements for implementers.
* Made the `toString` operations in `GraphStrategy` consistent.
* Added `VertexFeatures.supportsRemoveProperty`.
* Added `VertexPropertyFeatures.supportsRemoveProperty`.
* Added `EdgeFeatures.supportsRemoveProperty`.
* Added `VertexFeatures.supportsRemoveVertices`.
* Added `EdgeFeatures.supportsRemoveEdges`.
* Vendors should now get a clear error when mis-spelling something in an `@OptOut` (or more likely if a test name changes) and it now works all the test suites.
* All plugins now have a default prefix of "tinkerpop." as a namespace.
* `GraphComputer` now executes a `Set<MapReduce>` and `hashCode()`/`equals()` were implemented for existing `MapReduce` implementations.
* Changed `Contains.in/notin` to `Contains.within/without` as `in` is a reserved term in most languages (including Java and Groovy).
* Added helper methods for loading data into collections in `TraversalHelper`.
* Core `Traversal` methods are smart about bulking -- e.g. `iterate()`, `fill()`, `remove()`, etc.
* `GroupByStep` and `GroupByMapReduce` leverage `BulkSet` as the default group data structure.
* `Element.Iterator` has renamed methods so implementers can do `MyElement implements Element, Element.Iterators`.
* Renamed `MessageType.Global` and `MessageType.Local` creators from `of()` to `to()` as it makes more sense to send messages `to()`.
* With `Traverser.get/setBulk()` there is no need for a `TraverserMessage`. The `Traverser` is now the message in `TraversalVertexProgram`.
* Provided static `make()` methods for constructing `Path` implementations.
* Provided a more space/time efficient algorithm for `Path.isSimple()`.
* The `JumpStep` GraphComputer algorithm `Queue` is now a `TraverserSet`.
* `AggregateStep` and `StoreStep` now use `BulkSet` as their default backing `Collection` (much more space/time efficient).
* Added `BulkSet` which is like `TraverserSet` but for arbitrary objects (i.e. a weighted set).
* `UnrollJumpStrategy` is no longer a default strategy as it is less efficient with the inclusion of `TraverserSet`.
* Introduced `TraverserSet` with bulk updating capabilities. Like OLAP, OLTP looping is now linear space/time complexity.
* TinkerGraph's MapReduce framework is now thread safe with a parallel execution implementation.
* Added a default `Traverser.asAdmin()` method as a typecast convenience to `Traverser.Admin`.
* Renamed `Traverser.System` to `Traverser.Admin` as to not cause `java.lang.System` reference issues.
* Renamed `Memory.Administrative` to `Memory.Admin` to make it shorter and consistent with `Traverser.Admin`.
* Fixed a TinkerGraph bug around user supplied vertex property ids.
* Most `Step` classes are now defined as `public final class` to prevent inheritance.
* `ShuffleStep` now extends `BarrierStep` which enables semantically correct step-sideEffects.
* Leveraged `Traverser.getBulk()` consistently throughout all steps.

=== TinkerPop 3.0.0.M3 (Release Date: October 6, 2014)

* All `Step` fields are now `private`/`protected` with respective getters as currently needed and will be added to as needed.
* Gremlin Server no longer has the `traverse` operation as lambdas aren't really serialized.
* `Path` is now an interface with `ImmutablePath` and `MutablePath` as implementations (2x speedup on path calculations).
* `Traverser` now implements `Comparable`. If the underlying object doesn't implement `Comparable`, then a runtime exception.
* Added abstract `BarrierStep` which greatly simplifies implementing barriers like `AggregateStep`, `OrderStep`, etc.
* `SelectStep` is now intelligent about when to trigger path computations based on label selectors and barriers.
* `T` no longer has `eq`, `neq`, `lt`, `in`, etc. Renamed all respective enums and with `static import`, good in console (e.g. `Compare.eq`).
* Added `Order` enum which provides `Order.decr` and `Order.incr`.
* `Traverser.loops` and `Jump.loops` are now shorts (`32767` max-loops is probably sufficient for 99.9999% of use cases).
* `Traverser.bulk` exists which is how many instances does the traverser represent. For use in grouping with bulk computations.
* Greatly simplified sideEffect steps where there is no distinction between OLAP vs. OLTP (from the `Step` perspective).
* Removed the need for `Bulkable` and `VertexCentric` marker interfaces in process API.
* Renamed configuration parameters in Giraph-Gremlin to be consistent with a `giraph.gremlin`-prefix.
* Made it possible to pass a `ScriptEngine` name and string script in `TraversalVertexProgram` and `LambdaVertexProgram`.
* Made `TinkerGraph` a plugin for the Console as it is no longer a direct dependency in `gremlin-groovy`.
* Added features for supporting the addition of properties via `Element.property(String,Object)`.
* `GiraphGraph` OLTP tested against Gremlin-Java8 and Gremlin-Groovy -- OLAP tested against Gremlin-Groovy.
* `Neo4jGraph` is now tested against both Gremlin-Java8 and Gremlin-Groovy.
* Renamed the test cases in `ProcessTestSuite` to be consistent with other Gremlin language variants.
* Added a `gremlin-groovy-test` suite that can be used to validate implementations against the Groovy variant of Gremlin.
* `TinkerGraph` is no longer serializable, use a `GraphReader`/`GraphWriter` to serialize the graph data.
* Removed `implements Serializable` on numerous classes to ensure safety and proper usage of utilities for cloning.
* `Traversal` now implements `Cloneable` as this is the means that inter-JVM threads are able to get sibling `Traversals`.
* Created "integration" test for `Neo4jGraph` that runs the test suite with multi/meta property features turned off.
* Added `GraphStrategy` methods for `VertexProperty`.
* Converted the `id` data type from string to integer in the Grateful Dead sample data.
* Removed all notions of serializable lambdas as this is a misconception and should not be part of TinkerPop.
* Greatly simplified `TraversalVertexProgram` with three arguments: a `Traversal<Supplier>`, `Class<Traversal<Supplier>>`, or a script string with `ScriptEngine` name.
* Added `TraversalScript` interface with `GroovyTraversalScript` as an instance. To be used by OLAP engines and any language variant (e.g. gremlin-scala, gremlin-js, etc.).
* `UntilStep` now leverages `UnrollJumpStrategy` accordingly.
* Fixed a bug where the `toString()` of `Traversal` was being hijacked by `SugarGremlinPlugin`.
* Fixed compilation bug in `UntilStep` that is realized when used in multi-machine OLAP.
* Simplified `Enumerator` and implementations for `MatchStep`.

=== TinkerPop 3.0.0.M2 (Release Date: September 23, 2014)

* Added an exhaust `InnerJoinEnumerator` fix in `MatchStep` to get all solutions correctly.
* `Neo4jGraph` can be configured to allow or disallow meta- and multi-properties.
* Added `until()`-step as a simpler way to express while-do looping which compiles down to a `jump()`-step equivalent.
* Added "The Crew" (`CREW`) toy graph which contains multi-properties, meta-properties, graph variables, hiddens, etc.
* If the Giraph job fails, then the subsequent `MapReduce` jobs will not execute.
* Added `Graph.System` class which generates keys prefixed with `%&%` which is considered the vendor namespace and not allowed by users.
* Added `ReferencedVertex` (etc. for all graph object types) for lightweight message passing of graph object ids.
* `T.*` now has `label`, `id`, `key`, `value` and no longer are these `String` representations reserved in TinkerPop.
* `Traverser` now has a transient reference to `Traversal.SideEffects`.
* "Detached" classes are now tested by the standard test suite.
* Compartmentalized `Traverser` interface so there is now a `Traverser.System` sub-interface with methods that users shouldn't call.
* Added `OrderByStep` which orders `Elements` according to the value of a provided key.
* 2x speed increase on steps that rely heavily on `ExpandableStepIterator` with massive memory footprint reduction as well.
* Added `VertexProperty<V>` as the property type for vertices -- provides multi-properties and properties on properties for vertices.
* Changed `VertexProgram` such that `getElementComputeKeys()` is simply a `Set<String>`.
* Significant changes to the format of the `ResponseMessage` for Gremlin Server - these changes break existing clients.
* Close any open transactions on any configured `Graph` when a session in Gremlin Server is killed.
* Grateful Dead Graph now uses vertex labels instead of "type" properties.
* There is now a `GraphComputerStrategy` and `EngineDependent` marker interface to allow steps to decide their algorithm depending if they are OLAP or OLTP.
* A labeled step now stores its current traverser value in `Traversal.SideEffects` (no longer can sideEffectKeys and step labels be the same).
* `GraphFactory` support for opening a `Graph` with multiple `GraphStrategy` instances - if there are multiple strategies they are wrapped in order via `SequenceGraphStrategy`.
* The result type for result termination messages returned from Gremlin Server is now set to "no content".
* The `maxContentLength` setting for Gremlin Driver now blocks incoming frames that are too large.
* After initialization scripts are executed in Gremlin Server, the `Graph` instances are re-bound back to their global references, thus allowing `GraphStrategy` initialization or even dynamic `Graph` creation through scripts.
* Added "Modern" graph back which is basically the "Classic" graph with double values for the "weight" property on edges and non-default vertex labels.
* `Traversal.addStep()` is now hard typed so type casting isn't required and traversal APIs look clean.
* Changed the hidden key prefix from `%$%` to `~` in `Graph.Key.hide()`.
* Added `has(label,key,predicate,value)` to allow for `has('person','name','marko')`. Various overloaded methods provided.
* Update to traversal API where if a `SFunction<S,?>` was required, but can process a `Traverser<S>`, then the function is `SFunction<Traverser<S>,?>`.
* Added `WhereStep` as a way to further constrain `select()` and `match()`.
* Extensive work on `GiraphMemory` and its interaction with Giraph aggregators.
* If the input path of a `GiraphGraphComputer` does not exist, failure happens prior to job submission.
* `SugarPlugin` now has all inefficient methods and Gremlin-Groovy proper is only efficient Groovy techniques.
* Prevented concurrency problems by only modifying bindings within the same thread of execution in the `GremlinExecutor`.
* Calls to `use` on the `DependencyManager` now return the list of `GremlinPlugin` instances to initialize instead of just initializing them automatically because it causes problems with `ScriptEngine` setup if a plugin requires a script to be evaluated and a required dependency is not yet loaded.
* `Traversal.SideEffects` has `getGraph()`, `setGraph()`, and `removeGraph()` default helpers.
* `Traversal.Memory` -> `Traversal.SideEffects` and `GraphComputer.SideEffects` -> `GraphComputer.Memory`.
* `StrategyWrappedVertex` and `StrategyWrappedEdge` properly wrap `Element` objects returned from non-traversal based methods.
* Gremlin-Server now sends a single write with status 200 for Object and empty response messages.
* `GremlinGroovyScriptEngine` allows imports to re-import dependencies added via "use".
* Changed order in which the `GremlinExecutor` is initialized such that dependency loading via "use" are handled first which fixes problems with starting Gremlin Server with `gremlin-server-neo4j.yaml`.
* Corrected issues with the "branch factor" related traversals under `SubgraphStrategy`.  This change also altered the semantics of the `SubgraphStrategy` a bit as it became more restrictive around `Edge` inclusion (requires both vertices to be in the subgraph).
* The Gephi Plugin now visualizes traversals and has numerous configuration options.
* Added more specific features around the types of "identifiers" a graph can support.
* Added a new test graph called `MODERN` that is copy of the `CLASSIC` graph, but represents floats as doubles.  This graph will be the default graph for testing going forward.
* Fix bug in `Neo4jGraph` that was not processing multiple vertex labels properly when doing a `has()` step with `IN`.
* Changed semantics of `@LoadGraphWith` in gremlin-test to only refer to the ability of a test implementation to process the data types of the test graph (not to actually load it).
* `StartStep` is a `SideEffect` as it is a process to get data into the stream (like a keyboard) and more efficient as such.
* Greatly simplified the implementations of `Map`, `FlatMap`, `Filter`, and `SideEffect`.
* `Path` data structure changed to an ordered list of objects with each associated to a `Set<String>` of as-labels.
* All sideEffect-based steps no longer extend `FilterStep` with predicate equal true, but a more efficient `SideEffectStep`.
* `TreeStep` now has `TreeMapReduce` for executing on `GraphComputer`.
* `Neo4jTraversal.cypher()` is fluent throughout.
* Reverted back to TP2 model of `as()` referring to step names, not variable names of sideEffects.
* Updated `AddEdge`-step to support property key/value pairs for appending to newly created edges.
* Renamed `Graph.getFeatures()` to `Graph.features()` to be consistent with other API methods.
* `Vertex` and `Edge` now implement all `GraphTraversal` methods to ensure consistency throughout stack.
* `Neo4jTraversal` is auto-generated from `Neo4jTraversalStub` with technique generalizable to other vendors.
* Added test suite to ensure that all traversals are of the same type: `g.V`, `g.E`, `g.of()`, `v.identity()`, `e.identity()`, v-, e-methods.
* Giraph HDFS helpers now support `hdfs.mkdir(string)` and `local.mkdir(string)`
* Added `@OptIn` and `@OptOut` for implementers to specify on their `Graph` implementations for test compliance information.
* `GraphComputer` `Memory` now immutable after computation is complete.
* Dependency grabbing for plugins filter out slf4j logging dependencies so as to avoid multiple bindings with the standard TinkerPop distributions.
* Fixed `GiraphMemory` to be fully consistent with GraphComputer specification.
* Removed fatJar assembly from Giraph-Graph as it is no longed needed with distributed cache model.
* Reworked `GiraphRemoteAcceptor` to provide a `result` variable back to the console with `ComputerResult`.
* `VertexProgram` is no longer `Serializable` (use `loadState` and `storeState` for wire-propagation).
* Moved `GiraphGraph.getOutputGraph()` to `GiraphHelper`.
* Changed `GIRAPH_GREMLIN_HOME` to `GIRAPH_GREMLIN_LIB` to reference directory where jars are to be loaded.
* Updated README with release instructions.

=== TinkerPop 3.0.0.M1 (Release Date: August 12, 2014)

* First official release of TinkerPop3 and thus, no changes.<|MERGE_RESOLUTION|>--- conflicted
+++ resolved
@@ -35,13 +35,9 @@
 * Fixed issue in `gremlin-console` where it couldn't accept plugin files that included empty lines or invalid plugin names.
 * Modified grammar to make `none()` usage more consistent as a filter step where it can now be used to chain additional traversal steps and be used anonymously.
 * Added missing anonymous support for `disjunct()` in Python and Javascript.
-<<<<<<< HEAD
 * Fixed bug in 'gremlin-server.sh' to account for spaces in directory names.
-* Deprecated gremlin_python.process.__.has_key_ in favor of gremlin_python.process.__.has_key.
-=======
 * Deprecated `gremlin_python.process.__.has_key_` in favor of `gremlin_python.process.__.has_key`.
 * Allowed `mergeV()` and `mergeE()` to supply `null` in `Map` values.
->>>>>>> c9051bde
 
 [[release-3-7-3]]
 === TinkerPop 3.7.3 (October 23, 2024)
