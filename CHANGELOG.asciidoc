////
Licensed to the Apache Software Foundation (ASF) under one or more
contributor license agreements.  See the NOTICE file distributed with
this work for additional information regarding copyright ownership.
The ASF licenses this file to You under the Apache License, Version 2.0
(the "License"); you may not use this file except in compliance with
the License.  You may obtain a copy of the License at

  http://www.apache.org/licenses/LICENSE-2.0

Unless required by applicable law or agreed to in writing, software
distributed under the License is distributed on an "AS IS" BASIS,
WITHOUT WARRANTIES OR CONDITIONS OF ANY KIND, either express or implied.
See the License for the specific language governing permissions and
limitations under the License.
////
= TinkerPop3 CHANGELOG

== TinkerPop 3.6.0 (Tinkerheart)

image::https://raw.githubusercontent.com/apache/tinkerpop/master/docs/static/images/gremlin-victorian.png[width=185]

[[release-3-6-8]]
=== TinkerPop 3.6.8 (NOT OFFICIALLY RELEASED YET)

* Fixed a bug in GremlinServer not properly propagating arguments when authentication is enabled.
* Fixed bug in Java driver where connection pool was not removing dead connections under certain error conditions.
* Raised handshake exceptions for Java driver for `NoHostAvailableException` situations.
* The default logging level for Gremlin Console in Windows is set to the same WARN level as for Linux.
* Updated to Docker Compose V2 with `docker-compose` changed to `docker compose` in pom and script files.
* Add command line option `-l` to change logging level for Gremlin Console in Windows.
<<<<<<< HEAD
* Increased minimum python version from 3.8 to 3.9
=======
* Upgraded `gremlin-go` to Go 1.22.
* Bump Netty to 4.1.100
* Bump Logback to 1.2.13
* Bump Ivy to 2.5.2
* Fixed a memory leak in the Javascript driver when there is a server error response.
>>>>>>> e554aa95

[[release-3-6-7]]
=== TinkerPop 3.6.7 (April 8, 2024)

* Fixed a bug in Gremlin.Net for .NET 8 that led to exceptions: `InvalidOperationException: Enumeration has not started. Call MoveNext.`
* Fixed message requestId serialization in `gremlin-python`.
* Improved performance of `PathRetractionStrategy` for traversals that carry many children, but don't hold many labels to propogate.
* Fixed bug in bytecode translation of `g.tx().commit()` and `g.tx().rollback()` in all languages.
* Improved error message from `JavaTranslator` by including exception source.
* Added missing `short` serialization (`gx:Int16`) to GraphSONV2 and GraphSONV3 in `gremlin-python`.
* Added tests for error handling for GLV's if `tx.commit()` is called remotely for graphs without transactions support.
* Introduced multi-architecture AMD64/ARM64 docker images for gremlin-console.
* Fixed bug in `JavaTranslator` where `has(String, null)` could call `has(String, Traversal)` to generate an error.
* Fixed issue where server errors weren't being properly parsed when sending bytecode over HTTP.
* Improved `Bulkset` contains check for elements if all elements in `Bulkset` are of the same type.
* Fixed bug in `EarlyLimitStrategy` which was too aggressive when promoting `limit()` before `map()`.
* Prevented mid-traversal `mergeE()` and `mergeV()` from operating on an incoming `Traverser` that contains an `Element`.
* Improved performance of the application of `FilterRankingStrategy` for large traversals with deeply nested traversals by improving the cache operation.
* Updated aliased client to pass along options via `with()` when submitting traversals.
* Upgraded `gremlin-go` to Go 1.21.
* Upgraded `gremlin-javascript` and `gremlint` to Node 18.17.0.
* Allowed public access for `serviceName` and `mergedParams` in `CallStep`, and checks on `PartitionStrategy` usage in `MergeStep`.

==== Bugs

* TINKERPOP-2359 onShutDown not being called when docker container stopped
* TINKERPOP-2913 Ensure that if tx.commit() is called remotely it does not hang for graphs without transactions
* TINKERPOP-3022 JavaTranslator failing for has(String, null)
* TINKERPOP-3027 Pick.any should be any_()
* TINKERPOP-3029 Gremlin.Net: Traversal enumeration fails on .NET 8
* TINKERPOP-3031 Bad translation for g.tx()
* TINKERPOP-3039 Java driver won't propagate with args when using aliased client directly
* TINKERPOP-3045 EarlyLimitStrategy is too aggresive to promote Limit and thus causing incorrect results
* TINKERPOP-3054 RequestId serialization broken in Python GLV
* TINKERPOP-3056 mergeE is updating vertices in certain conditions

==== Improvements

* TINKERPOP-2995 Create Sample Applications in each GLV
* TINKERPOP-3021 Publish ARM64 Gremlin Console Images
* TINKERPOP-3030 Update to .NET 8
* TINKERPOP-3068 Make serviceName and mergedParams public for provider usage in CallStep

[[release-3-6-6]]
=== TinkerPop 3.6.6 (November 20, 2023)

This release also includes changes from <<release-3-5-8, 3.5.8>>.

* Fixed a javadoc comment in `GraphTraversal.not()` method.
* Allowed `gremlin-driver` to be used over HTTP for experimental purposes.
* Added user agent handling to gremlin-server for HTTP requests.
* Allowed `io()` to automatically detect ".graphml" as a file extension.
* Deprecated the `HandshakeInterceptor` in favor of a more generic `RequestInterceptor`.
* Allowed `gremlin-python` to be used over HTTP for experimental purposes.
* Fixed translation of `P`, `TraversalStrategy` and Enums, and added translation for `Vertex`, `Edge`, `VertexProperty`, list, set, dict, number, binding and lambda in Groovy Translator for Python.
* Fixed a bug in `StarGraph` where `EdgeFilter` did not remove associated Edge Properties.
* Added Gremlin translator implementation to the Go GLV.
* Fixed Go translator to handle array arguments.
* In Go GLV `P.Within` and `P.Without` extended to accept array arguments similar to other GLV's
* Improved `SubgraphStrategy` by reducing chance for redundant filtering of adjacent vertices.
* Fixed bug with filtering for `group()` when the side-effect label was defined for it.
* ProjectStep now throws exception when a duplicate key is provided in a query.
* Fixed bug in `replaceLocalChild` where child traversal was not correctly integrated.
* Fixed bug in `ElementIdStrategy` where the order of `hasId` was impacting proper filters.
* Fixed bug in the Java driver configuration for serialization when reading settings from an `InputStream`.
* Fixed bug in `DotNetTranslator` where `PartitionStrategy` usage was not translating properly when specifying the `readPartitions`.
* Fixed bug in `PythonTranslator` where `Set` syntax was not being generated properly.
* Fixed bug in configuration object given to `PartitionStrategy` for Go that prevented `readPartitions` from behing set properly.
* Fixed bug where the `partitionKey` was not being written when using `PartitionStrategy` with `mergeV()` and `mergeE()`
* Added checking for valid UUID requestIds in `gremlin-python` and `gremlin-javascript`.
* Do not use `XOR` for hashCode computation of Step when only simple keys are used and duplicate keys are allowed.

==== Bugs

* TINKERPOP-2423 hashCode collision for steps with different attributes
* TINKERPOP-2811 ElementIdStrategy doesn't replace all references of an element's id with the specified custom id property
* TINKERPOP-2921 Filters not working when side-effect is used with group()
* TINKERPOP-2976 InvalidOperationException: Collection was modified in GraphBinary serialization
* TINKERPOP-2983 Upgrade Netty for Security Reasons
* TINKERPOP-2996 Golang Translator in core does not properly translate list arguments
* TINKERPOP-3001 Gremlin Console complains about missing serializers field
* TINKERPOP-3009 SubgraphStrategy produces excessive filtering when multiple labels are filtered upon

==== Improvements

* TINKERPOP-2802 Support Adding Custom Serializer for Gremlin Go
* TINKERPOP-2830 Handle User-Agent from HTTP Requests to server
* TINKERPOP-2951 Add translator to the Go GLV
* TINKERPOP-2964  Many TraversalParent's steps have a replaceLocalChild logic that can result in a new ChildTraversal having an ID that already exists.
* TINKERPOP-2982 Allow gremlin-driver usage over HTTP
* TINKERPOP-2984 Replace Moq mocking library in .NET tests
* TINKERPOP-2986 StarGraph shall drop edge properties when dropping edges
* TINKERPOP-2988 Serialization error throws an Invalid OpProcessor exception when using stream() API
* TINKERPOP-2991 Reformat Javadoc link in reference docs
* TINKERPOP-2994 PartitionStrategy does not work with mergeV() and mergeE()
* TINKERPOP-3006 Allow gremlin-python usage over HTTP

[[release-3-6-5]]
=== TinkerPop 3.6.5 (Release Date: July 31, 2023)

This release also includes changes from <<release-3-5-7, 3.5.7>>.

* Added `text/plain` MIME type to the HTTP endpoint to return a Gremlin Console-like representation of the data.
* Added GraphBinary serialization option to the HTTP endpoint.
* Fixed bug with `fail` step not working with a `VertexProgram` running on the server.
* Introduced mime type `application/vnd.gremlin-v1.0+json;typed=false` to allow direct specification of GraphSON 1.0 without types.
* Introduced mime type `application/vnd.gremlin-v2.0+json;typed=false` to allow direct specification of GraphSON 2.0 without types.
* Removed `final` class declaration for `LabelStep`.
* Fixed MergeE/MergeV steps to always throw exception for invalid `onMatch` option.
* TINKERPOP-2802: Add support for custom deserializers to the Gremlin-Go Driver

==== Bugs

* TINKERPOP-2920 SubgraphStrategy failure when property key not present on vertex in by()
* TINKERPOP-2937 Throw an error when trying to use a closed connection
* TINKERPOP-2948 PRISMA security vulnerabilty for jackson-databind 2.14.0 *(breaking)*
* TINKERPOP-2953 Static import for __.values() overriden by Column.values()
* TINKERPOP-2958 ScheduledExecutorService for timeouts are never cancelled
* TINKERPOP-2965 FilterRankingStrategy removing labels it shouldn't in certain conditions

==== Improvements

* TINKERPOP-1403 Provide support for GraphFilter.vertexProperties() *(breaking)*
* TINKERPOP-2938 Revisit merge step feature tests
* TINKERPOP-2939 The Merge onMatch map validation is during execution instead of construction
* TINKERPOP-2941 DO NOT purge the output location if it has content in SparkGraphComputer
* TINKERPOP-2947 Provide a plain text serializer for HTTP
* TINKERPOP-2954 Pass Gremlin Version from Maven to Java Without Manifests
* TINKERPOP-2955 Support SSL in WebSocketClient
* TINKERPOP-2956 Update gremlint version for the published application
* TINKERPOP-2963 Introduce new mimeType to return GraphSon-1.0 in text format
* TINKERPOP-2977 Deprecate Neo4j-Gremlin

[[release-3-6-4]]
=== TinkerPop 3.6.4 (Release Date: May 12, 2023)

* Fixed bug in `TextP.regex` and `TextP.notRegex` serialization for Java GLV.
* Fixed a memory leak in the Gremlin.Net driver that only occurred if a `CancellationToken` was provided.

==== Bugs

* TINKERPOP-2945 TextP.regex() Serialization Failing in Java driver
* TINKERPOP-2944 Memory leak in Gremlin.Net driver if CancellationToken is used

[[release-3-6-3]]
=== TinkerPop 3.6.3 (Release Date: May 1, 2023)

This release also includes changes from <<release-3-5-6, 3.5.6>>.

* Fixed bug in `element()` when traversing from edges where bulking was enabled.
* Refactored `PropertyMapStep` to improve extensibility by providers. Removed `final` class declaration for `ProjectStep` and `CoalesceStep`.
* Fixed bug in grammar that prevented declaration of a `Map` key named `new` without quotes.
* Fixed bug in grammar that prevented parsing of `Map` key surrounded by parenthesis which is allowable in Groovy.
* Fixed bug in `GroovyTranslator` that surrounded `String` keys with parenthesis for `Map` when not necessary.
* Added support to the grammar allowing `List` and `Map` key declarations for `Map` entries.
* Fixed `Direction` enum bug in `gremlin-javascript` where `Direction.from_` and `Direction.to` was not properly aliased to `Direction.OUT` and `Direction.IN`
* Fixed `Direction` enum in `gremlin-python` where `Direction.from_` and `Direction.to` were not added, and they can now be used instead of defining `from_=Direction.OUT` and `to=Direction.IN`
* Improved performance of comparison (equals) between not compatible types and nulls.
* Fixed `mergeV()` and `mergeE()` steps to work when `onCreate` is immutable map.
* Introduced `Writing` and `Deleting` marker interfaces to identify whether a step can perform write or delete or both on Graph.
* For `mergeV()` and `mergeE()`, added checks for illegal hidden keys and refactored `searchVertices` to allow subclasses to override search criteria.
* Added static map capturing possible `Traversal` steps that shall be added to traversal for a given operator.
* Fixed bug which caused some traversals to throw `GremlinTypeErrorException` to users.

==== Bugs

* TINKERPOP-2526 Gremlin Console performance with incomplete multi-line scripts
* TINKERPOP-2767 Repeat Out Times traversal hangs indefinitely on first execution
* TINKERPOP-2820 gremlin-python _close_session race condition/FD leak
* TINKERPOP-2855 Performance degradation in TinkerGraph 3.5.4 and 3.5.5
* TINKERPOP-2856 math() step fails if variable name contains a keyword
* TINKERPOP-2861 Fix incorrect symlinks in source release zip
* TINKERPOP-2863 HasId Step generates incorrect results when given a list of IDs mid-traversal
* TINKERPOP-2870 mergeV requires key of 'new' to be quoted
* TINKERPOP-2878 Incorrect handling of local operations when there are duplicate elements
* TINKERPOP-2888 DefaultTraversal's applyStrategies performance decrease
* TINKERPOP-2891 Inconsistent behavior when comparing a counted value with a negative value
* TINKERPOP-2893 Incorrectly comparing a counted value with multiple predicates
* TINKERPOP-2901 Incorrect result caused by has(key, predicate)
* TINKERPOP-2902 Critical security vulnerability in snakeyaml
* TINKERPOP-2905 gremlin-go gorillaTransporter.logHandler is not initialized correctly and leads to panic
* TINKERPOP-2911 CountStrategy converts count().is(0) wrongly under ConnectiveStrategy
* TINKERPOP-2918 Utils.GenerateUserAgent assumes Gremlin.Net.dll to be present when, in some environments, it is not.
* TINKERPOP-2922 GroovyTranslator produces a Map not parseable by the grammar
* TINKERPOP-2925 mergeE() in javascript producing an error
* TINKERPOP-2926 Gremlin-Java > An UnsupportedOperationException occurs on calling next() after a merge step with the option step modulator if the element does not exist
* TINKERPOP-2928 element() not working in conjunction with edge properties

==== Improvements

* TINKERPOP-2841 Test and Fix Per Request Settings in Go
* TINKERPOP-2852 Update Maven plugin for docker-images building for M1 compatibility
* TINKERPOP-2857 GraphSONRecordReader does not allow configure a GraphFilter during deserialization
* TINKERPOP-2865 Add has steps injected by PartitionStrategy at the end of the filter
* TINKERPOP-2890 Avoid exceptions on local scope based steps where possible
* TINKERPOP-2899 SampleGlobalStep samples inefficiently with TraverserSet running into hash collisions
* TINKERPOP-2912 Improve error message for addE() when traverser is incorrect
* TINKERPOP-2919 Improve performance of FilterRankingStrategy for deeply nested traversals
* TINKERPOP-2924 Refactor PropertyMapStep to be able to overwrite map method
* TINKERPOP-2929 Introduce new marker interfaces to identify whether a step can perform write or delete or both
* TINKERPOP-2931 Fix a few minor mergeV/E issues
* TINKERPOP-2934 Optimize ObjectWritable for displaying content of Java Collection or Map to reduce OOM

[[release-3-6-2]]
=== TinkerPop 3.6.2 (Release Date: January 16, 2023)

This release also includes changes from <<release-3-5-5, 3.5.5>>.

* Fixed bug in the Gremlin grammar for parsing of empty queries.
* Provided mechanism for provider plugins to get notified on script/query processing via `GraphManager`.
* Fixed bug in `select()` when using multiple labels.
* Moved Gherkin feature tests to `gremlin-test` resources so that they are more easily referenced by providers.
* Made quality of life changes to semantics for `mergeV/E` based on initial feedback.

==== Bugs

* TINKERPOP-2765 Race condition during script creation when using UnifiedChannelizer
* TINKERPOP-2769 gremlin-server does not reply with a timeout response to all timed out requests
* TINKERPOP-2771 Critical severity security vulnerabilty in commons-configuration 2.7
* TINKERPOP-2796 High severity security vulnerability found in snakeyaml
* TINKERPOP-2801 Incorrect deprecation notice on gremlin-python
* TINKERPOP-2803 Incorrect count() with sample() in TinkerGraph
* TINKERPOP-2805 No results returned for multiple labels to select()
* TINKERPOP-2809 High severity security vulnerability found in jackson databind
* TINKERPOP-2815 Critical security vulnerability for apache commons-text
* TINKERPOP-2816 Gherkin test issues for implementers
* TINKERPOP-2817  "Could not find a type identifier for the class : class java.lang.Byte" occurs when dumping graph to graphson format
* TINKERPOP-2826 Critical security vulnerability in ivy
* TINKERPOP-2836 Github actions do not run java driver integration tests
* TINKERPOP-2840 Test Failures on NonDex
* TINKERPOP-2843 Security vulnerabilities found in netty version 4.1.77
* TINKERPOP-2849 Incorrect implementation for GraphTraversalSource.With in gremlin-go

==== Improvements

* TINKERPOP-2471 Add logging to Gremlin.Net driver
* TINKERPOP-2480 User agent for Gremlin drivers
* TINKERPOP-2622 Enforce ordering semantics in feature tests
* TINKERPOP-2696 Refactor Gherkin test framework to better handle bindings
* TINKERPOP-2737 Dockerized Build and Test Environments
* TINKERPOP-2772 Add Spark utility to load vertices as RDD
* TINKERPOP-2779 Floating ConnectedComponent Feature Failures for GitHub Actions on windows
* TINKERPOP-2785 Inability to Mock Returned Result Types in Gremlin-Go Driver
* TINKERPOP-2792 Better exception when JavaTranslator finds a method but not the overload
* TINKERPOP-2794 Allow cancellation of Gremlin.Net async methods
* TINKERPOP-2804 gherkin feature files should be on the classpath
* TINKERPOP-2806 Provide method for provider plugins to get notified on script/query processing
* TINKERPOP-2808 Improve Compatibility on ARM machines
* TINKERPOP-2813 Improve driver usability for cases where NoHostAvailableException is currently thrown
* TINKERPOP-2814 Add a SSL handshake timeout configuration to the driver
* TINKERPOP-2818 exclude mockito-core in gremlin-core [compile scope] (import by jcabi-manifests)
* TINKERPOP-2833 TestSupport loads files too slow
* TINKERPOP-2834 CloneVertexProgram optimization on SparkGraphComputer
* TINKERPOP-2842 Expand GremlinScriptChecker to include request id overrides
* TINKERPOP-2850 Modifications to mergeV/E semantics

[[release-3-6-1]]
=== TinkerPop 3.6.1 (Release Date: July 18, 2022)

This release also includes changes from <<release-3-5-4, 3.5.4>>.

* Made GraphBinary the default serialization format for .NET and Python.
* Added missing `ResponseStatusCodeEnum` entry for 595 for .NET.
* Fix a javadoc comment in `Cluster.Builder` regarding maxInProcessPerConnection.

==== Bugs

* TINKERPOP-2734 NullPointerException when calling Client chooseConnection()
* TINKERPOP-2736 PluginAcceptor interface no more available in 3.5.3+ but referred in documentation
* TINKERPOP-2741 GraphMLWriter error message is not properly formatted
* TINKERPOP-2746 Medium security vulnerabilities on logback-core
* TINKERPOP-2751 Transaction: tx.commit() hangs up in javascript client-lib
* TINKERPOP-2754 Javascript client hangs if the server restarts
* TINKERPOP-2768 BranchStep pickToken should be integrated when added as a child option

==== Improvements

* TINKERPOP-2229 JavaScript GLV: Add GraphBinary Support
* TINKERPOP-2631 GraphSON float serialization when ujson is used is imprecise
* TINKERPOP-2693 Complete GraphBinary support in Python
* TINKERPOP-2715 remove log4jv1 dependency
* TINKERPOP-2723 Make GraphBinary the default serialization format for .NET and Python *(breaking)*
* TINKERPOP-2740 first request suspend more than 9s when using gremlin-java-driver
* TINKERPOP-2748 Medium security vulnerability on netty-all and netty-codec
* TINKERPOP-2762 getScopeKeys should respect the order of keys passed in Step
* TINKERPOP-2764 AWS Neptune returns an inaccessible structured error response

[[release-3-6-0]]
=== TinkerPop 3.6.0 (Release Date: April 4, 2022)

This release also includes changes from <<release-3-5-3, 3.5.3>>.

* Added parser support for `NaN` and `Infinity`.
* Implemented comparability/orderability semantics defined in the Graph Provider documentation.
* Added `TextP.regex` and `TextP.notRegex`.
* Changed TinkerGraph to allow identifiers to be heterogeneous when filtering.
* Prevented values of `T` to `property()` from being `null`.
* Added `element()` step.
* Added `call()` step.
* Added `fail()` step.
* Added `mergeV()` and `mergeE()` steps.
* Added `Direction` aliases of `from` and `to`.
* Moved `TraversalOptionParent.Pick` to its own class as `Pick`.
* Introduced Pythonic Gremlin step names using snake case and deprecated camel case naming.
* Improved Gherkin test framework to allow for asserting traversal exceptions as a behavior.
* Fixed query indentation for profile metrics where indent levels were not being respected.
* `TraversalOpProcessor` no longer accepts a `String` representation of `Bytecode` for the "gremlin" argument which was left to support older versions of the drivers.
* Removed requirement that "ids" used to filter vertices and edges need to be all of a single type.
* Created `gremlin-annotations` module where the `@GremlinDsl` annotation and related code has been moved.
* Moved `GremlinScriptChecker` to `gremlin-core` from `gremlin-groovy` since it is not Groovy dependent.
* Removed `groovy` and `groovy-json` dependencies from `gremlin-driver` as well as related `JsonBuilder` serialization support.
* Replaced log4j usage with logback where builds rely on and packaged distributions now contain the latter.
* Improved behavior of `V()` and `E()` when `null` is an argument producing a filtering behavior rather than an exception.
* Prevented metrics computation unless the traversal is in a locked state.
* Added syntax to Gremlin grammar to explicitly define `byte`, `short` and `BigInteger`.
* Added syntax to Gremlin grammar to allow construction of a reference `Vertex`.
* Changed Gremlin grammar to allow for Groovy-like syntax when parsing a `Map` literal.
* Created a way to produce a corpus of Gremlin traversals via `FeatureReader` and `DocumentationReader` in `gremlin-language`.
* Changed mechanism for determining if `id` equality with `toString()` is used by validating that elements of the predicate collection are all `String` rather than enforcing homogenous collections in the process.
* Exposed Gherkin tests as part of the provider test suite.
* Packaged Gherkin tests and data as standalone package as a convenience distribution.
* Removed `ProductiveByStrategy` as a strategy that is applied by default.
* Changed `by()` modulator semantics to consistently filter.
* Removed previously deprecated Gryo `MessageSerializer` implementations.
* Removed previously deprecated `AuthenticationSettings.enableAuditLog`.
* Removed previously deprecated `GroovyTranslator` from `gremlin-groovy` module.
* Removed previously deprecated Gremlin steps that conflicted with Python keywords.
* Removed the dependency on `six` from `gremlin-python`.
* Bumped to Apache Hadoop 3.3.1.
* Bumped to Apache Spark 3.2.0.
* Bumped node.js in `gremlin-javascript` to v16.13.0.
* Changed `NumberHelper` to properly cast to `byte` and `short` rather than default coercing to `Integer`.
* Modified some driver defaults (maximum content length, pool size, maximum in process) to be more consistent with one another.
* Fixed a potential connection load balancing issue due to a race condition not updating the usage count.
* Extended `property()` to allow for setting a `Map` of property values.

==== Bugs

* TINKERPOP-2358 Potential connection leak on client disposing
* TINKERPOP-2486 Client does not load balance requests across available connections
* TINKERPOP-2507 Remove requirement that Graph implementations must filter on homogeneous identifiers *(breaking)*
* TINKERPOP-2522 DefaultTraversalMetrics::toString does not indent annotations correctly
* TINKERPOP-2554 Extracting step metrics from ProfileStep throws NPE if the step was not triggered
* TINKERPOP-2565 GraphMLWriter does not check vertexLabelKey conflict
* TINKERPOP-2566 Incomplete error message in bytecode step generation
* TINKERPOP-2568 Graph instance not set for child traversals
* TINKERPOP-2569 Reconnect to server if Java driver fails to initialize
* TINKERPOP-2578 Set arguments to P within/without are wrapped in List
* TINKERPOP-2579 EventStrategy doesn't work with anonymous traversal
* TINKERPOP-2580 Update the custom DSL documentation
* TINKERPOP-2585 Traversal failed for different strategies order
* TINKERPOP-2589 XML External Entity (XXE) vulnerability
* TINKERPOP-2597 NullPointerException while initializing connection pool
* TINKERPOP-2598 within(null) NPE
* TINKERPOP-2603 TinkerGraph sometimes could not query float values.
* TINKERPOP-2604 TinkerGraph could not order vertex/edge without specified property.
* TINKERPOP-2606 Neo4j-Gremlin could not order vertex/edge without specified property
* TINKERPOP-2609 HTTP returns serialization exceptions for the GraphTraversalSource
* TINKERPOP-2610 NumberHelper can return values in the form of their original type smaller than int *(breaking)*
* TINKERPOP-2621 toString for traversals such as within with empty array returns empty string as argument instead of brackets
* TINKERPOP-2626 RangeGlobalStep closes traversal prematurely
* TINKERPOP-2649 Unable to translate gremlin query to java
* TINKERPOP-2658 Translator in gremlin-javascript has trouble with array arguments
* TINKERPOP-2661 GremlinGroovyScriptEngine handling of null arguments
* TINKERPOP-2662 Unclosed client session and stacktrace pops up when cleanup is missed
* TINKERPOP-2670 JavaDocs do not build when using JDK 11
* TINKERPOP-2694 Bug of TinkerGraph gremlin api "has()"
* TINKERPOP-2702 property(null) throws NPE
* TINKERPOP-2706 Traversal clone() not resetting the close state
* TINKERPOP-2712 PropertyChangedEvent is triggered before Property is actually changed
* TINKERPOP-2717 Gremlin.NET : WebSocketConnection does not check for MessageType.Close, causing error InvalidOperationException: "Received data deserialized into null object message. Cannot operate on it."
* TINKERPOP-2719 hasNext is called on TraverserIterator after transaction is committed
* TINKERPOP-2726 Python's GroovyTranslator translates boolean wrong

==== Improvements

* TINKERPOP-2367 Gremlin Translators for .NET
* TINKERPOP-2379 Consistent defaults and initialization APIs for drivers
* TINKERPOP-2411 Move GremlinDslProcessor to its own artifact *(breaking)*
* TINKERPOP-2467 Follow python naming conventions for Gremlin syntax
* TINKERPOP-2504 Intermittently failing server/driver integration tests
* TINKERPOP-2518 Enhance .NET gherkin framework to deal with more advanced assertions
* TINKERPOP-2524 Expand support for number types in grammar
* TINKERPOP-2525 Extend Gherkin tests to cover strategies
* TINKERPOP-2534 Log4j flagged as critical security violation
* TINKERPOP-2548 Add getter for indexer used in IndexStep
* TINKERPOP-2551 Setup scripts to publish Gremint to npm
* TINKERPOP-2555 Support for remote transactions in Python
* TINKERPOP-2556 Support remote transactions in .NET
* TINKERPOP-2557 Support remote transactions in Javascript
* TINKERPOP-2559 Stop sending the close message for .NET
* TINKERPOP-2560 Stop sending close message for Python
* TINKERPOP-2561 Stop sending close message in Javascript
* TINKERPOP-2562 Remove GraphSON 2 option in TraversalOpProcessor *(breaking)*
* TINKERPOP-2570 Support custom type in GraphBinary for .NET
* TINKERPOP-2576 Setup automatic updates via Dependabot for Gremlin.NET
* TINKERPOP-2577 Remove unused test coverage dependencies from Gremlin.NET
* TINKERPOP-2582 Construct traversals from gremlin-language
* TINKERPOP-2583 Make gremlin-groovy processing optional in Gremlin Server
* TINKERPOP-2591 Administrative adjustments to gremlint site
* TINKERPOP-2592 Align the style guides
* TINKERPOP-2593 Remove Groovy as a dependency from gremlin-driver *(breaking)*
* TINKERPOP-2596 datetime function
* TINKERPOP-2601 Unify Gremlin testing behind Gherkin
* TINKERPOP-2605 Further enforce and refine null semantics
* TINKERPOP-2608 Enhance sample().by() semantics when by produces a null *(breaking)*
* TINKERPOP-2611 Prevent property(id,null) and addV(null) *(breaking)*
* TINKERPOP-2613 Improve behavior of V/E(null)
* TINKERPOP-2615 Expand testing of path() with null values
* TINKERPOP-2616 Provide better exceptions with SSL related failures *(breaking)*
* TINKERPOP-2620 Clean up NullPointerExceptions related to null arguments on property related steps
* TINKERPOP-2630 Clarify that a server cannot support Graphson1.0 over HTTP
* TINKERPOP-2632 Netty 4.1.61 flagged with two high severity security violations
* TINKERPOP-2635 Consistent by() behavior *(breaking)*
* TINKERPOP-2636 Remove ProductiveByStrategy as a default *(breaking)*
* TINKERPOP-2637 Enhance logging in the Python
* TINKERPOP-2639 Remove previously deprecated GryoMessageSerializer infrastructure *(breaking)*
* TINKERPOP-2640 Remove previously deprecated AuthenticationSettings.enableAuditLog setting *(breaking)*
* TINKERPOP-2641 Allow orderability on any type
* TINKERPOP-2645 Improve behavior of hasId(null)
* TINKERPOP-2646 Make .NET StreamExtensions public for GraphBinary
* TINKERPOP-2650 Remove deprecated Gremlin step overloads of python keywords *(breaking)*
* TINKERPOP-2651 Update to .NET 6
* TINKERPOP-2652 Add TextP.regex to the text predicate set
* TINKERPOP-2656 Provide a no syntax sugar translator for python
* TINKERPOP-2657 Remove GroovyTranslator from gremlin-groovy *(breaking)*
* TINKERPOP-2659 Bump javascript runtimes to node v16
* TINKERPOP-2660 Bring back close message for drivers
* TINKERPOP-2663 Support Vertex references in grammar
* TINKERPOP-2665 Add the ability for property() to take a map
* TINKERPOP-2666 Create an anonymizing Translator for logging traversals without user data
* TINKERPOP-2667 Allow fold() with addAll to work on Map
* TINKERPOP-2668 Updating aiohttp requirements at germin-python due to vulnerability
* TINKERPOP-2669 Netty 4.1.61 flagged with medium severity security violations
* TINKERPOP-2671 Add tx() support to grammar
* TINKERPOP-2676 Refactor GremlinScript checker out of groovy package *(breaking)*
* TINKERPOP-2678 jackson-databind medium security issue identified
* TINKERPOP-2679 Update JavaScript driver to support processing messages as a stream
* TINKERPOP-2680 Create call() step to allow for calling procedures
* TINKERPOP-2681 Create merge() step to codify best practice for upsert pattern
* TINKERPOP-2682 Enable WebSocket compression in .NET by default
* TINKERPOP-2687 Gremlin Boolean Value Expressions 2.0 with Ternary Boolean Logics
* TINKERPOP-2688 Investigate two .NET test failures
* TINKERPOP-2689 VertexProperty Gherkin support for .NET
* TINKERPOP-2690 VertexProperty Gherkin support for Javascript
* TINKERPOP-2691 VertexProperty Gherkin support for Python
* TINKERPOP-2695 Support NaN/Inf in Parser and Gherkin
* TINKERPOP-2705 Support null as an argument where it makes sense in Gremlin.NET
* TINKERPOP-2707 Closing parent connection in python should close tx() connections
* TINKERPOP-2711 Make gremlin-language optional as it brings in CDDL/GPL dependencies
* TINKERPOP-2713 Create an element() step that maps a Property to its Element.
* TINKERPOP-2716 Enable eslint for gremlin-javascript project
* TINKERPOP-2725 Traversal Strategy Mix Up In Gremlin-Python
* TINKERPOP-2727 HasContainer should allow a null key
* TINKERPOP-2728 jackson-databind high security issue identified

== TinkerPop 3.5.0 (The Sleeping Gremlin: No. 18 Entr'acte Symphonique)

image::https://raw.githubusercontent.com/apache/tinkerpop/master/docs/static/images/gremlin-sleeping-beauty.png[width=185]

[[release-3-5-8]]
=== TinkerPop 3.5.8 (Release Date: November 20, 2023)

* Fixed a bug in Gremlin.Net that can lead to an `InvalidOperationException` due to modifying a collection while iterating over it in the serializers.
* Bumped Netty to 4.1.96

==== Bugs

* TINKERPOP-2976 InvalidOperationException: Collection was modified in GraphBinary serialization
* TINKERPOP-2983 Upgrade Netty for Security Reasons

==== Improvements

* TINKERPOP-2984 Replace Moq mocking library in .NET tests
* TINKERPOP-2991 Reformat Javadoc link in reference docs


[[release-3-5-7]]
=== TinkerPop 3.5.7 (Release Date: July 31, 2023)

* Bumped `jackson-databind` to 2.15.2 to fix security vulnerability.
* Introduced `maxNumberLength`, `maxStringLength`, and `maxNestingDepth` configs for `GraphSON` serializers.
* Fixed a memory leak in the Gremlin.Net driver that only occurred if a `CancellationToken` was provided.
* Fixed gremlin-python `Client` problem where calling `submit()` after` `close()` would hang the system.
* Added `gremlin.spark.dontDeleteNonEmptyOutput` to stop deleting the output folder if it is not empty in `spark-gremlin`.
* Fixed a bug in `SubgraphStrategy` where the vertex property filter produced errors if a `Vertex` was missing the key provided to `by()` as a token.
* Upgraded `gremlin-javascript` and `gremlint` to Node 16.20.0.
* Upgraded `gremlin-go` to Go 1.20.
* Improved the python `Translator` class with better handling for `P`, `None` and subclasses of `str`.
* Fixed bug in `FilterRankingStrategy` that was preventing certain traversals from recognizing labels in child traversals.
* Added `gremlin-java8.bat` file as a workaround to allow loading the console using Java 8 on Windows.
* Fixed a bug in `gremlin-server` where timeout tasks were not cancelled and could cause very large memory usage when timeout is large.
* Removed `jcabi-manifests` dependency from `gremlin-core`, `gremlin-driver`, and `gremlin-server`.
* Fixed a bug that caused the `GremlinGroovyScriptEngine` to throw a `MissingMethodException` when calling a static method in __ with the same name as an enum.
* Deprecated Neo4j-Gremlin
* Added `VertexPropertyFilter` to `GraphComputer`

==== Bugs

* TINKERPOP-2920 SubgraphStrategy failure when property key not present on vertex in by()
* TINKERPOP-2937 Throw an error when trying to use a closed connection
* TINKERPOP-2944 Memory leak in Gremlin.Net driver if CancellationToken is used
* TINKERPOP-2948 PRISMA security vulnerabilty for jackson-databind 2.14.0 *(breaking)*
* TINKERPOP-2953 Static import for __.values() overriden by Column.values()
* TINKERPOP-2958 ScheduledExecutorService for timeouts are never cancelled
* TINKERPOP-2965 FilterRankingStrategy removing labels it shouldn't in certain conditions

==== Improvements

* TINKERPOP-1403 Provide support for GraphFilter.vertexProperties() *(breaking)*
* TINKERPOP-2941 DO NOT purge the output location if it has content in SparkGraphComputer
* TINKERPOP-2954 Pass Gremlin Version from Maven to Java Without Manifests
* TINKERPOP-2955 Support SSL in WebSocketClient
* TINKERPOP-2977 Deprecate Neo4j-Gremlin

[[release-3-5-6]]
=== TinkerPop 3.5.6 (Release Date: May 1, 2023)

* Added `GraphFilter` support to `GraphSONRecordReader`.
* gremlin-python aiohttp dependency requirement upper bound relaxed to <4.0.0.
* Fixed network connection closing for sessions and transactions in `gremlin-python`.
* Fixed memory cleanup for sessions and transactions in `gremlin-python` and `gremlin-go`.
* Fixed bug in `CountStrategy` where `or()` and `and()` filters were not being rewritten properly for some patterns.
* Changed `PartitionStrategy` to force its filters to the end of the chain for `Vertex` and `Edge` read steps, thus preserving order of the `has()`.
* Added `RequestOptions` and `RequestOptionsBuilder` types to Go GLV to encapsulate per-request settings and bindings.
* Improved `addE()` error messaging when traverser is not a `Vertex`.
* Added `SubmitWithOptions()` methods to `Client` and `DriverRemoteConnection` in Go GLV to pass `RequestOptions` to the server.
* Fixed bug in which `gremlin-server` would not respond to clients if an `Error` was thrown during bytecode traversals.
* Added ability to deploy multi-arch Docker images for server and console. Server image now supports AMD64 and ARM64.
* Changed `with()` configuration for `ARGS_BATCH_SIZE` and `ARGS_EVAL_TIMEOUT` to be more forgiving on the type of `Number` used for the value.
* Changed `gremlin-console` to add imports via an ImportCustomizer to reduce time spent resolving imports.
* Bumped to Groovy 2.5.22.
* Fixed `generateUserAgent()` in `gremlin-javascript` and `gremlin-dotnet` to handle null and undefined properly, and updated Java UserAgent error handling
* Fixed bug in parsing of `math()` expressions where variables were not being identified if they contained a text associated with a function.
* Refactored `FilterRankingStrategy` to improve performance for deeply nested traversals.
* Refactored strategy application to improve performance by avoiding some excessive recursion.
* Added `Traversal.lock()` to provide an explicit way to finalize a traversal object.
* Changed `Traversal.getGraph()` to get its `Graph` object from itself or, if not available, its parent.
* Added `AuthInfoProvider` interface and `NewDynamicAuth()` to gremlin-go for dynamic authentication support.
* Fixed bug where `hasId()` unrolls ids in Java arrays to put into `P.within` but not ids in lists, this also aligned behavior of start-step and mid-traversal hasId().
* Bumped to `snakeyaml` 2.0 to fix security vulnerability.
* Bumped to Apache `commons-configuration` 2.9.0 to fix security vulnerability.
* Fixed `CountStrategy` bug for cases where predicates contain negative numbers by disabling the optimization.
* Improved `count` step optimization for negative values in input for 'eq' comparison.
* Fixed performance issue when using `SampleGlobalStep` with a traverser that has either a `LABELED_PATH` or `PATH` requirement.
* Reduce the `toString()` of `ObjectWritable` to avoid OOM for running OLAP queries on Spark.

==== Bugs

* TINKERPOP-2526 Gremlin Console performance with incomplete multi-line scripts
* TINKERPOP-2767 Repeat Out Times traversal hangs indefinitely on first execution
* TINKERPOP-2820 gremlin-python _close_session race condition/FD leak
* TINKERPOP-2855 Performance degradation in TinkerGraph 3.5.4 and 3.5.5
* TINKERPOP-2856 math() step fails if variable name contains a keyword
* TINKERPOP-2861 Fix incorrect symlinks in source release zip
* TINKERPOP-2863 HasId Step generates incorrect results when given a list of IDs mid-traversal
* TINKERPOP-2878 Incorrect handling of local operations when there are duplicate elements
* TINKERPOP-2888 DefaultTraversal's applyStrategies performance decrease
* TINKERPOP-2891 Inconsistent behavior when comparing a counted value with a negative value
* TINKERPOP-2893 Incorrectly comparing a counted value with multiple predicates
* TINKERPOP-2902 Critical security vulnerability in snakeyaml
* TINKERPOP-2905 gremlin-go gorillaTransporter.logHandler is not initialized correctly and leads to panic
* TINKERPOP-2911 CountStrategy converts count().is(0) wrongly under ConnectiveStrategy
* TINKERPOP-2918 Utils.GenerateUserAgent assumes Gremlin.Net.dll to be present when, in some environments, it is not.

==== Improvements

* TINKERPOP-2841 Test and Fix Per Request Settings in Go
* TINKERPOP-2852 Update Maven plugin for docker-images building for M1 compatibility
* TINKERPOP-2857 GraphSONRecordReader does not allow configure a GraphFilter during deserialization
* TINKERPOP-2865 Add has steps injected by PartitionStrategy at the end of the filter
* TINKERPOP-2890 Avoid exceptions on local scope based steps where possible
* TINKERPOP-2899 SampleGlobalStep samples inefficiently with TraverserSet running into hash collisions
* TINKERPOP-2912 Improve error message for addE() when traverser is incorrect
* TINKERPOP-2919 Improve performance of FilterRankingStrategy for deeply nested traversals
* TINKERPOP-2934 Optimize ObjectWritable for displaying content of Java Collection or Map to reduce OOM

[[release-3-5-5]]
=== TinkerPop 3.5.5 (Release Date: January 16, 2023)

* Changed the `Result` struct in gremlin-go to make it more suitable for mocking in tests.
* Changed label generation in `PathProcessorStrategy` to be more deterministic.
* Bumped to Apache `commons-configuration` 2.8.0 to fix security vulnerability.
* Fixed issue where the `GremlinGroovyScriptEngine` reused the same translator concurrently which lead to incorrect translations.
* Fixed bug where tasks that haven't started running yet time out due to `evaluationTimeout` and never send a response back to the client.
* Set the exact exception in `initializationFailure` on the Java driver instead of the root cause.
* Improved error message for when `from()` and `to()` are unproductive for `addE()`.
* Added `SparkIOUtil` utility to load graph into Spark RDD.
* Improved performance of `CloneVertexProgram` by bypassing the shuffle state of `SparkGraphComputer`.
* Changed `JavaTranslator` exception handling so that an `IllegalArgumentException` is used for cases where the method exists but the signature can't be discerned given the arguments supplied.
* Dockerized all test environment for .NET, JavaScript, Python, Go, and Python-based tests for Console, and added Docker as a build requirement.
* Async operations in .NET can now be cancelled. This however does not cancel work that is already happening on the server.
* Bumped to `snakeyaml` 1.32 to fix security vulnerability.
* Update docker/build.sh to work with docker-compose dockerized tests changes.
* Fix permission issues with Docker generated files by setting permission to current user, so sudo isn't needed for maven operations.
* Updated base images for gremlin-server and gremlin-console docker images to support arm64.
* Use Go embed for error/logger resources for `gremlin-go` to avoid missing resource files when using binaries.
* Added user agent to web socket handshake in java driver. Can be controlled by a new enableUserAgentOnConnect configuration. It is enabled by default.
* Added user agent to web socket handshake in Gremlin.Net driver. Can be controlled by `EnableUserAgentOnConnect` in `ConnectionPoolSettings`. It is enabled by default.
* Added user agent to web socket handshake in go driver. Can be controlled by a new `EnableUserAgentOnConnect` setting. It is enabled by default.
* Added user agent to web socket handshake in python driver. Can be controlled by a new `enable_user_agent_on_connect` setting. It is enabled by default.
* Added user agent to web socket handshake in javascript driver. Can be controlled by a new `enableUserAgentOnConnect` option. It is enabled by default.
* Added logging in .NET.
* Added `addDefaultXModule` to `GraphSONMapper` as a shortcut for including a version matched GraphSON extension module.
* Modified `GraphSONRecordReader` and `GraphSONRecordWriter` to include the GraphSON extension module by default.
* Bumped `jackson-databind` to 2.14.0 to fix security vulnerability.
* Bumped to Groovy 2.5.15.
* Bumped to Netty 4.1.86.
* Bumped `ivy` to 2.5.1 to fix security vulnerability
* Removed default SSL handshake timeout. The SSL handshake timeout will instead be capped by setting `connectionSetupTimeoutMillis`.
* Improved logging for `gremlin-driver`.
* Modified `Connection` and `Host` job scheduling in `gremlin-driver` by dividing their work to two different thread pools and sparing work from the primary pool responsible for submitting requests and reading results.
* Prevented usage of the fork-join pool for `gremlin-driver` job scheduling.
* Modified `GremlinScriptChecker` to extract the `Tokens.REQUEST_ID` from Gremlin scripts.
* Changed `Host` initialization within a `Client` to be parallel again in `gremlin-driver`.
* Changed mechanism for determining `Host` health which should make the driver more resilient to intermittent network failures.
* Removed the delay for reconnecting to a potentially unhealthy `Host` only marking it as unavailable after that initial retry fails.
* Prevented fast `NoHostAvailableException` in favor of more direct exceptions when borrowing connections from the `ConnectionPool`.
* Improved Gherkin tests for more consistent results.
* Provides users with potentially more information to driver TimeoutExceptions.
* Fixed an issue in Go and Python GLVs where modifying per request settings to override request_id's was not working correctly.
* Fixed incorrect implementation for `GraphTraversalSource.With` in `gremlin-go`.
* Changed `Gremlin.version()` to return "VersionNotFound" if the version is missing from the manifest.
* Fixed local steps to avoid throwing an exception for non-iterable input.
* Fixed a case sensitivity issue when comparing request UUIDs in `gremlin-javascript`.

==== Bugs

* TINKERPOP-2765 Race condition during script creation when using UnifiedChannelizer
* TINKERPOP-2769 gremlin-server does not reply with a timeout response to all timed out requests
* TINKERPOP-2771 Critical severity security vulnerabilty in commons-configuration 2.7
* TINKERPOP-2796 High severity security vulnerability found in snakeyaml
* TINKERPOP-2803 Incorrect count() with sample() in TinkerGraph
* TINKERPOP-2809 High severity security vulnerability found in jackson databind
* TINKERPOP-2815 Critical security vulnerability for apache commons-text
* TINKERPOP-2816 Gherkin test issues for implementers
* TINKERPOP-2817 Support java.lang.Byte in hadoop GraphSONRecordWriter/GraphSONRecordReader
* TINKERPOP-2826 Critical security vulnerability in ivy
* TINKERPOP-2836 Github actions do not run java driver integration tests
* TINKERPOP-2840 Test Failures on NonDex
* TINKERPOP-2843 Security vulnerabilities found in netty version 4.1.77
* TINKERPOP-2849 Incorrect implementation for GraphTraversalSource.With in gremlin-go

==== Improvements

* TINKERPOP-2471 Add logging to Gremlin.Net driver
* TINKERPOP-2480 User agent for Gremlin drivers
* TINKERPOP-2737 Dockerized Build and Test Environments
* TINKERPOP-2772 Add Spark utility to load vertices as RDD
* TINKERPOP-2779 Floating ConnectedComponent Feature Failures for GitHub Actions on windows
* TINKERPOP-2785 Inability to Mock Returned Result Types in Gremlin-Go Driver
* TINKERPOP-2792 Better exception when JavaTranslator finds a method but not the overload
* TINKERPOP-2794 Allow cancellation of Gremlin.Net async methods
* TINKERPOP-2808 Improve Compatibility on ARM machines
* TINKERPOP-2813 Improve driver usability for cases where NoHostAvailableException is currently thrown
* TINKERPOP-2814 Add a SSL handshake timeout configuration to the driver
* TINKERPOP-2833 TestSupport loads files too slow
* TINKERPOP-2834 CloneVertexProgram optimization on SparkGraphComputer
* TINKERPOP-2842 Expand GremlinScriptChecker to include request id overrides

[[release-3-5-4]]
=== TinkerPop 3.5.4 (Release Date: July 18, 2022)

* Added exception to Gremlin Server that is thrown when using a transaction on a non-transaction graph.
* Exposed error message sent by the server as a property on `GremlinServerError` for gremlin-python
* Allowed `datetime()` syntax to accept zone offset with colon separators and seconds.
* Fixed a minor problem in the Gremlin parser where a `GraphTraversalSource` may not have been initialized.
* Added getters to high and low properties in `RangeLocalStep`.
* Added `Pick` traversal to the return from `getGlobalChildren()` for `BranchStep`.
* Ensured `Pick` traversal was an integrated child.
* Added GraphBinary serialization support to gremlin-javascript.
* Improved startup time by removing unnecessary DNS lookup.
* Bumped to logback 1.2.9.
* Bumped to netty 4.1.77.
* Fixed bug in `submitAsync()` in gremlin-python where the deprecated version was not returning its result.
* Added missing `ResponseStatusCodeEnum` entries for 403, 429, 497, and 596 for .NET.
* Added GraphBinary support in gremlin-python for short, bigdecimal and biginteger.
* Fixed bug in `PartitionStrategy` where the use of `AbstractLambdaTraversal` caused an unexpected exception.
* Fixed bug where close requests for sessions were improperly validating the request in the `UnifiedChannelizer`.
* Deprecated and removed functionality of the `connectOnStartup` option in `gremlin-javascript` to resolve potential `unhandledRejection` and race conditions.
* Ensured `Graph` instance was set between `TraversalStrategy` executions.
* Fixed potential `NullPointerException` in `gremlin-driver` where initialization of a `ConnectionPool` would fail but not throw an exception due to centralized error check being satisfied by a different process.
* Fixed a bug where the JavaScript client would hang indefinitely on traversals if the connection to the server was terminated.
* Fix a javadoc comment in Cluster.Builder regarding maxInProcessPerConnection.
* Added a getter for selectKeys in SelectStep

==== Bugs

* TINKERPOP-2734 NullPointerException when calling Client chooseConnection()
* TINKERPOP-2735 IllegalStateException: Unrecognized content of the 'gremlin' argument... on connection close
* TINKERPOP-2736 PluginAcceptror interface no more available in 3.5.3+ but referred in documentation
* TINKERPOP-2741 GraphMLWriter error message is not properly formatted
* TINKERPOP-2751 Transaction: tx.commit() hangs up in javascript client-lib
* TINKERPOP-2754 Javascript client hangs if the server restarts
* TINKERPOP-2763 client.submitAsync returns None value
* TINKERPOP-2768 BranchStep pickToken should be integrated when added as a child option

==== Improvements

* TINKERPOP-2229 JavaScript GLV: Add GraphBinary Support
* TINKERPOP-2631 GraphSON float serialization when ujson is used is imprecise
* TINKERPOP-2693 Complete GraphBinary support in Python
* TINKERPOP-2740 first request suspend more than 9s when using gremlin-java-driver
* TINKERPOP-2748 Medium security vulnerability on netty-all and netty-codec
* TINKERPOP-2762 getScopeKeys should respect the order of keys passed in Step
* TINKERPOP-2764 AWS Neptune returns an inaccessible structured error response

[[release-3-5-3]]
=== TinkerPop 3.5.3 (Release Date: April 4, 2022)

* Added support for using a readable stream when submitting scripts through the JavaScript driver which allows processing each batch of result sets as they come in, rather than waiting for the entire result set to complete before allowing processing.
* Fixed issue with implicit conversion of `Infinity` number instances into `BigDecimal`.
* Ensured that new properties are added before triggering the associated event.
* Added support for WebSocket compression in the .NET driver. (Only available on .NET 6.)
* Added Groovy `Translator` for .NET.
* Bumped to `jackson-databind` 2.13.2.2.
* Fixed bug in `DefaultTraversal.clone()` where the resulting `Traversal` copy could not be re-iterated.
* Fixed bug in `JavaTranslator` that did not handle `has()` well where `null` was the first argument.
* Renamed `GremlinBaseVisitor` to `DefaultGremlinBaseVisitor` in `gremlin-core` to prevent conflict with the generated `GremlinBaseVisitor` in `gremlin-language`.
* Tracked transaction spawned connections and closed them when the parent connection was closed for `gremlin-python`.
* Prevented unintentionally opening another transaction in `TraversalOpProcessor`` and `SessionOpProcessor` of Gremlin Server.
* Fixed bug in `Translator` of `gremlin-python` around translation of Booleans.

==== Bugs

* TINKERPOP-2694 Bug of TinkerGraph gremlin api "has()"
* TINKERPOP-2706 Traversal clone() not resetting the close state
* TINKERPOP-2712 PropertyChangedEvent is triggered before Property is actually changed
* TINKERPOP-2717 Gremlin.NET : WebSocketConnection does not check for MessageType.Close, causing error InvalidOperationException: "Received data deserialized into null object message. Cannot operate on it."
* TINKERPOP-2719 hasNext is called on TraverserIterator after transaction is committed
* TINKERPOP-2726 Python's GroovyTranslator translates boolean wrong

==== Improvements

* TINKERPOP-2367 Gremlin Translators for .NET
* TINKERPOP-2518 Enhance .NET gherkin framework to deal with more advanced assertions
* TINKERPOP-2651 Update to .NET 6
* TINKERPOP-2679 Update JavaScript driver to support processing messages as a stream
* TINKERPOP-2682 Enable WebSocket compression in .NET by default
* TINKERPOP-2707 Closing parent connection in python should close tx() connections
* TINKERPOP-2711 Make gremlin-language optional as it brings in CDDL/GPL dependencies
* TINKERPOP-2716 Enable eslint for gremlin-javascript project
* TINKERPOP-2725 Traversal Strategy Mix Up In Gremlin-Python
* TINKERPOP-2727 HasContainer should allow a null key
* TINKERPOP-2728 jackson-databind high security issue identified

[[release-3-5-2]]
=== TinkerPop 3.5.2 (Release Date: January 10, 2022)

This release also includes changes from <<release-3-4-13, 3.4.13>>.

* Added an `AnonymizingTypeTranslator` for use with `GroovyTranslator` which strips PII (anonymizes any String, Numeric, Date, Timestamp, or UUID data)
* Added support for `g.tx()` in Python.
* Added logging in in Python.
* Added `tx()` syntax to `gremlin-language`.
* Fixed shutdown cleanup issue in Python aiohttp transport layer.
* Added a `NoSugarTranslator` translator to `PythonTranslator` which translates Gremlin queries to Python without syntactic sugar (ex `g.V().limit(1)` instead of `g.V()[0:1]`)
* Added support for `g.Tx()` in .NET.
* Added support for `with()` constant options to `io()`.
* Changed `GroovyTranslator` to generate code more compatible to Java with `Date` and `Timestamp`.
* Fixed bug in the processing of the `io()` step when constructing a `Traversal` from the grammar.
* Added the `ConnectedComponent` tokens required to properly process the `with()` of the `connectedComponent()` step.
* Fixed `DotNetTranslator` bugs where translations produced Gremlin that failed due to ambiguous step calls to `has()`.
* Fixed bug where `RepeatUnrollStrategy`, `InlineFilterStrategy` and `MessagePassingReductionStrategy` were all being applied more than necessary.
* Modified grammar to accept the `datetime()` function so that Gremlin scripts have a way to natively construct a `Date`.
* Ensured `PathRetractionStrategy` is applied after `InlineFilterStrategy` which prevents an error in traverser mapping in certain conditions.
* Deprecated `JsonBuilder` serialization for GraphSON and Gryo.
* Added `ProductiveByStrategy` to ensure consistency of `by()` modulator behaviors when child traversal arguments contained no elements.
* Changed drivers to once again send the previously deprecated and removed "close" message for sessions.
* Modified `fold()` to merge `Map` instances with `addAll`.
* Allowed `null` string values in the Gremlin grammar.
* Fixed support for `SeedStrategy` in the Gremlin Grammar.
* Fixed bug in `Translator` of `gremlin-javascript` around array translation.
* Fixed bugs in `PythonTranslator`, `JavascriptTranslator` and `DotNetTranslator` when translating `TraversalStrategy` objects to Javascript.
* Prevented exception with `hasLabel(null)` and `hasKey(null)` and instead filter away traversers as these structural components can't ever be null.
* Improved handling of `null` when passed to `P` predicates.
* Handled `null` for mathematical reducing operations of `sum()`, `mean()`, `max()` and `min()`.
* Allowed `null` values in `Memory` for `GraphComputer`.
* Allowed `null` assignment in `withSideEffect()`.
* Allowed labelling of steps that emit a traverser carrying `null`.
* Fixed bug in filtering for `null` property key arguments to `valueMap()`, `elementMap()`, `properties()` and `values()`.
* Modified grammar to allow a call to `within()` and `without()` with no arguments.
* Fixed problems with `inject(null)` variations where `null` was the only value being submitted.
* Fixed problem with `GroovyTranslator` and `inject(null,null)` which could be interpreted as the Groovy JDK extension `inject(Object,Closure)`.
* Fixed error where certain variants of `inject()` with `null` might not properly construct a traversal in .NET.
* Prevented exception with  `hasValue(null)` and allowed filtering as expected.
* Refined `DotNetTranslator` to be more explicit with `null` arguments to ensure that the right overloads are called.
* Created `GremlinParser` to construct `Traversal` objects from `gremlin-language`.
* Added `GremlinLangScriptEngine` as a `GremlinScriptEngine` implementation that users the grammar and `JavaTranslator` to evaluate Gremlin.
* Added getter method for `bypassTraversal` in `AbstractLambdaTraversal`.
* Added support for custom GraphBinary types in .NET.
* Removed some unnecessary exception wrapping around `gremlin-driver` errors now producing a more immediate view of the actual error cause.

==== Bugs

* TINKERPOP-2569 Reconnect to server if Java driver fails to initialize
* TINKERPOP-2585 Traversal failed for different strategies order
* TINKERPOP-2589 XML External Entity (XXE) vulnerability
* TINKERPOP-2597 NullPointerException while initializing connection pool
* TINKERPOP-2598 within(null) NPE
* TINKERPOP-2603 TinkerGraph sometimes could not query float values.
* TINKERPOP-2609 HTTP returns serialization exceptions for the GraphTraversalSource
* TINKERPOP-2621 toString for traversals such as within with empty array returns empty string as argument instead of brackets
* TINKERPOP-2626 RangeGlobalStep closes traversal prematurely
* TINKERPOP-2649 Unable to translate gremlin query to java
* TINKERPOP-2658 Translator in gremlin-javascript has trouble with array arguments
* TINKERPOP-2662 Unclosed client session and stacktrace pops up when cleanup is missed
* TINKERPOP-2670 JavaDocs do not build when using JDK 11

==== Improvements

* TINKERPOP-2504 Intermittently failing server/driver integration tests
* TINKERPOP-2555 Support for remote transactions in Python
* TINKERPOP-2556 Support remote transactions in .NET
* TINKERPOP-2570 Support custom type in GraphBinary for .NET
* TINKERPOP-2582 Construct traversals from gremlin-language
* TINKERPOP-2583 Make gremlin-groovy processing optional in Gremlin Server
* TINKERPOP-2591 Administrative adjustments to gremlint site
* TINKERPOP-2592 Align the style guides
* TINKERPOP-2596 datetime function
* TINKERPOP-2605 Further enforce and refine null semantics
* TINKERPOP-2615 Expand testing of path() with null values
* TINKERPOP-2616 Provide better exceptions with SSL related failures *(breaking)*
* TINKERPOP-2620 Clean up NullPointerExceptions related to null arguments on property related steps
* TINKERPOP-2630 Clarify that a server cannot support Graphson1.0 over HTTP
* TINKERPOP-2632 Netty 4.1.61 flagged with two high severity security violations
* TINKERPOP-2637 Enhance logging in the Python
* TINKERPOP-2646 Make .NET StreamExtensions public for GraphBinary
* TINKERPOP-2656 Provide a no syntax sugar translator for python
* TINKERPOP-2660 Bring back close message for drivers
* TINKERPOP-2666 Create an anonymizing Translator for logging traversals without user data
* TINKERPOP-2667 Allow fold() with addAll to work on Map
* TINKERPOP-2668 Updating aiohttp requirements at germin-python due to vulnerability
* TINKERPOP-2669 Netty 4.1.61 flagged with medium severity security violations
* TINKERPOP-2671 Add tx() support to grammar

[[release-3-5-1]]
=== TinkerPop 3.5.1 (Release Date: July 19, 2021)

This release also includes changes from <<release-3-4-12, 3.4.12>>.

* Added support for `g.tx()` in Javascript.
* Fixed bug in Javascript error message related to validating anonymous traversal spawns.
* Changed close of Python and Javascript connections to no longer send a "close message" as the server no longer acknowledges it as of 3.5.0.
* Fixed bug where the `Graph` instance was not being assigned to child traversals.
* Removed sending of deprecated session close message from Gremlin.Net driver.

==== Bugs

* TINKERPOP-2358 Potential connection leak on client disposing
* TINKERPOP-2554 Extracting step metrics from ProfileStep throws NPE if the step was not triggered
* TINKERPOP-2565 GraphMLWriter does not check vertexLabelKey conflict
* TINKERPOP-2566 Incomplete error message in bytecode step generation
* TINKERPOP-2568 Graph instance not set for child traversals
* TINKERPOP-2578 Set arguments to P within/without are wrapped in List
* TINKERPOP-2579 EventStrategy doesn't work with anonymous traversal
* TINKERPOP-2580 Update the custom DSL documentation

==== Improvements

* TINKERPOP-2548 Add getter for indexer used in IndexStep
* TINKERPOP-2551 Setup scripts to publish Gremint to npm
* TINKERPOP-2557 Support remote transactions in Javascript
* TINKERPOP-2559 Stop sending the close message for .NET
* TINKERPOP-2560 Stop sending close message for Python
* TINKERPOP-2561 Stop sending close message in Javascript
* TINKERPOP-2576 Setup automatic updates via Dependabot for Gremlin.NET
* TINKERPOP-2577 Remove unused test coverage dependencies from Gremlin.NET

[[release-3-5-0]]
=== TinkerPop 3.5.0 (Release Date: May 3, 2021)

This release also includes changes from <<release-3-4-11, 3.4.11>>.

* Changed transport implementation to use AIOHTTP instead of Tornado for gremlin-python.
* Added max_content_length and unit test for it in gremlin-python.
* Removed compression_option support for transport in gremlin-python.
* Fixed event loop issues and added unit test for it in gremlin-python.
* Fixed DriverRemoteConnection multithreading issues and added unit test for it in gremlin-python.
* Fixed heartbeat timeout issues and tested with local server manually for gremlin-python.
* Fixed build errors emitted for gremlin-python (asyncio task destroyed but is pending error).
* Added `gremlin-language` module.
* Allowed the possibility for the propagation of `null` as a `Traverser` in Gremlin.
* Added a fully shaded version of `gremlin-driver`.
* Exposed websocket connection status in JavaScript driver.
* Fixed a bug where spark-gremlin was not re-attaching properties when using `dedup()`.
* Fixed a bug in `WsAndHttpChannelizer` pipeline configuration where failed object aggregation could not write back HTTP responses.
* Ensured better consistency of the use of `null` as arguments to mutation steps.
* Added a `ResponseStatusCode` to indicate that a client should retry its request.
* Added `TemporaryException` interface to indicate that a transaction can be retried.
* Prevented `TraversalStrategy` instances from being added more than once, where the new instance replaces the old.
* Improved error message for `addE()` when the `from()` or `to()` does not resolve to a `Vertex`.
* Improved error message for `addE()` when cardinality is specified on `property()` assignments.
* Allowed `property(T.label,Object)` to be used if no value was supplied to `addV(String)`.
* Dropped support for .NET Standard 1.3 in Gremlin.Net. Only .NET Standard 2.0 is supported starting with this version.
* Added GraphBinary support for .NET.
* Added `UnifiedChannelizer` which exposes HTTP and Websockets connections and processes both sessionless and in-session requests with the same `gremlinPool`.
* Bounded the `gremlinPool` in Gremlin Server to enforce rate limiting which will then produce a `TOO_MANY_REQUESTS` response status code.
* Switched from `Newtonsoft.Json` to `System.Text.Json` as the JSON library for Gremlin.Net.
* Allowed additional arguments to `Client.submit()` in Javascript driver to enable setting of parameters like `scriptEvaluationTimeout`.
* Gremlin.Net driver no longer supports skipping deserialization by default. Users can however create their own `IMessageSerializer` if they need this functionality.
* Supported deserialization of `dict` and `list` as a key in a `dict` for Python.
* Changed the aliased `Client` to proxy `close()` methods to its underlying client.
* Added support for remote `g.tx()` usage.
* Added support for bytecode-based sessions.
* Added a `Graph.Feature` for `supportsNullPropertyValues`.
* Modified `TokenTraversal` to support `Property` thus `by(key)` and `by(value)` can now apply to `Edge` and meta-properties.
* Added `SeedStrategy` to allow deterministic behavior for `coin()`, `sample()` and `Order.shuffle`.
* Added `Grouping` step interface.
* Added `TraversalParent.replaceTraversal()` which can replace a direct child traversal.
* Added `ByModulatorOptimizationStrategy` which replaces certain standard traversals w/ optimized traversals (e.g. `TokenTraversal`).
* Improved `IdentityRemovalStrategy` by accounting for `EndStep` situations.
* Added `IdentityRemovalStrategy` to the standard list of `TraversalStrategies`.
* Modified `PathRetractionStrategy` to leave labels more often with `match()` cases to return more consistent results.
* Refactored `MapStep` to move its logic to `ScalarMapStep` so that the old behavior could be preserved while allow other implementations to have more flexibility.
* Modified TinkerGraph to support `null` property values and can be configured to disable that feature.
* Modified `null` handling in mutations to be consistent for a new `Vertex` as well as update to an existing one.
* Enforced use of anonymous child traversals.
* Removed support for Python 2.x in gremlinpython.
* Upgraded to Apache Commons Configuration2.
* Renamed `StoreStep` to `AggregateLocalStep`.
* Renamed `AggregateStep` to `AggregateGlobalStep`.
* Renamed `SERVER_ERROR_SCRIPT_EVALUATION` to `SERVER_ERROR_EVALUATION` given that this response code applies to remote traversals as well as scripts.
* Refactored `TraversalStrategies` to implement `Iterable`.
* Refactored `Traversal` semantics to always expect `EmptyStep` as a parent if it is meant to be the root `Traversal`.
* Configured GraphBinary as the default binary serialization format for the Java Driver.
* Configured GraphSON 3.0 as the default text serialization format when no serializer can be determined.
* Configured GraphSON 3.0 as the default setting for the `GraphSONMapper`.
* Added `JavascriptTranslator` for Java.
* Added `DotNetTranslator` for Java.
* Added Groovy `Translator` for Python.
* Fixed bug in `PythonTranslator` for processing `TraversalStrategy` instances in GraphBinary.
* Fixed bug in bytecode `Bindings` where calling `of()` prior to calling a child traversal in the same parent would cause the initial binding to be lost.
* Migrated from Tornado to AIOHTTP for gremlinpython.
* Bumped to Neo4j 3.4.11.
* Bumped to Spark 3.0.0.
* Bumped to Jackson 2.11.x.
* Supported build for Java 11.
* Added `MessageSerializer.getMapper()` to return the underlying object that handles serialization for a particular implementation.
* Added a parameterized `TypeTranslator` for use with `GroovyTranslator` that should produce more cache hits.
* Added support for `TextP` in Neo4j using its string search functions.
* Added a kerberos KDC to the docker container for testing GLV's.
* Added kerberos authentication to Gremlin-Python.
* Added audit logging to bytecode-based traversals.
* Changed `TraversalStrategy` application methodology to apply each strategy in turn to each level of the traversal hierarchy starting from root down to children.
* Added a VertexProgramRestrictionStrategy.
* Prevented more than one `Client` from connecting to the same Gremlin Server session.
* Changed the Groovy to an optional dependency in `gremlin-driver`.
* Added support for configuring an `Authorizer` implementation to Gremlin Server, allowing for authorization of individual gremlin requests.
* Added `gremlint` module to house the Gremlin query formatting JavaScript library powering gremlint.com.
* Removed internal functionality for the session close message in Gremlin Server - the message is accepted but ignored if sent.
* Removed `Property.Exceptions.propertyValueCanNotBeNull` exception type as `null` now has meaning in Gremlin.
* Removed the "experimental" support for multi/meta-properties in Neo4j.
* Removed Gryo serialization configurations from Gremlin Server sample configurations and default configurations.
* Removed previously deprecated custom keep-alive functionality in the Java driver.
* Removed previously deprecated `BytecodeUtil`.
* Removed previously deprecated `Cluster.maxWaitForSessionClose` configuration option.
* Removed previously deprecated `TraversalStrategies.applyStrategies()`.
* Removed previously deprecated `scriptEvaluationTimeout`.
* Removed previously deprecated `NioChannelizer` and related classes.
* Removed previously deprecated remote traversal side-effects and related infrastructure.
* Removed previously deprecated `Serializers.DEFAULT_RESULT_SERIALIZER` and `Serializers.DEFAULT_REQUEST_SERIALIZER`.
* Removed previously deprecated `decr` and `incr` from `Order`.
* Removed previously deprecated `TraversalSource.withRemote()`.
* Removed previously deprecated `ResponseHandlerContext` infrastructure.
* Removed previously deprecated `VertexProgram` related infrastructure.
* Removed previously deprecated SSL settings: `keyCertChainFile`, `keyFile`, `keyPassword` and `trustCertChainFile` and related infrastructure.
* Removed previously deprecated `PropertyMapStep` constructor and `isIncludeTokens`.
* Removed previously deprecated `StarGraph.builder()` and `StarGraph.Builder.create()`.
* Removed previously deprecated `AbstractOpProcessor.generateMetaData(ChannelHandlerContext, RequestMessage, ResponseStatusCode, Iterator)`
* Removed previously deprecated `BulkDumperVertexProgram` and `BulkLoaderVertexProgram`.

==== Bugs

* TINKERPOP-1619 TinkerGraphComputer worker count affects OptionalStep query results
* TINKERPOP-2107 Spark fails to reattach properties
* TINKERPOP-2157 SparkStarBarrierInterceptor injects (Byte) 0
* TINKERPOP-2159 EventStrategy doesn't handle multi-valued properties
* TINKERPOP-2175 Executor thread is not returned on channel close
* TINKERPOP-2185 Use commons-configuration2 instead of commons-configuration *(breaking)*
* TINKERPOP-2192 Gremlin.Net.Driver.Connection.Parse throws a NullReferenceException
* TINKERPOP-2224 Detect and fix resource leak
* TINKERPOP-2230 match() step unexpected behaviours
* TINKERPOP-2232 RemoteStrategy does not call parent class TraversalStrategy __init__
* TINKERPOP-2238 Fix remaining iterator leaks marked by @IgnoreIteratorLeak
* TINKERPOP-2241 Client exception don't match Server exception when server  throw StackOverflowError
* TINKERPOP-2248 Instability of driver for blocked requests
* TINKERPOP-2257 transaction itty  may still be visited after commit
* TINKERPOP-2264 Gremlin Python should deserialize g:Date to UTC
* TINKERPOP-2266 Keep alive not started at connection creation
* TINKERPOP-2274 Test of TinkerGraph Gremlin fail on Windows and non EN locale
* TINKERPOP-2276 No constructor for remote connection in DSL generated traversal source
* TINKERPOP-2283 GraphStep's ids null exception
* TINKERPOP-2285 Error object is unreachable
* TINKERPOP-2288 Get ConnectionPoolBusyException and then ServerUnavailableExceptions
* TINKERPOP-2289 Use address instead of hostname for connection
* TINKERPOP-2290 Javascript GLV connection refused error handling
* TINKERPOP-2291 TraversalExplanation deserialization in GraphSON
* TINKERPOP-2298 Bytecode.java  flattenArguments throw exception when null
* TINKERPOP-2303 GremlinDsl generate addV instead of addE
* TINKERPOP-2318 Edge properties dedup() not work with spark-gremlin *(breaking)*
* TINKERPOP-2337 In upgrade guide for 3.4.2, the option RemoteConnection.PER_REQUEST_TIMEOUT does not exist
* TINKERPOP-2338 drop() not removing all edge/meta properties
* TINKERPOP-2341 GremlinClientExtensions.SubmitAsync hangs as it tries to dispose connection
* TINKERPOP-2345 NullPointerException when Map key is not found for math()
* TINKERPOP-2347 Remove invalid service descriptors from gremlin-shaded
* TINKERPOP-2350 clone() is not deep copying Traversal internals
* TINKERPOP-2351 Local Map ordering of keys can generate cast errors
* TINKERPOP-2352 Gremlin Python driver default pool size makes Gremlin keep-alive difficult
* TINKERPOP-2353 Error while Shutting Down Gremlin Server
* TINKERPOP-2360 failed to deserializer int32 when gremlin-python submit bytecode with a big int value
* TINKERPOP-2364 Injected ProfileStep should not be displayed in child traversals
* TINKERPOP-2365 LazyBarrierStrategy adds a NoOpBarrierStep when profile() is present
* TINKERPOP-2368 JAVA_OPTIONS are not properly expanded in gremlin-console
* TINKERPOP-2369 Connections in ConnectionPool are not replaced in background when underlying channel is closed
* TINKERPOP-2374 SaslAndHttpBasicAuthenticationHandler can't extract authorization
* TINKERPOP-2383 has(T,Traversal) does not return results
* TINKERPOP-2384 Inject and withSideEffect causing different outcomes in order step
* TINKERPOP-2388 gremlinpython: Can't close DriverRemoteConnection
* TINKERPOP-2403 Gremlin javascript Translator does not handle child traversals
* TINKERPOP-2405 gremlinpython: traversal hangs when the connection is established but the servers stops responding later
* TINKERPOP-2408 Iterator leak in HasContainer
* TINKERPOP-2409 js: DriverRemoteConnection never times out if server uri not available.
* TINKERPOP-2410 Free up server threads when client is closed
* TINKERPOP-2425 Server closes HTTP connection for keepAlive as true
* TINKERPOP-2432 Generate correct toString() representation of bytecode in Javascript
* TINKERPOP-2433 typo in javadocs match() Type Parameters
* TINKERPOP-2435 Gremlin Python sugar syntax for values() can lead to unexpected problems
* TINKERPOP-2437 gremlin-driver hangs if ResultSet.statusAttributes().get() is called when the request throws
* TINKERPOP-2439 P and TextP toString() is broken
* TINKERPOP-2458 Bytecode Bindings lost when followed by a child traversal
* TINKERPOP-2465 TestHelper.generateTempFileFromResource file handling is invalid on windows
* TINKERPOP-2475 Barrier step touches one more element of next loop
* TINKERPOP-2478 Console byte code translator has issues with "new Date()"
* TINKERPOP-2496 GremlinDslProcessor fails when SocialTraversalSourceDsl overrides close
* TINKERPOP-2505 Gremlin Python Client Query Times out at 30 seconds instead of the server timeout
* TINKERPOP-2512 Duplicate jars in classpath when running gremlin-server.sh
* TINKERPOP-2513 Generics insufficiently strict on property()
* TINKERPOP-2514 Java client driver requests with same request ids hang
* TINKERPOP-2516 Property folding has trouble with coalesce
* TINKERPOP-2529 Global dedup() in reducing by() of group() detaches elements for OLTP
* TINKERPOP-2531 Gremlin .NET driver ConnectionPool can remain without connections if server is down for 1-2 minutes

==== Improvements

* TINKERPOP-709 Consider Bounding Gremlin Pool Queue Size
* TINKERPOP-1084 Branch option tokens should be allowed to be traversals.
* TINKERPOP-1553 Deprecate store() in favor of aggregate(Scope)
* TINKERPOP-1568 Change strategy application order *(breaking)*
* TINKERPOP-1641 Kerberos authentication for gremlin-python
* TINKERPOP-1682 by-modulator optimization strategy
* TINKERPOP-1733 hasKey, hasValues should work on Element and Property
* TINKERPOP-1810 Add Lambda.binaryOperator and Lambda.unaryOperator
* TINKERPOP-1838 Python sample script
* TINKERPOP-1886 Gremlin Python driver to periodically issue ping / heartbeat to gremlin server
* TINKERPOP-1921 Support hasNext terminal step in GLVs
* TINKERPOP-1994 LazyBarrierStrategy fully responsible for barrier() additions
* TINKERPOP-2001 Support lambdas in Javascript
* TINKERPOP-2014 Allow an ability to specify seeding for random methods such as coin, sample and Order.shuffle
* TINKERPOP-2020 Support withComputer() for javascript
* TINKERPOP-2046 Gremlin-Python: Support custom request headers in WebSocket request
* TINKERPOP-2054 Support TraversalStrategy specification in gremlin-javascript
* TINKERPOP-2076 Build with Java 11
* TINKERPOP-2080 Remove deprecated TraversalSource.withRemote() *(breaking)*
* TINKERPOP-2099 Property setting with null has different behavior between add and update *(breaking)*
* TINKERPOP-2133 Use neo4j index lookup in Neo4jGraphStep with HasContainers containing TextP predicates
* TINKERPOP-2168 GraphSON: P deserialization should be optimized
* TINKERPOP-2213 Replace scriptEvaluationTimeout in favor of something more suitable to bytecode
* TINKERPOP-2215 Better exception message for connection problems
* TINKERPOP-2223 Update jackson databind to 2.9.9
* TINKERPOP-2231 Remove deprecated bulk dumping/loading VertexPrograms *(breaking)*
* TINKERPOP-2233 Remove deprecated Order decr/incr *(breaking)*
* TINKERPOP-2235 Better handle the concept of null in traversals *(breaking)*
* TINKERPOP-2236 Improve error messaging for TinkerGraph IdManagers that fail on conversions
* TINKERPOP-2237 Prevent error when closing sessions that don't exist *(breaking)*
* TINKERPOP-2239 Remove previously deprecated SSL configuration options *(breaking)*
* TINKERPOP-2242 Bump to netty 4.1.36
* TINKERPOP-2243 Add user-agent to RequestOptions
* TINKERPOP-2245 Consolidate the executor for bytecode & string based client
* TINKERPOP-2246 Consolidate the error propagation to the client
* TINKERPOP-2250 Support toString serialization in GraphBinary
* TINKERPOP-2251 Remove deprecated VertexProgram-related methods *(breaking)*
* TINKERPOP-2252 A meaningful way to support session based byteCode interaction through gremlin-driver
* TINKERPOP-2254 Rename AggregateStep and StoreStep given aggregate(Scope,String) *(breaking)*
* TINKERPOP-2256 processAllStarts of AggregateStep should only be called when barrier is empty
* TINKERPOP-2259 Default Java based driver and server operations to GraphBinary and remove Gryo *(breaking)*
* TINKERPOP-2260 Update jackson databind 2.9.9.1
* TINKERPOP-2262 Improve Netty protocol handling
* TINKERPOP-2265 Deprecate Traversal.getSideEffects() functionality for remoting purposes
* TINKERPOP-2269 Remove remote side-effect related infrastructure *(breaking)*
* TINKERPOP-2270 Deprecate multi/metaproperty support in Neo4j
* TINKERPOP-2271 Add console preference to control server-originated warning display
* TINKERPOP-2272 Rename steps and tokens that conflict with standard python functions
* TINKERPOP-2273 Remove deprecated ResponseHandlerContext infrastructure *(breaking)*
* TINKERPOP-2277 Python sdk postpone the timing to create transport
* TINKERPOP-2279 GraphBinary support in Python
* TINKERPOP-2280 Prevent use of T values as property key overloads
* TINKERPOP-2284 Make it easier to return more structure of graph elements
* TINKERPOP-2295 Remove deprecated scriptEvaluationTimeout *(breaking)*
* TINKERPOP-2296 Per query timeout not working from Python
* TINKERPOP-2302 Add isOnGraphComputer() field accessor to ElementMapStep
* TINKERPOP-2307 Add better error message for badly configured Channelizer
* TINKERPOP-2310 Reduce Traversal.isRoot() to a check of EmptyStep *(breaking)*
* TINKERPOP-2311 TraversalStrategies implementing Iterable *(breaking)*
* TINKERPOP-2312 Empty keys to group() should group to null
* TINKERPOP-2314 Employ by(String) for Map when possible and improve errors around incorrect types
* TINKERPOP-2315 Implement some form of clone() or reset() for Traversal in GLVs
* TINKERPOP-2317 Remove Python 2 support *(breaking)*
* TINKERPOP-2320 [SECURITY] XMLInputFactory initialization in GraphMLReader introduces
* TINKERPOP-2325 Generate traversals that will better yield index lookups with SPARQL
* TINKERPOP-2327 Remove deprecated NIO protocol support *(breaking)*
* TINKERPOP-2328 Do not close all connections if just one has became closed
* TINKERPOP-2335 Drop support for older GLV runtimes
* TINKERPOP-2336 Allow close of channel without having to wait for server
* TINKERPOP-2349 Switch from Newtonsoft.Json to System.Text.Json *(breaking)*
* TINKERPOP-2354 Document recommendation to reuse graph traversal source
* TINKERPOP-2356 Bump to Jackson 2.10.x
* TINKERPOP-2357 Add a command to clear the Gremlin Console screen
* TINKERPOP-2361 Prevent using GraphTraversalSource spawned traversals as children *(breaking)*
* TINKERPOP-2371 Add possibility to import constants with ImportGremlinPlugin
* TINKERPOP-2376 Probability distribution controlled by weight when using sample step
* TINKERPOP-2377 Investigate intermittent .NET GLV test failures
* TINKERPOP-2389 Authorization support in TinkerPop
* TINKERPOP-2391 Drop GLV Templating System
* TINKERPOP-2392 Improve module level documentation for GLVs
* TINKERPOP-2394 Unable to use __ class of a custom DSL when passing a script even if this class is imported *(breaking)*
* TINKERPOP-2395 Gremlin Python doesn't support list as keys in groupCount
* TINKERPOP-2396 TraverserSet should be extendable for GraphDB provider
* TINKERPOP-2397 Don't create the default Gyro serializer if the caller specifies a different one
* TINKERPOP-2401 Upgrade Jackson-databind to 2.11.x
* TINKERPOP-2406 Delegate processing from event loop to worker threads
* TINKERPOP-2407 Support deserialization of a dict that has a dict as a key
* TINKERPOP-2412 Add missing query tests
* TINKERPOP-2413 Prefer withEmbedded() to withGraph() on AnonymousTraversalSource
* TINKERPOP-2415 Avoid unnecessary detached objects if not required
* TINKERPOP-2416 MultiIterator should implement AutoCloseable
* TINKERPOP-2418 Store authenticated user on server pipeline
* TINKERPOP-2420 Support per query request options in .NET
* TINKERPOP-2421 Support per query options in javascript
* TINKERPOP-2426 Use Netty's WebSocketClientProtocolHandler
* TINKERPOP-2427 Simplify Netty reference counting
* TINKERPOP-2430 Looping Recipies
* TINKERPOP-2431 Operating on Dropped Elements Recipes
* TINKERPOP-2436 The gremlin server starts even if all graphs instantiation has failed
* TINKERPOP-2438 Provide a way for scripts to respect with() specification of timeout
* TINKERPOP-2440 Simplify driver by delegating keepAlive logic to Netty
* TINKERPOP-2441 Add compression to WebSocket frames sent from client
* TINKERPOP-2442 Make Translators that work in Java part of gremlin-core
* TINKERPOP-2443 Improve testing of Translator instances for non-JVM languages with focus on Python as a model
* TINKERPOP-2445 Speed up client initialization *(breaking)*
* TINKERPOP-2446 Add Recipe for Optional Looping
* TINKERPOP-2447 Improve handling of StackOverflowError for long traversals
* TINKERPOP-2451 JavascriptTranslator for Java
* TINKERPOP-2452 DotNetTranslator for Java
* TINKERPOP-2453 Add WebSocket compression to gremlin-python
* TINKERPOP-2455 Remove deprecated custom keep-alive functionality in the Java driver Channelizer *(breaking)*
* TINKERPOP-2457 Add a max_content_length parameter to DriverRemoteConnection in the Python client
* TINKERPOP-2460 Change groovy to provided scope in gremlin-driver *(breaking)*
* TINKERPOP-2461 Align CoreImports with GroovyTranslator
* TINKERPOP-2462 Duplicated BytecodeUtil and BytecodeHelper classes
* TINKERPOP-2466 Improve syntax for Groovy scripts that use withStrategies()
* TINKERPOP-2468 Stabilize shouldProcessSessionRequestsInOrder() test
* TINKERPOP-2469 KrbException - Principal does not exist in test
* TINKERPOP-2470 Bump gremlinpython to tornado 6.x
* TINKERPOP-2472 GraphBinary support in .NET
* TINKERPOP-2473 Prevent TraversalStrategy instances of the same type to be added to a TraversalSource
* TINKERPOP-2474 withSack() Groovy translation output could be simplified
* TINKERPOP-2476 Provide fully shaded version of Java driver
* TINKERPOP-2479 Provide a way to set a custom GraphSONMapper for :bytecode command
* TINKERPOP-2481 IdentityRemovalStrategy not installed *(breaking)*
* TINKERPOP-2482 Rename wsConnectionTimeout to connectionSetupTimeout
* TINKERPOP-2484 Python  IOLoop close errors
* TINKERPOP-2485 Invalid http tests with ?gremlin=1-1
* TINKERPOP-2494 Document Translator parameter extraction functionality
* TINKERPOP-2499 PathRetractionStrategy returns inconsistent results when match() is not detected as the final step *(breaking)*
* TINKERPOP-2500 Add none() step for all GLVs
* TINKERPOP-2506 Expose client WebSocket connection status
* TINKERPOP-2517 Introduce a retry status code to the server protocol
* TINKERPOP-2527 Add a GroovyTranslator equivalent method to the Python client
* TINKERPOP-2530 Transfer OyvindSabo/gremlint and OyvindSabo/gremlint.com to apache/tinkerpop/gremlint
* TINKERPOP-2532 MaxBarrierSize of NoOpBarrierStep should be accessible
* TINKERPOP-2533 Develop a grammar for Gremlin
* TINKERPOP-2535 Netty 4.1.52 flagged as medium security violation
* TINKERPOP-2537 Support bytecode based requests in sessions and remote tx()
* TINKERPOP-2544 Modify site publishing scripts to include gremlint
* TINKERPOP-2546 Change transport layer to use AIOHTTP instead of Tornado
* TINKERPOP-2547 Provide an option to supply a callback before handshake submission
* TINKERPOP-2550 Deadlock on Client initialization

== TinkerPop 3.4.0 (Avant-Gremlin Construction #3 for Theremin and Flowers)

image::https://raw.githubusercontent.com/apache/tinkerpop/master/docs/static/images/avant-gremlin.png[width=185]

[[release-3-4-13]]
=== TinkerPop 3.4.13 (Release Date: January 10, 2022)

* Fixed `RangeGlobalStep` which was prematurely closing the iterator.
* Added explicit state to `DefaultTraversal` to track whether or not it was fully iterated and closed to ensure it released resources properly.
* Prevented XML External Entity (XXE) style attacks via `GraphMLReader` by disabling DTD and external entities by default.
* Improved error message for failed serialization for HTTP-based requests.
* Fixed a `NullPointerException` that could occur during a failed `Connection` initialization due to uninstantiated `AtomicInteger`.
* Minor changes to the initialization of Java driver `Cluster` and `Client` such that hosts are marked as available only after successfully initializing connection pools.
* `NoHostAvailableException` now contains a cause for the failure.
* Bumped to Netty 4.1.72.
* Added user-friendly message in Gremlin console for unavailable hosts upon initiation and fixed possible leak in `RemoteCommand.groovy` upon `RemoteException`.

==== Bugs

* TINKERPOP-2569 Reconnect to server if Java driver fails to initialize
* TINKERPOP-2589 XML External Entity (XXE) vulnerability
* TINKERPOP-2597 NullPointerException while initializing connection pool
* TINKERPOP-2603 TinkerGraph sometimes could not query float values.
* TINKERPOP-2609 HTTP returns serialization exceptions for the GraphTraversalSource
* TINKERPOP-2626 RangeGlobalStep closes traversal prematurely

==== Improvements

* TINKERPOP-2504 Intermittently failing server/driver integration tests
* TINKERPOP-2616 Provide better exceptions with SSL related failures *(breaking)*
* TINKERPOP-2630 Clarify that a server cannot support Graphson1.0 over HTTP
* TINKERPOP-2632 Netty 4.1.61 flagged with two high severity security violations
* TINKERPOP-2669 Netty 4.1.61 flagged with medium severity security violations

[[release-3-4-12]]
=== TinkerPop 3.4.12 (Release Date: July 19, 2021)

* Coerced single `set` arguments to `P.within` and `P.without` to `list` in Python which serializes to a more expected form for `P` instances.
* Fixed bug in the `vertexLabelKey` validation for `GraphMLWriter` which was inadvertently validating the `edgeLabelKey`.
* Changed `IndexStep` to make it easier for providers to determine the type of indexer being used.
* Allowed Javascript `Translator` to take `Bytecode` or a `Traversal`.
* Addressed CVE-2021-32640 for gremlin-javascript.
* Allowed construction of `DriverRemoteConnection` in .NET to use host and port specification similar to Java syntax.
* Defaulted `DriverRemoteConnection` to "g" if it the `TraversalSource` binding isn't supplied in Python.
* Initialized metrics in `ProfileStep` even if the step hasn't iterated.

==== Bugs

* TINKERPOP-2358 Potential connection leak on client disposing
* TINKERPOP-2554 Extracting step metrics from ProfileStep throws NPE if the step was not triggered
* TINKERPOP-2565 GraphMLWriter does not check vertexLabelKey conflict
* TINKERPOP-2578 Set arguments to P within/without are wrapped in List
* TINKERPOP-2580 Update the custom DSL documentation

==== Improvements

* TINKERPOP-2548 Add getter for indexer used in IndexStep
* TINKERPOP-2577 Remove unused test coverage dependencies from Gremlin.NET

[[release-3-4-11]]
=== TinkerPop 3.4.11 (Release Date: May 3, 2021)

* Prevented Java driver from sending multiple request messages with the same identifier.
* Improved error message for `property(T,Object)` when mutating graph elements.
* Added method caching for GraphSON 3.0 deserialization of `P` and `TextP` instances.
* Allowed setting `ssl_options` for gremlin-python.
* Fixed bug with global `dedup()` when used in reducing `by()` of `group()`.
* Fixed bug with Javascript Groovy `Translator` when generating Gremlin with multiple embedded traversals.
* Modified Gremlin Server `Settings` to be more extensible allowing for custom options with the YAML parser.
* Fixed `toString()` representation of `P` when string values are present in Javascript.
* Exposed barrier size with getter for `NoOpBarrierStep`.
* Bumped to Netty 4.1.61.
* Added `max_content_length` as a Python driver setting.
* Fixed bug in Java `Client` initialization, reconnect and shutdown where certain thread pool configurations might produce a deadlock.
* Ensured that `barrier()` additions by strategies were controlled solely by `LazyBarrierStrategy`.
* Fixed `NullPointerException` in `ResponseMessage` deserialization for GraphSON.
* Enabled the Gremlin.Net driver to repair its connection pool after the server was temporarily unavailable.
* Added the ability to supply a `HandshakeInterceptor` to a `Cluster` which will provide access to the initial HTTP request that establishes the websocket.
* Fixed a possible leakage of connections in the Gremlin.NET driver that could happen if `Dispose()` was called while the pool was creating connections.

==== Bugs

* TINKERPOP-2512 Duplicate jars in classpath when running gremlin-server.sh
* TINKERPOP-2514 Java client driver requests with same request ids hang
* TINKERPOP-2516 Property folding has trouble with coalesce
* TINKERPOP-2529 Global dedup() in reducing by() of group() detaches elements for OLTP
* TINKERPOP-2531 Gremlin .NET driver ConnectionPool can remain without connections if server is down for 1-2 minutes

==== Improvements

* TINKERPOP-1994 LazyBarrierStrategy fully responsible for barrier() additions
* TINKERPOP-2168 GraphSON: P deserialization should be optimized
* TINKERPOP-2457 Add a max_content_length parameter to DriverRemoteConnection in the Python client
* TINKERPOP-2532 MaxBarrierSize of NoOpBarrierStep should be accessible
* TINKERPOP-2535 Netty 4.1.52 flagged as medium security violation
* TINKERPOP-2547 Provide an option to supply a callback before handshake submission
* TINKERPOP-2550 Deadlock on Client initialization

[[release-3-4-10]]
=== TinkerPop 3.4.10 (Release Date: January 18, 2021)

* Added `GremlinScriptChecker` to provide a way to extract properties of scripts before doing an actual `eval()`.
* Added `none()` step for all language variants.
* Fixed bug in `PythonTranslator` which was improperly translating `Lambda` scripts.
* Fixed bug in `GremlinDslProcessor` where certain return types in `TraversalSource` definitions were not generating code that would compile.
* Changed the default read and write timeout values for the `TornadoTransport` to `None` to disable it.
* Bumped to Groovy 2.5.14.

==== Bugs

* TINKERPOP-2496 GremlinDslProcessor fails when SocialTraversalSourceDsl overrides close
* TINKERPOP-2505 Gremlin Python Client Query Times out at 30 seconds instead of the server timeout

==== Improvements

* TINKERPOP-2447 Improve handling of StackOverflowError for long traversals
* TINKERPOP-2485 Invalid http tests with ?gremlin=1-1
* TINKERPOP-2500 Add none() step for all GLVs

[[release-3-4-9]]
=== TinkerPop 3.4.9 (Release Date: December 7, 2020)

* Modified the text of `profile()` output to hide step instances injected for purpose of collecting metrics.
* Bumped to Jackson 2.11.x.
* Bumped Netty 4.1.52.
* Added lambda support for `gremlin-javascript`.
* Provided a more concise syntax for constructing strategies in Groovy.
* Aligned `CoreImports` with `GroovyTranslator` to generate more succinct syntax.
* Improved `gremlin-groovy` understanding of `withSack()` overloads to avoid forced casts.
* Moved `Translator` instances to `gremlin-core`.
* Prevented barriers from over-reaching their limits by one.
* Added `CheckedGraphManager` to prevent Gremlin Server from starting if there are no graphs configured.
* Fixed bug in bytecode `Bindings` where calling `of()` prior to calling a child traversal in the same parent would cause the initial binding to be lost.
* Established a default read and write timeout for the `TornadoTransport` in Python, allowing it to be configurable.
* Delegated handling of erroneous response to the worker thread pool instead of event loop thread pool in Java Driver.
* Removed `Connection` from `Connection Pool` when server closes a connection with no pending requests in Java Driver.
* Improved initialization time of Java Driver if the default serializer is replaced.
* Deprecated `withGraph()` in favor of `withEmbedded()` on `AnonymousTraversalSource`.
* Added support for per-request level configurations, like timeouts, in .NET, Python and Javascript.
* Fixed bug in Javascript `Translator` that wasn't handling child traversals well.
* Prevented Gremlin Python sugar from being confused by Python magic methods.
* Allowed Gremlin Python sugar calls from anonymous context.
* Implemented `AutoCloseable` on `MultiIterator`.
* Fixed an iterator leak in `HasContainer`.
* Fixed bug in `:bytecode` command preventing translations with whitespace from working properly.
* Added `reset` and `config` options to the `:bytecode` command to allow for greater customization options.
* Added GraphSON extension module and the `TinkerIoRegistry` to the default `GraphSONMapper` configuration used by the `:bytecode` command.
* Added `GremlinASTChecker` to provide a way to extract properties of scripts before doing an actual `eval()`.
* Avoided creating unnecessary detached objects in JVM.
* Added support for `TraversalStrategy` usage in Javascript.
* Added `Traversal.getTraverserSetSupplier()` to allow providers to supply their own `TraverserSet` instances.
* Release server threads waiting on connection if the connection is dead.
* Fixed bug where server closes HTTP connection on request error even if keep alive is set to true.
* Deprecated driver `Channelizer` keep-alive related methods.
* Delegate handling of WebSocket handshake to Netty instead of custom code in Java Driver.
* Delegate detection of idle connection to Netty instead of custom keep alive logic for `WebSocketChannelizer`.
* Added support for WebSocket frame compression extension ( [RFC7692](https://tools.ietf.org/html/rfc7692) ) for `WebSocketChannelizer` in Java/Python driver.
* Added server support for WebSocket compression extension ( [RFC7692](https://tools.ietf.org/html/rfc7692) ).
* Fixed bug with Bytecode serialization when `Bytecode.toString()` is used in Javascript.
* Fixed "toString" for P and TextP to produce valid script representation from bytecode glv steps containing a string predicate in Javascript.
* Fixed a bug which could cause Java driver to hang when using `ResultSet.statusAttributes()`
* Added a listener to javascript's `DriverRemoteConnection` to find note errors from websocket connection setup.
* Fixed bug with `ReservedVerificationStrategy.getConfiguration()` which was omitting the reserved `keys` value.
* Changed all configuration keys on `AbstractWarningVerificationStrategy` implementations to `public`.
* Deprecated `BytecodeUtil` and merged its functionality to the existing `BytecodeHelper`.
* Added configuring implementation in HasStep
* Remove static initialization for `GraphSONMessageSerializerV1d0` and `GraphSONMessageSerializerV1d0` in Java driver.
* Connections to the server in a connection pool are created in parallel instead of serially in Java Driver.
* Connection pools for multiple endpoints are created in parallel instead of serially in Java Driver.
* Introduced new HostNotAvailable exception to represent cases when no server with active connection is available.
* Don't wait for new requests during shutdown of event loop group in Java Driver.

==== Bugs

* TINKERPOP-2364 Injected ProfileStep should not be displayed in child traversals
* TINKERPOP-2369 Connections in ConnectionPool are not replaced in background when underlying channel is closed
* TINKERPOP-2403 Gremlin javascript Translator does not handle child traversals
* TINKERPOP-2405 gremlinpython: traversal hangs when the connection is established but the servers stops responding later
* TINKERPOP-2408 Iterator leak in HasContainer
* TINKERPOP-2409 js: DriverRemoteConnection never times out if server uri not available.
* TINKERPOP-2410 Free up server threads when client is closed
* TINKERPOP-2425 Server closes HTTP connection for keepAlive as true
* TINKERPOP-2432 Generate correct toString() representation of bytecode in Javascript
* TINKERPOP-2433 typo in javadocs match() Type Parameters
* TINKERPOP-2435 Gremlin Python sugar syntax for values() can lead to unexpected problems
* TINKERPOP-2437 gremlin-driver hangs if ResultSet.statusAttributes().get() is called when the request throws
* TINKERPOP-2439 P and TextP toString() is broken
* TINKERPOP-2458 Bytecode Bindings lost when followed by a child traversal
* TINKERPOP-2465 TestHelper.generateTempFileFromResource file handling is invalid on windows
* TINKERPOP-2475 Barrier step touches one more element of next loop
* TINKERPOP-2478 Console byte code translator has issues with "new Date()"

==== Improvements

* TINKERPOP-2001 Support lambdas in Javascript
* TINKERPOP-2054 Support TraversalStrategy specification in gremlin-javascript
* TINKERPOP-2296 Per query timeout not working from Python
* TINKERPOP-2392 Improve module level documentation for GLVs
* TINKERPOP-2396 TraverserSet should be extendable for GraphDB provider
* TINKERPOP-2397 Don't create the default Gyro serializer if the caller specifies a different one
* TINKERPOP-2401 Upgrade Jackson-databind to 2.11.x
* TINKERPOP-2406 Delegate processing from event loop to worker threads
* TINKERPOP-2412 Add missing query tests
* TINKERPOP-2413 Prefer withEmbedded() to withGraph() on AnonymousTraversalSource
* TINKERPOP-2415 Avoid unnecessary detached objects if not required
* TINKERPOP-2416 MultiIterator should implement AutoCloseable
* TINKERPOP-2420 Support per query request options in .NET
* TINKERPOP-2421 Support per query options in javascript
* TINKERPOP-2426 Use Netty's WebSocketClientProtocolHandler
* TINKERPOP-2427 Simplify Netty reference counting
* TINKERPOP-2430 Looping Recipies
* TINKERPOP-2431 Operating on Dropped Elements Recipes
* TINKERPOP-2436 The gremlin server starts even if all graphs instantiation has failed
* TINKERPOP-2438 Provide a way for scripts to respect with() specification of timeout
* TINKERPOP-2440 Simplify driver by delegating keepAlive logic to Netty
* TINKERPOP-2441 Add compression to WebSocket frames sent from client
* TINKERPOP-2442 Make Translators that work in Java part of gremlin-core
* TINKERPOP-2445 Speed up client initialization *(breaking)*
* TINKERPOP-2446 Add Recipe for Optional Looping
* TINKERPOP-2453 Add WebSocket compression to gremlin-python
* TINKERPOP-2461 Align CoreImports with GroovyTranslator
* TINKERPOP-2462 Duplicated BytecodeUtil and BytecodeHelper classes
* TINKERPOP-2466 Improve syntax for Groovy scripts that use withStrategies()
* TINKERPOP-2468 Stabilize shouldProcessSessionRequestsInOrder() test
* TINKERPOP-2469 KrbException - Principal does not exist in test
* TINKERPOP-2474 withSack() Groovy translation output could be simplified
* TINKERPOP-2479 Provide a way to set a custom GraphSONMapper for :bytecode command
* TINKERPOP-2482 Rename wsConnectionTimeout to connectionSetupTimeout

[[release-3-4-8]]
=== TinkerPop 3.4.8 (Release Date: August 3, 2020)

* Fixed bug in `has(T,Traversal)` where results were not being returned.
* Fixed bug in `select(Traversal)` where side-effects were getting lost if accessed from the child traversal.
* Fixed authorization bug when using `WsAndHttpChannelizerHandler` with keep-alive enabled.
* Fixed bug in option-less construction of `DriverRemoteConnection` in Javascript.
* Bumped Jackson to 2.9.10.5.
* Improved sampling distribution for global scope `sample()` operations.

==== Bugs

* TINKERPOP-2288 Get ConnectionPoolBusyException and then ServerUnavailableExceptions
* TINKERPOP-2352 Gremlin Python driver default pool size makes Gremlin keep-alive difficult
* TINKERPOP-2374 SaslAndHttpBasicAuthenticationHandler can't extract authorization
* TINKERPOP-2383 has(T,Traversal) does not return results
* TINKERPOP-2384 Inject and withSideEffect causing different outcomes in order step

==== Improvements

* TINKERPOP-2328 Do not close all connections if just one has became closed
* TINKERPOP-2376 Probability distribution controlled by weight when using sample step

[[release-3-4-7]]
=== TinkerPop 3.4.7 (Release Date: June 1, 2020)

This release also includes changes from <<release-3-3-11, 3.3.11>>.

* Gremlin.NET driver: Fixed a `NullReferenceException` and throw clear exception if received message is empty.
* Bumped to Groovy 2.5.11.
* Modified `ImportGremlinPlugin` to allow for field imports.
* Improved error message for `math()` when the selected key in a `Map` is `null` or not a `Number`.
* Added `:cls` command to Gremlin Console to clear the screen.
* Bumped Netty 4.1.49.

==== Bugs

* TINKERPOP-2192 Gremlin.Net.Driver.Connection.Parse throws a NullReferenceException
* TINKERPOP-2345 NullPointerException when Map key is not found for math()
* TINKERPOP-2347 Remove invalid service descriptors from gremlin-shaded
* TINKERPOP-2350 clone() is not deep copying Traversal internals
* TINKERPOP-2351 Local Map ordering of keys can generate cast errors
* TINKERPOP-2353 Error while Shutting Down Gremlin Server
* TINKERPOP-2355 Jackson-databind version in Gremlin shaded dependency needs to be increased  - introduces vulnerability issues
* TINKERPOP-2360 failed to deserializer int32 when gremlin-python submit bytecode with a big int value
* TINKERPOP-2365 LazyBarrierStrategy adds a NoOpBarrierStep when profile() is present
* TINKERPOP-2368 JAVA_OPTIONS are not properly expanded in gremlin-console

==== Improvements

* TINKERPOP-2215 Better exception message for connection problems
* TINKERPOP-2336 Allow close of channel without having to wait for server
* TINKERPOP-2339 Gremlin.Net: Update System.Net.WebSockets.Client dependency
* TINKERPOP-2354 Document recommendation to reuse graph traversal source
* TINKERPOP-2357 Add a command to clear the Gremlin Console screen
* TINKERPOP-2371 Add possibility to import constants with ImportGremlinPlugin

[[release-3-4-6]]
=== TinkerPop 3.4.6 (Release Date: February 20, 2020)

* Fixed bug in `drop()` of properties which was introduced in 3.4.5.

==== Bugs

* TINKERPOP-2338 drop() not removing all edge/meta properties

[[release-3-4-5]]
=== TinkerPop 3.4.5 (Release Date: February 3, 2020)

This release also includes changes from <<release-3-3-10, 3.3.10>>.

* Expanded the use of `by(String)` modulator so that it can work on `Map` as well as `Element`.
* Improved error messaging for `by(String)` so that it is more clear as to what the problem is
* Bumped to Netty 4.1.42
* Improved SPARQL query translation to better allow for index optimizations during execution.
* Improved Gremlin Server websocket handling preventing automatic server close of the channel for protocol errors.
* Introduced internal `Buffer` API as a way to wrap Netty's Buffer API and moved `GraphBinaryReader`, `GraphBinaryWriter` and `TypeSerializer<T>` to `gremlin-core`.
* Unified the behavior of property comparison: only compare key&value.
* Supported `hasKey()` and `hasValue()` step for edge property and meta property, like `g.E().properties().hasKey('xx')`.
* Modified driver to send `overrideRequestId` and `userAgent` to server when they are present in `RequestOptions` for bytecode requests.

==== Bugs

* TINKERPOP-2175 Executor thread is not returned on channel close
* TINKERPOP-2266 Keep alive not started at connection creation
* TINKERPOP-2274 Test of TinkerGraph Gremlin fail on Windows and non EN locale
* TINKERPOP-2318 Edge properties dedup() not work with spark-gremlin *(breaking)*
* TINKERPOP-2332 JavaScript GLV: structure element toString() should internally call toString()
* TINKERPOP-2333 JavaScript GLV: GraphSON2/3 Edge deserialization is invalid

==== Improvements

* TINKERPOP-1733 hasKey, hasValues should work on Element and Property
* TINKERPOP-2262 Improve Netty protocol handling
* TINKERPOP-2305 GraphBinary: Wrap Buffer API
* TINKERPOP-2307 Add better error message for badly configured Channelizer
* TINKERPOP-2309 Bump gremlinpython to Tornado 5.x
* TINKERPOP-2314 Employ by(String) for Map when possible and improve errors around incorrect types
* TINKERPOP-2315 Implement some form of clone() or reset() for Traversal in GLVs
* TINKERPOP-2320 [SECURITY] XMLInputFactory initialization in GraphMLReader introduces
* TINKERPOP-2322 Deprecate Jython support
* TINKERPOP-2324 Deprecate the raw NIO support in the Java driver
* TINKERPOP-2325 Generate traversals that will better yield index lookups with SPARQL
* TINKERPOP-2329 JavaScript GLV: Update websocket library dependency
* TINKERPOP-2330 JavaScript GLV should expose GraphSON2Writer and GraphSONReader

[[release-3-4-4]]
=== TinkerPop 3.4.4 (Release Date: October 14, 2019)

This release also includes changes from <<release-3-3-9, 3.3.9>>.

* Provided support for DSLs by way of remote connections through `AnonymousTraversalSource`.
* Added `elementMap()` step.
* Added GraphBinary support for Python.
* Allowed for embedded map assertions in GLV tests.
* Added `Direction` deserialization support in GLVs.

==== Bugs

* TINKERPOP-2159 EventStrategy doesn't handle multi-valued properties
* TINKERPOP-2276 No constructor for remote connection in DSL generated traversal source
* TINKERPOP-2283 GraphStep's ids null exception
* TINKERPOP-2285 Error object is unreachable
* TINKERPOP-2289 Use address instead of hostname for connection
* TINKERPOP-2290 Javascript GLV connection refused error handling
* TINKERPOP-2291 TraversalExplanation deserialization in GraphSON
* TINKERPOP-2298 Bytecode.java  flattenArguments throw exception when null
* TINKERPOP-2303 GremlinDsl generate addV instead of addE

==== Improvements

* TINKERPOP-1810 Add Lambda.binaryOperator and Lambda.unaryOperator
* TINKERPOP-1838 Python sample script
* TINKERPOP-2046 Gremlin-Python: Support custom request headers in WebSocket request
* TINKERPOP-2213 Replace scriptEvaluationTimeout in favor of something more suitable to bytecode
* TINKERPOP-2275 Update jackson databind 2.9.9.3+
* TINKERPOP-2277 Python sdk postpone the timing to create transport
* TINKERPOP-2279 GraphBinary support in Python
* TINKERPOP-2280 Prevent use of T values as property key overloads
* TINKERPOP-2284 Make it easier to return more structure of graph elements
* TINKERPOP-2302 Add isOnGraphComputer() field accessor to ElementMapStep

[[release-3-4-3]]
=== TinkerPop 3.4.3 (Release Date: August 5, 2019)

This release also includes changes from <<release-3-3-8, 3.3.8>>.

* Improved error messaging on timeouts returned to the console from `:>`.
* Added a `toString()` serializer for GraphBinary.
* Configured the Gremlin Console to use GraphBinary by default.
* Fixed transaction management for empty iterators in Gremlin Server.
* Deprecated `MessageSerializer` implementations for Gryo in Gremlin Server.
* Deprecated `Serializers` enum values of `GRYO_V1D0` and `GRYO_V3D0`.
* Deprecated `SerTokens` values of `MIME_GRYO_V1D0` and `MIME_GRYO_V3D0`.
* Added a Docker command to start Gremlin Server with the standard GLV test configurations.
* Added `aggregate(Scope,String)` and deprecated `store()` in favor of `aggregate(local)`.
* Modified `NumberHelper` to better ignore `Double.NaN` in `min()` and `max()` comparisons.
* Bumped to Netty 4.1.36.
* Bumped to Groovy 2.5.7.
* Added `userAgent` to RequestOptions. Gremlin Console sends `Gremlin Console/<version>` as the `userAgent`.
* Fixed DriverRemoteConnection ignoring `with` `Token` options when multiple were set.
* Added `:set warnings <true|false>` to Gremlin Console.

==== Bugs

* TINKERPOP-1619 TinkerGraphComputer worker count affects OptionalStep query results
* TINKERPOP-2157 SparkStarBarrierInterceptor injects (Byte) 0
* TINKERPOP-2224 Detect and fix resource leak
* TINKERPOP-2230 match() step unexpected behaviours
* TINKERPOP-2232 RemoteStrategy does not call parent class TraversalStrategy __init__
* TINKERPOP-2238 Fix remaining iterator leaks marked by @IgnoreIteratorLeak
* TINKERPOP-2241 Client exception don't match Server exception when server  throw StackOverflowError
* TINKERPOP-2248 Instability of driver for blocked requests
* TINKERPOP-2257 transaction itty  may still be visited after commit
* TINKERPOP-2264 Gremlin Python should deserialize g:Date to UTC

==== Improvements

* TINKERPOP-1084 Branch option tokens should be allowed to be traversals.
* TINKERPOP-1553 Deprecate store() in favor of aggregate(Scope)
* TINKERPOP-1921 Support hasNext terminal step in GLVs
* TINKERPOP-2020 Support withComputer() for javascript
* TINKERPOP-2223 Update jackson databind to 2.9.9
* TINKERPOP-2236 Improve error messaging for TinkerGraph IdManagers that fail on conversions
* TINKERPOP-2237 Prevent error when closing sessions that don't exist *(breaking)*
* TINKERPOP-2242 Bump to netty 4.1.36
* TINKERPOP-2243 Add user-agent to RequestOptions
* TINKERPOP-2246 Consolidate the error propagation to the client
* TINKERPOP-2250 Support toString serialization in GraphBinary
* TINKERPOP-2256 processAllStarts of AggregateStep should only be called when barrier is empty
* TINKERPOP-2260 Update jackson databind 2.9.9.1
* TINKERPOP-2265 Deprecate Traversal.getSideEffects() functionality for remoting purposes
* TINKERPOP-2270 Deprecate multi/metaproperty support in Neo4j
* TINKERPOP-2271 Add console preference to control server-originated warning display
* TINKERPOP-2272 Rename steps and tokens that conflict with standard python functions

[[release-3-4-2]]
=== TinkerPop 3.4.2 (Release Date: May 28, 2019)

This release also includes changes from <<release-3-3-7, 3.3.7>>.

* Allow a `Traversal` to know what `TraversalSource` it spawned from.
* Fixed problem with connection pool sizing and retry.
* Added status attribute for warnings to be returned to the client.
* Modified Gremlin Console to report warning status attributes.
* Changed `:>` in Gremlin Console to submit the client-side timeout on each request.
* Provided method to override the request identifier with `RequestOptions`.
* Added option to set per-request settings on a `Traversal` submitted via `Bytecode`.
* Fixed the Gryo registration for `OptionsStrategy` as it was not serializing state properly.

==== Bugs

* TINKERPOP-2090 After running backend for a day or so System.IO.IOException keep throwing
* TINKERPOP-2112 Folding in property() step is not being optimally performed
* TINKERPOP-2180 gremlin.sh doesn't work when directories contain spaces
* TINKERPOP-2183 InterpreterModeASTTransformation needs to be more specific about what it transforms
* TINKERPOP-2189 ConnectedComponent test assumes fixed order of vertices
* TINKERPOP-2194 Enforcing an order on properties in one test method of ChooseTest
* TINKERPOP-2196 PartitionStrategy with includeMetaProperties(true) can't add labeled vertex
* TINKERPOP-2198 Documentation for Store contradicts itself
* TINKERPOP-2199 within step does not work with more than two parameters with python
* TINKERPOP-2200 AddEdgeStartStep used DetachedFactory.detach instead of EventStrategy.detach
* TINKERPOP-2204 Client receives no response on failed request
* TINKERPOP-2206 Certain types in javascript don't appear to serialize with a GraphSON type
* TINKERPOP-2212 Path is not detaching properly under certain conditions
* TINKERPOP-2217 Race condition in Gremlin.net driver connection

==== Improvements

* TINKERPOP-2089 Javascript DSL support
* TINKERPOP-2179 Have o.a.t.g.driver.ser.SerializationException extend IOException
* TINKERPOP-2181 Allow ctrl+c to break out of a long running process in Gremlin Console
* TINKERPOP-2182 Remove gperfutils from Gremlin Console *(breaking)*
* TINKERPOP-2190 Document Gremlin sanitization best practices
* TINKERPOP-2191 Implement EdgeLabelVerificationStrategy
* TINKERPOP-2193 Allow a Traversal to know what TraversalSource it spawned from
* TINKERPOP-2203 Bind the console timeout to the request timeout
* TINKERPOP-2208 Include inject() in DSLs generated with Java annotation processor
* TINKERPOP-2211 Provide API to add per request option for a bytecode
* TINKERPOP-2216 Consider adding conventional status attribute key for warnings
* TINKERPOP-2219 Upgrade Netty version

[[release-3-4-1]]
=== TinkerPop 3.4.1 (Release Date: March 18, 2019)

This release also includes changes from <<release-3-3-6, 3.3.6>>.

* Gremlin.NET driver: Fixed removal of closed connections and added round-robin scheduling.
* Added GraphBinary serializer for TraversalMetrics
* Added registration for `SparqlStrategy` for GraphSON.
* Fixed up `SparqlStrategy` so that it could be used properly with `RemoteStrategy`.
* Fixed `ByteBuffer` serialization for GraphBinary.
* Fixed `Path.toString()` in `gremlin-javascript` which was referencing an invalid object.
* Fixed potential for an infinite loop in connection creation for `gremlin-dotnet`.
* Added fallback resolver to `TypeSerializerRegistry` for GraphBinary.
* Added easier to understand exceptions for connection problems in the Gremlin.Net driver.
* Support configuring the type registry builder for GraphBinary.
* Bumped to Groovy 2.5.6.
* Release working buffers in case of failure for GraphBinary.
* GraphBinary: Use the same `ByteBuf` instance to write during serialization. Changed signature of write methods in type serializers.
* Remove unused parameter in GraphBinary's `ResponseMessageSerializer`.
* Changed `SparqlTraversalSource` so as to enable Gremlin steps to be used to process results from the `sparql()` step.
* GraphBinary: Cache expression to obtain the method in `PSerializer`.

==== Bugs

* TINKERPOP-1992 count has negative time in profile
* TINKERPOP-2126 toString() methods not thread-safe
* TINKERPOP-2135 Gremlin.Net ConnectionPool doesn't handle closed idle connections properly
* TINKERPOP-2139 Errors during request serialization in WebSocketGremlinRequestEncoder/NioGremlinRequestEncoder are not reported to the client
* TINKERPOP-2141 ByteBufferSerializer modifies buffer's position
* TINKERPOP-2148 "no connection available!" is being thrown despite lots of free connections
* TINKERPOP-2152 Path toString fails in Gremlin JavaScript
* TINKERPOP-2153 Remove unused parameter from ResponseMessageSerializer *(breaking)*
* TINKERPOP-2154 GraphBinary: Serializers should release resources in case of failures
* TINKERPOP-2155 Situation can occur that causes infinite amount of connection to be opened, causing System.Net.WebSockets.WebSocketException
* TINKERPOP-2161 GraphBinary: Write serialization performance issue
* TINKERPOP-2169 Responses exceeding maxContentLength cause subsequent queries to hang
* TINKERPOP-2172 PartitionStrategy doesn't apply to AddEdgeStartStep
* TINKERPOP-2173 Incorrect reset of log level in integration test
* TINKERPOP-2177 Streaming response immediately after authentication stops after first partial response

==== Improvements

* TINKERPOP-1435 Support for extended GraphSON in gremlin-python
* TINKERPOP-1882 Apply range and limit steps as early as possible
* TINKERPOP-1998 IoGraphTest use different schemas for standard and readGraph configurations
* TINKERPOP-2088 Enable SourceLink for Gremlin.Net
* TINKERPOP-2098 Improve gremlin-server.sh help output
* TINKERPOP-2122 Expose status codes from server errors
* TINKERPOP-2124 InlineFilterStrategy produces wrong result
* TINKERPOP-2125 Extend release validation script
* TINKERPOP-2127 Add g:TraversalMetrics and g:Metrics deserializers for gremlinpython
* TINKERPOP-2129 Mask security secret or password in logs
* TINKERPOP-2130 Cannot instantiate DriverRemoteConnection without passing an options object
* TINKERPOP-2131 NoConnectionAvailableException doesn't reveal the reason
* TINKERPOP-2134 Bump to Groovy 2.5.6
* TINKERPOP-2136 Inside lower bound inclusion (documentation)
* TINKERPOP-2138 Provide a configuration to disable the global closure cache
* TINKERPOP-2140 Test build with Docker automatically
* TINKERPOP-2144 Better handle Authenticator instance failures
* TINKERPOP-2147 Add GraphBinary serializer for TraversalMetrics
* TINKERPOP-2149 GraphBinary: Make type serializer resolution pluggable
* TINKERPOP-2150 GraphBinary: Support configuring the TypeSerializerRegistry builder class in config
* TINKERPOP-2163 JavaTranslator performance enhancements
* TINKERPOP-2164 Bytecode's hashCode impl (and its inner classes) can produce hash collisions
* TINKERPOP-2165 Prefer commons-lang3 to commons-lang
* TINKERPOP-2166 GraphBinary: P deserialization should be optimized
* TINKERPOP-2167 Gremlin Javascript Traversal as async iterable
* TINKERPOP-2171 Allow SPARQL to be extended with Gremlin steps
* TINKERPOP-2174 Improve Docker Image Security

[[release-3-4-0]]
=== TinkerPop 3.4.0 (Release Date: January 2, 2019)

This release also includes changes from <<release-3-3-4, 3.3.4>> and <<release-3-3-5, 3.3.5>>.

* Changed Python "bindings" to use an actual `Bindings` object rather than a 2-tuple.
* Improved the Gremlin.NET driver: It now uses request pipelining and its `ConnectionPool` has a fixed size.
* Implemented `IndexStep` which allows to transform local collections into indexed collections or maps.
* Made `valueMap()` aware of `by` and `with` modulators and deprecated `valueMap(boolean)` overloads.
* Use `Compare.eq` in `Contains` predicates to ensure the same filter behavior for numeric values.
* Added `OptionsStrategy` to allow traversals to take arbitrary traversal-wide configurations.
* Added text predicates.
* Added `BulkSet` as a GraphSON type with support in all language variants.
* Added `ReferenceElementStrategy` to auto-detach elements to "reference" from a traversal.
* Added initial release of the GraphBinary serialization format with Java support.
* Allowed `ImportCustomizer` to accept fields.
* Removed groovy-sql dependency.
* Modified `Mutating` steps so that they are no longer marked as `final`.
* Rewrote `ConnectiveStrategy` to support an arbitrary number of infix notations in a single traversal.
* GraphSON `MessageSerializer` s will automatically register the GremlinServerModule to a provided GraphSONMapper.
* Removed support for `-i` option in Gremlin Server which was previously deprecated.
* Implemented `ShortestPathVertexProgram` and the `shortestPath()` step.
* `AbstractGraphProvider` uses `g.io()` for loading test data.
* Added the `io()` start step and `read()` and `write()` termination steps to the Gremlin language.
* Added `GraphFeatures.supportsIoRead()` and `GraphFeatures.supportsIoWrite()`.
* Deprecated `Graph.io()` and related infrastructure.
* `GraphMLReader` better handles edge and vertex properties with the same name.
* Maintained order of annotations in metrics returned from `profile()`-step.
* Refactored `TypeTranslator` to be directly extensible for `ScriptTranslator` functions.
* Bumped to Netty 4.1.25.
* Bumped to Spark 2.4.0.
* Bumped to Groovy 2.5.4.
* Modified Gremlin Server to return a "host" status attribute on responses.
* Added ability to the Java, .NET, Python and JavaScript drivers to retrieve status attributes returned from the server.
* Modified Java and Gremlin.Net `ResponseException` to include status code and status attributes.
* Modified Python `GremlinServerError` to include status attributes.
* Modified the return type for `IGremlinClient.SubmitAsync()` to be a `ResultSet` rather than an `IReadOnlyCollection`.
* Deprecated two `submit()`-related methods on the Java driver `Client` class.
* Added `Client.submit()` overloads that accept per-request `RequestOptions`.
* Added sparql-gremlin.
* Fixed a bug in dynamic Gryo registration where registrations that did not have serializers would fail.
* Moved `Parameterizing` interface to the `org.apache.tinkerpop.gremlin.process.traversal.step` package with other marker interfaces of its type.
* Replaced `Parameterizing.addPropertyMutations()` with `Configuring.configure()`.
* Changed interface hierarchy for `Parameterizing` and `Mutating` interfaces as they are tightly related.
* Introduced the `with(k,v)` and `with(k)` step modulators which can supply configuration options to `Configuring` steps.
* Added `OptionsStrategy` to allow traversals to take arbitrary traversal-wide configurations.
* Introduced the `with(k,v)` and `with(k)` traveral source configuration options which can supply configuration options to the traversal.
* Added `connectedComponent()` step and related `VertexProgram`.
* Added `supportsUpsert()` option to `VertexFeatures` and `EdgeFeatures`.
* `min()` and `max()` now support all types implementing `Comparable`.
* Change the `toString()` of `Path` to be standardized as other graph elements are.
* `hadoop-gremlin` no longer generates a test artifact.
* Allowed `GraphProvider` to expose a cached `Graph.Feature` object so that the test suite could re-use them to speed test runs.
* Fixed a bug in `ReducingBarrierStep`, that returned the provided seed value despite no elements being available.
* Changed the order of `select()` scopes. The order is now: maps, side-effects, paths.
* Moved `TraversalEngine` to `gremlin-test` as it has long been only used in testing infrastructure.
* Nested loop support added allowing `repeat()` steps to be nested.
* Events from `EventStrategy` raised from "new" mutations will now return a `KeyedVertexProperty` or `KeyedProperty` as is appropriate.
* `MutationListener#vertexPropertyChanged(Vertex, VertexProperty, Object, Object...)` no longer has a default implementation.
* Deprecated `GraphSONMessageSerializerV2d0` as it is now analogous to `GraphSONMessageSerializerGremlinV2d0`.
* Moved previously deprecated `RemoteGraph` to `gremlin-test` as it is now just a testing component.
* Removed previously deprecated `RemoteStrategy.instance()` and the strategy no longer has any connection to `RemoteGraph`.
* Removed previously deprecated methods in `SubgraphStrategy` and `PartitionStrategy` builders.
* Removed previously deprecated Credentials DSL infrastructure.
* Removed previously deprecated `RemoteConnection#submit(Traversal)` and `RemoteConnection#submit(Bytecode)` methods.
* Removed previously deprecated `MutationListener#vertexPropertyChanged(Vertex, Property, Object, Object...)`.
* Removed previously deprecated `OpSelectorHandler` constructor.
* Removed previously deprecated `close()` from `GremlinGroovyScriptEngine` which no longer implements `AutoCloseable`.
* Removed previously deprecated `getGraphInputFormat()` and `getGraphOutputFormat()` from `HadoopConfiguration`.
* Removed previously deprecated `AbstractOpProcessor#makeFrame()` method.
* Removed previously deprecated `AuthenticationSettings.className` configuration option in Gremlin Server.
* Removed previously deprecated `GraphManager` methods `getGraphs()` and `getTraversalSources()`.
* Removed previously deprecated Gremlin Server setting for `serializedResponseTimeout`.
* Removed previously deprecated Structure API exceptions related to "element not found" situations.
* Removed previously deprecated `rebindings` options from the Java driver API.
* Removed previously deprecated `LambdaCollectingBarrierStep.Consumers` enum.
* Removed previously deprecated `HasContainer#makeHasContainers(String, P)`
* Removed support for Giraph.
* Removed previously deprecated JavaScript Driver property `traversers` of the `ResultSet`.
* gremlin-python: use explicit Bindings object for python instead of a 2-tuple

==== Bugs

* TINKERPOP-1777 Gremlin .max step returns -2147483648 for empty result sets *(breaking)*
* TINKERPOP-1869 Profile step and iterate do not play nicely with each other
* TINKERPOP-1898 Issue with bindings in strategies and lambdas
* TINKERPOP-1927 Gherkin scenario expects list with duplicates, but receives g:Set
* TINKERPOP-1933 gremlin-python maximum recursion depth exceeded on large responses
* TINKERPOP-1947 Path history isn't preserved for keys in mutations
* TINKERPOP-1949 Formatting error on website
* TINKERPOP-1958 TinkerGraphCountStrategy can return wrong counts
* TINKERPOP-1961 Duplicate copies of images directory in docs
* TINKERPOP-1962 GroovyTranslator doesn't handle empty maps
* TINKERPOP-1963 Use of reducing step in choose()
* TINKERPOP-1972 inject() tests are throwing exceptions in .NET GLV tests
* TINKERPOP-1978 Check for Websocket connection state when retrieved from Connection Pool missing
* TINKERPOP-1979 Several OLAP issues in MathStep
* TINKERPOP-1988 minor error in documentation
* TINKERPOP-1999 [Java][gremlin-driver] Query to a remote server via the websocket client hangs indefinitely if the server becomes unavailable
* TINKERPOP-2005 Intermittent NullPointerException in response handling
* TINKERPOP-2006 GraphML serialization invalid if a vertex and edge have similar named property
* TINKERPOP-2009 Pick.any and Pick.none should be exposed in Gremlin-JavaScript
* TINKERPOP-2021 Prevent maximum recursion depth failure
* TINKERPOP-2028 AbstractGraphSONMessageSerializerV2d0 should register GremlinServerModule when mapper is provided
* TINKERPOP-2029 ConcurrentModificationException for InlineFilterStrategy
* TINKERPOP-2030 KeepAlive task executed for every Connection.write call
* TINKERPOP-2032 Update jython-standalone
* TINKERPOP-2044 Cannot reconnect to Azure cosmos host that becomes available again
* TINKERPOP-2058 Contains predicates should rely on Compare predicates *(breaking)*
* TINKERPOP-2081 PersistedOutputRDD materialises rdd lazily with Spark 2.x
* TINKERPOP-2091 Wrong/Missing feature requirements in StructureStandardTestSuite
* TINKERPOP-2094 Gremlin Driver Cluster Builder serializer method does not use mimeType as suggested
* TINKERPOP-2095 GroupStep looks for irrelevant barrier steps
* TINKERPOP-2096 gremlinpython: AttributeError when connection is closed before result is received
* TINKERPOP-2100 coalesce() creating unexpected results when used with order()
* TINKERPOP-2113 P.Within() doesn't work when given a List argument

==== Improvements

* TINKERPOP-550 Gremlin IO needs to support both OLTP and OLAP naturally.
* TINKERPOP-967 Support nested-repeat() structures
* TINKERPOP-1113 GraphComputer subclasses should support native methods
* TINKERPOP-1143 Remove deprecated TraversalSource.Builder and TraversalEngine. *(breaking)*
* TINKERPOP-1296 Remove deprecated serializedResponseTimeout from Gremlin Server *(breaking)*
* TINKERPOP-1342 Allow setting scriptEvaluationTimeout in driver
* TINKERPOP-1365 Log the seed used to initialize Random in tests
* TINKERPOP-1410 mvn install -Dmaven.test.skip=true doesn't work on a clean machine *(breaking)*
* TINKERPOP-1446 Add a StringFactory for Path which prefixes with type.
* TINKERPOP-1447 Add some JavaScript intelligence to the documentation so that comments and output are not copied in a copy paste
* TINKERPOP-1494 Means of exposing execution information from a result produced by RemoteConnection
* TINKERPOP-1518 Provide a way for providers to expose static Graph.Features to tests
* TINKERPOP-1522 Order of select() scopes *(breaking)*
* TINKERPOP-1595 Go through TraversalVertexProgram with a profile and optimize.
* TINKERPOP-1628 Implement TraversalSelectStep
* TINKERPOP-1685 Introduce optional feature to allow for upserts without read-before-write
* TINKERPOP-1705 Remove deprecated rebindings option *(breaking)*
* TINKERPOP-1707 Remove deprecated AuthenticationSettings.className option *(breaking)*
* TINKERPOP-1755 No docs for ReferenceElements
* TINKERPOP-1769 Python graph[empty] string representation is confusing
* TINKERPOP-1774 Gremlin .NET: Support min and max sizes in Connection pool
* TINKERPOP-1775 Gremlin .NET: Implement a Connection write queue to support request pipelining
* TINKERPOP-1778 Do not promote timedInterrupt option for Gremlin Server script processing
* TINKERPOP-1780 Add authentication tests for gremlin-python
* TINKERPOP-1831 Refactor EventStrategy  *(breaking)*
* TINKERPOP-1836 .NET sample project
* TINKERPOP-1841 Include Python GLV tests on TravisCI
* TINKERPOP-1849 Provide a way to fold() with an index
* TINKERPOP-1864 Gremlin Python tests for GraphSON 2.0 and 3.0
* TINKERPOP-1878 Sparql to Gremlin Compiler
* TINKERPOP-1888 Extend max and min to all Comparable properties, not just Numbers *(breaking)*
* TINKERPOP-1889 JavaScript GLV: Use heartbeat to prevent connection timeout
* TINKERPOP-1897 Provide Docker images of Gremlin Server and Console
* TINKERPOP-1906 Make ResponseException explorable
* TINKERPOP-1912 Remove MD5 checksums
* TINKERPOP-1913 Expose metadata from Gremlin Server to Clients
* TINKERPOP-1930 Drop support for Giraph *(breaking)*
* TINKERPOP-1934 Bump to latest version of httpclient
* TINKERPOP-1936 Performance enhancement to Bytecode deserialization
* TINKERPOP-1941 Remove deprecated Structure API exception methods *(breaking)*
* TINKERPOP-1942 Binary serialization format
* TINKERPOP-1945 Add support for extended GraphSon types to Gremlin.net
* TINKERPOP-1946 Remove the deprecated Credentials DSL infrastructure *(breaking)*
* TINKERPOP-1950 Traversal construction performance enhancements
* TINKERPOP-1951 gremlin-server.bat doesn't support paths containing spaces
* TINKERPOP-1953 Bump to Groovy 2.4.15
* TINKERPOP-1954 Remove deprecated GraphManager methods *(breaking)*
* TINKERPOP-1959 Provide a way to submit scripts to the server in gremlin-javascript
* TINKERPOP-1967 Add a connectedComponent() step
* TINKERPOP-1968 Refactor elements of Gremlin Server testing
* TINKERPOP-1975 Introduce with() step modulator *(breaking)*
* TINKERPOP-1976 Include Computer tests for GLVs
* TINKERPOP-1977 Gremlin-JavaScript: Support SASL authentication
* TINKERPOP-1984 Allow support for multiple serializer versions in Gremlin Server HTTP *(breaking)*
* TINKERPOP-1985 Update position on bulk loading
* TINKERPOP-1986 Remove deprecation from PartitionStrategy, SubgraphStrategy and GremlinScriptEngine *(breaking)*
* TINKERPOP-1987 Bump to Netty 4.1.x
* TINKERPOP-1989 Preserve order that plugins are applied in Gremlin Console
* TINKERPOP-1990 Add a shortestPath() step
* TINKERPOP-1993 Bump to Spark 2.3.1
* TINKERPOP-1995 DriverRemoteConnection close() method returns undefined
* TINKERPOP-1996 Introduce read() and write() steps
* TINKERPOP-2002 Create a blog post explaining the value of using TinkerPop
* TINKERPOP-2010 Generate jsdoc for gremlin-javascript
* TINKERPOP-2011 Use NumberHelper on choose()
* TINKERPOP-2012 Target .NET Standard 2.0 for Gremlin.Net
* TINKERPOP-2013 Process tests that are auto-ignored stink
* TINKERPOP-2015 Allow users to configure the WebSocket connections
* TINKERPOP-2016 Upgrade Jackson FasterXML to 2.9.5 or later to fix security vulnerability
* TINKERPOP-2017 Check for Column in by()
* TINKERPOP-2018 Generate API docs for Gremlin.Net
* TINKERPOP-2022 Cluster SSL should trust default ca certs by default
* TINKERPOP-2023 Gremlin Server should not create self-signed certs *(breaking)*
* TINKERPOP-2024 Gremlin Server Application archetype should connect via withRemote
* TINKERPOP-2025 Change to SHA-256/512 and drop SHA-1 for releases
* TINKERPOP-2026 Gremlin.Net.Driver should check ClientWebSocket.State before closing
* TINKERPOP-2031 Remove support for -i in gremlin-server.sh *(breaking)*
* TINKERPOP-2033 Maintain order of profile() annotations
* TINKERPOP-2034 Register synchronizedMap() with Gryo
* TINKERPOP-2037 Remove unused groovy-sql dependency
* TINKERPOP-2038 Make groovy script cache size configurable
* TINKERPOP-2039 Bump to Groovy 2.5.2 *(breaking)*
* TINKERPOP-2040 Improve flexibility of GroovyTranslator to handle custom types
* TINKERPOP-2041 Text Predicates
* TINKERPOP-2045 Remove non-indy groovy dependencies
* TINKERPOP-2049 Single argument with() overload
* TINKERPOP-2050 Add a :bytecode command to Gremlin Console
* TINKERPOP-2053 Provider OptionsStrategy for traversal configurations
* TINKERPOP-2055 Provide support for special number cases like Infinity in GraphSON
* TINKERPOP-2056 Use NumberHelper in Compare
* TINKERPOP-2059 Modulation of valueMap() *(breaking)*
* TINKERPOP-2060 Make Mutating steps non-final
* TINKERPOP-2061 Add with() configuration as global to a traversal
* TINKERPOP-2062 Add Traversal class to CoreImports
* TINKERPOP-2064 Add status attributes to results for gremlin-javascript
* TINKERPOP-2065 Optimize iterate() for remote traversals
* TINKERPOP-2066 Bump to Groovy 2.5.3
* TINKERPOP-2067 Allow getting raw data from Gremlin.Net.Driver.IGremlinClient
* TINKERPOP-2068 Bump Jackson Databind 2.9.7
* TINKERPOP-2069 Document configuration of Gremlin.Net
* TINKERPOP-2070 gremlin-javascript: Introduce Connection representation
* TINKERPOP-2071 gremlin-python: the graphson deserializer for g:Set should return a python set
* TINKERPOP-2072 Refactor custom type translation for ScriptTranslators *(breaking)*
* TINKERPOP-2073 Generate tabs for static code blocks
* TINKERPOP-2074 Ensure that only NuGet packages for the current version are pushed
* TINKERPOP-2075 Introduce ReferenceElementStrategy
* TINKERPOP-2077 VertexProgram.Builder should have a default create() method with no Graph
* TINKERPOP-2078 Hide use of EmptyGraph or RemoteGraph behind a more unified method for TraversalSource construction
* TINKERPOP-2079 Move RemoteGraph to test package *(breaking)*
* TINKERPOP-2084 For remote requests in console display the remote stack trace
* TINKERPOP-2092 Deprecate default GraphSON serializer fields
* TINKERPOP-2093 Bump to Groovy 2.5.4
* TINKERPOP-2097 Create a DriverRemoteConnection with an initialized Client
* TINKERPOP-2101 Support Spark 2.4
* TINKERPOP-2103 Remove deprecated submit() options on RemoteConnection *(breaking)*
* TINKERPOP-2104 Allow ImportCustomizer to handle fields
* TINKERPOP-2106 When gremlin executes timeout, throw TimeoutException instead of TraversalInterruptedException/InterruptedIOException
* TINKERPOP-2110 Allow Connection on Different Path (from /gremlin)
* TINKERPOP-2111 Add BulkSet as a GraphSON type *(breaking)*
* TINKERPOP-2114 Document common Gremlin anti-patterns
* TINKERPOP-2116 Explicit Bindings object for Python *(breaking)*
* TINKERPOP-2117 gremlin-python: Provide a better data structure for a Binding
* TINKERPOP-2119 Validate C# code samples in docs
* TINKERPOP-2121 Bump Jackson Databind 2.9.8

== TinkerPop 3.3.0 (Gremlin Symphony #40 in G Minor)

image::https://raw.githubusercontent.com/apache/tinkerpop/master/docs/static/images/gremlin-mozart.png[width=185]

[[release-3-3-11]]
=== TinkerPop 3.3.11 (Release Date: June 1, 2020)

* Added `trustStoreType` such that keystore and truststore can be of different types in the Java driver.
* Added session support to all GLVs: Javascript, .NET and Python.
* Fixed bug in Gremlin Server shutdown if failures occurred during `GraphManager` initialization.
* Modified Gremlin Server to close the session when the channel itself is closed.
* Fixed bug in `Order` where comparisons of `enum` types wouldn't compare with `String` values.
* Added `maxWaitForClose` configuration option to the Java driver.
* Deprecated `maxWaitForSessionClose` in the Java driver.
* Bumped to Jackson 2.9.10.4.
* Remove invalid service descriptors from gremlin-shaded.
* Fixed bug in Python and .NET traversal `clone()` where deep copies of bytecode were not occurring.
* Fixed bug where `profile()` was forcing `LazyBarrierStrategy` to add an extra `barrier()` to the end of traversals.
* Fixed bug in Python about integer serializer which was out of range of `g:Int32`
* Bumped commons-codec 1.14

==== Bugs

* TINKERPOP-2347 Remove invalid service descriptors from gremlin-shaded
* TINKERPOP-2350 clone() is not deep copying Traversal internals
* TINKERPOP-2351 Local Map ordering of keys can generate cast errors
* TINKERPOP-2353 Error while Shutting Down Gremlin Server
* TINKERPOP-2355 Jackson-databind version in Gremlin shaded dependency needs to be increased  - introduces vulnerability issues
* TINKERPOP-2360 failed to deserializer int32 when gremlin-python submit bytecode with a big int value
* TINKERPOP-2365 LazyBarrierStrategy adds a NoOpBarrierStep when profile() is present

==== Improvements

* TINKERPOP-2336 Allow close of channel without having to wait for server
* TINKERPOP-2339 Gremlin.Net: Update System.Net.WebSockets.Client dependency
* TINKERPOP-2354 Document recommendation to reuse graph traversal source

[[release-3-3-10]]
=== TinkerPop 3.3.10 (Release Date: February 3, 2020)

* Improved error messaging for a `Cluster` with a bad `Channelizer` configuration in the Java driver.
* Made `Cluster` be able to open configuration file on resources directory.
* Implemented `Traversal.clone()` operations for all language variants.
* Refactored `PathProcessorStrategy` to use the marker model.
* Bumped to Tornado 5.x for gremlin-python.
* Started keep-alive polling on `Connection` construction to ensure that a `Connection` doesn't die in the pool.
* Deprecated `TraversalStrategies.applyStrategies()`.
* Deprecated Jython support in `gremlin-python`.
* Deprecated `NioChannelizer` and related classes in `gremlin-driver` and `gremlin-server`.
* Fixed a bug in the `ClassCacheRequestCount` metric for `GremlinGroovyScriptEngine` which wasn't including the cache hit count, only the misses.
* Improved Gremlin Server executor thread handling on client close requests.
* Reverted: Modified Java driver to use IP address rather than hostname to create connections.
* Allow custom XMLInputFactory to be used with GraphMLReader.

==== Bugs

* TINKERPOP-2175 Executor thread is not returned on channel close
* TINKERPOP-2266 Keep alive not started at connection creation
* TINKERPOP-2274 Test of TinkerGraph Gremlin fail on Windows and non EN locale
* TINKERPOP-2332 JavaScript GLV: structure element toString() should internally call toString()
* TINKERPOP-2333 JavaScript GLV: GraphSON2/3 Edge deserialization is invalid

==== Improvements

* TINKERPOP-2307 Add better error message for badly configured Channelizer
* TINKERPOP-2309 Bump gremlinpython to Tornado 5.x
* TINKERPOP-2315 Implement some form of clone() or reset() for Traversal in GLVs
* TINKERPOP-2320 [SECURITY] XMLInputFactory initialization in GraphMLReader introduces
* TINKERPOP-2322 Deprecate Jython support
* TINKERPOP-2324 Deprecate the raw NIO support in the Java driver
* TINKERPOP-2329 JavaScript GLV: Update websocket library dependency
* TINKERPOP-2330 JavaScript GLV should expose GraphSON2Writer and GraphSONReader

[[release-3-3-9]]
=== TinkerPop 3.3.9 (Release Date: October 14, 2019)

* Exposed response status attributes in a `ResponseError` in gremlin-javascript.
* Added `ImmutableExplanation` for a `TraversalExplanation` that just contains data.
* Added support for `UnaryOperator` and `BinaryOperator` for `Lambda` instances.
* Fixed `TraversalExplanation` deserialization in GraphSON 2 and 3 which was not supported before in Java.
* Added support for custom request headers in Python.
* Fixed Java DSL annotation for generation of `addE()` which was formerly calling the wrong step.
* Deprecated `scriptEvaluationTimeout` in favor of the more generic `evaluationTimeout`.
* Bumped jackson-databind to 2.9.10 due to CVE-2019-14379, CVE-2019-14540, CVE-2019-16335.
* Added `ReservedKeysVerificationStrategy` to allow warnings or exceptions when certain keys are used for properties.
* Added the `AbstractWarningVerificationStrategy` base class for "warning" style `VerificationStrategy` implementations.
* Refactored `EdgeLabelVerificationStrategy` to use `AbstractWarningVerificationStrategy`.
* Added `EdgeLabelVerificationStrategy` to Python.
* Improved handling of `null` values in bytecode construction.
* Fixed Java driver authentication problems when calling the driver from multiple threads.
* Modified Java driver to use IP address rather than hostname to create connections.
* Fixed potential for `NullPointerException` with empty identifiers in `GraphStep`.
* Postponed the timing of transport creation to `connection.write` in Gremlin Python.
* Made `EventStrategy` compatible with multi-valued properties.
* Changed `TraversalOpProcessor` to throw a `SERVER_ERROR_SCRIPT_EVALUATION` (597) if lambdas don't compile.
* Bumped `commons-compress` to 1.19 due to CVE-2018-11771.
* gremlin-javascript: Use `socketError` Connection event to prevent exit on error and expose Connection events.

==== Bugs

* TINKERPOP-2159 EventStrategy doesn't handle multi-valued properties
* TINKERPOP-2283 GraphStep's ids null exception
* TINKERPOP-2285 Error object is unreachable
* TINKERPOP-2289 Use address instead of hostname for connection
* TINKERPOP-2290 Javascript GLV connection refused error handling
* TINKERPOP-2291 TraversalExplanation deserialization in GraphSON
* TINKERPOP-2298 Bytecode.java  flattenArguments throw exception when null
* TINKERPOP-2303 GremlinDsl generate addV instead of addE

==== Improvements

* TINKERPOP-1810 Add Lambda.binaryOperator and Lambda.unaryOperator
* TINKERPOP-1838 Python sample script
* TINKERPOP-2046 Gremlin-Python: Support custom request headers in WebSocket request
* TINKERPOP-2213 Replace scriptEvaluationTimeout in favor of something more suitable to bytecode
* TINKERPOP-2275 Update jackson databind 2.9.9.3+
* TINKERPOP-2277 Python sdk postpone the timing to create transport
* TINKERPOP-2280 Prevent use of T values as property key overloads

[[release-3-3-8]]
=== TinkerPop 3.3.8 (Release Date: August 5, 2019)

* Provided support for `withComputer()` in gremlin-javascript.
* Deprecated remote traversal side-effect retrieval and related infrastructure.
* Bumped to Groovy 2.4.17.
* Bumped to Jackson Databind 2.9.9.1.
* Fixed bug with Python in `g:Date` of GraphSON where local time zone was being used during serialization/deserialization.
* Improved error messaging when an attempt is made to serialize multi-properties to GraphML.
* Deprecated multi/meta-property support in `Neo4jGraph`.
* Improved exception and messaging for gt/gte/lt/lte when one of the object isn't a `Comparable`.
* Added test infrastructure to check for storage iterator leak.
* Fixed multiple iterator leaks in query processor.
* Fixed `optional()` so that the child traversal is treated as local.
* Changed default keep-alive time for driver to 3 minutes.
* Fixed bug where server-side keep-alive was not always disabled when its setting was zero.
* Added support for `hasNext()` in Javascript and .NET.
* Improved error messaging for invalid inputs to the TinkerGraph `IdManager` instances.
* Forced replacement of connections in Java driver for certain exception types that seem to ultimately kill the connection.
* Changed the `reverse()` of `desc` and `asc` on `Order` to not use the deprecated `decr` and `incr`.
* Fixed bug in `MatchStep` where the correct was not properly determined.
* Fixed bug where client/server exception mismatch when server throw StackOverflowError
* Added underscore suffixed steps and tokens in Gremlin-Python that conflict with global function names.
* Prevent exception when closing a session that doesn't exist.
* Allow predicates and traversals to be used as options in `BranchStep`.
* Ensure only a single final response is sent to the client with Gremlin Server.
* Deprecated `ResponseHandlerContext` with related infrastructure and folded its functionality into `Context` in Gremlin Server.
* Improved performance of `aggregate()` by avoiding excessive calls to `hasNext()` when the barrier is empty.

==== Bugs

* TINKERPOP-1619 TinkerGraphComputer worker count affects OptionalStep query results
* TINKERPOP-2224 Detect and fix resource leak
* TINKERPOP-2230 match() step unexpected behaviours
* TINKERPOP-2232 RemoteStrategy does not call parent class TraversalStrategy __init__
* TINKERPOP-2238 Fix remaining iterator leaks marked by @IgnoreIteratorLeak
* TINKERPOP-2241 Client exception don't match Server exception when server  throw StackOverflowError
* TINKERPOP-2248 Instability of driver for blocked requests
* TINKERPOP-2264 Gremlin Python should deserialize g:Date to UTC

==== Improvements

* TINKERPOP-1084 Branch option tokens should be allowed to be traversals.
* TINKERPOP-1921 Support hasNext terminal step in GLVs
* TINKERPOP-2020 Support withComputer() for javascript
* TINKERPOP-2223 Update jackson databind to 2.9.9
* TINKERPOP-2236 Improve error messaging for TinkerGraph IdManagers that fail on conversions
* TINKERPOP-2237 Prevent error when closing sessions that don't exist *(breaking)*
* TINKERPOP-2246 Consolidate the error propagation to the client
* TINKERPOP-2256 processAllStarts of AggregateStep should only be called when barrier is empty
* TINKERPOP-2260 Update jackson databind 2.9.9.1
* TINKERPOP-2265 Deprecate Traversal.getSideEffects() functionality for remoting purposes
* TINKERPOP-2270 Deprecate multi/metaproperty support in Neo4j
* TINKERPOP-2272 Rename steps and tokens that conflict with standard python functions

[[release-3-3-7]]
=== TinkerPop 3.3.7 (Release Date: May 28, 2019)

* Developed DSL pattern for gremlin-javascript.
* Generated uberjar artifact for Gremlin Console.
* Improved folding of `property()` step into related mutating steps.
* Added `inject()` to steps generated on the DSL `TraversalSource`.
* Removed `gperfutils` dependencies from Gremlin Console.
* Fixed `PartitionStrategy` when setting vertex label and having `includeMetaProperties` configured to `true`.
* Ensure `gremlin.sh` works when directories contain spaces.
* Prevented client-side hangs if metadata generation fails on the server.
* Fixed bug with `EventStrategy` in relation to `addE()` where detachment was not happening properly.
* Ensured that `gremlin.sh` works when directories contain spaces.
* Fixed bug in detachment of `Path` where embedded collection objects would prevent that process.
* Enabled `ctrl+c` to interrupt long running processes in Gremlin Console.
* Quieted "host unavailable" warnings for both the driver and Gremlin Console.
* Fixed construction of `g:List` from arrays in gremlin-javascript.
* Fixed bug in `GremlinGroovyScriptEngine` interpreter mode around class definitions.
* Implemented `EdgeLabelVerificationStrategy`.
* Fixed behavior of `P` for `within()` and `without()` in GLVs to be consistent with Java when using varargs.
* Cleared the input buffer after exceptions in Gremlin Console.
* Added parameter to configure the `processor` in the gremlin-javascript `client` constructor.
* Bumped `Netty` to 4.1.32.

==== Bugs

* TINKERPOP-2112 Folding in property() step is not being optimally performed
* TINKERPOP-2180 gremlin.sh doesn't work when directories contain spaces
* TINKERPOP-2183 InterpreterModeASTTransformation needs to be more specific about what it transforms
* TINKERPOP-2194 Enforcing an order on properties in one test method of ChooseTest
* TINKERPOP-2196 PartitionStrategy with includeMetaProperties(true) can't add labeled vertex
* TINKERPOP-2198 Documentation for Store contradicts itself
* TINKERPOP-2199 within step does not work with more than two parameters with python
* TINKERPOP-2200 AddEdgeStartStep used DetachedFactory.detach instead of EventStrategy.detach
* TINKERPOP-2204 Client receives no response on failed request
* TINKERPOP-2206 Certain types in javascript don't appear to serialize with a GraphSON type
* TINKERPOP-2212 Path is not detaching properly under certain conditions

==== Improvements

* TINKERPOP-2089 Javascript DSL support
* TINKERPOP-2179 Have o.a.t.g.driver.ser.SerializationException extend IOException
* TINKERPOP-2181 Allow ctrl+c to break out of a long running process in Gremlin Console
* TINKERPOP-2182 Remove gperfutils from Gremlin Console *(breaking)*
* TINKERPOP-2191 Implement EdgeLabelVerificationStrategy
* TINKERPOP-2211 Provide API to add per request option for a bytecode

[[release-3-3-6]]
=== TinkerPop 3.3.6 (Release Date: March 18, 2019)

* Docker images use user `gremlin` instead of `root`
* Added a new `ResponseStatusCode` for client-side serialization errors.
* Refactored use of `commons-lang` to use `common-lang3` only, though dependencies may still use `commons-lang`.
* Bumped `commons-lang3` to 3.8.1.
* Improved handling of client-side serialization errors that were formerly just being logged rather than being raised.
* Add Python `TraversalMetrics` and `Metrics` deserializers.
* Masked sensitive configuration options in the logs of `KryoShimServiceLoader`.
* Added `globalFunctionCacheEnabled` to the `GroovyCompilerGremlinPlugin` to allow that cache to be disabled.
* Added `globalFunctionCacheEnabled` override to `SessionOpProcessor` configuration.
* Added status code to `GremlinServerError` so that it would be more directly accessible during failures.
* Added GraphSON serialization support for `Duration`, `Char`, `ByteBuffer`, `Byte`, `BigInteger` and `BigDecimal` in `gremlin-python`.
* Added `ProfilingAware` interface to allow steps to be notified that `profile()` was being called.
* Fixed bug where `profile()` could produce negative timings when `group()` contained a reducing barrier.
* Improved logic determining the dead or alive state of a Java driver `Connection`.
* Improved handling of dead connections and the availability of hosts.
* Bumped `httpclient` to 4.5.7.
* Bumped `slf4j` to 1.7.25.
* Bumped `commons-codec` to 1.12.
* Bumped to Groovy 2.5.6.
* Bumped to Hadoop 2.7.7.
* Fixed partial response failures when using authentication in `gremlin-python`.
* Fixed concurrency issues in `TraverserSet.toString()` and `ObjectWritable.toString()`.
* Fixed a bug in `InlineFilterStrategy` that mixed up and's and or's when folding merging conditions together.
* Fixed a bug in `PartitionStrategy` where `addE()` as a start step was not applying the partition.
* Improved handling of failing `Authenticator` instances thus improving server responses to drivers.
* Improved performance of `JavaTranslator` by reducing calls to `Method.getParameters()`.
* Implemented `EarlyLimitStrategy` which is supposed to significantly reduce backend operations for queries that use `range()`.
* Reduced chance of hash collisions in `Bytecode` and its inner classes.
* Added `Symbol.asyncIterator` member to the `Traversal` class to provide support for `await ... of` loops (async iterables).

==== Bugs

* TINKERPOP-2081 PersistedOutputRDD materialises rdd lazily with Spark 2.x
* TINKERPOP-2091 Wrong/Missing feature requirements in StructureStandardTestSuite
* TINKERPOP-2094 Gremlin Driver Cluster Builder serializer method does not use mimeType as suggested
* TINKERPOP-2095 GroupStep looks for irrelevant barrier steps
* TINKERPOP-2096 gremlinpython: AttributeError when connection is closed before result is received
* TINKERPOP-2100 coalesce() creating unexpected results when used with order()
* TINKERPOP-2105 Gremlin-Python connection not returned back to the pool on exception from gremlin server
* TINKERPOP-2113 P.Within() doesn't work when given a List argument

==== Improvements

* TINKERPOP-1889 JavaScript GLV: Use heartbeat to prevent connection timeout
* TINKERPOP-2010 Generate jsdoc for gremlin-javascript
* TINKERPOP-2013 Process tests that are auto-ignored stink
* TINKERPOP-2018 Generate API docs for Gremlin.Net
* TINKERPOP-2038 Make groovy script cache size configurable
* TINKERPOP-2050 Add a :bytecode command to Gremlin Console
* TINKERPOP-2062 Add Traversal class to CoreImports
* TINKERPOP-2065 Optimize iterate() for remote traversals
* TINKERPOP-2067 Allow getting raw data from Gremlin.Net.Driver.IGremlinClient
* TINKERPOP-2068 Bump Jackson Databind 2.9.7
* TINKERPOP-2069 Document configuration of Gremlin.Net
* TINKERPOP-2070 gremlin-javascript: Introduce Connection representation
* TINKERPOP-2071 gremlin-python: the graphson deserializer for g:Set should return a python set
* TINKERPOP-2073 Generate tabs for static code blocks
* TINKERPOP-2074 Ensure that only NuGet packages for the current version are pushed
* TINKERPOP-2077 VertexProgram.Builder should have a default create() method with no Graph
* TINKERPOP-2078 Hide use of EmptyGraph or RemoteGraph behind a more unified method for TraversalSource construction
* TINKERPOP-2084 For remote requests in console display the remote stack trace
* TINKERPOP-2092 Deprecate default GraphSON serializer fields
* TINKERPOP-2097 Create a DriverRemoteConnection with an initialized Client
* TINKERPOP-2102 Deprecate static fields on TraversalSource related to remoting
* TINKERPOP-2106 When gremlin executes timeout, throw TimeoutException instead of TraversalInterruptedException/InterruptedIOException
* TINKERPOP-2110 Allow Connection on Different Path (from /gremlin)
* TINKERPOP-2114 Document common Gremlin anti-patterns
* TINKERPOP-2118 Bump to Groovy 2.4.16
* TINKERPOP-2121 Bump Jackson Databind 2.9.8

[[release-3-3-5]]
=== TinkerPop 3.3.5 (Release Date: January 2, 2019)

This release also includes changes from <<release-3-2-11, 3.2.11>>.

* Fixed and/or folding in `InlineFilterStrategy`.
* Fixed configuration and serialization of `SubgraphStrategy` which was missing the `checkAdjacentVertices` flag.
* Captured `TraversalInterruptionException` and converted to `TimeoutException` for `GremlinExecutor`.
* Fixed a bug in `CoalesceStep` which squared the bulk if the step followed a `Barrier` step.
* Fixed a bug in `GroupStep` that assigned wrong reducing bi-operators
* Added `:bytecode` command to help developers debugging `Bytecode`-based traversals.
* Added option to set the path for the URI on the Java driver.
* Fixed `PersistedOutputRDD` to eager persist RDD by adding `count()` action calls.
* Deserialized `g:Set` to a Python `Set` in GraphSON in `gremlin-python`.
* Deprecated `StarGraph.builder()` and `StarGraph.Builder.build()` in favor of the more common "builder" patterns of `build()` and `create()` respectively.
* Deprecated `Serializers.DEFAULT_RESULT_SERIALIZER` and `DEFAULT_REQUEST_SERIALIZER`.
* Deprecated `TraversalSource#GREMLIN_REMOTE` and `TraversalSource#GREMLIN_REMOTE_CONNECTION_CLASS` moving them to `RemoteConnection`.
* Fixed the setting of the default label for a `ReferenceVertex` when the original vertex was of type `ComputerAdjacentVertex`.
* Changed Java driver to expect a generic `RemoteTraverser` object rather than the specific `DefaultRemoteTraverser`.
* Better handled server disconnect condition for the `gremlin-python` driver by throwing a clear exception.
* Display the remote stack trace in the Gremlin Console when scripts sent to the server fail.
* Added `AnonymousTraversalSource` which provides a more unified means of constructing a `TraversalSource`.
* Added `DriverRemoteConnection.using(Client)` to provide users better control over the number of connections being created.
* Changed behavior of GraphSON deserializer in gremlin-python such that `g:Set` returns a Python `Set`.
* Bumped to Groovy 2.4.16.
* Fixed bug that prevented `TraversalExplanation` from serializing properly with GraphSON.
* Changed behavior of `iterate()` in Python, Javascript and .NET to send `none()` thus avoiding unnecessary results being returned.
* Provided for a configurable class map cache in the `GremlinGroovyScriptEngine` and exposed that in Gremlin Server.
* `GraphProvider` instances can be annotated with `OptOut` configurations that will be applied in addition to the `OptOut` instances on a `Graph`.

==== Bugs

* TINKERPOP-2081 PersistedOutputRDD materialises rdd lazily with Spark 2.x
* TINKERPOP-2091 Wrong/Missing feature requirements in StructureStandardTestSuite
* TINKERPOP-2094 Gremlin Driver Cluster Builder serializer method does not use mimeType as suggested
* TINKERPOP-2095 GroupStep looks for irrelevant barrier steps
* TINKERPOP-2096 gremlinpython: AttributeError when connection is closed before result is received
* TINKERPOP-2100 coalesce() creating unexpected results when used with order()
* TINKERPOP-2113 P.Within() doesn't work when given a List argument

==== Improvements

* TINKERPOP-1889 JavaScript GLV: Use heartbeat to prevent connection timeout
* TINKERPOP-2010 Generate jsdoc for gremlin-javascript
* TINKERPOP-2013 Process tests that are auto-ignored stink
* TINKERPOP-2018 Generate API docs for Gremlin.Net
* TINKERPOP-2038 Make groovy script cache size configurable
* TINKERPOP-2050 Add a :bytecode command to Gremlin Console
* TINKERPOP-2062 Add Traversal class to CoreImports
* TINKERPOP-2065 Optimize iterate() for remote traversals
* TINKERPOP-2067 Allow getting raw data from Gremlin.Net.Driver.IGremlinClient
* TINKERPOP-2069 Document configuration of Gremlin.Net
* TINKERPOP-2070 gremlin-javascript: Introduce Connection representation
* TINKERPOP-2071 gremlin-python: the graphson deserializer for g:Set should return a python set
* TINKERPOP-2073 Generate tabs for static code blocks
* TINKERPOP-2074 Ensure that only NuGet packages for the current version are pushed
* TINKERPOP-2077 VertexProgram.Builder should have a default create() method with no Graph
* TINKERPOP-2078 Hide use of EmptyGraph or RemoteGraph behind a more unified method for TraversalSource construction
* TINKERPOP-2084 For remote requests in console display the remote stack trace
* TINKERPOP-2092 Deprecate default GraphSON serializer fields
* TINKERPOP-2097 Create a DriverRemoteConnection with an initialized Client
* TINKERPOP-2102 Deprecate static fields on TraversalSource related to remoting
* TINKERPOP-2106 When gremlin executes timeout, throw TimeoutException instead of TraversalInterruptedException/InterruptedIOException
* TINKERPOP-2110 Allow Connection on Different Path (from /gremlin)
* TINKERPOP-2114 Document common Gremlin anti-patterns
* TINKERPOP-2118 Bump to Groovy 2.4.16
* TINKERPOP-2121 Bump Jackson Databind 2.9.8

[[release-3-3-4]]
=== TinkerPop 3.3.4 (Release Date: October 15, 2018)

This release also includes changes from <<release-3-2-10, 3.2.10>>.

* Added synchronized `Map` to Gryo 3.0 registrations.
* Removed `timedInterrupt` from documentation as a way to timeout.
* Deprecated `Order` for `incr` and `decr` in favor of `asc` and `desc`.
* Fixed bug in `math()` for OLAP where `ComputerVerificationStrategy` was incorrectly detecting path label access and preventing execution.

==== Bugs

* TINKERPOP-1898 Issue with bindings in strategies and lambdas
* TINKERPOP-1933 gremlin-python maximum recursion depth exceeded on large responses
* TINKERPOP-1958 TinkerGraphCountStrategy can return wrong counts
* TINKERPOP-1961 Duplicate copies of images directory in docs
* TINKERPOP-1962 GroovyTranslator doesn't handle empty maps
* TINKERPOP-1963 Use of reducing step in choose()
* TINKERPOP-1972 inject() tests are throwing exceptions in .NET GLV tests
* TINKERPOP-1978 Check for Websocket connection state when retrieved from Connection Pool missing
* TINKERPOP-1979 Several OLAP issues in MathStep
* TINKERPOP-1988 minor error in documentation
* TINKERPOP-1999 [Java][gremlin-driver] Query to a remote server via the websocket client hangs indefinitely if the server becomes unavailable
* TINKERPOP-2005 Intermittent NullPointerException in response handling
* TINKERPOP-2009 Pick.any and Pick.none should be exposed in Gremlin-JavaScript
* TINKERPOP-2021 Prevent maximum recursion depth failure
* TINKERPOP-2030 KeepAlive task executed for every Connection.write call
* TINKERPOP-2032 Update jython-standalone
* TINKERPOP-2044 Cannot reconnect to Azure cosmos host that becomes available again

==== Improvements

* TINKERPOP-1113 GraphComputer subclasses should support native methods
* TINKERPOP-1365 Log the seed used to initialize Random in tests
* TINKERPOP-1447 Add some JavaScript intelligence to the documentation so that comments and output are not copied in a copy paste
* TINKERPOP-1595 Go through TraversalVertexProgram with a profile and optimize.
* TINKERPOP-1778 Do not promote timedInterrupt option for Gremlin Server script processing
* TINKERPOP-1780 Add authentication tests for gremlin-python
* TINKERPOP-1836 .NET sample project
* TINKERPOP-1841 Include Python GLV tests on TravisCI
* TINKERPOP-1864 Gremlin Python tests for GraphSON 2.0 and 3.0
* TINKERPOP-1897 Provide Docker images of Gremlin Server and Console
* TINKERPOP-1945 Add support for extended GraphSon types to Gremlin.net
* TINKERPOP-1951 gremlin-server.bat doesn't support paths containing spaces
* TINKERPOP-1956 Deprecate Order incr/decr for asc/desc
* TINKERPOP-1959 Provide a way to submit scripts to the server in gremlin-javascript
* TINKERPOP-1968 Refactor elements of Gremlin Server testing
* TINKERPOP-1976 Include Computer tests for GLVs
* TINKERPOP-1977 Gremlin-JavaScript: Support SASL authentication
* TINKERPOP-1985 Update position on bulk loading
* TINKERPOP-1989 Preserve order that plugins are applied in Gremlin Console
* TINKERPOP-1995 DriverRemoteConnection close() method returns undefined
* TINKERPOP-2011 Use NumberHelper on choose()
* TINKERPOP-2012 Target .NET Standard 2.0 for Gremlin.Net
* TINKERPOP-2015 Allow users to configure the WebSocket connections
* TINKERPOP-2016 Upgrade Jackson FasterXML to 2.9.5 or later to fix security vulnerability
* TINKERPOP-2017 Check for Column in by()
* TINKERPOP-2022 Cluster SSL should trust default ca certs by default
* TINKERPOP-2023 Gremlin Server should not create self-signed certs *(breaking)*
* TINKERPOP-2024 Gremlin Server Application archetype should connect via withRemote
* TINKERPOP-2025 Change to SHA-256/512 and drop SHA-1 for releases
* TINKERPOP-2026 Gremlin.Net.Driver should check ClientWebSocket.State before closing
* TINKERPOP-2034 Register synchronizedMap() with Gryo
* TINKERPOP-2035 Gremlin-JavaScript: Pass custom headers to the websocket connection
* TINKERPOP-2040 Improve flexibility of GroovyTranslator to handle custom types
* TINKERPOP-2045 Remove non-indy groovy dependencies
* TINKERPOP-2055 Provide support for special number cases like Infinity in GraphSON
* TINKERPOP-2056 Use NumberHelper in Compare

[[release-3-3-3]]
=== TinkerPop 3.3.3 (Release Date: May 8, 2018)

This release also includes changes from <<release-3-2-9, 3.2.9>>.

* Implemented `TraversalSelectStep` which allows to `select()` runtime-generated keys.
* Coerced `BulkSet` to `g:List` in GraphSON 3.0.
* Deprecated `CredentialsGraph` DSL in favor of `CredentialsTraversalDsl` which uses the recommended method for Gremlin DSL development.
* Allowed `iterate()` to be called after `profile()`.

==== Bugs

* TINKERPOP-1869 Profile step and iterate do not play nicely with each other
* TINKERPOP-1927 Gherkin scenario expects list with duplicates, but receives g:Set
* TINKERPOP-1947 Path history isn't preserved for keys in mutations

==== Improvements

* TINKERPOP-1628 Implement TraversalSelectStep
* TINKERPOP-1755 No docs for ReferenceElements
* TINKERPOP-1903 Credentials DSL should use the Java annotation processor
* TINKERPOP-1912 Remove MD5 checksums
* TINKERPOP-1934 Bump to latest version of httpclient
* TINKERPOP-1936 Performance enhancement to Bytecode deserialization
* TINKERPOP-1943 JavaScript GLV: Support GraphSON3
* TINKERPOP-1944 JavaScript GLV: DriverRemoteConnection is not exported in the root module
* TINKERPOP-1950 Traversal construction performance enhancements
* TINKERPOP-1953 Bump to Groovy 2.4.15

[[release-3-3-2]]
=== TinkerPop 3.3.2 (Release Date: April 2, 2018)

This release also includes changes from <<release-3-2-8, 3.2.8>>.

* Fixed regression issue where the HTTPChannelizer doesn't instantiate the specified AuthenticationHandler.
* Defaulted GLV tests for gremlin-python to run for GraphSON 3.0.
* Fixed a bug with `Tree` serialization in GraphSON 3.0.
* In gremlin-python, the GraphSON 3.0 `g:Set` type is now deserialized to `List`.

==== Bugs

* TINKERPOP-1053 installed plugins are placed in a directory relative to where gremlin.sh is started
* TINKERPOP-1509 Failing test case for tree serialization
* TINKERPOP-1738 Proper functioning of GraphSONReader depends on order of elements in String representation
* TINKERPOP-1758 RemoteStrategy should be before all other DecorationStrategies.
* TINKERPOP-1855 Update Rexster links
* TINKERPOP-1858 HttpChannelizer regression: Does not create specified AuthenticationHandler
* TINKERPOP-1859 Complex instance of P not serializing to bytecode properly
* TINKERPOP-1860 valueMap(True) result in error in gremlin-python
* TINKERPOP-1862 TinkerGraph VertexProgram message passing doesn't work properly when using Direction.BOTH
* TINKERPOP-1867 union() can produce extra traversers
* TINKERPOP-1872 Apply edgeFunction in SparkMessenger
* TINKERPOP-1873 min() and max() work only in the range of Integer values
* TINKERPOP-1874 P does not appear to be serialized consistently in GraphSON
* TINKERPOP-1875 Gremlin-Python only aggregates to list when using GraphSON3
* TINKERPOP-1879 Gremlin Console does not resepect equal sign for flag argument assignments
* TINKERPOP-1880 Gremlin.NET Strong name signature could not be verified. (HRESULT: 0x80131045)
* TINKERPOP-1883 gremlinpython future will never return
* TINKERPOP-1890 getAnonymousTraversalClass() is not being generated for Java DSLs
* TINKERPOP-1891 Serialization of P.not() for gremlin-javascript
* TINKERPOP-1892 GLV test failures for .NET
* TINKERPOP-1894 GraphSONMessageSerializerV2d0 fails to deserialize valid P.not()
* TINKERPOP-1896 gremlin-python lambdas error
* TINKERPOP-1907 Fix failing GLV test for withSack() in .NET
* TINKERPOP-1917 gx:BigDecimal serialization broken in Gremlin.Net on systems with ',' as decimal separator
* TINKERPOP-1918 Scenarios fail because of wrong numerical types
* TINKERPOP-1919 Gherkin runner doesn't work with P.And() and P.Or() in Gremlin.Net
* TINKERPOP-1920 Tests fail because P.Within() arguments are wrapped in an array in Gremlin.Net
* TINKERPOP-1922 Gherkin features fail that contain P.not() in Gremlin.Net

==== Improvements

* TINKERPOP-1357 Centrality Recipes should mention pageRank and OLAP.
* TINKERPOP-1489 Provide a Javascript Gremlin Language Variant
* TINKERPOP-1586 SubgraphStrategy in OLAP
* TINKERPOP-1726 Support WebSockets ping/pong keep-alive in Gremlin server
* TINKERPOP-1842 iterate() missing in terminal steps documentation
* TINKERPOP-1844 Python GLV test should run for GraphSON 3.0 *(breaking)*
* TINKERPOP-1850 Range step has undocumented special values
* TINKERPOP-1854 Support lambdas in Gremlin.Net
* TINKERPOP-1857 GLV test suite consistency and completeness
* TINKERPOP-1863 Delaying the setting of requestId till the RequestMessage instantiation time
* TINKERPOP-1865 Run Gremlin .NET GLV tests with GraphSON 3.0
* TINKERPOP-1866 Support g:T for .NET
* TINKERPOP-1868 Support inject source step in Gremlin.Net
* TINKERPOP-1870 n^2 synchronious operation in OLAP WorkerExecutor.execute() method
* TINKERPOP-1871 Exception handling is slow in element  ReferenceElement creation
* TINKERPOP-1877 Add new graph data for specialized testing scenarios
* TINKERPOP-1884 Bump to Netty 4.0.56.Final
* TINKERPOP-1885 Various Gremlin.Net documentation updates
* TINKERPOP-1901 Enable usage of enums in more steps in Gremlin.Net
* TINKERPOP-1908 Bump to Groovy 2.4.14
* TINKERPOP-1911 Refactor JavaTranslator to cache all reflective calls
* TINKERPOP-1914 Support construct a GremlinServer instance from gremlin executor service

[[release-3-3-1]]
=== TinkerPop 3.3.1 (Release Date: December 17, 2017)

This release also includes changes from <<release-3-2-7, 3.2.7>>.

* Added `NoneStep` and `Traversal.none()` for full filtering integration with `iterate()`.
* Fixed bug in serialization of `Path` for GraphSON 3.0 in `gremlin-python`.
* Added support for GraphSON 3.0 in Gremlin.Net.
* Added `math()`-step which supports scientific calculator capabilities for numbers within a traversal.
* Added missing `GraphTraversalSource.addE()`-method to `GremlinDslProcessor`.
* Changed `to()` and `from()` traversal-based steps to take a wildcard `?` instead of of `E`.
* Added `addV(traversal)` and `addE(traversal)` so that created element labels can be determined dynamically.
* `PageRankVertexProgram` supports `maxIterations` but will break out early if epsilon-based convergence occurs.
* Added support for epsilon-based convergence in `PageRankVertexProgram`.
* Fixed two major bugs in how PageRank was being calculated in `PageRankVertexProgram`.
* Added `Io.requiresVersion(Object)` to allow graph providers a way to check the `Io` type and version being constructed.
* Defaulted `IoCore.gryo()` and `IoCore.graphson()` to both use their 3.0 formats which means that `Graph.io()` will use those by default.
* Bumped Neo4j 3.2.3

==== Bugs

* TINKERPOP-1773 Lop should be created as a "software" and not a "person"
* TINKERPOP-1783 PageRank gives incorrect results for graphs with sinks *(breaking)*
* TINKERPOP-1799 Failure to serialize path() in gremlin-python
* TINKERPOP-1847 tinkergraph-gremlin dependency on gremlin-test, bad scope?

==== Improvements

* TINKERPOP-1632 Create a set of default functions
* TINKERPOP-1692 Bump to Neo4j 3.2.3
* TINKERPOP-1717 Update name and link of DynamoDB storage backend in landing page
* TINKERPOP-1730 Gremlin .NET support for GraphSON 3.0
* TINKERPOP-1767 Method for graph providers to check an IO version and type
* TINKERPOP-1793 addE() should allow dynamic edge labels
* TINKERPOP-1834 Consider iterate() as a first class step

[[release-3-3-0]]
=== TinkerPop 3.3.0 (Release Date: August 21, 2017)

This release also includes changes from <<release-3-2-6, 3.2.6>>.

* Removed previously deprecated `ScriptElementFactory`.
* Added `GraphTraversalSource.addE(String)` in support of `g.addE().from().to()`.
* Added support for `to(Vertex)` and `from(Vertex)` as a shorthand for `to(V(a))` and `from(V(b))`.
* Bumped to support Spark 2.2.0.
* Detected if type checking was required in `GremlinGroovyScriptEngine` and disabled related infrastructure if not.
* Removed previously deprecated `GraphTraversal.selectV3d0()` step.
* Removed previously deprecated `DetachedEdge(Object,String,Map,Pair,Pair)` constructor.
* Removed previously deprecated `Bindings` constructor. It is now a private constructor.
* Removed previously deprecated `TraversalSource.withBindings()`.
* Removed previously deprecated `GraphTraversal.sack(BiFunction,String)`.
* `TraversalMetrics` and `Metrics` Gryo 1.0 formats changed given internal changes to their implementations.
* Made `TraversalMetrics` safe to write to from multiple threads.
* Removed previously deprecated `TraversalSideEffects` methods.
* Removed previously deprecated `finalization.LazyBarrierStrategy` (moved to `optimization.LazyBarrierStrategy`).
* Removed previously deprecated `Constants` in Hadoop.
* Removed previously deprecated `VertexComputing.generateComputer(Graph)`.
* Removed previously deprecated `ConfigurationTraversal`.
* Established the Gryo 3.0 format.
* `GryoVersion` now includes a default `ClassResolver` to supply to the `GryoMapper`.
* `GryoClassResolver` renamed to `GryoClassResolverV1d0` which has an abstract class that for providers to extend in `AbstractGryoClassResolver`.
* Removed previously deprecated `Order` enums of `keyIncr`, `keyDecr`, `valueIncr`, and `valueDecr.`
* Removed previously deprecated `GraphTraversal.mapKeys()` step.
* Removed previously deprecated `GraphTraversal.mapValues()` step.
* Removed previously deprecated `GraphTraversal#addV(Object...)`.
* Removed previously deprecated `GraphTraversal#addE(Direction, String, String, Object...)`.
* Removed previously deprecated `GraphTraversal#addOutE(String, String, Object...)`.
* Removed previously deprecated `GraphTraversal#addInV(String, String, Object...)`.
* Removed previously deprecated `GraphTraversal.groupV3d0()` and respective `GroupSideEffectStepV3d0` and `GroupStepV3d0`.
* Removed previously deprecated `TraversalSource.Builder` class.
* Removed previously deprecated `ConnectiveP`, `AndP`, `OrP` constructors.
* Removed previously deprecated `TraversalScriptFunction` class.
* Removed previously deprecated `TraversalScriptHelper` class.
* Removed previously deprecated `ScriptEngineCache` class.
* Removed previously deprecated `CoreImports` class.
* Removed previously deprecated `GremlinJythonScriptEngine#()` constructor.
* Removed access to previously deprecated `CoreGremlinPlugin#INSTANCE` field.
* `gremlin.sh` and `gremln.bat` no longer support the option to pass a script as an argument for execution mode without using the `-i` option.
* Graphite and Ganglia are no longer packaged with the Gremlin Server distribution.
* `TransactionException` is no longer a class of `AbstractTransaction` and it extends `RuntimeException`.
* Included an ellipse on long property names that are truncated.
* Renamed `RangeByIsCountStrategy` to `CountStrategy`.
* Added more specific typing to various `__` traversal steps. E.g. `<A,Vertex>out()` is `<Vertex,Vertex>out()`.
* Updated Docker build scripts to include Python dependencies (NOTE: users should remove any previously generated TinkerPop Docker images).
* Added "attachment requisite" `VertexProperty.element()` and `Property.element()` data in GraphSON serialization.
* GraphSON 3.0 is now the default serialization format in TinkerGraph and Gremlin Server.
* Changed `ServerGremlinExecutor` to not use generics since there really is no flexibility in the kind of `ScheduledExecutorService` that will be used.
* Removed support for passing a byte array on the `sasl` parameter.
* Removed previously deprecated `GraphSONMapper$Builder#embedTypes` option.
* Removed previously deprecated `:remote config timeout max`.
* Removed previously deprecated `ConnectionPoolSettings.sessionId` and `ConnectionPoolSettings.optionalSessionId()`.
* Removed previously deprecated `reconnectInitialDelay` setting from the Java driver.
* Removed previously deprecated `useMapperFromGraph` option.
* Established the GraphSON 3.0 format with new `g:Map`, `g:List` and `g:Set` types.
* Removed previously deprecated `Io.Builder#registry(IoRegistry)` method.
* Removed previously deprecated `GryoMessageSerializerV1d0(GryoMapper)` constructor.
* Removed previously deprecated `TinkerIoRegistry`.
* Removed previously deprecated `getInstance()` methods on all TinkerPop classes.
* Removed previously deprecated `VertexPropertyFeatures.supportsAddProperty()`.
* Removed previously deprecated TinkerGraph configuration member variables.
* Removed previously deprecated `Transaction.submit(Function)`.
* Removed previously deprecated `OpSelectorHandler.errorMeter` and `AbstractEvalOpProcessor.errorMeter` fields.
* Removed previously deprecated `AbstractEvalOpProcessor.validBindingName` field.
* Removed previously deprecated `SimpleAuthenticator.CONFIG_CREDENTIALS_LOCATION` field.
* Removed previously deprecated `IteratorHandler`, `NioGremlinResponseEncoder` and `WsGremlinResponseEncoder` classes.
* Removed previously deprecated `Session.kill()` and `Session.manualKill()`.
* Removed previously deprecated `Authenticator.newSaslNegotiator()` and its method implementations in classes that were assignable to that interface.
* Removed `gremlin-groovy-test`.
* Removed previously deprecated "G" functions in `gremlin-groovy` (i.e. `GFunction`).
* Removed references to the old `GremlinPlugin` system that was in `gremlin-groovy` - the revised `GremlinPlugin` system in `gremlin-core` is the only one now in use.
* `GremlinGroovyScriptEngine` no longer implements the now removed `DependencyManager`.
* Added `Vertex`, `Edge`, `VertexProperty`, and `Property` serializers to Gremlin-Python and exposed tests that use graph object arguments.
* `Bytecode.getSourceInstructions()` and `Bytecode.getStepInstructions()` now returns `List<Instruction>` instead of `Iterable<Instruction>`.
* Added various `TraversalStrategy` registrations with `GryoMapper`.
* Fixed a naming mistake in Gremlin-Python: `IdentityRemoveStrategy` is now called `IdentityRemovalStrategy`.
* Added `TranslationStrategy` test infrastructure that verifies `Bytecode` generated from a translation is equal to the original `Bytecode`.
* Moved `NumberHelper` into the `org.apache.tinkerpop.gremlin.util` package.
* Added `Pop.mixed` instead of using `null` to represent such semantics.
* `select()`-step now defaults to using `Pop.last` instead of `Pop.mixed`.
* Added `gremlin-io-test` module to validate IO formats.
* `RequestMessage` and `ResponseMessage` are now registered with `GryoMapper` as part of the TinkerPop range of type identifiers.
* Removed previously deprecated `Console` constructor that took a `String` as an argument from `gremlin-console`.
* Removed previously deprecated `ConcurrentBindings` from `gremlin-groovy`.
* Removed previously deprecated `ScriptExecutor` from `gremlin-groovy`.
* Removed previously deprecated `SandboxExtension` from `gremlin-groovy`.
* Removed previously deprecated `GremlinGroovyScriptEngine` constructor that took `ImportCustomizerProvider` as an argument from `gremlin-groovy`.
* Removed previously deprecated `GremlinGroovyScriptEngine#plugins()` from `gremlin-groovy`.
* Added `OptionalStep` for use with `optional()` to better handle issues associated with branch side-effects.
* `UnfoldStep` now supports unfolding of arrays.
* Removed all performance tests that were not part of `gremlin-benchmark`.
* Removed dependency on `junit-benchmarks` and it's related reference to `h2`.
* Moved the source for the "home page" into the repository under `/site` so that it easier to accept contributions.
* Added `UnshadedKryoShimService` as the new default serializer model for `SparkGraphComputer`.
* `GryoRegistrator` is more efficient than the previous `GryoSerializer` model in `SparkGraphComputer`.
* Added support for `IoRegistry` custom serialization in Spark/Giraph and provided a general `hadoop-gremlin` test suite.
* Replaced term `REST` with `HTTP` to remove any confusion as to the design of the API.
* Moved `gremlin-benchmark` under `gremlin-tools` module.
* Added `gremlin-tools` and its submodule `gremlin-coverage`.
* Removed `tryRandomCommit()` from `AbstractGremlinTest`.
* Changed `gremlin-benchmark` system property for the report location to `benchmarkReportDir` for consistency.
* Added SysV and systemd init scripts.
* `GraphTraversal.valueMap(includeTokens,propertyKeys...)` now returns a `Map<Object,E>` since keys could be `T.id` or `T.label`.
* Added `skip(long)` and `skip((Scope,long)` which call the `range(low,high)` equivalents with -1 as the high.
* Added Kerberos authentication to `gremlin-server` for websockets and nio transport.
* Added audit logging of authenticated users and gremlin queries to `gremlin-server`.

==== Bugs

* TINKERPOP-1211 UnfoldStep should unfold arrays. *(breaking)*
* TINKERPOP-1426 GryoSerializer should implement Java serialization interface
* TINKERPOP-1465 Remove deprecated newSaslNegotiator *(breaking)*
* TINKERPOP-1483 PropertyMapStep returns Map<String,E> but puts non String keys in it!
* TINKERPOP-1520 Difference between 'has' step generated graphson2.0 in java and python glv implementation
* TINKERPOP-1533 Storage and IoRegistry
* TINKERPOP-1597 PathRetractionStrategy messing up certain traversals
* TINKERPOP-1635 gremlin-python: Duplicate serialization of element property in PropertySerializer
* TINKERPOP-1658 Graphson2 map keys are serialised as strings
* TINKERPOP-1716 Traversal strategies are not applied with remote in Gremlin Console

==== Improvements

* TINKERPOP-832 Remove deprecated addV/E/InE/OutE methods *(breaking)*
* TINKERPOP-833 Remove deprecated GremlinGroovyScriptEngine constructor and plugins() *(breaking)*
* TINKERPOP-834 Remove deprecated sack() method *(breaking)*
* TINKERPOP-880 Remove deprecated GroupStepV3d0 and GroupSideEffectStepV3d0 *(breaking)*
* TINKERPOP-929 Remove Deprecated TinkerGraph public static methods. *(breaking)*
* TINKERPOP-980 Add a service script or daemon mode in the distribution *(breaking)*
* TINKERPOP-999 ServerGremlinExecutor construction need not use generics for ExecutorService *(breaking)*
* TINKERPOP-1004 Make Transaction.commit() failures consistent across implementations. *(breaking)*
* TINKERPOP-1010 Remove deprecated credentialsDbLocation for SimpleAuthenticator *(breaking)*
* TINKERPOP-1024 Remove deprecated tryRandomCommit() *(breaking)*
* TINKERPOP-1028 Remove deprecated ConnectionPoolSettings session settings *(breaking)*
* TINKERPOP-1040 Remove deprecated SandboxExtension *(breaking)*
* TINKERPOP-1046 Remove deprecated Gremlin Server handler implementations *(breaking)*
* TINKERPOP-1049 Remove deprecated error meter member variables in Gremlin Server handlers *(breaking)*
* TINKERPOP-1094 Remove deprecated VertexPropertyFeatures.FEATURE_ADD_PROPERTY *(breaking)*
* TINKERPOP-1116 Some anonymous traversal steps can be hard typed. *(breaking)*
* TINKERPOP-1130 Each release should store Kryo/GraphSON/GraphML versions to ensure future compatibility *(breaking)*
* TINKERPOP-1142 Remove deprecated valueIncr, valueDecr, keyIncr, keyDecr. *(breaking)*
* TINKERPOP-1169 Remove deprecated TraversalScriptFunction and TraversalScriptHelper *(breaking)*
* TINKERPOP-1170 Remove deprecated ConfigurationTraversal. *(breaking)*
* TINKERPOP-1171 Remove deprecated TraversalSource.Builder *(breaking)*
* TINKERPOP-1235 Remove deprecated ProcessPerformanceSuite and TraversalPerformanceTest *(breaking)*
* TINKERPOP-1275 Remove deprecated max setting for :remote *(breaking)*
* TINKERPOP-1283 Remove deprecated ScriptExecutor *(breaking)*
* TINKERPOP-1289 Remove deprecated ConnectiveP, AndP, and OrP constructors. *(breaking)*
* TINKERPOP-1291 Remove deprecated mapValues and mapKeys methods *(breaking)*
* TINKERPOP-1313 Rename RangeByIsCountStrategy *(breaking)*
* TINKERPOP-1316 Remove deprecated constructor from GryoMessageSerializers *(breaking)*
* TINKERPOP-1327 Bring GryoRegistrator to the forefront and deprecate GryoSerializer *(breaking)*
* TINKERPOP-1363 Cleanup Docker build script for next major release *(breaking)*
* TINKERPOP-1369 Replace REST API with HTTP API
* TINKERPOP-1389 Support Spark 2.0.0
* TINKERPOP-1399 NumberHelper needs to go into util and have a private constructor *(breaking)*
* TINKERPOP-1404 Path/label optimization
* TINKERPOP-1408 Remove Deprecated Io.Builder.registry() *(breaking)*
* TINKERPOP-1414 Change default GraphSON version to 3.0 *(breaking)*
* TINKERPOP-1420 Remove deprecated ConcurrentBindings in gremlin-groovy *(breaking)*
* TINKERPOP-1421 Remove deprecated ControlOps *(breaking)*
* TINKERPOP-1427 GraphSON 3.0 needs collection types and consistent number typing.
* TINKERPOP-1443 Use an API checker during build
* TINKERPOP-1445 Large nested VertexProperties and Properties do not get printed well
* TINKERPOP-1454 Create Serializers for Graph objects in Gremlin-Python
* TINKERPOP-1481 Remove deprecated reconnectInitialDelay in Java driver *(breaking)*
* TINKERPOP-1485 Move source for TinkerPop site to source code repo
* TINKERPOP-1506 Optional/Coalesce should not allow sideEffect traversals.
* TINKERPOP-1514 Restructure for gremlin-tools module *(breaking)*
* TINKERPOP-1524 Bytecode.getXXXInstructions should return a List, not Iterable.
* TINKERPOP-1526 Remove deprecated Session kill() overloads *(breaking)*
* TINKERPOP-1536 Include GLVs in Docker build
* TINKERPOP-1541 Select should default to Pop.last semantics *(breaking)*
* TINKERPOP-1549 Implement skip()
* TINKERPOP-1550 Make Graphite and Ganglia optional dependencies
* TINKERPOP-1563 Remove deprecated getInstance() methods *(breaking)*
* TINKERPOP-1565 Setup GraphSON 3.0
* TINKERPOP-1566 Kerberos authentication for gremlin-server
* TINKERPOP-1574 Get rid of untyped GraphSON in 3.0
* TINKERPOP-1603 Remove support for SASL byte array in protocol *(breaking)*
* TINKERPOP-1612 Remove gremlin-groovy-test module *(breaking)*
* TINKERPOP-1621 Remove deprecated GremlnPlugin and related infrastructure *(breaking)*
* TINKERPOP-1622 Remove deprecated G functions in gremlin-groovy *(breaking)*
* TINKERPOP-1651 Remove deprecated gremlin.sh init syntax *(breaking)*
* TINKERPOP-1686 Make TraversalMetrics thread safe *(breaking)*
* TINKERPOP-1698 Gryo 3.0
* TINKERPOP-1699 Remove deprecated userMapperFromGraph *(breaking)*
* TINKERPOP-1700 Remove deprecated embedTypes option
* TINKERPOP-1706 Remove deprecated ScriptEngineCache and related dead code *(breaking)*
* TINKERPOP-1715 Bump to Spark 2.2
* TINKERPOP-1719 Remove deprecated Traversal related code *(breaking)*
* TINKERPOP-1720 Remove deprecated Hadoop code *(breaking)*
* TINKERPOP-1721 Remove deprecated Bindings related code *(breaking)*
* TINKERPOP-1724 Remove deprecated ScriptElementFactory
* TINKERPOP-1729 Remove deprecated select steps.
* TINKERPOP-1740 Add vertex parameter overload to to() and from()
* TINKERPOP-1747 Streamline inheritance for gremlin-python GraphSON serializer classes

== TinkerPop 3.2.0 (Nine Inch Gremlins)

image::https://raw.githubusercontent.com/apache/tinkerpop/master/docs/static/images/nine-inch-gremlins.png[width=185]

[[release-3-2-11]]
=== TinkerPop 3.2.11 (Release Date: January 2, 2019)

* Bumped to Jackson Databind 2.9.8

==== Improvements

* TINKERPOP-2074 Ensure that only NuGet packages for the current version are pushed
* TINKERPOP-2121 Bump Jackson Databind 2.9.8

[[release-3-2-10]]
=== TinkerPop 3.2.10 (Release Date: October 15, 2018)

* Removed conflicting non-indy groovy core dependency
* Bumped jython-standalone 2.7.1
* Added a delegate to the Gremlin.Net driver that can be used to configure the WebSocket connection.
* SSL security enhancements
* Added Gremlin version to Gremlin Server startup logging output.
* Fixed problem with Gremlin Server sometimes returning an additional message after a failure.
* Allowed spaces in classpath for `gremlin-server.bat`.
* Fixed bug in traversals that used Python lambdas with strategies in `gremlin-python`.
* Modified Maven archetype for Gremlin Server to use remote traversals rather than scripts.
* Added an system error code for failed plugin installs for Gremlin Server `-i` option.
* Fixed bug in keep-alive requests from over-queuing cancelled jobs.
* Match numbers in `choose()` options using `NumberHelper` (match values, ignore data type).
* Added support for GraphSON serialization of `Date` in Javascript.
* Added synchronized `Map` to Gryo 1.0 registrations.
* Added `Triple` to Gryo 1.0 registrations.
* Added support for `Double.NaN`, `Double.POSITIVE_INFINITY` and `Double.NEGATIVE_INFINITY`.
* Improved escaping of special characters in strings passed to the `GroovyTranslator`.
* Added `Cluster` configuration option to set a custom validation script to use to test server connectivity in the Java driver.
* Improved ability of `GroovyTranslator` to handle more types supported by GraphSON.
* Improved ability of `GroovyTranslator` to handle custom types.
* Added better internal processing of `Column` in `by(Function)`.
* Added `hasNext()` support on `Traversal` for `gremlin-python`.
* Added support for additional extended types in Gremlin.Net with `decimal`, `TimeSpan`, `BigInteger`, `byte`, `byte[]`, `char` and `short`.
* Fixed bug in Java driver where an disorderly shutdown of the server would cause the client to hang.
* Added a dotnet template project that should make it easier to get started with Gremlin.Net.
* Removed `ThreadInterruptCustomizerProvider` from documentation as a way to timeout.
* Changed behavior of `withRemote()` if called multiple times so as to simply throw an exception and not perform the side-effect of auto-closing.
* Added Docker images for Gremlin Console and Gremlin Server.
* Fixed bug in `branch()` where reducing steps as options would produce incorrect results.
* Removed recursive handling of streaming results from Gremlin-Python driver to avoid max recursion depth errors.
* Improved performance of `TraversalVertexProgram` and related infrastructure.
* Checked web socket state before closing connection in the .NET driver.
* Deprecated `BulkLoaderVertexProgram` and related infrastructure.
* Deprecated `BulkDumperVertexProgram` with the more aptly named `CloneVertexProgram`.
* Added `createGratefulDead()` to `TinkerFactory` to help make it easier to try to instantiate that toy graph.
* Added identifiers to edges in the Kitchen Sink toy graph.
* Ordered the loading of plugins in the Gremlin Console by their position in the configuration file.
* Refactored the Gremlin Server integration testing framework and streamlined that infrastructure.
* Logged the seed used in initializing `Random` for tests.
* Fixed bug in `GroovyTranslator` that didn't properly handle empty `Map` objects.
* Added concrete configuration methods to `SparkGraphComputer` to make a more clear API for configuring it.
* Fixed a bug in `TinkerGraphCountStrategy`, which didn't consider that certain map steps may not emit an element.
* Fixed a bug in JavaScript GLV where DriverRemoteConnection close() method didn't returned a Promise instance.
* Bumped to Jackson 2.9.6.
* Sasl Plain Text Authentication added to Gremlin Javascript.
* Ability to send scripts to server added to Gremlin Javascript.
* Translator class added to Gremlin Javascript to translate bytecode to script clientside.

==== Bugs

* TINKERPOP-1898 Issue with bindings in strategies and lambdas
* TINKERPOP-1933 gremlin-python maximum recursion depth exceeded on large responses
* TINKERPOP-1958 TinkerGraphCountStrategy can return wrong counts
* TINKERPOP-1961 Duplicate copies of images directory in docs
* TINKERPOP-1962 GroovyTranslator doesn't handle empty maps
* TINKERPOP-1963 Use of reducing step in choose()
* TINKERPOP-1972 inject() tests are throwing exceptions in .NET GLV tests
* TINKERPOP-1978 Check for Websocket connection state when retrieved from Connection Pool missing
* TINKERPOP-1988 minor error in documentation
* TINKERPOP-1999 [Java][gremlin-driver] Query to a remote server via the websocket client hangs indefinitely if the server becomes unavailable
* TINKERPOP-2005 Intermittent NullPointerException in response handling
* TINKERPOP-2009 Pick.any and Pick.none should be exposed in Gremlin-JavaScript
* TINKERPOP-2030 KeepAlive task executed for every Connection.write call
* TINKERPOP-2032 Update jython-standalone
* TINKERPOP-2044 Cannot reconnect to Azure cosmos host that becomes available again

==== Improvements

* TINKERPOP-1113 GraphComputer subclasses should support native methods
* TINKERPOP-1365 Log the seed used to initialize Random in tests
* TINKERPOP-1595 Go through TraversalVertexProgram with a profile and optimize.
* TINKERPOP-1778 Do not promote timedInterrupt option for Gremlin Server script processing
* TINKERPOP-1780 Add authentication tests for gremlin-python
* TINKERPOP-1836 .NET sample project
* TINKERPOP-1841 Include Python GLV tests on TravisCI
* TINKERPOP-1897 Provide Docker images of Gremlin Server and Console
* TINKERPOP-1945 Add support for extended GraphSon types to Gremlin.net
* TINKERPOP-1951 gremlin-server.bat doesn't support paths containing spaces
* TINKERPOP-1959 Provide a way to submit scripts to the server in gremlin-javascript
* TINKERPOP-1968 Refactor elements of Gremlin Server testing
* TINKERPOP-1976 Include Computer tests for GLVs
* TINKERPOP-1977 Gremlin-JavaScript: Support SASL authentication
* TINKERPOP-1985 Update position on bulk loading
* TINKERPOP-1989 Preserve order that plugins are applied in Gremlin Console
* TINKERPOP-1995 DriverRemoteConnection close() method returns undefined
* TINKERPOP-2011 Use NumberHelper on choose()
* TINKERPOP-2012 Target .NET Standard 2.0 for Gremlin.Net
* TINKERPOP-2015 Allow users to configure the WebSocket connections
* TINKERPOP-2016 Upgrade Jackson FasterXML to 2.9.5 or later to fix security vulnerability
* TINKERPOP-2017 Check for Column in by()
* TINKERPOP-2022 Cluster SSL should trust default ca certs by default
* TINKERPOP-2023 Gremlin Server should not create self-signed certs *(breaking)*
* TINKERPOP-2024 Gremlin Server Application archetype should connect via withRemote
* TINKERPOP-2025 Change to SHA-256/512 and drop SHA-1 for releases
* TINKERPOP-2026 Gremlin.Net.Driver should check ClientWebSocket.State before closing
* TINKERPOP-2034 Register synchronizedMap() with Gryo
* TINKERPOP-2035 Gremlin-JavaScript: Pass custom headers to the websocket connection
* TINKERPOP-2040 Improve flexibility of GroovyTranslator to handle custom types
* TINKERPOP-2045 Remove non-indy groovy dependencies
* TINKERPOP-2055 Provide support for special number cases like Infinity in GraphSON
* TINKERPOP-2056 Use NumberHelper in Compare

[[release-3-2-9]]
=== TinkerPop 3.2.9 (Release Date: May 8, 2018)

* Fixed bug where path history was not being preserved for keys in mutations.
* Bumped to httpclient 4.5.5.
* Bumped to Groovy 2.4.15 - fixes bug with `Lambda` construction.
* Improved performance of GraphSON deserialization of `Bytecode`.
* Improved performance of traversal construction.

====  Bugs

* TINKERPOP-1947 Path history isn't preserved for keys in mutations

==== Improvements

* TINKERPOP-1755 No docs for ReferenceElements
* TINKERPOP-1912 Remove MD5 checksums
* TINKERPOP-1934 Bump to latest version of httpclient
* TINKERPOP-1936 Performance enhancement to Bytecode deserialization
* TINKERPOP-1944 JavaScript GLV: DriverRemoteConnection is not exported in the root module
* TINKERPOP-1950 Traversal construction performance enhancements
* TINKERPOP-1953 Bump to Groovy 2.4.15

[[release-3-2-8]]
=== TinkerPop 3.2.8 (Release Date: April 2, 2018)

* Added a `Lambda` class to Gremlin.Net that makes it possible to use Groovy and Python lambdas with Gremlin.Net.
* Enums are now represented as classes in Gremlin.Net which allows to use them as arguments in more steps.
* Bumped to Groovy 2.4.14.
* Added `checkAdjacentVertices` option to `SubgraphStrategy`.
* Modified `GremlinDslProcessor` so that it generated the `getAnonymousTraversalClass()` method to return the DSL version of `__`.
* Added the "Kitchen Sink" test data set.
* Fixed deserialization of `P.not()` for GraphSON.
* Bumped to Jackson 2.9.4.
* Improved performance of `JavaTranslator` by caching reflected methods required for traversal construction.
* Ensure that `RemoteStrategy` is applied before all other `DecorationStrategy` instances.
* Added `idleConnectionTimeout` and `keepAliveInterval` to Gremlin Server that enables a "ping" and auto-close for seemingly dead clients.
* Fixed a bug where lambdas in `gremlin-python` would trigger a failure if steps using python-only symbols were present (such as `as_()`).
* Fixed a bug in `NumberHelper` that led to wrong min/max results if numbers exceeded the Integer limits.
* Delayed setting of the request identifier until `RequestMessage` construction by the builder.
* `ReferenceElement` avoids `UnsupportedOperationException` handling in construction thus improving performance.
* Improved error messaging for failed serialization and deserialization of request/response messages.
* Fixed handling of `Direction.BOTH` in `Messenger` implementations to pass the message to the opposite side of the `StarGraph`.
* Removed hardcoded expectation in metrics serialization test suite as different providers may have different outputs.
* Added `IndexedTraverserSet` which indexes on the value of a `Traverser` thus improving performance when used.
* Utilized `IndexedTraverserSet` in `TraversalVertexProgram` to avoid extra iteration when doing `Vertex` lookups.
* Bumped to Netty 4.0.56.Final.
* Fixed .NET GraphSON serialization of `P.Within()` and `P.without()` when passing a `Collection` as an argument.
* Fixed a bug in Gremlin Console which prevented handling of `gremlin.sh` flags that had an "=" between the flag and its arguments.
* Fixed bug where `SparkMessenger` was not applying the `edgeFunction` from `MessageScope`.
* Fixed a bug in `ComputerAwareStep` that didn't handle `reset()` properly and thus occasionally produced some extra traversers.
* Removed `TraversalPredicate` class in Gremlin.Net. It is now included in the `P` class instead.

==== Bugs

* TINKERPOP-1053 installed plugins are placed in a directory relative to where gremlin.sh is started
* TINKERPOP-1509 Failing test case for tree serialization
* TINKERPOP-1738 Proper functioning of GraphSONReader depends on order of elements in String representation
* TINKERPOP-1758 RemoteStrategy should be before all other DecorationStrategies.
* TINKERPOP-1855 Update Rexster links
* TINKERPOP-1859 Complex instance of P not serializing to bytecode properly
* TINKERPOP-1860 valueMap(True) result in error in gremlin-python
* TINKERPOP-1862 TinkerGraph VertexProgram message passing doesn't work properly when using Direction.BOTH
* TINKERPOP-1867 union() can produce extra traversers
* TINKERPOP-1872 Apply edgeFunction in SparkMessenger
* TINKERPOP-1873 min() and max() work only in the range of Integer values
* TINKERPOP-1874 P does not appear to be serialized consistently in GraphSON
* TINKERPOP-1879 Gremlin Console does not resepect equal sign for flag argument assignments
* TINKERPOP-1880 Gremlin.NET Strong name signature could not be verified. (HRESULT: 0x80131045)
* TINKERPOP-1883 gremlinpython future will never return
* TINKERPOP-1890 getAnonymousTraversalClass() is not being generated for Java DSLs
* TINKERPOP-1891 Serialization of P.not() for gremlin-javascript
* TINKERPOP-1892 GLV test failures for .NET
* TINKERPOP-1894 GraphSONMessageSerializerV2d0 fails to deserialize valid P.not()
* TINKERPOP-1896 gremlin-python lambdas error
* TINKERPOP-1907 Fix failing GLV test for withSack() in .NET
* TINKERPOP-1917 gx:BigDecimal serialization broken in Gremlin.Net on systems with ',' as decimal separator
* TINKERPOP-1918 Scenarios fail because of wrong numerical types
* TINKERPOP-1919 Gherkin runner doesn't work with P.And() and P.Or() in Gremlin.Net
* TINKERPOP-1920 Tests fail because P.Within() arguments are wrapped in an array in Gremlin.Net
* TINKERPOP-1922 Gherkin features fail that contain P.not() in Gremlin.Net

==== Improvements

* TINKERPOP-1357 Centrality Recipes should mention pageRank and OLAP.
* TINKERPOP-1489 Provide a Javascript Gremlin Language Variant
* TINKERPOP-1586 SubgraphStrategy in OLAP
* TINKERPOP-1726 Support WebSockets ping/pong keep-alive in Gremlin server
* TINKERPOP-1842 iterate() missing in terminal steps documentation
* TINKERPOP-1850 Range step has undocumented special values
* TINKERPOP-1854 Support lambdas in Gremlin.Net
* TINKERPOP-1857 GLV test suite consistency and completeness
* TINKERPOP-1863 Delaying the setting of requestId till the RequestMessage instantiation time
* TINKERPOP-1868 Support inject source step in Gremlin.Net
* TINKERPOP-1870 n^2 synchronious operation in OLAP WorkerExecutor.execute() method
* TINKERPOP-1877 Add new graph data for specialized testing scenarios
* TINKERPOP-1884 Bump to Netty 4.0.56.Final
* TINKERPOP-1885 Various Gremlin.Net documentation updates
* TINKERPOP-1901 Enable usage of enums in more steps in Gremlin.Net
* TINKERPOP-1908 Bump to Groovy 2.4.14
* TINKERPOP-1911 Refactor JavaTranslator to cache all reflective calls

[[release-3-2-7]]
=== TinkerPop 3.2.7 (Release Date: December 17, 2017)

* Added core GraphSON classes for Gremlin-Python: `UUID`, `Date`, and `Timestamp`.
* Documented the recommended method for constructing DSLs with Gremlin.Net.
* Provided a method to configure detachment options with `EventStrategy`.
* Fixed a race condition in `TinkerIndex`.
* Fixed bug in handling of the long forms of `-e` and `-i` (`--execute` and `--interactive` respectively) for Gremlin Console.
* Fixed bug in `LambdaRestrictionStrategy` where traversals using `Lambda` scripts weren't causing the strategy to trigger.
* Improved error messaging for bytecode deserialization errors in Gremlin Server.
* Fixed an `ArrayOutOfBoundsException` in `hasId()` for the rare situation when the provided collection is empty.
* Bumped to Netty 4.0.53
* `TraversalVertexProgram` `profile()` now accounts for worker iteration in `GraphComputer` OLAP.
* Returned the `Builder` instance from the `DetachedEdge.Builder` methods of `setOutE` and `setOutV`.
* Added test framework for GLVs.
* Fixed bug in `TraversalHelper.replaceStep()` where the step being replaced needed to be removed prior to the new one being added.
* Added alias support in the .NET `DriverRemoteConnection`.
* Added a test for self-edges and fixed `Neo4jVertex` to provided repeated self-edges on `BOTH`.
* Better respected permissions on the `plugins.txt` file and prevented writing if marked as read-only.
* Added getters for the lambdas held by `LambdaCollectingBarrierStep`, `LambdaFlatMapStep` and `LambdaSideEffectStep`.
* Fixed an old hack in `GroovyTranslator` and `PythonTranslator` where `Elements` were being mapped to their id only.
* Fixed an "attachement"-bug in `InjectStep` with a solution generalized to `StartStep`.
* Truncate the script in error logs and error return messages for "Method code too large" errors in Gremlin Server.
* Fixed a bug in `LambdaRestrictionStrategy` where it was too eager to consider a step as being a lambda step.
* `ReferenceVertex` was missing its `label()` string. `ReferenceElement` now supports all label handling.
* Fixed a bug where bytecode containing lambdas would randomly select a traversal source from bindings.
* Deprecated `GremlinScriptEngine.eval()` methods and replaced them with new overloads that include the specific `TraversalSource` to bind to.
* Added `GraphHelper.cloneElements(Graph original, Graph clone)` to the `gremlin-test` module to quickly clone a graph.
* Added `GremlinDsl.AnonymousMethod` annotation to help provide explicit types for anonymous methods when the types are not easily inferred.
* Bumped to GMavenPlus 1.6.
* Added better error message for illegal use of `repeat()`-step.
* Fixed a bug in `RangeByIsCountStrategy` that led to unexpected behaviors when predicates were used with floating point numbers.
* Bumped to Jackson 2.8.10.
* Deprecated `MutationListener.vertexPropertyChanged()` method that did not use `VertexProperty` and added a new method that does.
* Added an `EmbeddedRemoteConnection` so that it's possible to mimic a remote connection within the same JVM.
* Supported interruption for remote traversals.
* Allow the `:remote` command to accept a `Cluster` object defined in the console itself.
* The Console's `plugin.txt` file is only updated if there were manually uninstalled plugins.
* Fixed a bug in `MatchStep` where mid-traversal `where()` variables were not being considered in start-scope.
* Generalized `MatchStep` to locally compute all clauses with barriers (not just reducing barriers).
* Ensured that plugins were applied in the order they were configured.
* Fixed a bug in `Neo4jGremlinPlugin` that prevented it from loading properly in the `GremlinPythonScriptEngine`.
* Fixed a bug in `ComputerVerificationStrategy` where child traversals were being analyzed prior to compilation.
* Fixed a bug that prevented Gremlin from ordering lists and streams made of mixed number types.
* Fixed a bug where `keepLabels` were being corrupted because a defensive copy was not being made when they were being set by `PathRetractionStrategy`.
* Cancel script evaluation timeout in `GremlinExecutor` when script evaluation finished.
* Added a recipe for OLAP traversals with Spark on YARN.
* Added `spark-yarn` dependencies to the manifest of `spark-gremlin`.

==== Bugs

* TINKERPOP-1650 PathRetractionStrategy makes Match steps unsolvable
* TINKERPOP-1731 Docker build does not appear to work for gremlin-dotnet
* TINKERPOP-1745 Gremlin .NET: Use DateTimeOffset instead of DateTime to represent g:Date
* TINKERPOP-1753 OrderStep not able to order by non-integer numbers
* TINKERPOP-1760 OLAP compilation failing around ConnectiveStrategy
* TINKERPOP-1761 GremlinExecutor: Timeout future not cancelled on successful script evaluation
* TINKERPOP-1762 Make MatchStep analyze mid-clause variables for executing ordering purposes.
* TINKERPOP-1764 Generalize MatchStep to localize all barriers, not just reducing barriers.
* TINKERPOP-1766 Gremlin.Net: Closed connections should not be re-used
* TINKERPOP-1782 RangeByIsCountStrategy doesn't handle floating point numbers properly
* TINKERPOP-1789 Reference elements should be represented by id and label *(breaking)*
* TINKERPOP-1790 GraphSON 3.0 doc updates
* TINKERPOP-1791 GremlinDsl custom step with generic end type produces invalid code in __.java
* TINKERPOP-1792 Random TraversalSource Selection in GremlinScriptEngine
* TINKERPOP-1795 Getting Lambda comparator message for .profile() step
* TINKERPOP-1796 Driver connection pool SSL properties missing
* TINKERPOP-1797 LambdaRestrictionStrategy and LambdaMapStep in `by()`-modulation.
* TINKERPOP-1798 MutationListener.vertexPropertyChanged oldValue should be a VertexProperty
* TINKERPOP-1801 OLAP profile() step return incorrect timing
* TINKERPOP-1802 hasId() fails for empty collections
* TINKERPOP-1803 inject() doesn't re-attach with remote traversals
* TINKERPOP-1819 documentation query and description mismatch
* TINKERPOP-1821 Consistent behavior of self-referencing edges
* TINKERPOP-1825 Gremlin .NET: Constant() step has incorrect parameter defined
* TINKERPOP-1830 Race condition in Tinkergraph index creation
* TINKERPOP-1832 TraversalHelper.replaceStep sets previousStep to the wrong step
* TINKERPOP-1846 LambdaRestrictionStrategy not triggering for Lambda scripts
* TINKERPOP-1848 Fix g:Date assertion in python tests
* TINKERPOP-1851 Gremlin long options for -e and -i are not working properly

==== Improvements

* TINKERPOP-1661 Docker-built documentation does not always point locally
* TINKERPOP-1725 DotNet GLV: Make traversal generation deterministic
* TINKERPOP-1734 DSL for Gremlin .NET
* TINKERPOP-1746 Better error message on wrong ordering of emit()/until()/has()
* TINKERPOP-1752 Gremlin.Net: Generate completely type-safe methods
* TINKERPOP-1756 Provide a way to easily mock a RemoteConnection for tests
* TINKERPOP-1759 Improve hashcode and equals for Traverser implementations
* TINKERPOP-1768 Bump to Jackson 2.8.10
* TINKERPOP-1770 Remote traversal timeout
* TINKERPOP-1771 gremlin.bat doesn't support paths containing spaces
* TINKERPOP-1779 Bump to GMavenPlus 1.6
* TINKERPOP-1784 Gremlin Language Test Suite
* TINKERPOP-1785 Gremlin.Net should be strong-name signed
* TINKERPOP-1786 Recipe and missing manifest items for Spark on Yarn
* TINKERPOP-1787 Allow :remote command to accept a user defined Cluster instance
* TINKERPOP-1806 Consistently use Gremlin.Net instead of Gremlin-DotNet
* TINKERPOP-1807 Gremlin-Python doesn't support GraphSON types g:Date, g:Timestamp and g:UUID
* TINKERPOP-1808 Add ability to get the consumer in LambdaSideEffectStep
* TINKERPOP-1811 Improve error reporting for serialization errors between gremlin-python and gremlin-server
* TINKERPOP-1812 ProfileTest assumes that graph implementations will not add their own steps
* TINKERPOP-1813 Subgraph step requires the graph API
* TINKERPOP-1814 Some process tests require the graph API
* TINKERPOP-1820 Include .NET GLV tests on TravisCI
* TINKERPOP-1824 Update netty version to 4.0.52
* TINKERPOP-1827 Gremlin .NET: Test Suite Runner
* TINKERPOP-1829 Improve flexibility of detachment for EventStrategy
* TINKERPOP-1833 DetachedEdge.Builder#setInV and setOutV doesn't return the builder
* TINKERPOP-1835 Bump Netty 4.0.53
* TINKERPOP-1837 Gremlin .NET: Provide type coercion between IDictionary<K, V> instances

[[release-3-2-6]]
=== TinkerPop 3.2.6 (Release Date: August 21, 2017)

This release also includes changes from <<release-3-1-8, 3.1.8>>.

* Bumped to Netty 4.0.50
* Registered `HashMap$TreeNode` to Gryo.
* Fixed a lambda-leak in `SackValueStep` where `BiFunction` must be tested for true lambda status.
* Fixed a bug in `RangeByIsCountStrategy` that broke any `ConnectiveStep` that included a child traversal with an optimizable pattern.
* Allowed access to `InjectStep.injections` for `TraversalStrategy` analysis.
* Exceptions that occur during result iteration in Gremlin Server will now return `SCRIPT_EVALUATION_EXCEPTION` rather than `SERVER_ERROR`.
* `AddEdgeStep` attaches detached vertices prior to edge creation.
* Added graph element GraphSON serializers in Gremlin-Python.
* Initialization scripts for Gremlin Server will not timeout.
* Added Gremlin.Net.
* `ProfileTest` is now less stringent about assertions which will reduce burdens on providers.
* `GremlinExecutor` begins timeout of script evaluation at the time the script was submitted and not from the time it began evaluation.
* Added Gremlin.Net.
* `ReferenceFactory` and `DetachedFactory` now detach elements in collections accordingly.
* Deprecated `GryoLiteMessageSerializerV1d0` in favor of `HaltedTraverserStrategy`.
* Deprecated the `useMapperFromGraph` configuration option for Gremlin Server serializers.
* `JavaTranslator` is now smart about handling `BulkSet` and `Tree`.
* Added annotations to the traversal metrics pretty print.
* `EdgeOtherVertexStep` is no longer final and can be extended by providers.
* `EdgeVertexStep` is no longer final and can be extended by providers.
* Deprecated `Transaction.submit(Function)`.
* Fixed `HADOOP_GREMLIN_LIBS` parsing for Windows.
* Improved GraphSON serialization performance around `VertexProperty`.
* Changed some tests in `EventStrategyProcessTest` which were enforcing some unintended semantics around transaction state.
* Added WsAndHttpChannelizer and SaslAndHttpBasicAuthenticationHandler to be allow for servicing Http and Websocket requests to the same server
* Added deep copy of `Bytecode` to `DefaultTraversal.clone()`.

==== Bugs

* TINKERPOP-1385 Refactor Profiling test cases
* TINKERPOP-1679 Detached side-effects aren't attached when remoted
* TINKERPOP-1683 AbstractHadoopGraphComputer on Windows
* TINKERPOP-1691 Some EventStrategyProcessTest assume element state is synced in memory
* TINKERPOP-1704 XXXTranslators are not being respective of BulkSet and Tree.
* TINKERPOP-1727 Bytecode object shallow copied when traversals are cloned
* TINKERPOP-1742 RangeByIsCountStrategy fails for ConnectiveSteps
* TINKERPOP-1743 LambdaRestrictionStrategy does not catch lambdas passed to sack()
* TINKERPOP-1744 Gremlin .NET: Exception from sync execution gets wrapped in AggregateException

==== Improvements

* TINKERPOP-741 Remove Options For Transaction Retry
* TINKERPOP-915 Gremlin Server supports REST and Websockets simultanteously
* TINKERPOP-920 Test case needed for ensuring same cardinality for key.
* TINKERPOP-1552 C# Gremlin Language Variant
* TINKERPOP-1669 EdgeVertexStep should be designed for extension
* TINKERPOP-1676 Improve GraphSON 2.0 Performance  *(breaking)*
* TINKERPOP-1688 Include TraversalMetrics annotation in pretty print
* TINKERPOP-1694 Deprecate useMapperFromGraph
* TINKERPOP-1701 HaltedTraverserStrategy should recurse into collections for detachment.
* TINKERPOP-1703 Make EdgeOtherVertexStep non-final
* TINKERPOP-1708 Add a "Note on Scopes" document
* TINKERPOP-1709 Add a list of all the steps that support by()/from()/to()/as()/option()
* TINKERPOP-1710 Add a note on tree() by-modulation and uniqueness of tree branches.
* TINKERPOP-1714 Gremlin Server scriptEvaluationTimeout should take into account request arrival time
* TINKERPOP-1718 Deprecate GryoLiteMessageSerializerV1d0
* TINKERPOP-1748 Callout comments break code snippets
* TINKERPOP-1749 Bump to Netty 4.0.50

[[release-3-2-5]]
=== TinkerPop 3.2.5 (Release Date: June 12, 2017)

This release also includes changes from <<release-3-1-7, 3.1.7>>.

* Fixed folding of multiple `hasId()` steps into `GraphStep`.
* Added string performance options to `StarGraph`.
* Fixed a bug in `until(predicate)` where it was actually calling `emit(predicate)`.
* Fixed inconsistency in GraphSON serialization of `Path` where properties of graph elements were being included when serialized.
* Improved performance and memory usage of GraphSON when serializing `TinkerGraph` and graph elements.
* Removed use of `stream()` in `DetachedEdge` and `DetachedVertex`.
* Deprecated a constructor in `DetachedEdge` that made use of `Pair` in favor of a new one that just uses the objects that were in the `Pair`.
* Improved error messaging on the `g.addV(Object...)` when passing an invalid arguments.
* Reduced memory usage for TinkerGraph deserialization in GraphSON by streaming vertices and edges.
* Added the `gremlin-archetype-dsl` to demonstrate how to structure a Maven project for a DSL.
* Developed and documented patterns for Domain Specific Language implementations.
* Removed the Groovy dependency from `gremlin-python` and used Groovy Templates and the `gmavenplus-plugin` to generate the python GLV classes.
* Now using Groovy `[...]` map notation in `GroovyTranslator` instead of `new LinkedHashMap(){{ }}`.
* Maintained type information on `Traversal.promise()`.
* Propagated exception to `Future` instead of calling thread in `RemoteConnection`.
* Fixed a bug in `RepeatUnrollStrategy` where `LoopsStep` and `LambdaHolder` should invalidate the strategy's application.
* Deprecated `authentication.className` setting in favor of using `authentication.authenticator`.
* Added `authentication.authenticationHandler` setting.
* Added abstraction to authentication to allow users to plug in their own `AbstractAuthenticationHandler` implementations.
* Fixed a `NullPointerException` bug in `B_LP_O_S_SE_SL_Traverser`.
* `PathRetractionStrategy` now uses the marker-model to reduce recursive lookups of invalidating steps.
* `ProfileStrategy` now uses the marker-model to reduce recursive lookups of `ProfileSideEffectStep`.
* `Mutating` steps now implement `Scoping` interface.
* Fixed a step id compilation bug in `AddVertexStartStep`, `AddVertexStep`, `AddEdgeStep`, and `AddPropertyStep`.
* Added more details to Gremlin Server client side messages - exception hierarchy and stack trace.
* Deprecated "Exception-Class" in the Gremlin Server HTTP protocol in favor of the new "exceptions" field.
* De-registered metrics on Gremlin Server shutdown.
* Added "help" command option on `:remote config` for plugins that support that feature in the Gremlin Console.
* Allowed for multiple scripts and related arguments to be passed to `gremlin.sh` via `-i` and `-e`.
* `LABELED_PATH` requirement is now set if any step in the traversal is labeled.
* Updated `PathRetractionStrategy` to not run if the provided traversal contains a `VertexProgramStep` that has a `LABELED_PATH` requirement.
* Added various metrics to the `GremlinGroovyScriptEngine` around script compilation and exposed them in Gremlin Server.
* Moved the `caffeine` dependency down to `gremlin-groovy` and out of `gremlin-server`.
* Improved script compilation in `GremlinGroovyScriptEngine` to use better caching, log long compile times and prevent failed compilations from recompiling on future requests.
* Synchronized script compilation.
* Logged Script compilation times.
* Prevented failed scripts from recompiling.
* Logged warnings for scripts that take "too long" to compile.
* Improved memory usage of the `GremlinGroovyScriptEngine`.
* Added `cyclicPath().from().to().by()` support to `GraphTraversal`.
* Added `simplePath().from().to().by()` support to `GraphTraversal`.
* Added `path().from().to()` support to `GraphTraversal` so sub-paths can be isolated from the current path.
* Added `FromToModulating` interface for use with `to()`- and `from()`-based step modulators.
* Added `Path.subPath()` which supports isolating a sub-path from `Path` via to/from-labels.
* Fixed `NullPointerException` in `GraphMLReader` that occurred when an `<edge>` didn't have an ID field and the base graph supported ID assignment.
* Added `ScopingStrategy` which will computer and provide all `Scoping` steps with the path labels of the global `Traversal`.
* Split `ComputerVerificationStrategy` into two strategies: `ComputerVerificationStrategy` and `ComputerFinalizationStrategy`.
* Removed `HasTest.g_V_hasId_compilationEquality` from process test suite as it makes too many assumptions about provider compilation.
* Deprecated `CustomizerProvider` infrastructure.
* Deprecated `PluginAcceptor` infrastructure.
* Improved consistency of the application of bindings to `GremlinScriptEngine` implementations in the `BindingsGremlinPlugin`.
* Fixed a bug in OLAP `ComputerAwareStep` where end-step labels were not being appended to the traverser correctly.
* Refactor `SparkContext` handler to support external kill and stop operations.
* Fixed an optimization bug in `LazyBarrierStrategy` around appending barriers to the end of a `Traversal`.
* Fixed an optimization bug in `PathRetractionStrategy` around appending barriers to the end of a `Traversal`.
* `TraverserIterator` in GremlinServer is smart to try and bulk traversers prior to network I/O.
* Improved error handling of compilation failures for very large or highly parameterized script sent to Gremlin Server.
* Fixed a bug in `RangeByIsCountStrategy` that changed the meaning of inner traversals.
* Improved Gremlin-Python Driver implementation by adding a threaded client with basic connection pooling and support for pluggable websocket clients.
* Changed `GraphManager` from a final class implementation to an interface.
* Updated `GraphManager` interface to include methods for opening/instantiating a graph and closing a graph.
* Implemented `DefaultGraphManager` to include previous `GraphManager` functionality and adhere to updated interface.
* Deprecated `GraphManager.getGraphs()` and added `GraphManager.getGraphNames()`.
* Deprecated `GraphManager.getTraversalSources()` and added `GraphManager.getTraversalSourceNames()`.
* Fixed a bug so now users can supply a YAML with an empty `staticVariableTypes` to be used by the `FileSandboxExtension`

==== Bugs

* TINKERPOP-1258 HasTest.g_V_hasId_compilationEquality makes GraphStep assumptions
* TINKERPOP-1528 CountByIsRangeStrategy fails for a particular query
* TINKERPOP-1626 choose() is buggy in OLAP
* TINKERPOP-1638 count() is optimized away in where()
* TINKERPOP-1640 ComputerVerificationStrategy gives false errors
* TINKERPOP-1652 Disable PathRetractionStrategy strategy if VertexProgramStep has LABELLED_PATH requirement
* TINKERPOP-1660 Documentation links should not link to TINKERPOP-xxxx branches
* TINKERPOP-1666 NPE in FileSandboxExtension if staticVariableTypes is empty in supplied YAML file
* TINKERPOP-1668 RepeatUnrollStrategy should not execute if there is a LoopStep used.
* TINKERPOP-1670 End type lost when using promise()
* TINKERPOP-1673 GroovyTranslator produces Gremlin that can't execute on :remote
* TINKERPOP-1675 RemoteStep#processNextStart() throws CompletionException instead of underlying exception
* TINKERPOP-1681 Multiple hasId's are or'd into GraphStep

==== Improvements

* TINKERPOP-761 Some basic mathematical functions / steps
* TINKERPOP-786 Patterns for DSL Development
* TINKERPOP-1044 ResponseMessage should contain server-side exception name.
* TINKERPOP-1095 Create a custom ScriptContext
* TINKERPOP-1266 Make memory available to benchmarks configurable
* TINKERPOP-1303 add help for :remote config for Gephi Plugin
* TINKERPOP-1340 docs do not state at what version an API was introduced (or deprecated)
* TINKERPOP-1387 from and to modulators for path steps
* TINKERPOP-1438 Consider GraphManager as an interface*(breaking)*
* TINKERPOP-1453 Allow Gremlin-Python to handle asynchronous failure
* TINKERPOP-1577 Provide support for Python3 or Python2 in the Docker builds.
* TINKERPOP-1599 implement real gremlin-python driver
* TINKERPOP-1614 Improve documentation for Graph.V() and Graph.E() on main docs page
* TINKERPOP-1618 Remove groovy dependency from gremlin-python
* TINKERPOP-1627 LazyBarrierStrategy should not append an end barrier.
* TINKERPOP-1631 Fix visibility issues with the BindingsGremlinPlugin
* TINKERPOP-1634 Deprecate old methods of GremlinGroovyScriptEngine customization
* TINKERPOP-1642 Improve performance of mutating traversals
* TINKERPOP-1644 Improve script compilation process and include metrics
* TINKERPOP-1653 Allow multiple scripts with arguments to be passed to the Console
* TINKERPOP-1657 Provide abstraction to easily allow different HttpAuth schemes
* TINKERPOP-1663 Validate a maximum for the number of parameters passed to Gremlin Server
* TINKERPOP-1665 Remove unittest from Gremlin-Python tests
* TINKERPOP-1671 Default method for RemoteConnection.submitAsync throws exception from submit on calling thread instead of failing the future
* TINKERPOP-1677 Bump Groovy to 2.4.11
* TINKERPOP-1680 Add string performance options to StarGraph

[[release-3-2-4]]
=== TinkerPop 3.2.4 (Release Date: February 8, 2017)

This release also includes changes from <<release-3-1-6, 3.1.6>>.

* Fixed a bug where `PathProcessor.keepLabels` were not being pushed down into child traversals by `PathRetractionStrategy`.
* Added default `MessagePassingReductionStrategy` for `GraphComputer` that can reduce the number of message passing iterations.
* Fixed a bug associated with user-provided maps and `GroupSideEffectStep`.
* `GroupBiOperator` no longer maintains a detached traversal and thus, no more side-effect related OLAP inconsistencies.
* Added `ProjectedTraverser` which wraps a traverser with a `List<Object>` of projected data.
* Fixed an optimization bug in `CollectingBarrierSteps` where the barrier was being consumed on each `addBarrier()`.
* `OrderGlobalStep` and `SampleGlobalStep` use `ProjectedTraverser` and now can work up to the local star graph in OLAP.
* SASL negotiation supports both a byte array and Base64 encoded bytes as a string for authentication to Gremlin Server.
* Deprecated all test suites in `gremlin-groovy-test` - Graph Providers no longer need to implement these.
* Deprecated `TinkerIoRegistry` replacing it with the more consistently named `TinkerIoRegistryV1d0`.
* Made error messaging more consistent during result iteration timeouts in Gremlin Server.
* Fixed a memory leak in the classloader for the `GremlinGroovyScriptEngine` where classes in the loader were not releasing from memory as a strong reference was always maintained.
* `PathRetractionStrategy` does not add a `NoOpBarrierStep` to the end of local children as its wasted computation in 99% of traversals.
* Fixed a bug in `AddVertexStartStep` where if a side-effect was being used in the parametrization, an NPE occurred.
* Fixed a bug in `LazyBarrierStrategy` where `profile()` was deactivating it accidentally.
* Fixed a bug in `RepeatUnrollStrategy` where stateful `DedupGlobalStep` was cloned and thus, maintained two deduplication sets.
* Added documentation around "terminal steps" in Gremlin: `hasNext()`, `next()`, `toList()`, etc.
* Added specific GraphSON serializers for `RequestMessage` and `ResponseMessage` in GraphSON 2.0.
* Added `CloseableIterator` to allow `Graph` providers who open expensive resources a way to let users release them.
* Fixed minor bug in `gremlin-driver` where closing a session-based `Client` without initializing it could generate an error.
* Relieved synchronization pressure in various areas of `TinkerGraphComputer`.
* Fixed an optimization bug in OLAP-based `DedupGlobalStep` where deduping occurred twice.
* `MemoryComputeKey` now implements `Cloneable` which is useful for `BiOperator` reducers that maintain thread-unsafe state.
* `TinkerGraphComputer` now supports distributed `Memory` with lock-free partition aggregation.
* `TinkerGraph` Gryo and GraphSON deserialization is now configured to use multi-properties.
* Changed behavior of `ElementHelper.areEqual(Property, Property)` to not throw exceptions with `null` arguments.
* Added `GryoVersion` for future flexibility when introducing a new verison of Gryo and moved serializer registrations to it.
* Fixed Gryo serialization of `ConnectiveP` instances.
* Lessened the severity of Gremlin Server logging when it encounters two or more serializers addressing the same mime type.
* Bumped to Netty 4.0.42.final.
* Added `ByteBuffer`, `InetAddress`, `Timestamp` to the list of Gryo supported classes.
* Fixed Gryo serialization of `Class`.
* Fixed GraphSON serialization of enums like `T`, `P`, etc. where values were overriding each other in the GraphSON type registry.
* Fixed a bug in Gremlin-Python around `__.__()` and `__.start()`.
* Fixed a bug around long serialization in Gremlin-Python when using Python3.
* Deprecated `TraversalSource.withBindings()` as it is no longer needed in Gremlin-Java and never was needed for other variants.
* Fixed a bug in Gremlin-Java `Bytecode` where anonymous traversals were not aware of parent bindings.
* Fixed a bug in Gremlin-Java GraphSON deserialization around `P.within()` and `P.without()`.
* Converted Spark process suite tests to "integration" tests.
* Fixed a bug in `InlineFilterStrategy` having to do with folding `HasContainers` into `VertexStep`.
* Deprecated `HasContainer.makeHasContainers()` which was used to dissect `AndP` and shouldn't be used at the TinkerPop-level.
* `GraphTraversal.has()` now will try and fold-left `HasContainer` if end step is a `HasContainerHolder`.
* Created explicit `P`-predicate methods for `GraphTraversal.hasXXX()`.
* Fixed a bug in `FilterRankStrategy` around `where().by()` ordering.
* Added another optimization in `RangeByIsCountStrategy`, that removes `count().is()` altogether if it's not needed.
* Fixed a OLAP `MatchStep.clone()`-bug that occurs when the `match()` is in a local child.
* Added another optimization in `RangeByIsCountStrategy`, that removes `count().is()` altogether if it's not needed.
* Fixed a bug in `RangeByIsCountStrategy` where labeled parents shouldn't have the strategy applied to their children.
* Fixed a bug in `PathRetractionStrategy` where `MatchEndStep` labels were being dropped when they shouldn't be.
* Added `TinkerGraphCountStrategy` which translates `g.V().map*.count()` patterns into direct `Map.size()` calls in `TinkerGraph`.
* Added `Path.head()` and `Path.isEmpty()` with default method implementations.
* Fixed a `NoSuchElementException` bug with `GroupXXXStep` where if the reduced `TraverserSet` is empty, don't add the key/value.
* Fixed a `NullPointerException` bug with profiling `GroupSideEffectStep` in OLTP.
* Improved ability to release resources in `GraphProvider` instances in the test suite.
* Factored `GremlinPlugin` functionality out of gremlin-groovy and into gremlin-core - related classes were deprecated.
* Added a `force` option for killing sessions without waiting for transaction close or timeout of a currently running job or multiple jobs.
* Deprecated `Session.kill()` and `Session.manualKill()`.
* Added `Traversal.promise()` method to allow for asynchronous traversal processing on "remote" traversals.
* Deprecated `RemoteConnection.submit(Bytecode)` in favor of `submitAsync(Bytecode)`.
* Added `choose(predicate,traversal)` and `choose(traversal,traversal)` to effect if/then-semantics (no else). Equivalent to `choose(x,y,identity())`.
* Removed `ImmutablePath.TailPath` as it is no longer required with new recursion model.
* Removed call stack recursion in `ImmutablePath`.
* Gremlin-Python serializes `Bytecode` as an object (instead of a JSON string) when submit over the `RemoteConnection`.
* Fixed the handling of the `DriverRemoteConnection` pass-through configurations to the driver.
* `IncidentToAdjacentStrategy` now uses a hidden label marker model to avoid repeated recursion for invalidating steps.
* `PathProcessorStrategy` can inline certain `where(traversal)`-steps in order to increase the likelihood of star-local children.
* `SparkGraphComputer` no longer starts a worker iteration if the worker's partition is empty.
* Added `ProjectStep.getProjectKeys()` for strategies that rely on such information.
* Added `VertexFeatures.supportsDuplicateMultiProperties()` for graphs that only support unique values in multi-properties.
* Deprecated the "performance" tests in `OptIn`.
* Deprecated `getInstance()` methods in favor of `instance()` for better consistency with the rest of the API.
* Block calls to "remote" traversal side-effects until the traversal read is complete which signifies an end to iteration.
* Added `Pick.none` and `Pick.any` to the serializers and importers.
* Added a class loader to `TraversalStrategies.GlobalCache` which guarantees strategies are registered prior to `GlobalCache.getStrategies()`.
* Fixed a severe bug where `GraphComputer` strategies are not being loaded until the second use of the traversal source.
* The root traversal now throws regular `NoSuchElementException` instead of `FastNoSuchElementException`. (*breaking*)
* Added a short sleep to prevent traversal from finishing before it can be interrupted during `TraversalInterruptionComputerTest`.
* Added support for SSL client authentication

==== Bugs

* TINKERPOP-1380 dedup() doesn't dedup in rare cases
* TINKERPOP-1384 Description of filter function in traversal documentation
* TINKERPOP-1428 profile() throws NPE for union(group, group)
* TINKERPOP-1521 Mutating steps don't recognize side-effects
* TINKERPOP-1525 Plug VertexProgram iteration leak on empty Spark RDD partitions
* TINKERPOP-1534 Gremlin Server instances leaking in tests
* TINKERPOP-1537 Python tests should not use hard-coded number of workers
* TINKERPOP-1547 Two bugs found associated with MatchStep: Path retraction and range count.
* TINKERPOP-1548 Traversals can complete before interrupted in TraversalInterruptionComputerTest
* TINKERPOP-1560 Cache in GroovyClassLoader may continue to grow
* TINKERPOP-1561 gremiln-python GraphSONWriter doesn't properly serialize long in Python 3.5
* TINKERPOP-1567 GraphSON deserialization fails with within('a')
* TINKERPOP-1573 Bindings don't work in coalesce
* TINKERPOP-1576 gremlin-python calls non-existent methods
* TINKERPOP-1581 Gremlin-Python driver connection is not thread safe.
* TINKERPOP-1583 PathRetractionStrategy retracts keys that are actually needed
* TINKERPOP-1585 OLAP dedup over non elements
* TINKERPOP-1587 Gremlin Server Subgraph Cardinality Not Respected
* TINKERPOP-1594 LazyBarrierStrategy does not activate with ProfileStep
* TINKERPOP-1605 gremlin-console 3.2.3 -e can no longer take paths relative to current working directory

==== Improvements

* TINKERPOP-887 FastNoSuchElementException hides stack trace in client code
* TINKERPOP-919 Features needs to specify whether 2 vertex properties with same key/value is allowed.
* TINKERPOP-932 Add ability to cancel script execution associated with a Gremlin Server Session
* TINKERPOP-1248 OrderGlobalStep should use local star graph to compute sorts, prior to reduction.
* TINKERPOP-1261 Side-effect group().by() can't handle user-defined maps
* TINKERPOP-1292 TinkerGraphComputer VertexProgramInterceptors
* TINKERPOP-1372 ImmutablePath should not use Java recursion (call stacks are wack)
* TINKERPOP-1433 Add steps to dev docs to help committers get their keys in order
* TINKERPOP-1434 Block calls to traversal side-effects until read is complete
* TINKERPOP-1471 IncidentToAdjacentStrategy use hidden marker to avoid repeated recursion.
* TINKERPOP-1473 Given PathRetractionStrategy, PathProcessorStrategy can be extended to support partial where() inlining.
* TINKERPOP-1482 has(x).has(y) chains should be has(x.and(y))
* TINKERPOP-1490 Provider a Future based Traversal.async(Function<Traversal,V>) terminal step
* TINKERPOP-1502 Chained has()-steps should simply left-append HasContainers in Gremlin-Java.
* TINKERPOP-1507 Pick.any and Pick.none are not in GraphSON or Gremlin-Python
* TINKERPOP-1508 Add choose(predicate,trueTraversal)
* TINKERPOP-1527 Do not override registered strategies in TraversalStrategies.GlobalCache
* TINKERPOP-1530 Consistent use of instance()
* TINKERPOP-1539 Create a ComplexTraversalTest with crazy nested gnarly traversals.
* TINKERPOP-1542 Add Path.isEmpty() with a default implementation.
* TINKERPOP-1562 Migrate ScriptEngine-related code to gremlin-core
* TINKERPOP-1570 Bump to Netty 4.0.42
* TINKERPOP-1582 TraversalOpProcessor does not support custom serializers
* TINKERPOP-1584 Add gryo serializers to support types covered in GraphSON
* TINKERPOP-1588 Added Terminal Steps section to the docs
* TINKERPOP-1589 Re-Introduce CloseableIterator
* TINKERPOP-1590 Create TinkerWorkerMemory and Partitioned Vertices
* TINKERPOP-1600 Consistent use of base 64 encoded bytes for SASL negotiation
* TINKERPOP-1602 Support SSL client certificate authentication
* TINKERPOP-1606 Refactor GroupStep to not have the reduction traversal included in its BiOperator.
* TINKERPOP-1610 Deprecate gremlin-groovy-test provider based tests
* TINKERPOP-1617 Create a SingleIterationStrategy which will do its best to rewrite OLAP traversals to not message pass.

[[release-3-2-3]]
=== TinkerPop 3.2.3 (Release Date: October 17, 2016)

This release also includes changes from <<release-3-1-5, 3.1.5>>.

* Restructured Gremlin-Python's GraphSON I/O package to make it easier for users to register serializers/deserializers. (*breaking*)
* Fixed a bug with `TraversalOpProcessor` that was returning a final result prior to committing the transaction.
* Fixed a bug in `ConnectiveStrategy` where infix and/or was not correctly reasoning on `choose()` `HasNextStep` injections.
* Increased performance of `CredentialGraph` authentication.
* Removed Java 8 stream usage from `TraversalHelper` for performance reasons.
* Fixed a bug in `RepeatStep` where `emit().as('x')` wasn't adding the step labels to the emit-traverser.
* Added `GraphComputing.atMaster(boolean)` to allow steps to know whether they are executing at master or distributed at workers.
* Fixed a bug in OLAP where `DedupGlobalStep` wasn't de-duping local master traversers.
* Added `HasContainerHolder.removeHasContainer()`-method with default `UnsupportedOperationException` implementation.
* `TraversalSource.withComputer()` is simplified to add a `VertexProgramStrategy`. Easier for language variants.
* Fixed a `Set`, `List`, `Map` bug in the various `Translators` where such collections were not being internally translated.
* Fixed a `Bytecode` bug where nested structures (map, list, set) were not being analyzed for bindings and bytecode conversions.
* Fixed a `String` bug in `GroovyTranslator` and `PythonTranslator` where if the string has double-quotes it now uses """ """.
* Added a default `TraversalStrategy.getConfiguration()` which returns the configuration needed to construct the strategy.
* `Computer` instances can be created with `Computer.create(Configuration)` and accessed via `Computer.getConf()`.
* Every `TraversalStrategy` can be created via a `Configuration` and a static `MyStrategy.create(Configuration)`.
* Added language-agnostic `TraversalStrategy` support in `Bytecode`.
* Added `PartitionStrategy.Builder.readPartitions()` and deprecated `PartitionStrategy.Builder.addPartition()`.
* A new version of `LazyBarrierStrategy` has been created and added to the default strategies.
* `FilterRankStrategy` now propagates labels "right" over non-`Scoping` filters.
* Fixed a bug in `ConnectiveP` where nested equivalent connectives should be inlined.
* Fixed a bug in `IncidentToAdjacentStrategy` where `TreeStep` traversals were allowed.
* Fixed a end-step label bug in `MatchPredicateStrategy`.
* Fixed a bug in `MatchPredicateStrategy` where inlined traversals did not have strategies applied to it.
* Fixed a bug in `RepeatUnrollStrategy` where inlined traversal did not have strategies applied to it.
* Fixed padding of prompt in Gremlin Console when the number of lines went beyond a single digit.
* Fixed GraphSON 2.0 namespace for `TinkerGraph` to be "tinker" instead of "gremlin".
* Dropped serialization support in GraphSON 2.0 for `Calendar`, `TimeZone`, and `Timestamp`.
* Added `TraversalHelper.copyLabels()` for copying (or moving) labels form one step to another.
* Added `TraversalHelper.applySingleLevelStrategies()` which will apply a subset of strategies but not walk the child tree.
* Added the concept that hidden labels using during traversal compilation are removed at the end during `StandardVerificationStrategy`. (*breaking*)
* Added `InlineFilterStrategy` which will determine if various `TraversalParent` children are filters and if so, inline them.
* Removed `IdentityRemovalStrategy` from the default listing as its not worth the clock cycles.
* Removed the "!" symbol in `NotStep.toString()` as it is confusing and the `NotStep`-name is sufficient.
* Fixed a bug in `TraversalVertexProgram` (OLAP) around ordering and connectives (i.e. `and()` and `or()`).
* Added `AbstractGremlinProcessTest.checkOrderedResults()` to make testing ordered results easier.
* `AbstractLambdaTraversal` now supports a `bypassTraversal` where it is possible for strategies to redefine such lambda traversals.
* Added an internal utility `ClassFilterStep` which determines if the traverser object's class is an instance of the provided class.
* `ConnectiveStep` extends `FilterStep` and thus, is more appropriately categorized in the step hierarchy.
* `PropertyMapStep` supports a provided traversal for accessing the properties of the element. (*breaking*)
* `SubgraphStrategy` now supports vertex property filtering.
* Fixed a bug in Gremlin-Python `P` where predicates reversed the order of the predicates.
* Added tests to `DedupTest` for the `dedup(Scope, String...)` overload.
* Added more detailed reference documentation for IO formats.
* Fixed a bug in serialization of `Lambda` instances in GraphSON, which prevented their use in remote traversals.
* Fixed a naming bug in Gremlin-Python where `P._and` and `P._or` should be `P.and_` and `P.or_`. (*breaking*)
* `where()` predicate-based steps now support `by()`-modulation.
* Added Gryo serialization for `Bytecode`.
* Moved utility-based serializers to `UtilSerializers` for Gryo - these classes were private and hence this change is non-breaking.
* `TraversalRing` returns a `null` if it does not contain traversals (previously `IdentityTraversal`).
* Deprecated `Graph.Exceptions.elementNotFoundException()` as it was not used in the code base outside of the test suite.
* Fixed a `JavaTranslator` bug where `Bytecode` instructions were being mutated during translation.
* Added `Path` to Gremlin-Python with respective GraphSON 2.0 deserializer.
* `Traversal` and `TraversalSource` now implement `AutoCloseable`.
* Added "keep-alive" functionality to the Java driver, which will send a heartbeat to the server when normal request activity on a connection stops for a period of time.
* Renamed the `empty.result.indicator` preference to `result.indicator.null` in Gremlin Console
* If `result.indicator.null` is set to an empty string, then no "result line" is printed in Gremlin Console.
* Deprecated `reconnectInitialDelay` on the Java driver.
* Added some validations to `Cluster` instance building.
* Produced better errors in `readGraph` of `GryoReader` and `GraphSONReader` if a `Vertex` cannot be found in the cache on edge loading.
* VertexPrograms can now declare traverser requirements, e.g. to have access to the path when used with `.program()`.
* New build options for `gremlin-python` where `-DglvPython` is no longer required.
* Added missing `InetAddress` to GraphSON extension module.
* Added new recipe for "Pagination".
* Added new recipe for "Recommendation".
* Added functionality to Gremlin-Server REST endpoint to forward Exception Messages and Class in HTTP Response
* Gremlin Server `TraversalOpProcessor` now returns confirmation upon `Op` `close`.
* Added `close` method Java driver and Python driver `DriverRemoteTraversalSideEffects`.

==== Bugs

* TINKERPOP-1423 IncidentToAdjacentStrategy should be disabled for tree steps
* TINKERPOP-1440 g:Path needs a GraphSON deserializer in Gremlin-Python
* TINKERPOP-1457 Groovy Lambdas for remote traversals not serializable
* TINKERPOP-1458 Gremlin Server doesn't return confirmation upon Traversal OpProcessor "close" op
* TINKERPOP-1466 PeerPressureTest has been failing recently
* TINKERPOP-1472 RepeatUnrollStrategy does not semi-compile inlined repeat traversal
* TINKERPOP-1476 TinkerGraph does not get typed with the right type name in GraphSON
* TINKERPOP-1495 Global list deduplication doesn't work in OLAP
* TINKERPOP-1500 and/or infix and choose() do not work correctly.
* TINKERPOP-1511 Remote client addV, V()

==== Improvements

* TINKERPOP-790 Implement AutoCloseable on TraversalSource
* TINKERPOP-944 Deprecate Graph.Exceptions.elementNotFound
* TINKERPOP-1189 SimpleAuthenticator over HttpChannelizer makes Gremlin Server pretty slow and consumes more CPU
* TINKERPOP-1249 Gremlin driver to periodically issue ping / heartbeat to gremlin server
* TINKERPOP-1280 VertexPrograms should declare traverser requirements
* TINKERPOP-1330 by()-modulation for where()
* TINKERPOP-1409 Make the "null" return in the gremlin console into something more understandable  *(breaking)*
* TINKERPOP-1431 Documentation generation requires tests to execute on gremlin-python
* TINKERPOP-1437 Add tests for dedup(Scope) in DedupTest
* TINKERPOP-1444 Benchmark bytecode->Traversal creation and implement GremlinServer cache if necessary.
* TINKERPOP-1448 gremlin-python should be Python 2/3 compatible
* TINKERPOP-1449 Streamline gremlin-python build
* TINKERPOP-1455 Provide String-based withStrategy()/withoutStrategy() for language variant usage
* TINKERPOP-1456 Support SubgraphStrategy.vertexProperties().
* TINKERPOP-1460 Deprecate reconnectInitialDelay in Java driver
* TINKERPOP-1464 Gryo Serialization for Bytecode
* TINKERPOP-1469 Get rid of Stream-usage in TraversalHelper
* TINKERPOP-1470 InlineFilterStrategy should try and P.or() has() children in OrSteps.
* TINKERPOP-1486 Improve API of RemoteConnection
* TINKERPOP-1487 Reference Documentation for IO
* TINKERPOP-1488 Make LazyBarrierStrategy part of the default TraversalStrategies *(breaking)*
* TINKERPOP-1492 RemoteStrategy or the RemoteConnection should append a lazy barrier().
* TINKERPOP-1423 IncidentToAdjacentStrategy should be disabled for tree steps
* TINKERPOP-1440 g:Path needs a GraphSON deserializer in Gremlin-Python
* TINKERPOP-1457 Groovy Lambdas for remote traversals not serializable
* TINKERPOP-1458 Gremlin Server doesn't return confirmation upon Traversal OpProcessor "close" op
* TINKERPOP-1466 PeerPressureTest has been failing recently
* TINKERPOP-1472 RepeatUnrollStrategy does not semi-compile inlined repeat traversal
* TINKERPOP-1495 Global list deduplication doesn't work in OLAP
* TINKERPOP-1500 and/or infix and choose() do not work correctly.
* TINKERPOP-1511 Remote client addV, V()

[[release-3-2-2]]
=== TinkerPop 3.2.2 (Release Date: September 6, 2016)

This release also includes changes from <<release-3-1-4, 3.1.4>>.

* Included GraphSON as a default serializer (in addition to Gryo, which was already present) in Gremlin Server if none are defined.
* Added `gremlin-python` package as a Gremlin language variant in Python.
* Added `Bytecode` which specifies the instructions and arguments used to construct a traversal.
* Created an experimental GraphSON representation of `Bytecode` that will be considered unstable until 3.3.0.
* Added `Translator` which allows from the translation of `Bytecode` into some other form (e.g. script, `Traversal`, etc.).
* Added `JavaTranslator`, `GroovyTranslator`, `PythonTranslator`, and `JythonTranslator` for translating `Bytecode` accordingly.
* Added `TranslationStrategy` to `gremlin-test` so translators can be tested against the process test suite.
* Added `Traversal.Admin.nextTraverser()` to get the next result in bulk-form (w/ default implementation).
* Added `TraversalSource.getAnonymousTraversalClass()` (w/ default implementation).
* Added `GremlinScriptEngine` interface which specifies a `eval(Bytecode, Bindings)` method.
* Deprecated `RemoteGraph` in favor of `TraversalSource.withRemote()` as it is more technically correct to tie a remote traversal to the `TraversalSource` than a `Graph` instance.
* `GremlinGroovyScriptEngine` implements `GremlinScriptEngine`.
* Added `GremlinJythonScriptEngine` which implements `GremlinScriptEngine`.
* Removed support for submitting a Java serialized `Traversal` to Gremlin Server.
* Removed a largely internal feature that supported automatic unrolling of traversers in the Gremlin Driver.
* Made it possible to directly initialize `OpProcessor` implementations with server `Settings`.
* Included GraphSON as a default serializer (in addition to Gryo, which was already present) in Gremlin Server if none are defined
* Introduced GraphSON 2.0.
* Deprecated `embedTypes` on the builder for `GraphSONMapper`.
* Bumped to Netty 4.0.40.final.
* Defaulted the `gremlinPool` setting in Gremlin Server to be zero, which will instructs it to use `Runtime.availableProcessors()` for that settings.
* Changed scope of log4j dependencies so that they would only be used in tests and the binary distributions of Gremlin Console and Server.
* Deprecated `Io.Builder.registry()` in favor of the newly introduced `Io.Builder.onMapper()`.
* Added new recipe for "Traversal Induced Values".
* Fixed a potential leak of a `ReferenceCounted` resource in Gremlin Server.
* Added class registrations for `Map.Entry` implementations to `GryoMapper`.
* Added methods to retrieve `Cluster` settings in `gremlin-driver`.
* Fixed a severe bug in `SubgraphStrategy`.
* Deprecated `SubgraphStrategy.Builder.vertexCriterion()/edgeCriterion()` in favor of `vertices()/edges()`.
* Fixed a small bug in `StandardVerificationStrategy` that caused verification to fail when `withPath` was used in conjunction with `ProfileStep`.
* Added color preferences
* Added input, result prompt preferences
* Added multi-line indicator in Gremlin Console

==== Bugs

* TINKERPOP-810 store not visible
* TINKERPOP-1151 slf4j-log4j12 / log4j is only required for testing *(breaking)*
* TINKERPOP-1383 publish-docs.sh might publish to current too early
* TINKERPOP-1390 IdentityRemoveStrategyTest fails randomly
* TINKERPOP-1400 SubgraphStrategy introduces infinite recursion if filter has Vertex/Edge steps.
* TINKERPOP-1405 profile() doesn't like withPath()

==== Improvements

* TINKERPOP-1037 Gremlin shell output coloring
* TINKERPOP-1226 Gremlin Console should :clear automagically after "Display stack trace."
* TINKERPOP-1230 Serialising lambdas for RemoteGraph
* TINKERPOP-1274 GraphSON Version 2.0
* TINKERPOP-1278 Implement Gremlin-Python and general purpose language variant test infrastructure
* TINKERPOP-1285 Gremline console does not differentiate between multi-line and single-line input
* TINKERPOP-1334 Provide a way to pull gremlin.driver.Cluster connection settings.
* TINKERPOP-1347 RemoteConnection needs to provide TraversalSideEffects. *(breaking)*
* TINKERPOP-1373 Default gremlinPool to number of cores
* TINKERPOP-1386 Bump to Netty 4.0.40.Final
* TINKERPOP-1392 Remove support for java serialized Traversal *(breaking)*
* TINKERPOP-1394 Fix links in Recipes doc
* TINKERPOP-1396 Traversal Induced Values Recipe
* TINKERPOP-1402 Impossible for graph implementations to provide a class resolver for Gryo IO
* TINKERPOP-1407 Default serializers for Gremlin Server
* TINKERPOP-1425 Use trailing underscores in gremlin-python

[[release-3-2-1]]
=== TinkerPop 3.2.1 (Release Date: July 18, 2016)

This release also includes changes from <<release-3-1-3, 3.1.3>>.

* `PathProcessor` steps now have the ability (if configured through a strategy) to drop `Traverser` path segments.
* `MatchStep` in OLTP has a lazy barrier to increase the probability of bulking.
* Added `PathRetractionStrategy` which will remove labeled path segments that will no longer be referenced.
* Added `Path.retract()` to support retracting paths based on labels.
* Optimized `ImmutablePath` and `MutablePath` equality code removing significant unnecessary object creation code.
* Bumped to Groovy 2.4.7.
* Added `RepeatUnrollStrategy` to linearize a `repeat()`-traversal if loop amount is known at compile time.
* Fixed a bug in `BranchStep` around child integration during `clone()`.
* Fixed a bug in `AbstractStep` around label set cloning.
* Added `TraversalStrategyPerformanceTest` for verifying the performance gains of optimization-based traversal strategies.
* `TraversalExplanation.prettyPrint()` exists which provides word wrapping and GremlinConsole is smart to use console width to control `toString()`.
* `TraversalOpProcessor` (`RemoteConnection`) uses `HaltedTraverserStrategy` metadata to determine detachment procedure prior to returning results.
* Allow DFS paths in `HADOOP_GREMLIN_LIBS`.
* Added a safer serializer infrastructure for use with `SparkGraphComputer` that uses `KryoSerializer` and the new `GryoRegistrator`.
* Added `HaltedTraverserStrategy` to allow users to get back different element detachments in OLAP.
* Fixed a `NullPointerException` bug around nested `group()`-steps in OLAP.
* Fixed a severe bug around halted traversers in a multi-job OLAP traversal chain.
* Ensure a separation of `GraphComputer` and `VertexProgram` configurations in `SparkGraphComputer` and `GiraphGraphComputer`.
* `PeerPressureVertexProgram` now supports dynamic initial vote strength calculations.
* Added `EmptyMemory` for ease of use when no memory exists.
* Updated `VertexComputing.generateProgram()` API to include `Memory`. *(breaking)*
* `ImmutablePath.TailPath` is now serializable like `ImmutablePath`.
* Added `ConfigurationCompilerProvider` which allows fine-grained control of some of the internal `GremlinGroovyScriptEngine` settings at the Groovy compilation level.
* Introduced the `application/vnd.gremlin-v1.0+gryo-lite` serialization type to Gremlin Server which users "reference" elements rather than "detached".
* `GryoMapper` allows overrides of existing serializers on calls to `addCustom` on the builder.
* Added a traversal style guide to the recipes cookbook.
* Fixed a bug in master-traversal traverser propagation.
* Added useful methods for custom `VertexPrograms` to be used with `program()`-step.
* Increased the test coverage around traverser propagation within a multi-job OLAP traversal.
* Added tests to validate the status of a transaction immediately following calls to close.
* Added tests to ensure that threaded transactions cannot be re-used.
* `GraphFilter` helper methods are now more intelligent when determining edge direction/label legality.
* Added `GraphFilterStrategy` to automatically construct `GraphFilters` via traversal introspection in OLAP.
* Updated the Gephi Plugin to support Gephi 0.9.x.
* Increased the testing and scope of `TraversalHelper.isLocalStarGraph()`.
* Changed signature of `get_g_VXlistXv1_v2_v3XX_name` and `get_g_VXlistX1_2_3XX_name` of `VertexTest` to take arguments for the `Traversal` to be constructed by extending classes.
* Added `VertexProgramInterceptor` interface as a general pattern for `GraphComputer` providers to use for bypassing `GraphComputer` semantics where appropriate.
* Added `SparkStarBarrierInterceptor` that uses Spark DSL for local star graph traversals that end with a `ReducingBarrierStep`.
* Added `SparkInterceptorStrategy` which identifies which interceptor to use (if any) given the submitted `VertexProgram`.
* Added `SparkSingleIterationStrategy` that does not partition nor cache the graph RDD if the traversal does not message pass.
* Added more helper methods to `TraversalHelper` for handling scoped traversal children.
* Deprecated all "performance" tests based on "JUnit Benchmarks".
* `SparkGraphComputer` no longer shuffles empty views or empty outgoing messages in order to save time and space.
* `TraversalVertexProgram` no longer maintains empty halted traverser properties in order to save space.
* Added `List<P<V>>` constructors to `ConnectiveP`, `AndP`, and `OrP` for ease of use.
* Added support for interactive (`-i`) and execute (`-e`) modes for Gremlin Console.
* Displayed line numbers for script execution failures of `-e` and `-i`.
* Improved messaging around script execution errors in Gremlin Console.
* Added "help" support to Gremlin Console with the `-h` flag.
* Added options to better control verbosity of Gremlin Console output with `-Q`, `-V` and `-D`.
* Deprecated the `ScriptExecutor` - the `-e` option to `gremlin.sh` is now handled by `Console`.
* `Traversal` now allows cancellation with `Thread.interrupt()`.
* Added a Gremlin language variant tutorial teaching people how to embed Gremlin in a host programming language.

==== Bugs

* TINKERPOP-1281 Memory.HALTED_TRAVERSER transience is not sound.
* TINKERPOP-1305 HALTED_TRAVERSERS hold wrong information
* TINKERPOP-1307 NPE with OLTP nested group() in an OLAP group() traversal
* TINKERPOP-1323 ComputerVerificationStrategy fails for nested match() steps
* TINKERPOP-1341 UnshadedKryoAdapter fails to deserialize StarGraph when SparkConf sets spark.rdd.compress=true whereas GryoSerializer works
* TINKERPOP-1348 TraversalInterruptionTest success dependent on iteration order

==== Improvements

* TINKERPOP-818 Consider a P.type()
* TINKERPOP-946 Traversal respecting Thread.interrupt()
* TINKERPOP-947 Enforce semantics of threaded transactions as manual *(breaking)*
* TINKERPOP-1059 Add test to ensure transaction opening happens at read/write and not on close *(breaking)*
* TINKERPOP-1071 Enhance pre-processor output
* TINKERPOP-1091 Get KryoSerializer to work natively. *(breaking)*
* TINKERPOP-1120 If there is no view nor messages, don't create empty views/messages in SparkExecutor
* TINKERPOP-1144 Improve ScriptElementFactory
* TINKERPOP-1155 gremlin.sh -e doesn't log line numbers for errors
* TINKERPOP-1156 gremlin.sh could use a help text
* TINKERPOP-1157 gremlin.sh should allow you to execute a script and go interactive on error or completion
* TINKERPOP-1232 Write a tutorial demonstrating the 3 ways to write a Gremlin language variant.
* TINKERPOP-1254 Support dropping traverser path information when it is no longer needed.
* TINKERPOP-1268 Improve script execution options for console *(breaking)*
* TINKERPOP-1273 Deprecate old performance tests
* TINKERPOP-1276 Deprecate serializedResponseTimeout
* TINKERPOP-1279 Add Iterable<V> parameter constructor to ConnectiveP subclasses
* TINKERPOP-1282 Add more compliance tests around how memory and vertex compute keys are propagated in chained OLAP.
* TINKERPOP-1286 Add Recipes documentation
* TINKERPOP-1288 Support gremlin.spark.skipPartitioning configuration.
* TINKERPOP-1290 Create VertexProgramInterceptor as a pattern for GraphComputer strategies.
* TINKERPOP-1293 Implement GraphFilterStrategy as a default registration for GraphComputer
* TINKERPOP-1294 Deprecate use of junit-benchmarks
* TINKERPOP-1297 Gephi plugin on Gephi 0.9.x  *(breaking)*
* TINKERPOP-1299 Refactor TraversalVertexProgram to make it easier to understand.
* TINKERPOP-1308 Serialize to "reference" for Gremlin Server
* TINKERPOP-1310 Allow OLAP to return properties as Detached
* TINKERPOP-1321 Loosen coupling between TinkerPop serialization logic and shaded Kryo
* TINKERPOP-1322 Provide fine-grained control of CompilerConfiguration
* TINKERPOP-1328 Provide [gremlin-python] as an code executor in docs
* TINKERPOP-1331 HADOOP_GREMLIN_LIBS can only point to local file system
* TINKERPOP-1332 Improve .explain() Dialogue
* TINKERPOP-1338 Bump to Groovy 2.4.7
* TINKERPOP-1349 RepeatUnrollStrategy should unroll loops while maintaining equivalent semantics.
* TINKERPOP-1355 Design HasContainer for extension

[[release-3-2-0-incubating]]
=== TinkerPop 3.2.0 (Release Date: April 8, 2016)

This release also includes changes from <<release-3-1-2-incubating, 3.1.2-incubating>>.

* Bumped to Neo4j 2.3.3.
* Renamed variable `local` to `fs` in `HadoopGremlinPlugin` to avoid a naming conflict with `Scope.local`. *(breaking)*
* Added `GraphTraversal.optional()` which will use the inner traversal if it returns results, else it won't.
* `GroupStep` and `GroupSideEffectStep` make use of mid-traversal reducers to limit memory consumption in OLAP.
* Added `GraphTraversal.program(VertexProgram)` to allow arbitrary user vertex programs in OLAP.
* Added `GraphTraversal.project()` for creating a `Map<String,E>` given the current traverser and an arbitrary number of `by()`-modulators.
* `HADOOP_GREMLIN_LIBS` can now reference a directory in HDFS and will be used if the directory does not exist locally.
* Added `gremlin-benchmark` module with JMH benchmarking base classes that can be used for further benchmark development.
* `TraversalStrategies.GlobalCache` supports both `Graph` and `GraphComputer` strategy registrations.
* `select("a","b").by("name").by("age")`-style traversals now work in OLAP with new `PathProcessorStrategy`.
* `DedupGlobalStep` can now handle star-bound `by()`-modulators and scoped keys on `GraphComputer`.
* Added `Computer` which is a builder for `GraphComputers` that is serializable.
* `PersistedOutputRDD` now implements `PersistResultGraphAware` and thus, no more unneeded warnings when using it.
* Renamed `StandardTraversalMetrics` to `DefaultTraversalMetrics` given the `DefaultXXX`-convention throughout. *(breaking)*
* Bumped to Apache Hadoop 2.7.2.
* Fixed a bug around profiling and nested traversals.
* Added `gremlin.hadoop.defaultGraphComputer` so users can use `graph.compute()` with `HadoopGraph`.
* Added `gremlin.hadoop.graphReader` and `gremlin.hadoop.graphWriter` which can handled `XXXFormats` and `XXXRDDs`.
* Deprecated `gremlin.hadoop.graphInputFormat`, `gremlin.hadoop.graphOutputFormat`, `gremlin.spark.graphInputRDD`, and `gremlin.spark.graphOutputRDD`.
* If no configuration is provided to `HadoopPools` it uses the default configuration to create a pool once and only once per JVM.
* Implemented `RemoteGraph`, `RemoteConnection`, and `RemoteStrategy`.
* Added validation to `GryoMapper` Kryo identifiers before construction to prevent accidental duplicates.
* Added `GraphStep.addIds()` which is useful for `HasContainer` "fold ins."
* Added a static `GraphStep.processHashContainerIds()` helper for handling id-based `HasContainers`.
* `GraphStep` implementations should have `g.V().hasId(x)` and `g.V(x)` compile equivalently. *(breaking)*
* Optimized `ExpandableStepIterator` with simpler logic and increased the likelihood of bulking.
* Optimized `TraverserRequirement` calculations.
* `Step.addStart()` and `Step.addStarts()` now take `Traverser.Admin<S>` and `Traverser.Admin<S>`, respectively. *(breaking)*
* `Step.processNextStart()` and `Step.next()` now return `Traverser.Admin<E>`. *(breaking)*
* `Traversal.addTraverserRequirement()` method removed. *(breaking)*
* Fixed a `hashCode()` bug in `OrderGlobalStep` and `OrderLocalStep`.
* Added `OrderLimitStrategy` which will ensure that partitions are limited before being merged in OLAP.
* `ComparatorHolder` now separates the traversal from the comparator. *(breaking)*
* Bumped to Apache Spark 1.6.1.
* If no Spark serializer is provided then `GryoSerializer` is the default, not `JavaSerializer`.
* Added `Operator.sumLong` as a optimized binary operator intended to be used by `Memory` reducers that know they are dealing with longs.
* Traversers from `ComputerResultStep` are no longer attached. Attaching is only used in TinkerPop's test suite via `System.getProperties()`.
* Fixed a `hashCode()`/`equals()` bug in `MessageScope`.
* Fixed a severe `Traversal` cloning issue that caused inconsistent `TraversalSideEffects`.
* `TraversalSideEffects` remain consistent and usable across multiple chained OLAP jobs.
* Added `MemoryTraversalSideEffects` which wraps `Memory` in a `TraversalSideEffects` for use in OLAP.
* `TraversalSideEffects` are now fully functional in OLAP save that an accurate global view is possible at the start of an iteration (not during).
* Updated the `TraversalSideEffects` API to support registered reducers and updated `get()`-semantics. *(breaking)*
* Split existing `profile()` into `ProfileStep` and `ProfileSideEffectStep`.
* The `profile()`-step acts like a reducing barrier and emits `TraversalMetrics` without the need for `cap()`. *(breaking)*
* Added `LocalBarrier` interface to allow traversers to remain distributed during an iteration so as to reduce cluster traffic.
* Added `NoOpBarrierStep` as a `LocalBarrier` implementation of `LambdaCollectingBarrierStep(noOp)`.
* `AggregateStep` implements `LocalBarrier` and thus, doesn't needlessly communicate its barrier traversers.
* Fixed an OLAP-based `Barrier` synchronization bug.
* Fixed a semantic bug in `BranchStep` (and inheriting steps) where barriers reacted locally. *(breaking)*
* Added `MemoryComputeKey` for specification of `Memory` keys in `VertexProgram`. *(breaking)*
* Added `VertexComputeKey` for specification of vertex compute properties in `VertexProgram`. *(breaking)*
* Added `and`, `or`, and `addAll` to `Operator`.
* `Memory` API changed to support setting and adding values for reduction. *(breaking)*
* `Memory` keys can be marked as broadcast and only those values are sent to workers on each iterator.
* `Memory` keys can be marked transient and thus deleted at the end of the OLAP job.
* Vertex compute keys can be marked transient and thus deleted at the end of the OLAP job.
* `VertexProgram` API changed to support `MemoryComputeKey` and `VertexComputeKey`. *(breaking)*
* `TraversalVertexProgram` able to execute OLAP and OLTP traversal sections dynamically within the same job.
* Removed `FinalGet` interface as all post processing of reductions should be handled by the reducing step explicitly. *(breaking)*
* Simplified all `SupplyingBarrierStep` implementations as they no longer require `MapReduce` in OLAP.
* Simplified all `CollectingBarrierStep` implementations as they no longer require `MapReduce` in OLAP.
* Simplified all `ReducingBarrierStep` implementations as they no longer require `MapReduce` in OLAP.
* All steps in OLAP that used `MapReduce` now use `Memory` to do their reductions which expands the list of legal traversals.
* `GroupStep` simplified with `GroupHelper.GroupMap` no longer being needed. Related to the removal of `FinalGet`.
* OLAP side-effects that are no longer generated by `MapReduce` are simply stored in `ComputerResult.Memory` w/ no disk persistence needed. *(breaking)*
* Added `Generate` step interface which states that there could be a final generating phase to a side-effect or reduction (e.g. `GroupStep`).
* `Barrier` step interface is now the means by which non-parallel steps communicate with their counterparts in OLAP.
* Added `MemoryComputing` step interface which states that the step uses `MemoryComputeKeys` for its computation in OLAP.
* Added `PeerPressureVertexProgramStep` and `GraphTraversal.peerPressure()`.
* Added `PureTraversal` for handling pure and compiled versions of a `Traversal`. Useful in OLAP.
* Added `ScriptTraversal` which allows for delayed compilation of script-based `Traversals`.
* Simplified `VertexProgram` implementations with a `PureTraversal`-model and deprecated `ConfigurationTraversal`.
* Simplified script-based `Traversals` via `ScriptTraversal` and deprecated `TraversalScriptFunction` and `TraversalScriptHelper`.
* Added `TimesModulating` interface which allows the `Step` to decide how a `times()`-modulation should be handled.
* Added `ByModulating` interface which allows the `Step` to decide how a `by()`-modulation should be handled. *(breaking)*
* Simplified the `by()`-modulation patterns of `OrderGlobalStep` and `OrderLocalStep`.
* Added `GraphComputerTest.shouldSupportPreExistingComputeKeys()` to ensure existing compute keys are "revived." *(breaking)*
* Added `GraphComputerTest.shouldSupportJobChaining()` to ensure OLAP jobs can be linearly chained. *(breaking)*
* Fixed a bug in both `SparkGraphComputer` and `GiraphGraphComputer` regarding source data access in job chains.
* Expanded job chaining test coverage for `GraphComputer` providers.
* Added `TraversalHelper.onGraphComputer(traversal)`.
* `MapReduce.map()` no longer has a default implementation. This method must be implemented. *(breaking)*
* `TraversalVertexProgram` can work without a `GraphStep` start.
* Added `PageRankVertexProgramStep` and `GraphTraversal.pageRank()`.
* Added `TraversalVertexProgramStep` to support OLAP traversal job chaining.
* Added `VertexProgramStrategy` which compiles multiple OLAP jobs into a single traversal.
* Simplified the comparator model in `OrderGlobalStep` and `OrderLocalStep`.
* Refactored `TraversalSource` model to allow fluent-method construction of `TraversalSources`.
* Deprecated the concept of a `TraversalSource.Builder`.
* Removed the concept of a `TraversalEngine`. All `Traversal` modulations are now mediated by `TraversalStrategies`. *(breaking)*
* Added `SideEffectStrategy` for registering sideEffects in a spawned `Traversal`.
* Added `SackStrategy` for registering a sack for a spawned `Traversal`.
* Added `RequirementsStrategy` and `RequirementsStep` for adding dynamic `TraverserRequirements` to a `Traversal`.
* Removed `EngineDependentStrategy`.
* Renamed step interface `EngineDependent` to `GraphComputing` with method `onGraphComputer()`. *(breaking)*
* Cleaned up various `TraversalStrategy` tests now that `TraversalEngine` no longer exists.
* Added `GraphFilter` to support filtering out vertices and edges that won't be touched by an OLAP job.
* Added `GraphComputer.vertices()` and `GraphComputer.edges()` for `GraphFilter` construction. *(breaking)*
* `SparkGraphComputer`, `GiraphGraphComputer`, and `TinkerGraphComputer` all support `GraphFilter`.
* Added `GraphComputerTest.shouldSupportGraphFilter()` which verifies all filtered graphs have the same topology.
* Added `GraphFilterAware` interface to `hadoop-gremlin/` which tells the OLAP engine that the `InputFormat` handles filtering.
* `GryoInputFormat` and `ScriptInputFormat` implement `GraphFilterAware`.
* Added `GraphFilterInputFormat` which handles graph filtering for `InputFormats` that are not `GraphFilterAware`.
* Fixed a bug in `TraversalHelper.isLocalStarGraph()` which allowed certain illegal traversals to pass.
* Added `TraversalHelper.isLocalProperties()` to verify that the traversal does not touch incident edges.
* `GraphReader` I/O interface now has `Optional<Vertex> readGraph(InputStream, GraphFilter)`. Default `UnsupportedOperationException`.
* `GryoReader` does not materialize edges that will be filtered out and this greatly reduces GC and load times.
* Created custom `Serializers` for `SparkGraphComputer` message-passing classes which reduce graph sizes significantly.

==== Bugs

* TINKERPOP-951 Barrier steps provide unexpected results in Gremlin OLAP
* TINKERPOP-1057 GroupSideEffectStep doesn't use provided maps
* TINKERPOP-1103 Two objects fighting for local variable name in Gremlin Console *(breaking)*
* TINKERPOP-1149 TraversalXXXSteps Aren't Providing SideEffects
* TINKERPOP-1181 select(Column) should not use a LambdaMapStep
* TINKERPOP-1188 Semantics of BarrierSteps in TraversalParent global traversals is wrong. *(breaking)*
* TINKERPOP-1194 explain() seems broken
* TINKERPOP-1217 Repeated Logging of "The HadoopPools has not been initialized, using the default pool"

==== Improvements

* TINKERPOP-570 [Proposal] Provide support for OLAP to OLTP to OLAP to OLTP
* TINKERPOP-575 Implement RemoteGraph
* TINKERPOP-813 [Proposal] Make the Gremlin Graph Traversal Machine and Instruction Set Explicit
* TINKERPOP-872 Remove GroupCountStep in favor of new Reduce-based GroupStep
* TINKERPOP-890 Remove the concept of branch/ package. *(breaking)*
* TINKERPOP-958 Improve usability of .profile() step.
* TINKERPOP-962 Provide "vertex query" selectivity when importing data in OLAP. *(breaking)*
* TINKERPOP-968 Add first class support for an optional traversal
* TINKERPOP-971 TraversalSource should be fluent like GraphComputer *(breaking)*
* TINKERPOP-1016 Replace junit-benchmarks with JMH
* TINKERPOP-1021 Deprecate Order.valueIncr, Order.valueDecr, Order.keyIncr, and Order.keyDecr *(breaking)*
* TINKERPOP-1032 Clean up the conf/hadoop configurations
* TINKERPOP-1034 Bump to support Spark 1.5.2
* TINKERPOP-1069 Support Spark 1.6.0
* TINKERPOP-1082 INPUT_RDD and INPUT_FORMAT are bad, we should just have one key.
* TINKERPOP-1112 Create GryoSerializers for the Spark Payload classes.
* TINKERPOP-1121 FileSystemStorage needs to be smart about /.
* TINKERPOP-1132 Messenger.receiveMessages() Iterator should .remove().
* TINKERPOP-1140 TraversalVertexProgramStep in support of OLAP/OLTP conversions.
* TINKERPOP-1153 Add ByModulating and TimesModulating interfaces.
* TINKERPOP-1154 Create a ScriptTraversal which is Serializable and auto-compiles.
* TINKERPOP-1162 Add VertexProgram.getTransientComputeKeys() for removing scratch-data. *(breaking)*
* TINKERPOP-1163 GraphComputer's can have TraversalStrategies.
* TINKERPOP-1164 ReducingBarriersSteps should use ComputerMemory, not MapReduce.
* TINKERPOP-1166 Add Memory.reduce() as option to Memory implementations. *(breaking)*
* TINKERPOP-1173 If no Serializer is provided in Configuration, use GryoSerializer by default (Spark)
* TINKERPOP-1180 Add more optimized binary operators to Operator.
* TINKERPOP-1192 TraversalSideEffects should support registered reducers (binary operators).
* TINKERPOP-1193 Add a LocalBarrier interface.
* TINKERPOP-1199 Use "MicroMetrics" as the mutator of the TraversalMetrics.
* TINKERPOP-1206 ExpandableIterator can take a full TraverserSet at once -- Barriers.
* TINKERPOP-1209 ComparatorHolder should returns a Pair<Traversal,Comparator>. *(breaking)*
* TINKERPOP-1210 Provide an OrderLimitStep as an optimization.
* TINKERPOP-1219 Create a test case that ensures the provider's compilation of g.V(x) and g.V().hasId(x) is identical *(breaking)*
* TINKERPOP-1222 Allow default GraphComputer configuration
* TINKERPOP-1223 Allow jars in gremlin.distributedJars to be read from HDFS
* TINKERPOP-1225 Do a "rolling reduce" for GroupXXXStep in OLAP.
* TINKERPOP-1227 Add Metrics for the TraversalOpProcessor
* TINKERPOP-1234 program() step that takes arbitrary vertex programs
* TINKERPOP-1236 SelectDenormalizationStrategy for select().by(starGraph) in OLAP.
* TINKERPOP-1237 ProjectMap: For the Love of Die Faterland
* TINKERPOP-1238 Re-use Client instances in RemoteGraph tests

== TinkerPop 3.1.0 (A 187 On The Undercover Gremlinz)

image::https://raw.githubusercontent.com/apache/tinkerpop/master/docs/static/images/gremlin-gangster.png[width=185]

[[release-3-1-8]]
=== TinkerPop 3.1.8 (Release Date: August 21, 2017)

* Fixed a `MessageScope` bug in `TinkerGraphComputer`.
* Fixed a bug in `BigDecimal` divisions in `NumberHelper` that potentially threw an `ArithmeticException`.
* Non-deserializable exceptions no longer added to ScriptRecordReader IOExceptions.

==== Bugs

* TINKERPOP-1519 TinkerGraphComputer doesn't handle multiple MessageScopes in single iteration
* TINKERPOP-1736 Sack step evaluated by Groovy interprets numbers in an unexpected way
* TINKERPOP-1754 Spark can not deserialise some ScriptRecordReader parse exceptions

[[release-3-1-7]]
=== TinkerPop 3.1.7 (Release Date: June 12, 2017)

* Configured Modern and The Crew graphs to work with a integer `IdManager` when `TinkerFactory.createXXX()` is called.
* Added XSLT transform option to convert TinkerPop 2.x GraphML to 3.x GraphML.
* Added validation to `StarVertexProperty`.
* Bumped to Jackson 2.8.7.
* Fixed `EventStrategy` so that newly added properties trigger events with the name of the key that was added.
* Drop use of jitpack for the jbcrypt artifact - using the official one in Maven Central.
* Bumped to Groovy 2.4.11.

==== Improvements

* TINKERPOP-1504 MutationListener doesn't provide property key on property additions
* TINKERPOP-1608 TP2-to-TP3 GraphML XSLT
* TINKERPOP-1633 Use org.mindrot:jbcrypt v0.4
* TINKERPOP-1645 Bump to Groovy 2.4.9
* TINKERPOP-1654 Upgrade to jackson-databind 2.8.6+ in gremlin-shaded
* TINKERPOP-1659 Docker build should use maven settings.xml
* TINKERPOP-1664 StarVertexProperty#property should throw an NPE if the value is null

[[release-3-1-6]]
=== TinkerPop 3.1.6 (Release Date: February 3, 2017)

* Fixed bug in `IncidentToAdjacentStrategy`, it was missing some invalidating steps.
* Returned a confirmation on session close from Gremlin Server.
* Use non-default port for running tests on Gremlin Server.
* Fully shutdown metrics services in Gremlin Server on shutdown.
* Deprecated `tryRandomCommit()` in `AbstractGremlinTest` - the annotation was never added in 3.1.1, and was only deprecated via javadoc.
* Minor fixes to various test feature requirements in `gremlin-test`.
* Allow developers to pass options to `docker run` with TINKERPOP_DOCKER_OPTS environment variable

==== Bugs

* TINKERPOP-1493 Groovy project doesn't build on Windows
* TINKERPOP-1545 IncidentToAdjacentStrategy is buggy

==== Improvements

* TINKERPOP-1538 Gremlin Server spawned by test suites should use a different port
* TINKERPOP-1544 Return a confirmation of session close
* TINKERPOP-1556 Allow Hadoop to run on IPv6 systems
* TINKERPOP-1557 Improve docker build time with this one weird trick!
* TINKERPOP-1598 Bump to Grovy 2.4.8

[[release-3-1-5]]
=== TinkerPop 3.1.5 (Release Date: October 17, 2016)

* Improved handling of `Cluster.close()` and `Client.close()` to prevent the methods from hanging.
* Fixed a bug in `NotStep` where child requirements were not being analyzed.
* Fixed output redirection and potential memory leak in `GremlinGroovyScriptEngine`.
* Corrected naming of `g_withPath_V_asXaX_out_out_mapXa_name_it_nameX` and `g_withPath_V_asXaX_out_mapXa_nameX` in `MapTest`.
* Improved session cleanup when a close is triggered by the client.
* Removed the `appveyor.yml` file as the AppVeyor build is no longer enabled by Apache Infrastructure.
* Fixed TinkerGraph which was not saving on `close()` if the path only consisted of the file name.
* Fixed a bug in `RangeByIsCountStrategy` which didn't use the `NotStep` properly.

==== Bugs

* TINKERPOP-1158 gremlin.sh -v emits log4j initialization errors
* TINKERPOP-1391 issue with where filter
* TINKERPOP-1442 Killing session should make better attempt to cleanup
* TINKERPOP-1451 TinkerGraph persistence cannot handle a single file name as the graph location
* TINKERPOP-1467 Improve close() operations on the Java driver
* TINKERPOP-1478 Propogate ScriptEngine fixes from groovy to GremlinGroovyScriptEngine
* TINKERPOP-1512 gremlin-server-classic.yaml is broken

==== Improvements

* TINKERPOP-927 bin/publish-docs.sh should only upload diffs.
* TINKERPOP-1264 Improve BLVP docs
* TINKERPOP-1477 Make DependencyGrabberTest an integration test

[[release-3-1-4]]
=== TinkerPop 3.1.4 (Release Date: September 6, 2016)

* Improved the error provided by a client-side session if no hosts were available.
* Fixed a bug in `PropertiesTest` which assumed long id values.
* Fixed a bug in `StarGraph` around self-edges.
* Fixed a potential leak of a `ReferenceCounted` resource in Gremlin Server.
* Renamed distributions to make the prefix "apache-tinkerpop-" as opposed to just "apache-".
* Fixed a problem (previously thought resolved on 3.1.3) causing Gremlin Server to lock up when parallel requests were submitted on the same session if those parallel requests included a script that blocked indefinitely.
* Fixed bug in `TailGlobalStep` where excess bulk was not accounted for correctly.

==== Bugs

* TINKERPOP-1350 Server locks when submitting parallel requests on session
* TINKERPOP-1375 Possible ByteBuf leak for certain transactional scenarios
* TINKERPOP-1377 Closing a remote in "console mode" has bad message
* TINKERPOP-1379 unaccounted excess in TailGlobalStep
* TINKERPOP-1397 StarVertex self edge has buggy interaction with graph filters
* TINKERPOP-1419 Wrong exception when a SessionedClient is initialized with no available host

==== Improvements

* TINKERPOP-989 Default documentation should be reference/index.html
* TINKERPOP-1376 Rename TinkerPop artifacts
* TINKERPOP-1413 PropertiesTest#g_V_hasXageX_propertiesXnameX assumes that ids are longs
* TINKERPOP-1416 Write Gremlin Server log files somewhere during doc generation
* TINKERPOP-1418 CoreTraversalTests depend on missing functionality

[[release-3-1-3]]
=== TinkerPop 3.1.3 (Release Date: July 18, 2016)

* Fixed bug in `SubgraphStep` where features were not being checked properly prior to reading meta-properties.
* Ensured calls to `Result.hasNext()` were idempotent.
* Avoid hamcrest conflict by using mockito-core instead of mockito-all dependency in `gremlin-test`.
* Fixed bug in `GremlinExecutor` causing Gremlin Server to lock up when parallel requests were submitted on the same session if those parallel requests included a script that blocked indefinitely.
* Changed `GremlinExecutor` timeout scheduling so that the timer would not start until a time closer to the actual start of script evaluation.
* Fixed bug in `SubgraphStrategy` where step labels were not being propogated properly to new steps injected by the strategy.
* Fix incorrect test `FeatureRequirement` annotations.
* Defaulted to `Edge.DEFAULT` if no edge label was supplied in GraphML.
* Fixed bug in `IoGraphTest` causing IllegalArgumentException: URI is not hierarchical error for external graph implementations.
* Fixed bug in `GremlinGroovyScriptEngineFileSandboxTest` resource loading
* Improved `TinkerGraph` performance when iterating vertices and edges.
* Fixed a bug where timeout functions provided to the `GremlinExecutor` were not executing in the same thread as the script evaluation.
* Fixed a bug in the driver where many parallel requests over a session would sometimes force a connection to close and replace itself.
* Graph providers should no longer rely on the test suite to validate that hyphens work for property keys.
* Optimized a few special cases in `RangeByIsCountStrategy`.
* Added more "invalid" variable bindings to the list used by Gremlin Server to validate incoming bindings on requests.
* Fixed a bug where the `ConnectionPool` in the driver would not grow with certain configuration options.
* Fixed a bug where pauses in Gremlin Server writing to an overtaxed client would generate unexpected `FastNoSuchElementException` errors.
* Named the thread pool used by Gremlin Server sessions: "gremlin-server-session-$n".
* Fixed a bug in `BulkSet.equals()` which made itself apparent when using `store()` and `aggregate()` with labeled `cap()`.
* Fixed a bug where `Result.one()` could potentially block indefinitely under certain circumstances.
* Ensured that all asserts of vertex and edge counts were being applied properly in the test suite.
* Fixed bug in `gremlin-driver` where certain channel-level errors would not allow the driver to reconnect.
* `SubgraphStep` now consults the parent graph features to determine cardinality of a property.
* Use of `Ctrl-C` in Gremlin Console now triggers closing of open remotes.
* Bumped SLF4J to 1.7.21 as previous versions suffered from a memory leak.
* Fixed a bug in `Neo4jGraphStepStrategy` where it wasn't defined properly as a `ProviderOptimizationStrategy`.
* Renamed `AndTest.get_g_V_andXhasXage_gt_27X__outE_count_gt_2X_name` to `get_g_V_andXhasXage_gt_27X__outE_count_gte_2X_name` to match the traversal being tested.
* Fixed a self-loop bug in `StarGraph`.
* Added configuration option for disabling `:remote` timeout with `:remote config timeout none`.
* Added `init-tp-spark.sh` to Gremlin Console binary distribution.
* Fixed bug where use of `:x` in a Gremlin Console initialization script would generate a stack trace.
* Added configuration options to Gremlin Driver and Server to override the SSL configuration with an `SslContext`.
* Added driver configuration settings for SSL: `keyCertChainFile`, `keyFile` and `keyPassword`.
* Fixed bug where transaction managed sessions were not properly rolling back transactions for exceptions encountered during script evaluation.
* Fixed bug in `:uninstall` command if the default `/ext` directory was not used.
* Added support to Gremlin Driver to allow either plain text or GSSAPI SASL authentication allowing the client to pass the SASL mechanism in the request.
* Improved dryRun functionality for the docs processor. It's now possible to dry run (or full run) only specific files.
* Added precompile of `ScriptInputFormat` scripts to `ScriptRecordReader` to improve performance.

==== Bugs

* TINKERPOP-906 Install plugin always fails after first unresolved dependency
* TINKERPOP-1088 Preserve Cardinality in Subgraph
* TINKERPOP-1092 Gremlin Console init script with :x throws exception
* TINKERPOP-1139 [Neo4JGraph] GraphTraversal with SubgraphStrategy removes addLabelStep (as("b"))
* TINKERPOP-1196 Calls to Result.one() might block indefinitely
* TINKERPOP-1215 Labeled a SideEffectCapStep cause problems.
* TINKERPOP-1242 ScriptEngineTest randomly hangs indefinately.
* TINKERPOP-1257 Bad SackTest variable use.
* TINKERPOP-1265 Managed Session Eval Exceptions Rollback
* TINKERPOP-1272 Gremlin Console distribution needs bin/init-tp-spark.sh
* TINKERPOP-1284 StarGraph does not handle self-loops correctly.
* TINKERPOP-1300 Many asserts around vertex/edge counts on graphs not applied
* TINKERPOP-1317 IoGraphTest throws error: URI is not hierarchical
* TINKERPOP-1318 java.lang.NoSuchMethodError: org/hamcrest/Matcher.describeMismatch
* TINKERPOP-1319 several FeatureRequirement annotations are incorrect in gremlin-test
* TINKERPOP-1320 GremlinGroovyScriptEngineFileSandboxTest throws error: URI is not hierarchical
* TINKERPOP-1324 Better error for invalid args to addV()
* TINKERPOP-1350 Server locks when submitting parallel requests on session
* TINKERPOP-1351 Number of connections going beyond the pool max size
* TINKERPOP-1352 Connection Pool doesn't always grow
* TINKERPOP-1359 Exception thrown when calling subgraph() on Neo4jGraph
* TINKERPOP-1360 intermittent error in spark-gremlin integration test

==== Improvements

* TINKERPOP-939 Neo4jGraph should support HighAvailability (Neo4jHA).
* TINKERPOP-1003 Setting up latest/current links for bins and docs.
* TINKERPOP-1020 Provide --dryRun selectivity for "half publishing" docs.
* TINKERPOP-1063 TinkerGraph performance enhancements
* TINKERPOP-1229 More Descriptive Messaging for :remote console
* TINKERPOP-1260 Log for validate-distribution.sh
* TINKERPOP-1263 Pass SASL mechanism name through with initial SASL response
* TINKERPOP-1267 Configure Console for no timeout on remote requests
* TINKERPOP-1269 More SSL settings for driver
* TINKERPOP-1295 Precompile ScriptInputFormat scripts once during initialization of ScriptRecordReader
* TINKERPOP-1301 Provide Javadoc for ScriptInput/OutputFormat's
* TINKERPOP-1302 Ctrl-C should kill open remotes in Console
* TINKERPOP-1312 .count().is(0) is not properly optimized
* TINKERPOP-1314 Improve error detection in docs preprocessor
* TINKERPOP-1354 Include all static enum imports in request validation for bindings *(breaking)*

[[release-3-1-2-incubating]]
=== TinkerPop 3.1.2 (Release Date: April 8, 2016)

* Fixed two `NullPointerException`-potential situations in `ObjectWritable`.
* Provided Docker script that allows the execution of several build tasks within a Docker container.
* Added a per-request `scriptEvaluationTimeout` option to the Gremlin Server protocol.
* Changed `DriverRemoteAcceptor` to send scripts as multi-line.
* Fixed a bug in `gremlin-driver` where connections were not returning to the pool after many consecutive errors.
* Fixed a bug where `tree()` did not serialize into GraphSON.
* Bumped to SLF4j 1.7.19.
* Bumped to Apache Hadoop 2.7.2.
* Fixed a bug in `gremlin-driver` where a really fast call to get a `Future` to wait for a result might not register an error raised from the server.
* Fixed a severe bug where `LP_O_OB_P_S_SE_SL_Traverser` was not registered with `GryoMapper`.
* The future from `GremlinExecutor.eval()` is completed after the entire evaluation lifecyle is completed.
* Spark `Memory` uses `collect().iterator()` instead of `toLocalIterator()` to reduce noise in Spark UI.
* Added the `:remote console` option which flips the Gremlin Console into a remote-only mode where all script evaluation is routed to the currently configured remote, which removes the need to use the `:>` command.
* Added `allowRemoteConsole()` to the `RemoteAcceptor` interface.
* The `:remote` for `tinkerpop.server` now includes an option to establish the connection as a "session".
* Provided an implementation for calls to `SessionedClient.alias()`, which formerly threw an `UnsupportedOperationException`.
* Bumped to commons-collections 3.2.2.
* Fixed a bug where `OrderGlobalStep` and `OrderLocalStep` were not incorporating their children's traverser requirements.
* Fixed a compilation bug in `TraversalExplanation`.
* Fixed bug where a session explicitly closed was being closed again by session expiration.
* Improved the recovery options for `gremlin-driver` after failed requests to Gremlin Server.
* Added `maxWaitForSessionClose` to the settings for `gremlin-driver`.
* Bumped to Netty 4.0.34.Final.
* Added "interpreter mode" for the `ScriptEngine` and Gremlin Server which allows variables defined with `def` or a type to be recognized as "global".
* Bumped to Apache Groovy 2.4.6.
* Added the `gremlin-archetype-server` archetype that demonstrates
* Added the `gremlin-archetype-tinkergraph` archetype that demonstrates a basic project that uses TinkerGraph.
* Added `gremlin-archetype` module to house TinkerPop "examples".
* Fixed a condition where `ConnectionPool` initialization in the driver would present a `NullPointerException` on initialization if there were errors constructing the pool in full.
* Fixed a bug in the round-robin load balancing strategy in the driver would waste requests potentially sending messages to dead hosts.
* Added new Provider Documentation book - content for this book was extracted from the reference documentation.
* Fixed a bug where multiple "close" requests were being sent by the driver on `Client.close()`.
* Fixed an `Property` attach bug that shows up in serialization-based `GraphComputer` implementations.
* Fixed a pom.xml bug where Gremlin Console/Server were not pulling the latest Neo4j 2.3.2.
* Fixed bug in "round robin" load balancing in `gremlin-driver` where requests were wrongly being sent to the same host.
* Prevented the spawning of unneeded reconnect tasks in `gremlin-driver` when a host goes offline.
* Fixed bug preventing `gremlin-driver` from reconnecting to Gremlin Server when it was restarted.
* Better handled errors that occurred on commits and serialization in Gremlin Server to first break the result iteration loop and to ensure commit errors were reported to the client.
* Added GraphSON serializers for the `java.time.*` classes.
* Improved the logging of the Gremlin Server REST endpoint as it pertained to script execution failures.
* `TraversalExplanation` is now `Serializable` and compatible with GraphSON and Gryo serialization.
* Fixed a problem with global bindings in Gremlin Server which weren't properly designed to handle concurrent modification.
* Deprecated `ScriptElementFactory` and made the local `StarGraph` globally available for ``ScriptInputFormat``'s `parse()` method.
* Improved reusability of unique test directory creation in `/target` for `AbstractGraphProvider`, which was formerly only available to Neo4j, by adding `makeTestDirectory()`.
* Optimized memory-usage in `TraversalVertexProgram`.
* `Graph` instances are not merely "closed" at the end of tests, they are "cleared" via `GraphProvider.clear()`, which should in turn cleans up old data for an implementation.
* Expanded the Gremlin Server protocol to allow for transaction management on in-session requests and updated the `gremlin-driver` to take advantage of that.
* Greatly reduced the amount of objects required in OLAP for the `ReducingBarrierStep` steps.
* Improved messages for the different distinct "timeouts" that a user can encounter with Gremlin Server.

==== Bugs

* TINKERPOP-1041 StructureStandardTestSuite has file I/O issues on Windows
* TINKERPOP-1105 SparkGraphComputer / Null Pointer Exceptions for properties traversals
* TINKERPOP-1106 Errors on commit in Gremlin Server don't register as exception on driver
* TINKERPOP-1125 RoundRobin load balancing always uses the second Host when size = 2
* TINKERPOP-1126 A single Host spawns many reconnect tasks
* TINKERPOP-1127 client fails to reconnect to restarted server
* TINKERPOP-1146 IoTest are not clearing the db after the test run
* TINKERPOP-1148 ConcurrentModificationException with bindings in Gremlin Server
* TINKERPOP-1150 Update pom file dependencies to work with Neo4j 2.3.2
* TINKERPOP-1159 Client sends multiple session close messages per host
* TINKERPOP-1168 Switch plugins in docs preprocessor
* TINKERPOP-1172 Reconnect to Gremlin Server previously marked as dead
* TINKERPOP-1175 Anonymous traversals can't be explained
* TINKERPOP-1184 Sessions not being closed properly
* TINKERPOP-1216 OrderStep or O_Traverser is broken
* TINKERPOP-1239 Excessive continual failure for requests can cause TimeoutException in driver
* TINKERPOP-1245 Gremlin shell starts incorrectly on OS X due to awk difference
* TINKERPOP-1251 NPE in ObjectWritable.toString
* TINKERPOP-1252 Failed Neo4j transaction can leave Neo4jTransaction in inconsistent state

==== Improvements

* TINKERPOP-732 gremlin-server GraphSON serializer issue with tree()
* TINKERPOP-916 Develop a better "simple" driver for testing and example purposes
* TINKERPOP-937 Extract the implementations sections of the primary documentation to its own book
* TINKERPOP-956 Connection errors tend to force a complete close of the channel
* TINKERPOP-1039 Enable auto-commit for session'd requests.
* TINKERPOP-1068 Bump to support jbcrypt-0.4m.jar
* TINKERPOP-1080 Bump Netty version - 4.0.34.Final
* TINKERPOP-1085 Establish TinkerPop "example" projects
* TINKERPOP-1096 Support aliasing for sessions in Gremlin Server
* TINKERPOP-1097 Gremlin Console supporting sessions
* TINKERPOP-1107 Provide a way to support global variables with sandboxing enabled
* TINKERPOP-1109 Make Gremlin Console better suited for system level installs
* TINKERPOP-1131 TraversalVertexProgram traverser management is inefficient memory-wise.
* TINKERPOP-1135 Improve GraphSON representation of java.time.* classes
* TINKERPOP-1137 Deprecate ScriptElementFactory and make star graph globally available
* TINKERPOP-1138 Improve messaging on server timeouts
* TINKERPOP-1147 Add serialization for TraversalExplanation
* TINKERPOP-1160 Add timeout configuration for time to wait for connection close
* TINKERPOP-1165 Tooling Support: Compile with -parameters
* TINKERPOP-1176 Bump Groovy version - 2.4.6
* TINKERPOP-1177 Improve documentation around Spark's storage levels
* TINKERPOP-1197 Document Gremlin Server available metrics
* TINKERPOP-1198 Bump commons-collections to 3.2.2
* TINKERPOP-1213 missing docs for has(label, key, value)
* TINKERPOP-1218 Usage of toLocalIterator Produces large amount of Spark Jobs

[[release-3-1-1-incubating]]
=== TinkerPop 3.1.1 (Release Date: February 8, 2016)

* Made `GryoRecordReader` more robust to 0 byte record splits.
* Fixed a constructor/serialization bug in `LP_O_OB_S_SE_SL_Traverser`.
* Added a lazy iterator, memory safe implementation of MapReduce to `SparkGraphComputer`.
* Added `MapReduce.combine()` support to `SparkGraphComputer`.
* Bumped to Neo4j 2.3.2.
* Fixed Java comparator contract issue around `Order.shuffle`.
* Optimized a very inefficient implementation of `SampleLocalStep`.
* Reduced the complexity and execution time of all `AbstractLambdaTraversal` instances.
* `DefaultTraversal` has a well defined `hashCode()` and `equals()`.
* Added serializers to Gryo for `java.time` related classes.
* Integrated `NumberHelper` in `SackFunctions`.
* Deprecated `VertexPropertyFeatures.supportsAddProperty()` which effectively was a duplicate of `VertexFeatures.supportsMetaProperties`.
* The Spark persistence `StorageLevel` can now be set for both job graphs and `PersistedOutputRDD` data.
* Added to the list of "invalid binding keys" allowed by Gremlin Server to cover the private fields of `T` which get exposed in the `ScriptEngine` on static imports.
* Added `BulkDumperVertexProgram` that allows to dump a whole graph in any of the supported IO formats (GraphSON, Gryo, Script).
* Fixed a bug around duration calculations of `cap()`-step during profiling.
* It is possible to completely avoid using HDFS with Spark if `PersistedInputRDD` and `PersistedOutpuRDD` are leveraged.
* `InputRDD` and `OutputRDD` can now process both graphs and memory (i.e. sideEffects).
* Removed Groovy specific meta-programming overloads for handling Hadoop `FileSystem` (instead, its all accessible via `FileSystemStorage`).
* Added `FileSystemStorage` and `SparkContextStorage` which both implement the new `Storage` API.
* Added `Storage` to the gremlin-core io-package which providers can implement to allow conventional access to data sources (e.g. `ls()`, `rm()`, `cp()`, etc.).
* Bumped to Spark 1.5.2.
* Bumped to Groovy 2.4.5.
* Added `--noClean` option in `bin/process-docs.sh` to prevent the script from cleaning Grapes and HDFS.
* Execute the `LifeCycle.beforeEval()` in the same thread that `eval()` is executed in for `GremlinExecutor`.
* Improved error handling of Gremlin Console initialization scripts to better separate errors in initialization script I/O versus execution of the script itself.
* Fixed a bug in `Graph.OptOut` when trying to opt-out of certain test cases with the `method` property set to "*".
* Added another `BulkLoader` implementation (`OneTimeBulkLoader`) that doesn't store temporary properties in the target graph.
* Added option to allow for a custom `ClassResolver` to be assigned to a `GryoMapper` instance.
* Fixed a `SparkGraphComputer` sorting bug in MapReduce that occurred when there was more than one partition.
* Added `strictTransactionManagement` to the Gremlin Server settings to indicate that the `aliases` parameter must be passed on requests and that transaction management will be scoped to the graphs provided in that argument.
* Fixed a `NullPointerException` bug in `PeerPressureVertexProgram` that occurred when an adjacency traversal was not provided.
* Standardized "test data directories" across all tests as generated by `TestHelper`.
* Fixed a bug in Gremlin Server where error messages were not always being passed back in the `statusMessage` field of the `ResponseMessage`.
* Added validation for parameter `bindings` to ensure that keys were `String` values.
* Improved Transaction Management consistency in Gremlin Server.
* Added `FileSandboxExtension` which takes a configuration file to white list methods and classes that can be used in `ScriptEngine` execution.
* Deprecated `SandboxExtension` and `SimpleSandboxExtension` in favor of `AbstractSandboxExtension` which provides better abstractions for those writing sandboxes.
* Fixed a long standing "view merge" issue requiring `reduceByKey()` on input data to Spark. It is no longer required.
* Added `Spark` static object to allow "file system" control of persisted RDDs in Spark.
* Added a Spark "job server" to ensure that persisted RDDs are not garbage collected by Spark.
* Improved logging control during builds with Maven.
* Fixed settings that weren't being passed to the Gremlin Driver `Cluster` through configuration file.
* `Column` now implements `Function`. The modulator `by(valueDecr)` can be replaced by `by(values,decr)` and thus, projection and order are separated.
* Added `InputRDDFormat` which wraps an `InputRDD` to make it accessible to Hadoop and not just Spark.
* Added `AbstractSparkTest` which handles closing `SparkContext` instances between tests now that we support persisted contexts.
* Fixed a serialization bug in `GryoSerializer` that made it difficult for graph providers to yield `InputRDDs` for `SparkGraphComputer`.
* `SparkGraphComputer` is now tested against Gryo, GraphSON, and `InputRDD` data sources.
* `HadoopElementIterator` (for Hadoop-Gremlin OLTP) now works for any `InputFormat`, not just `FileInputFormats`.
* Added `Traverser.Admin.getTags()` which are used to mark branches in a traversal (useful in `match()` and related future steps).
* Fixed the `Future` model for `GiraphGraphComputer` and `SparkGraphComputer` so that class loaders are preserved.
* Added support for arbitrary vertex ID types in `BulkLoaderVertexProgram`.
* Deprecated `credentialsDbLocation` from `SimpleAuthenticator` in Gremlin Server.
* `TinkerGraph` has "native" serialization in GraphSON, which enables it to be a return value from Gremlin Server.
* Improved the ability to embed Gremlin Server by providing a way to get the `ServerGremlinExecutor` and improve reusability of `AbstractEvalOpProcessor` and related classes.
* Added `Authenticator.newSaslNegotiator(InetAddress)` and deprecated the zero-arg version of that method.
* `ProfileStep` is now available off of `Traversal` via `profile()`. To be consistent with `Traversal.explain()`.
* If no comparator is provided to `order()`, `Order.incr` is assumed (previously, an exception occurred).
* Fixed various Gremlin-Groovy tests that assumed `toString()`-able ids.
* Split TinkerPop documentation into different directories.
* Added `explain()`-step which yields a `TraversalExplanation` with a pretty `toString()` detailing the compilation process.
* Fixed a traversal strategy ordering bug in `AdjacentToIncidentStrategy` and `IncidentToAdjacentStrategy`.
* Made a number of changes to improve traversal startup and execution performance.
* Added support for 'gremlin.tinkergraph.graphLocation' to accept a fully qualified class name that implements `Io.Builder` interface.

==== Bugs

* TINKERPOP-763 IsStep broken when profiling is enabled.
* TINKERPOP-972 Cluster::close does not shut down its executor
* TINKERPOP-973 BLVP shouldn't clear configuration properties
* TINKERPOP-976 Fail earlier if invalid version is supplied in validate-distribution.sh
* TINKERPOP-977 Dead link to traversal javadocs
* TINKERPOP-979 ComputerVerificationStrategy not picking up Order local traversal
* TINKERPOP-985 shouldPersistDataOnClose makes incorrect feature check
* TINKERPOP-990 Mixed types in VertexPropertyTest
* TINKERPOP-993 cyclicPath is not(simplePath)
* TINKERPOP-997 FeatureRequirementSet.SIMPLE should not require multi-property *(breaking)*
* TINKERPOP-1000 GremlinGroovyScriptEngineOverGraphTest failures
* TINKERPOP-1001 SugarLoaderPerformanceTest contains hardcoded vertex ids
* TINKERPOP-1002 Should rollback transaction after catching on close
* TINKERPOP-1006 Random error during builds: shouldReloadClassLoaderWhileDoingEvalInSeparateThread()
* TINKERPOP-1011 HadoopGraph can't re-attach when the InputFormat is not a FileInputFormat
* TINKERPOP-1012 BulkLoaderVertexProgram shouldn't assume vertex IDs of type Long
* TINKERPOP-1025 Solve SparkContext Persistence Issues with BulkLoaderVertexProgram
* TINKERPOP-1027 Merge view prior to writing graphRDD to output format/rdd
* TINKERPOP-1036 Support self-looping edges in IO
* TINKERPOP-1052 @Graph.OptOut causes Exception during Suite setup
* TINKERPOP-1060 LambdaRestrictionStrategy too restrictive
* TINKERPOP-1075 Profile duration of cap step seems broken.
* TINKERPOP-1083 Traversal needs a hashCode() and equals() definition.
* TINKERPOP-1089 Order.shuffle implementation is too fragile
* TINKERPOP-1119 LP_O_OB_S_SE_SL_Traverser doesn't have a protected constructor().

==== Improvements

* TINKERPOP-320 BulkDumperVertexProgram
* TINKERPOP-379 MessageScope.Local.setStaticMessage(M msg)
* TINKERPOP-824 Do we need runtime BigDecimal in more places?
* TINKERPOP-859 Provide a more general way to set log levels in plugins
* TINKERPOP-860 Bindings applied to the PluginAcceptor should appear to Gremlin Server
* TINKERPOP-886 Allow any GraphReader/Writer to be persistence engine for TinkerGraph
* TINKERPOP-891 Re-examine Sandboxing Abstractions
* TINKERPOP-912 Improve the ability to embed Gremlin Server with Channelizer injection
* TINKERPOP-928 Use directories to separate different books
* TINKERPOP-930 Tie Alias to Transaction Manager in Gremlin Server
* TINKERPOP-938 Add a "clear SNAPSHOT jars" section to the process-docs.sh.
* TINKERPOP-941 Improve error message for wrong order().by() arguments
* TINKERPOP-943 Warn if Gremlin Server is running prior to generating docs
* TINKERPOP-945 Exceptions should allow me to include root cause if/when available
* TINKERPOP-952 Include Cardinality.list example in VertexProperty section of main docs.
* TINKERPOP-954 Consistent test directory usage
* TINKERPOP-957 Improve speed of addV()
* TINKERPOP-964 Test XXXGraphComputer on a Hadoop2 cluster (non-pseudocluster).
* TINKERPOP-970 ProfileStep should be off Traversal, not GraphTraversal
* TINKERPOP-978 Native TinkerGraph Serializers for GraphSON
* TINKERPOP-981 Deprecate support for credentialsDbLocation in Gremlin Server Config
* TINKERPOP-982 valuesDecr, valuesIncr, keysDecr, and valuesDecr is lame.
* TINKERPOP-983 Provide a way to track open Graph instances in tests
* TINKERPOP-984 Use GraphProvider for id conversion in Groovy Environment test suite
* TINKERPOP-987 Use tinkerpop.apache.org URL in all documentation and homepage
* TINKERPOP-988 SparkGraphComputer.submit shouldn't use ForkJoinPool.commonPool
* TINKERPOP-992 Better support for schema driven Graphs in IO related tests
* TINKERPOP-994 Driver using deprecated Rebindings Still
* TINKERPOP-995 Add Authenticator.newSaslNegotiator(InetAddress)
* TINKERPOP-996 Please delete old releases from mirroring system
* TINKERPOP-998 Deprecate VertexPropertyFeatures.FEATURE_ADD_PROPERTY
* TINKERPOP-1009 Add a CAUTION to documentation about HadoopGraph and getting back elements
* TINKERPOP-1013 Traverser tags as a safer way of using path labels
* TINKERPOP-1018 Allow setting for maxContentLength to be set from yaml in driver
* TINKERPOP-1019 Convert println in test to SLF4j
* TINKERPOP-1022 Automatically warm up ops handlers
* TINKERPOP-1023 Add a spark variable in SparkGremlinPlugin like we do hdfs for HadoopGremlinPlugin
* TINKERPOP-1026 BVLP should store vertex IDs as String
* TINKERPOP-1033 Store sideEffects as a persisted RDD
* TINKERPOP-1035 Better Consistency in Gremlin Server Transaction Management
* TINKERPOP-1045 Client-Side Hangs when attempting to access a HashMap with Keys of type Integer
* TINKERPOP-1047 TinkerGraph GraphSON storage format broken
* TINKERPOP-1051 Add note in best practice docs about gremlin server heap setting
* TINKERPOP-1055 Gremlin Console FileNotFoundException can be misleading
* TINKERPOP-1062 Make LifeCycle beforeEval execute in same thread as eval operation
* TINKERPOP-1064 Allow a ClassResolver to be added to GryoMapper construction
* TINKERPOP-1065 Fix some typos and clarify some wording in the TinkerPop documentation
* TINKERPOP-1066 Add ioRegistries configuration to GraphSON MessageSerializer
* TINKERPOP-1067 Update Groovy to 2.4.5
* TINKERPOP-1072 Allow the user to set persistence options using StorageLevel.valueOf()
* TINKERPOP-1073 HadoopGraph toString() is weird for Spark PersitedRDD data.
* TINKERPOP-1086 Include gryo serializers for java.time related classes
* TINKERPOP-1087 Add has()/order() to FilterRankStrategy
* TINKERPOP-1093 Add Spark init.sh script and update dev documentation.
* TINKERPOP-1100 Look deeply into adding combine()-support in Spark MapReduce.
* TINKERPOP-1117 InputFormatRDD.readGraphRDD requires a valid gremlin.hadoop.inputLocation, breaking InputFormats (Cassandra, HBase) that don't need one

[[release-3-1-0-incubating]]
=== TinkerPop 3.1.0 (Release Date: November 16, 2015)

This release also includes changes from <<release-3-0-1-incubating, 3.0.1-incubating>> and <<release-3-0-2-incubating, 3.0.2-incubating>>.

* Fixed bug in Gryo and GraphSON (with embedded types) serialization for serialization of results returned from `Map.entrySet()`.
* `Transaction` settings for `onReadWrite` and `onClose` are now `ThreadLocal` in nature of standard transactions.
* Optimized `BulkLoaderVertexProgram`. It now uses `EventStrategy` to monitor what the underlying `BulkLoader` implementation does (e.g. whether it creates a new vertex or returns an existing).
* Integrated `NumberHelper` in `SumStep`, `MinStep`, `MaxStep` and `MeanStep` (local and global step variants).
* Gremlin Console remoting to Gremlin Server now supports a configuration option for assigning aliases.
* `CountMatchAlgorithm`, in OLAP, now biases traversal selection towards those traversals that start at the current traverser location to reduce message passing.
* Fixed a file stream bug in Hadoop OLTP that showed up if the streamed file was more than 2G of data.
* Added the ability to set thread local properties in `SparkGraphComputer` when using a persistent context.
* Bumped to Neo4j 2.3.0.
* Deprecated "rebindings" as an argument to Gremlin Server and replaced it with "aliases".
* Added `PersistedInputRDD` and `PersistedOutputRDD` which enables `SparkGraphComputer` to store the graph RDD in the context between jobs (no HDFS serialization required).
* Renamed the `public static String` configuration variable names of TinkerGraph (deprecated old variables).
* Added `GraphComputer.configure(key,value)` to allow engine-specific configurations.
* `GraphStep` is no longer in the `sideEffect`-package and is now in `map`-package (breaking change).
* Added support for mid-traversal `V()`-steps (`GraphStep` semantics updated).
* Fixed `Number` handling in `Operator` enums. Prior this change a lot of operations on mixed `Number` types returned a wrong result (wrong data type).
* Fixed a bug in Gremlin Server/Driver serializer where empty buffers were getting returned in certain cases.
* Renamed `ConjunctionX` to `ConnectiveX` because "conjunction" is assumed "and" (disjunction "or"), where "connective" is the parent concept.
* Removed `PathIdentityStep` as it was a hack that is now solved by `Traversal.Admin.addTraverserRequirement()`.
* Added `Traversal.Admin.addTraverserRequirement()` to allow a traversal strategy or source to add requirements (not only step determined anymore).
* Added `TraverserRequirement.ONE_BULK` to state the traverser does not handle bulk.
* Added `GraphTraversalSource.withBulk(boolean)` to enabled users to compute only using `bulk=1`.
* Gremlin Server supports Netty native transport on linux.
* Removed the need for `GFunction` (etc.) closure wrappers in Gremlin-Groovy as `as Function` can be used to convert closures accordingly.
* Added `SelectColumnStep` (`select(keys)` and `select(values)`). Deprecated `mapKeys()` and `mapValues()`.
* Renamed `gremlin.hadoop.graphInputRDD` and `gremlin.hadoop.graphOutputRDD` to `gremlin.spark.graphInputRDD` and `gremlin.spark.graphOutputRDD`, respectively.
* Fixed a bug in `FoldStep` around bulking. This could be a breaking change, but it is the correct semantics.
* Previous `group()`-behavior steps are accessible via the deprecated `groupV3d0()`-steps.
* `GroupStep` and `GroupSideEffectStep` now do lazy reductions to reduce memory footprint. Breaking change for `group()` semantics.
* Added `GroupStepHelper` with various static methods and classes that are used by both `GroupStep` and `GroupSideEffectStep`.
* Added `BarrierStep` interface with `processAllStarts()` method which process all starts up to yielding the barrier result.
* Fixed a severe threading issue in `TinkerGraphComputer`.
* The location of the jars in HDFS is now `hadoop-gremlin-x.y.z-libs` to ensure multiple TinkerPop versions don't clash.
* `GiraphGraphComputer` will only upload the jars to HDFS if it doesn't already exist (to help speed up startup time).
* `GiraphGraphComputer.workers()` is smart about using threads and machines to load balance TinkerPop workers across cluster.
* `GraphComputer.workers(int)` allows the user to programmatically set the number of workers to spawn.
* Added `GryoSerializer` as the new recommended Spark `Serializer`. Handles `Graph` and `GryoMapper` registries.
* `GryoPool` now makes use of `GryoPool.Builder` for its construction.
* Bumped to Apache Hadoop 2.7.1.
* Bumped to Apache Giraph 1.1.0.
* Bumped to Apache Spark 1.5.1.
* Split Hadoop-Gremlin apart such there is now `hadoop-gremlin`, `spark-gremlin`, and `giraph-gremlin` (and respective `GremlinPlugins`).
* Added `LambdaCollectingBarrierStep` which generalizes `NoOpBarrierStep` and allows for `barrier(normSack)`-type operations.
* Fixed bugs in the Gremlin Server's NIO protocol both on the server and driver side.
* Added `Path.popEquals(Pop,Object)` to check for path equality based on `Pop` (useful for `TraverserRequirement.LABELED_PATH`).
* Added `Operator.assign` to allow setting a direct value.
* `Operator` is now a `BinaryOperator<Object>` with appropriate typecasting for respective number operators.
* Simplified `SackValueStep` so it now supports both `sack(function)` and `sack(function).by()`. Deprecated `sack(function,string)` .
* Added `Parameters` object to allow for the parameters of a step to be retrieved at runtime via a traversal.
* Redesigned (though backwards compatible) `AddEdgeStep`, `AddVertexStep`, and `AddPropertyStep` (and respective `GraphTraversal` API).
* Added `GraphTraversalSource.inject()` so users can spawn a traverser with non-graph objects.
* `GraphStep` can now take a single argument `Collection` which is either elements or element ids (i.e. `g.V([1,2,3])` is supported now).
* Added `LoopsStep` to make the loop counter accessible within `repeat()`, `until()` and `emit()`.
* Gephi Plugin no longer requires manual insert of `store` steps to visualize a traversal.
* Added a `TinkerIoRegistry` that registers a custom serializer for Gryo that will serialize an entire `TinkerGraph` instance.
* Added configuration options to Gephi Plugin for setting the size of nodes visualized.
* Replaced `DedupBijectionStrategy` with the more effective `FilterRankingStrategy`.
* `ComputerAwareSteps` must not only handle step ids, but also step labels.
* Renamed `B_O_P_SE_SL_Traverser` to `B_LP_O_P_SE_SL_Traverser` as it now supports `TraverserRequirement.LABELED_PATH`.
* Added `B_LP_O_S_SE_SL_Traverser` in support of `TraverserRequirement.LABELED_PATH`.
* Added `TraverserRequirement.LABELED_PATH` which only generates path data for steps that are labeled (greatly increases the likelihood of bulking).
* Fixed a bug in `Path` usage that required an API update: `Path.addLabel()` is now `Path.extend(Set<String>)` and `Traverser.addLabels(Set<String>)`.
* Made `Path` iterable, so that it can be ``unfold()``'ed and used by local steps like `min(local)`, `max(local)`, etc.
* `WhereTraversalStep` and `WherePredicateStep` are now the only "special" `Scoping` steps after `MatchStartStep` in `match()`.

==== Bugs

* TINKERPOP-774 order / dedup issues
* TINKERPOP-799 [Proposal] with()-modulator for stream level variable binding.
* TINKERPOP-801 groupCount() fails for vertices (elements?) (using Spark)
* TINKERPOP-811 AddPropertyStepTest fails "all of a sudden"
* TINKERPOP-823 addV() broken for multi-value properties
* TINKERPOP-843 Misspecified HADOOP_GREMLIN_LIBS generates NullPointerException
* TINKERPOP-857 Add GraphComputer.config(key,value)
* TINKERPOP-895 Use "as BinaryOperator" and remove GBinaryOperator
* TINKERPOP-903 Fix empty buffer return upon buffer capacity exceeded
* TINKERPOP-910 In session transaction opened from sessionless request
* TINKERPOP-918 ComputerVerificationStrategy is too restrictive
* TINKERPOP-926 Renamed TinkerGraph public statics to common pattern used for other statics.
* TINKERPOP-948 AbstractGremlinProcessTest.checkMap not asserted in GroupTest
* TINKERPOP-953 Artifact equality is not evaluating properly
* TINKERPOP-955 HashMap$Node not serializable

==== Improvements

* TINKERPOP-297 Ensure Consistent Behavior Over Deleted Elements *(breaking)*
* TINKERPOP-333 Support VertexProperty in PartitionStrategy
* TINKERPOP-391 More fluency in GraphComputer for parameterization.
* TINKERPOP-616 Use Spark 1.3.0 in Hadoop-Gremlin.
* TINKERPOP-624 Passing Detached/Referenced to Graph.vertices/edge()
* TINKERPOP-680 Configurable Channelizer for Gremlin Driver
* TINKERPOP-728 Improve Remote Graph Object Treatment in Console
* TINKERPOP-756 Provide a strict parsing option for GraphMLReader
* TINKERPOP-760 Make loop counter accessible within repeat()
* TINKERPOP-762 Allow mid-traversal V() (and E())
* TINKERPOP-765 Decompose AbstractTransaction for different transactional contexts *(breaking)*
* TINKERPOP-767 Path should play well with "local" steps.
* TINKERPOP-768 MatchStep in OLAP should be smart about current vertex.
* TINKERPOP-769 Make the introduction of the TP3 docs story better.
* TINKERPOP-772 TraverserRequirement.LABELED_PATH
* TINKERPOP-796 Support merge binary operator for Gremlin sacks *(breaking)*
* TINKERPOP-798 [Proposal] Rename mapKeys()/mapValues() to select(keys) and select(values).
* TINKERPOP-802 Provide sack(object) so that the sack can be directly set.
* TINKERPOP-803 A better solution to g.V(someCollection.toArray())
* TINKERPOP-805 Enforce AutoCloseable Semantics on Transaction *(breaking)*
* TINKERPOP-821 Improve testing around TraversalHelper around recursive methods
* TINKERPOP-825 [Proposal] SetBulkStep (sideEffectStep)
* TINKERPOP-826 OneToManyBarrierStrategy
* TINKERPOP-827 Add a console session to the PageRank section of the docs.
* TINKERPOP-829 TinkerGraphComputer should support the user specified thread/worker count.
* TINKERPOP-835 Shade Jackson Dependencies *(breaking)*
* TINKERPOP-836 Support Hadoop2 in place of Hadoop1
* TINKERPOP-850 Reduce Graph.addVertex overload ambiguity *(breaking)*
* TINKERPOP-851 GroupCountStep needs a by() for the count.
* TINKERPOP-861 Solve "The Number Problem" for Operator (and follow on operators)
* TINKERPOP-863 [Proposal] Turn off bulking -- or is there something more general? (hope not).
* TINKERPOP-866 GroupStep and Traversal-Based Reductions *(breaking)*
* TINKERPOP-868 Allow Spark Gremlin Computer to Reuse Spark Contexts
* TINKERPOP-874 Rename Gremlin-Spark properties using gremlin.spark prefix. *(breaking)*
* TINKERPOP-876 Rename VendorOptimizationStrategy XXXOptimizationStrategy *(breaking)*
* TINKERPOP-879 Remove deprecated promoteBindings from GremlinExecutor *(breaking)*
* TINKERPOP-885 Change Transaction.onReadWrite() to be a ThreadLocal setting *(breaking)*
* TINKERPOP-888 GraphTraversal.property overloads *(breaking)*
* TINKERPOP-896 Simplify the {{withSack}} methods of {{GraphTraversalSource}}. *(breaking)*
* TINKERPOP-897 Remove deprecated GSupplier, GFunction, GConsumer, etc. methods. *(breaking)*
* TINKERPOP-898 Rename ConjuctionP and ConjuctionStep to ConnectiveP and ConnectiveStep *(breaking)*
* TINKERPOP-899 Bump to the latest version of Neo4j.
* TINKERPOP-900 Provide by(object) which compiles to by(constant(object))
* TINKERPOP-901 Option for use of Netty epoll on Linux to reduce GC pressure
* TINKERPOP-904 BulkLoaderVertexProgram optimizations
* TINKERPOP-905 Harden time oriented tests in ResultQueueTest
* TINKERPOP-907 getters for RepeatStep.untilTraversal and RepeatStep.emitTraversal
* TINKERPOP-908 Use line breaks in documentation
* TINKERPOP-909 Improve steps that handle numeric data
* TINKERPOP-911 Allow setting Thread Specific Spark JobGroup/Custom Properties based on hadoop conf
* TINKERPOP-913 Rename Gremlin Server arguments rebinding to alias
* TINKERPOP-914 DriverRemoteAcceptor in Gremlin Console supports aliases
* TINKERPOP-917 Add HadoopGraph.open(String)
* TINKERPOP-922 Add a book for Developer Documentation
* TINKERPOP-923 Add a book for Tutorials
* TINKERPOP-925 Use persisted SparkContext to persist an RDD across Spark jobs.
* TINKERPOP-931 Make it possible to extend the core OpProcessor implementations
* TINKERPOP-933 Improve release process to get files named properly
* TINKERPOP-935 Add missing "close" operation to the session opProcessor docs

== TinkerPop 3.0.0 (A Gremlin Rāga in 7/16 Time)

image::https://raw.githubusercontent.com/apache/tinkerpop/master/docs/static/images/gremlin-hindu.png[width=225]

[[release-3-0-2-incubating]]
=== TinkerPop 3.0.2 (Release Date: October 19, 2015)

* Cleaned up `ext/` directory when plugin installation fails for `gremlin-server` and `gremlin-console`.
* Fixed issues in `gremlin-server` when configured for HTTP basic authentication.
* Made `BulkLoaderVertexProgram` work for any persistent TP3-supporting graph (input and output).
* `TreeSideEffectStep` now implements `PathProcessor` which fixed a `ComputerVerificationStrategy` issue.
* Added a shell script that verifies source and binary distributions.
* Fixed a bulk related bug in `GroupStep` when used on `GraphComputer` (OLAP).
* Gremlin Server binary distribution now packages `tinkergraph-gremlin` and `gremlin-groovy` as plugins to be consistent with Gremlin Console's packaging.
* The `RepeatStep` clauses (`until()`,`emit()`,`repeat()`) can only be set at most one time in order to prevent user confusion.
* Fixed a `clone()` bug in `RepeatStep`, `TreeStep`, `GroupCountStep`, `GroupStep`, and `TraversalRing`.
* Fixed a thread context bug in `TinkerGraphComputer`.
* Fixed issues with the `gremlin-driver` related to hanging connections in certain conditions.
* TinkerGraph now has an option for persistence where the data is saved on `close()` and, if present, loaded on `open()`.
* Added an overload for `GremlinExecutor.eval()` that takes a `Lifecycle` object to override some default settings from `GremlinExecutor.Builder`.
* Improved session closing for transactional graphs during shutdown of Gremlin Server.
* Fixed id parameter used in tests for `GroovyStoreTest` and `GroovyRepeatTest` to not be treated as an embedded string.
* `GraphStep` will convert any `Vertex` or `Edge` ids to their id `Object` prior to submission to `GraphComputer` (OLAP).

==== Bugs

* TINKERPOP-814 ConnectionPool can fill with dead Connections
* TINKERPOP-816 Gryo deserialization of error response with null message causes NPE and protocol desync
* TINKERPOP-817 Gryo serialization of large responses fails and causes protocol desync
* TINKERPOP-840 TreeTest Is not being ignored via ComputerVerificationStrategy
* TINKERPOP-849 gremlin-server doesn't close sessions on 'close' opcode
* TINKERPOP-855 sasl authentication type error due to Json format
* TINKERPOP-865 Errors with HTTP REST basic auth
* TINKERPOP-867 TinkerGraphProvider does not initialize temp dir
* TINKERPOP-870 Rebound client requires a connection to occur on the underlying client.
* TINKERPOP-877 Driver hangs if SSL enabled on server but not on client

==== Improvements

* TINKERPOP-828 TinkerGraph can supportPersistence(), should we allow it.
* TINKERPOP-830 process-docs.sh introduces extra white space dependent on console width
* TINKERPOP-839 Docs should have a ${version.number} under the logo.
* TINKERPOP-852 A shell script that validates the distribution artifacts at release time
* TINKERPOP-853 TinkerPop Logo in JavaDoc index.html
* TINKERPOP-858 Cleanup after failed :install

[[release-3-0-1-incubating]]
=== TinkerPop 3.0.1 (Release Date: September 2, 2015)

* `Compare` now uses `BigDecimal` internally to ensure that precision is not lost on standard number comparisons.
* Renamed `ComputerVerificationStrategy` to `VerificationStrategy` so all the verification strategies can use it.
* Added `StandardVerificationStrategy` that throws exceptions for illegal traversal patterns on the standard engine (which extends to `GraphComputer`).
* Added `GraphFeatures.supportsConcurrentAccess()` to allows `Graph` implementations to signify if multiple instances can access the same data.
* Clarified semantics of `Transaction.close()` in unit tests - now refers only to closing the current transaction in the current thread.
* `Neo4jGraph` no longer uses `OptOut` on `TransactionTest.shouldRollbackOnCloseWhenConfigured` (formerly `shouldRollbackOnShutdownWhenConfigured`)
* Gremlin Server initialization scripts can now return a `Map` of values that will become global bindings for the server.
* Introduced the `--dryRun` option to the document generation process which ignores actual script execution in the Gremlin Console.
* Fixed bug in `EventStrategy` around property changed events when calling `property` without cardinality or meta-property values.
* Improved support for the `Accept` header for REST-based requests in Gremlin Server.
* `GraphFactory` now allows specification of the class to use to instantiate the `Graph` through the `GraphFactoryClass` annotation.
* Added `wrapAdjacencyList` and `unwrapAdjacencyList` options to `GraphSONWriter` and `GraphSONReader` respectively, thus allowing valid JSON to be written/read if the user desires.
* Added Gremlin Server/Driver authentication support via SASL.
* Added Basic HTTP authentication support for REST in Gremlin Server.
* Added Gremlin Server plugin to help with "credential graph" management (used in conjunction with authentication features of Gremlin Server).
* Added "secure" Gremlin Server/Driver example configuration files.
* Adjusted configuration for javadoc generation to eliminate error messages.
* Removed "reserved" graph concept names from tests (e.g. "label", "edge", "value") to support the convention of avoiding these strings for property names.
* Introduced `GraphProvider.Descriptor` which annotates a `GraphProvider` implementation to describe what `GraphComputer` implementation will be used.
* Modified `OptOut` to include a `computers` attribute which allows the `Graph` to opt-out of computer-based tests for specific computation engines.
* Added a `SandboxExtension` that can be plugged into `TypeCheckedCustomizerProvider` and `CompileStaticCustomizerProvider` to control classes and methods that can be used in the `GremlinGroovyScriptEngine`.
* Added a number of new `ImportCustomizerProvider` implementations such as, `TimedInterruptCustomizerProvider`, `TypeCheckedCustomizerProvider` and others.
* Refactored `GremlinGroovyScriptEngine` to make more general use of `ImportCustomizerProvider` implementations.
* Removed `SecurityCustomizerProvider` class and the "sandbox" configuration on the `ScriptEngines` class - this was an experimental feature and not meant for public use.
* Removed dependency on `groovy-sandbox` from the `gremlin-groovy` module.

==== Bugs

* TINKERPOP-770 Exception while AddPropertyStep tries to detach vertex property
* TINKERPOP-780 Use of fold() in repeat()
* TINKERPOP-782 map(Traversal) should declare requirements of child
* TINKERPOP-785 Gremlin Server Not Properly Reporting Port Conflict
* TINKERPOP-792 select at start of match traversal on Map can fail
* TINKERPOP-794 IncidentToAdjecentStrategy malfunction
* TINKERPOP-804 Failed installing neo4j-gremlin extension on Windows 7
* TINKERPOP-822 Neo4j GraphStep with element arguments ignores has  *(breaking)*

==== Improvements

* TINKERPOP-576 Gremlin Server Authentication
* TINKERPOP-582 Remove Groovy Sandbox Dependency
* TINKERPOP-610 General graph concept names in test schema
* TINKERPOP-656 IoRegistry Chaining
* TINKERPOP-690 Be able to OPT_OUT for Standard, but not Computer *(breaking)*
* TINKERPOP-699 GraphSON writeGraph not producing valid json object
* TINKERPOP-750 Compare should not have special case for Number
* TINKERPOP-752 Make Gremlin Server Better Respect ACCEPT
* TINKERPOP-764 Unify semantics of Transaction.close() in tests and documentation *(breaking)*
* TINKERPOP-771 IoRegistry Instantiation With GryoPool
* TINKERPOP-778 Support GraphFactory location via annotation.
* TINKERPOP-791 Document rules for committers
* TINKERPOP-797 order() seems to only like List? *(breaking)*
* TINKERPOP-808 TraversalComparator.comparator needs a getter

=== TinkerPop 3.0.0 (Release Date: July 9, 2015)

* Modified the `GremlinExecutor` to catch `Throwable` as opposed to `Exception` so as to properly handle `Error` based exceptions.
* Modified the `GremlinGroovyScriptEngine` compilation configuration to prevent inappropriate script evaluation timeouts on standalone functions.
* Added a custom configuration for "timed interrupt" in the `ScriptEngines` instantiation of the `GremlinGroovyScriptEngine`.
* Added `mapKeys()` (`MapKeyStep`) and `mapValues()` (`MapValueStep`) to get the keys and values of a map, respectively.
* `select()` no longer supports empty arguments. The user must specify the keys they are selecting.
* `MatchStep` and `match()` no longer have a "start label" parameter -- it is computed if the incoming traverser does not have requisite labels.
* Turned transactional testing back on in Gremlin Server using Neo4j.
* Renamed `Transaction.create()` to `Transaction.createThreadedTx()`.
* Added `TraversalParent.removeGlobalChild()` and `TraversalParent.removeLocalChild()`.
* Added a `clear` option to the Gephi Plugin to empty the Gephi workspace.
* Refactored `ResultSet` and related classes to stop polling for results.
* `AbstractStep` now guarantees that bulk-less and null-valued traversers are never propagated.
* Added `dedup(string...)` which allows for the deduplication of a stream based on unique scope values.
* Fixed multiple bugs in the Gephi Plugin related to refactoring of traversal side-effects.
* Split `WhereStep` into `WherePredicateStep` and `WhereTraversalStep` to simplify internals.
* Prevent the driver from attempting to reconnect on a dead host if the `Cluster.close()` method has been called.
* Renamed the "deactivate" option on `:plugin` command to "unuse" to be symmetric with the "use" option.
* Added `Traversal.toStream()` to turn the `Traversal<S,E>` into a `Stream<E>`.
* Added `Scoping.Variable` enum of `START` and `END` which allows the `Scoping` step to specify where its bindings are.
* `ComputerVerificationStrategy` is smart about not allowing `WhereXXXStep` with a start-variable to run in OLAP as it selects the value from the path.
* Rewrote `MatchStep` where it now works on `GraphComputer`, solves more patterns, provides plugable execution plans, supports nested AND/OR, `not()`-patterns, etc.
* Renamed `Graphs` in Gremlin Server to `GraphManager`.
* Fixed bug in Gremlin Driver where client-side serialization errors would not bubble up properly.
* Fixed problem in Gremlin Server to ensure that a final `SUCCESS` or `NO_CONTENT` message assured that the transaction was successful in sessionless requests.
* Arrow keys for cycling through command history now work in Gremlin Console when being used on Windows.
* Added `NotStep` and `not(traversal)` for not'ing a traversal (integrates like `ConjunctionStep`).
* Removed `TraversalP`. Traversals and `P`-predicates are completely separate concepts.
* `has(key,traversal)` is now an alias for `filter(__.values(key).traversal)` using `TraversalFilterStep`.
* Simplified `SubgraphStrategy` by using `TraversalFilterStep` instead of the more complex `WhereStep`.
* Added `TraversalMapStep`, `TraversalFlatMapStep`, `TraversalFilterStep`, and `TraversalSideEffectStep` which all leverage an internal traversal.
* Added `Path.get(pop,label)` as default helpers in `Path`.
* Added `Pop.first`, `Pop.last`, and `Pop.all` as enums for getting single items from a collection or a list of said items.
* Changed `GremlinServer.start()` to return a `CompletableFuture` that contains the constructed `ServerGremlinExecutor`.
* Restructured `IoTest` breaking it up into smaller and more logically grouped test cases.
* Gremlin Server `Settings` now has sensible defaults thus allowing the server to be started with no additional configuration.
* Fixed garbled characters in Gremlin Console that notably showed up in `:help`
* Replaced dependency on `groovy-all` with individual Groovy dependencies as needed.
* Bumped `org.gperfutils:gbench` to the `0.4.3` and a version explicitly compatible with Groovy 2.4.x.
* Renamed `KeyStep` to `PropertyKeyStep` to be consistent with `PropertyValueStep`.
* Added `Gremlin-Lib-Paths` to modify paths in plugin `lib` directory.
* Modified the capabilities of `Gremlin-Plugin-Paths` to delete paths that have no value on the right-hand-side of the equals sign.
* The REST API in Gremlin Server now requires parameters to be defined with a "bindings." prefix.
* Modified the REST API in Gremlin Server to accept rebindings.
* Added `rebindings` optional argument to sessionless requests to allow global bindings to be rebound as needed.
* Added `LazyBarrierStrategy` which "stalls" a traversal of a particular form in order to gain a bulking optimization.
* `CollectingBarrierStep` supports `maxBarrierSize` for "lazy barrier," memory conservation.
* `Scoping` now has `getScopeKeys()` to get the keys desired by the scoping step.
* Refactored SSL support in the Gremlin Server/Driver.
* Factored out `ServerGremlinExecutor` which contains the core elements of server-side script execution in Gremlin Server.
* Bumped to netty 4.0.28.Final.
* Refactored the `Mutating` interface and introduce `CallbackRegistry` interface around `EventStrategy`.
* Changed `onReadWrite` and `onClose` of `AbstractTransaction` to be synchronized.
* Added `LabelP` to support index lookups and `has()` filtering on `Neo4jGraph` multi-label vertices.
* `AddEdgeStep` is now a `Scoping` step.
* Added a fully defined set of `Graph.Feature` implementations to `EmptyGraph`.
* Dropped dependency on `org.json:json` - used existing Jackson dependency.
* Added back neo4j-gremlin as the licensing of the Neo4j API is now Apache2.
* Added `willAllowId` method to features related to vertices, edges and vertex properties to test if an identifier can be use when `supportsUserSuppliedIds` is `true`.
* Fixed a bug in `GraphTraversal.choose(predicate,trueTraversal,falseTraversal)`.
* Removed `MapTraversal`, `MapTraverserTraversal`, `FilterTraversal`, and `FilterTraverserTraversal` as these are simply `__.map(function)` and `__.filter(predicate)`.
* Include `hadoop-gremlin` Hadoop configuration sample files in Gremlin Console distribution.
* Iteration of results in Gremlin Server occur in the same thread as evaluation and prior to transaction close.
* TinkerGraphComputer now supports every `ResultGraph`/`Persist` combination.
* `GraphComputerTest` extended with validation of the semantics of all `ResultGraph`/`Persist` combinations.
* GiraphGraphComputer no longer requires an extra iteration and MapReduce job to derive the full `Memory` result.
* SparkGraphComputer now supports `InputRDD` and `OutputRDD` to allow vendors/users to use a `SparkContext` to read/write the graph adjacency list.
* Added `Scoping.getScopeValue()` method so all "selecting" steps use the same pattern for map, path, and sideEffect data retrieval.

=== TinkerPop 3.0.0.M9 (Release Date: May 26, 2015)

* Removed `GraphComputer.isolation()` as all implementations use standard BSP.
* Added a Gremlin Server `LifeCycleHook` to ensure that certain scripts execute once at startup and once at shutdown.
* `has(key)` and `hasNot(key)` are now aliases for `where(values(key))` and `where(not(values(key)))`, respectively.
* TinkerGraph classes are now final to restrict user and vendor extension.
* Added `TraversalStrategy.VendorOptimization` to ensure that all TinkerPop optimizations execute first on the known TinkerPop steps.
* Added `TailGlobalStep` and `TailLocalStep` (`tail()`) which gets objects from the end of the traversal stream.
* `AndStep` and `OrStep` are now simply markers where `WhereStep(a.and(b).and(c)...and(z))` is the compilation.
* Moved `Compare`, `Contains`, `Order`, `Operator`, and `P` to `process/traversal` from `structure/` as they are process-based objects.
* `HasContainer` now uses `P` predicate as helper methods and tests are more thorough on `P`.
* Changed Gremlin Server integration/performance tests to be runnable from within the `gremlin-server` directory or from the project root.
* Moved the string methods of `TraversalHelper` to `StringFactory`.
* Renamed JSON-related serializers for Gremlin Server to be more consistent with GraphSON naming.
* Removed `HasTraversalStep` in favor of new `P.traversal` model with `HasStep`.
* Fixed bug in `WsGremlinTextRequestDecoder` where custom serializers from graphs were not being used.
* Added `AndP` which allows for the `and()`-ing of `P` predicates.
* `Order.opposite()` is now `reversed()` as that is a `Comparator` interface method with the same semantics.
* `Compare/Contains/P.opposite()` are now `negate()` as that is a `BiPredicate` interface method with the same semantics.
* `has(traversal)` is replaced by `where(traversal)` and `has(key,traversal)`. `HasXXX` is always with respects to an element property.
* Added `TraversalScriptHelper` with static methods for dynamically creating a `Traversal` from a JSR 223 `ScriptEngine`.
* Changed `SubgraphStrategy` to take `Traversal` rather than `Predicate` for filtering.
* Improved `SubgraphStrategy` to only modify the `Traversal` if filtering was required.
* Improved logging of errors in the `HttpGremlinEndpointHandler` to include a stracktrace if one was present.
* Moved `AbstractGremlinSuite.GraphProviderClass` to `org.apache.tinkerpop.gremlin.GraphProviderClass`.
* Simplified the Gremlin-Groovy test suite where there is now no distinction between `STANDARD` and `COMPUTER` tests.
* `VertexProgram` and `MapReduce` now add a `Graph` parameter to `loadState(Graph, Configuration)`.
* Added `ScopingStrategy` which auto-scopes `select()` and `where()` so the language looks clean.
* Added `Scoping` as a marker interface to state that a step desires a particular `Scope`.
* `SelectStep`, `SelectOneStep`, and `WhereStep` support both `Scope.local` and `Scope.global` for `Map<String,Object>` or `Path` analysis, respectively.
* Fixed a bug in the `TraversalStrategies` sort algorithm.
* Removed numerous unused static utility methods in `TraversalHelper`.
* TinkerGraph process suite tests are now running with and without strategies in place.
* Added `IncidentToAdjacentStrategy` which rewrites `outE().inV()`, `inE().outV()` and `bothE().otherV()` to `out()`, `in()` and `both()` respectively.
* Renamed `ComparatorHolderRemovalStrategy` to `OrderGlobalRemovalStrategy` as it now only applies to `OrderGlobalStep`.
* Anonymous traversal no longer have `EmptyGraph` as their graph, but instead use `Optional<Graph>.isPresent() == false`.
* Added `Traversal.Admin.setGraph(Graph)` as strategies that need reference to the graph, need it across all nested traversals.
* `AbstractLambdaTraversal` is now smart about `TraversalParent` and `TraversalStrategies`.
* Fixed bug in `GraphML` reader that was not allowing `<edge>` elements to come before `<node>` elements as allowable by the GraphML specification.
* Added `VertexFeature.getCardinality`.
* Added `AdjacentToIncidentStrategy` which rewrites `out().count()` to `outE().count()` (and similar such patterns).
* `GryoPool` now takes a `Configuration` object which allows setting the size of the pool and the `IoRegistry` instance.
* Added `PersistResultGraphAware` interface which is used by `OutputFormats` to specify persistence possibilities for a Hadoop `GraphComputer`.
* `ElementIdStrategy` now allows the identifier property to be set directly (and not only by specifying `T.id`).
* Added sample configuration files for registering a `TraversalStrategy` in Gremlin Server.
* Added response status code for `NO_CONTENT` to represent output for a successful script execution without a result (e.g. an empty `Iterator`).
* Removed the notion of a "terminator" message from the Gremlin Server protocol - new response status code for `PARTIAL_CONTENT`.
* `Path` and `Step` labels are ordered by the order in which the respective `addLabel()` calls were made.
* A `Step` now has a `Set<String>` of labels. Updated `as()` to take a var args of labels.
* Dropped `BatchGraph` from the code base - it will be replaced by bulk loader functionality over OLAP.
* `TraversalSideEffects` now implements `Optional` semantics. Less code as Java8 provides the helper methods.
* `TraversalScriptSupplier` now takes an `Object` var args for setting `ScriptEngine` bindings if needed.
* `Compare` is now more lenient on `Number`-types.
* Removed `Compare.inside` and `Compare.outside` as they are not primitive comparators and should be composed from primitives.
* Introduced `P` (predicate) for cleaner looking `is()`, `has()`, and `where()` calls -- e.g. `has('age',eq(32))`.
* `GraphTraversalSource` is now the location for `withXXX()` operations. No longer do they exist at `GraphTraversal`.
* All `Traverser` objects now extend from `AbstractTraverser` or a child that ultimately extends from `AbstractTraverser`.
* OLTP `select()` now returns a list for traversals with duplicate labels (as this was a unintended side-effect of `SparsePath`).
* Removed the `SparsePath` optimization as it led to numerous corner-case inconsistencies.
* `VertexWritable` serializes and deserializes the `StarGraph` object -- no more intermediate `DetachedXXX` objects.
* Gremlin Server better supports the settings for the high and low watermark that will slow writes to clients that are lagging.
* Added `GraphReader.readObject()` and `GraphWriter.writeObject` abstractions for those implementations that can support them.
* Altered `GraphWriter.writeVertices()` method to take an `Iterator` of vertices rather than a `Traversal`.
* GraphSON format for output from `GraphWriter.writeVertex`, `GraphWriter.writeVertices`, and `GraphWriter.writeGraph` have all changed now that they use `StarGraph` serialization.
* Gryo format for output from `GraphWriter.writeVertex`, `GraphWriter.writeVertices`, and `GraphWriter.writeGraph` have all changed now that they use `StarGraph` serialization.
* Added read and write methods to `GraphReader` and `GraphWriter` for `Property` and `VertexProperty`.
* Reduced object creation in GraphSON during serialization.
* Moved `T` tokens to the `structure/` package as its more general than `process/`.
* `Attachable.attach()` now takes a `Method` to determine whether to attach via `GET`, `CREATE`, or `GET_OR_CREATE`.
* Decreased size of Gremlin Server `RequestMessage` and `ResponseMessage` serialization payloads and reduced object creation.
* `Graph.empty()` no longer required with the introduction of `ShellGraph` which is a placeholder for a graph class and computer.
* `VertexProperty.Cardinality` default is now vendor chosen. If the vendor has not preference, they should use `Cardinality.single`.
* `Messenger.receiveMessages()` no longer takes a `MessageScope` and thus, consistent behavior between message-passing and message-pulling systems.
* Changed the `gremlin.tests` environment variable for test filtering to the more standard convention of `GREMLIN_TESTS` and made it work for all test suites.
* Removed `back()`-step as `select()`-step provides the same behavior with more intelligent optimizations and `by()`-modulation.
* Removed `Graph.Helper` method annotation and related infrastructure in tests.
* Modified header of Gryo to be 16 bytes instead of 32 (and removed the version stamp).
* Removed the concept of handling version in Gryo via the builder as it wasn't really accomplishing the capability of ensuring backward compatibility.
* Moved `Exceptions.propertyRemovalNotSupported` from `Element` to `Property` for consistency.
* Provided a method for Gremlin Server to bind `TraversalSource` objects for use in scripts.
* Modified the reference implementation for dealing with "custom" identifier serialization in GraphSON - See `IoTest.CustomId` for the example.
* Modified `g.vertices/edges` and related methods and tests to support non-type specific querying (e.g. `g.V(1)` and `g.V(1L)` should both return the same result now).
* `TinkerGraph` supports an `IdManager` which helps enforce identifier types and improve flexibility in terms of how it will respond to queries around identifiers.
* `DetachedXXX` now uses the standard `structure/` exceptions for unsupported operations.
* Added private constructors to all `Exceptions` inner classes in the respective `structure/` interfaces.
* Re-introduced `ReferenceXXX` to ensure a smaller data footprint in OLAP situation (`DetachedXXX` uses too much data).
* `Attachable` now has a set of static exception messages in an `Exceptions` inner class.
* Added `StarGraph` which is a heap efficient representation of a vertex and its incident edges (useful for `GraphComputer` implementations).
* `TraverserSet` uses a `FastNoSuchElementException` on `remove()` for increased performance.
* Add `Profiling` interface to enable vendors to receive a `Step's MutableMetrics`.

=== TinkerPop 3.0.0.M8 (Release Date: April 6, 2015)

* Removed Neo4j-Gremlin from this distribution due to GPL licensing. Working with Neo4j team to reintroduce by M9.
* Altered structure of plugin directories for Gremlin Server and Gremlin Console to allow for the full `lib` directory with all dependencies and the lighter `plugin` directory which contains filtered dependencies given the path.
* Improved `OptOut` to allow for exclusion of a group of tests by specifying a base test class.
* `GraphComputerTest` is now Java8 specific and much easier to extend with new test cases.
* Merged the `gremlin-algorithm` module into `gremlin-test`.
* Removed `LambdaVertexProgram` and `LambdaMapReduce` as it will be one less thing to maintain.
* Gremlin Console accepts a `max-iteration` configuration via the standard `:set` command to limit result iteration.
* `Vertex.property()` default behavior is now `Cardinality.single`.
* Added `ElementIdStrategy` as a `TraversalStrategy`.
* Introduce `AbstractTransaction` to simplify implementation of standard transactional features for vendors.
* Added `EventStrategy` to generate `Graph` modification events to listeners.
* Added test to enforce return of an empty `Property` on `VertexProperty.property(k)` if no meta properties exist.
* Added methods to registered transaction completion listeners on `Transaction` and provided a default implementation.
* Fixed bug in Neo4j where return of an empty meta property was returning a `NullPointerException`.
* Refactored step API -- the TinkerPop3 steps are the foundation for any domain specific language (including graph).
* `MapReduce` now has `workerStart(Stage)` and `workerEnd(Stage)` methods with analagous semantics to `VertexProgram`.
* Hadoop-Gremlin `ObjectWritable` now leverages Kryo for data serialization.
* `GiraphGraphComputer` supports arbitrary objects as the vertex id -- previously, only long ids were supported.
* Added `VertexProgramPool` to support thread safe pooling of vertex programs for graph computers that provide threaded workers.
* Added `GryoPool` to support thread safe pooling of Gryo readers and writers.
* Added `TraversalSource` which contextualizes a traversal to a graph, DSL, execution engine, and runtime strategies.
* Added `AddVertexStep` (`addV`), `AddPropertyStep` (`property`), and changed `AddEdgeStep` to a map-step instead of a sideEffect-step.
* Added `compile` method to `GremlinExecutor` and related classes.
* Fixed bug in Gremlin Server that was generating extra response messages on script evaluation errors.
* Changed the `Memory` API to not return the mutated value on `or`, `and`, `incr` as it is too difficult to implement faithfully in a distributed system.
* Added `SparkGraphComputer` to Hadoop-Gremlin which uses Apache Spark as the underlying computing engine.
* Renamed "Gremlin Kryo" to "Gryo".
* Refactored `TinkerWorkerPool` to use `ExecutorService` so as to reuse threads when executing graph computer functions.
* Removed `Reducing.Reducer` and `ReducingStrategy`. Previous `Reducing` classes are now `MapReducer` classes.
* Refactored the "process" test suite to allow for better test configuration with respect to different `TraversalEngine` implementations.
* Added `hasNot(traversal)` which is a faster way of doing `has(traversal.count().is(0L))`.
* `TraversalStrategy.apply(traversal)` is the new method signature as the `TraversalEngine` can be retrieved from the `Traversal`.
* `TraversalEngine` is now an interface and provided to the traversal by the graph. `Graph` methods added to set the desired traversal engine to use.
* Added `count(local)`, `sum(local)`, `max(local)`, `min(local)`, `mean(local)`, `dedup(local)`, `sample(local)` and `range(local)` for operating on the local object (e.g. collection, map, etc.).
* `TraversalComparator` exists which allows for `order().by(outE().count(),decr)`.
* Added Apache Rat plugin to detect the proper inclusion of license headers in files.
* A `Traversal` now respects thread interruption during iteration, throwing a `TraversalInterruptionException` if it encounters interruption on the current thread.
* Apache refactoring: `com.tinkerpop` -> `org.apache.tinkerpop`.
* `Traversal` is now `Serializable` and with most queries no longer needing lambdas, Gremlin-Java works over the wire.
* Added `VertexProperty.Cardinality` with `list`, `set`, and `single`. No more `Vertex.singleProperty()` method.
* Added `RangeByIsCountStrategy` that adds a `RangeStep` in front of `.count().is(<predicate>, <value>)` to minimize the amount of fetched elements.
* Added `CoalesceStep` / `coalesce()` that emits the first traversal which emits at least one element.
* Added more syntactic sugar tricks to the Gremlin sugar plugin -- `&`, `|`, `select from`, `gt`, etc.
* `Traversal.Admin` is consistent internal to steps, traversals, strategies, etc. For the user, `Traversal` is all they see.
* `TraversalHolder` is now called `TraversalParent` with the child/parent terminology used throughout.
* Added `GroovyEnvironmentPerformanceSuite`.
* Provided more robust shutdown capabilities for the thread pools used in `GremlinExecutor`.
* A massive `process/` package reorganization -- class names are still the same, just in new packages.
* Bumped `neo4j-graph` to Neo4j 2.1.6.
* Bumped to Groovy 2.4.1.
* Added a new "performance" test suite for Gremlin Process.
* Steps now only operate with traversals -- no more lambdas. Lambda-> `Traversal` conversion utilities added.
* `SideEffectStep` always requires a `Consumer`. Steps that were consumer-less simply extends `AbstractStep`.
* Simplified the `Neo4jGraph` implementation by now allowing `cypher()` mid-traversal. Only available via `g.cypher()`.
* Moved `clock()` out of the Utility plugin. It is now available to both Groovy and Java.
* Changed the `OptOut` annotation to allow for ignoring an entire test case using a wildcard.
* Added `AndStep` and `OrStep` filters to support arbitrary conjunction of traversals.
* `__` is now a class with static `GraphTraversal` methods and thus `repeat(out())` is possible.
* Added `IsStep` / `.is()` that supports filtering scalar values.
* `Neo4jGraph` and `TinkerGraph` no longer create new `Feature` instances on each feature check.
* Added `Compare.inside` and `Compare.outside` for testing ranges. Removed `between()` as now its `has('age',inside,[10,30])`.
* `GraphTraversal.has()` no longer requires the element type to be cast in the traversal definition.
* Fixed a `ConcurrentModificationException` bug in TinkerGraph that occurred when doing full vertex/edge scans and removing elements along the way.
* Added `Scope.local` and `Scope.global` in support of `OrderLocalStep` and `OrderGlobalStep` via `order(scope)`.
* Added `Order.keyIncr`, `Order.keyDecr`, `Order.valueIncr`, and `Order.valueDecr` in support of `Map` sorting.
* Added `Order.shuffle` and removed `shuffle()` in favor of `order().by(shuffle)`.
* Changed `Order implements Comparator<Comparable>` to `Order implements Comparator<Object>` as its now generalized to multiple types of objects.
* The `maxContentLength` setting in Gremlin Server is now respected by the HTTP/REST Gremlin endpoint.
* Fixed resource leak in the HTTP/REST Gremlin endpoint of Gremlin Server.
* Refactored Gremlin Server `start` and `stop` functions to return `CompletableFuture`.
* HTTP REST error response JSON objects from Gremlin Server should no longer have issues with control characters, line feeds, etc.
* Added `MeanStep`, `mean()`, and `MeanNumber` for calculating number averages in a traversal.
* Greatly simplified all the traversal `MapReduce` implementations due to the introduction of `VertexTraversalSideEffects`.
* Added `VertexTraversalSideEffects` as a cheap, static way to get a sideEffect-view of a vertex in OLAP.
* Added `TraversalHelper.isLocalStarGraph()` which determines if a traversal is contained within the local star graph.
* Added `TraversalVerificationStrategy` to verify if the traversal can be executed on respective engine.
* Refactored `GraphTraversal.cap()` to `GraphTraversal.cap(String...)` to support multi-sideEffect grabs.
* Added GraphSON serialization for `Path`.
* Added `Traversal.Admin.getTraverserRequirements()` and removed `TraversalHelper.getTraverserRequirements(Traversal)`.
* `Traversal.equals()` is no longer computed by determining if the objects returned are equal.
* Altered messaging in Gremlin Console when using a remote that is not yet activated.
* Fixed potential for deadlock in Gremlin Driver when waiting for results from the server.
* Added the `useMapperFromGraph` serializer option to the Gremlin Server configuration file to allow auto-registration of serialization classes.
* Refactored Netty pipeline structure to not have a second "Gremlin" executor group and instead used a standard `ExecutorService`.
* Refactored the `GremlinExecutor` to take an optional transformation function so as to allow manipulation of results from `eval` in the same thread of execution.
* Fixed issue with the `HttpGremlinEndpointHandler` where requests were getting blocked when `keep-alive` was on.
* Added `MinStep` and `MaxStep` with respective `min()` and `max()`.
* `CountStep` and `SumStep` now extend `ReducingBarrierStep` and no longer are sideEffect steps.
* `SideEffectCapStep` now extends `SupplyingBarrier` and is much simpler than before.
* Added `SupplyingBarrier` which simply drains the traversal and emits the value of a provided supplier.
* Added `TraversalLambda` which implements function, predicate, and consumer over a provided traversal.
* Any non-core `Step` that takes a function or predicate can now take a traversal which maps to `traversal.next()` (function) and `traversal.hasNext()` (predicate).
* `CollectingBarrierStep` is no longer abstract and added `GraphTraversal.barrier()` which is analogous to `fold().unfold()`, though cheaper.
* Added `TraversalOptionHolder` for branching steps to index works with corresponding `GraphTraversal.option()`.
* `BranchStep` is now a proper generalization of `UnionStep` and `ChooseStep`.
* `SubgraphStep` has changed in support of in-traversal filtering and removing the need for path-based traversers.
* Added `HasTraversalStep` which takes an anonymous traversal to determine whether or not to filter the current object.
* Added `Traversal.Admin.getStartStep()` and `Traversal.Admin.getEndStep()`. Removed `TraversalHelper.getStart()` and `TraversalHelper.getEnd()`.
* Refactored `profile()` to use injected steps. `ProfileStep` can now be used without any special JVM command line parameters.
* Added `ReducingBarrierStep` which acts like `CollectingBarrierStep` but operates on a seed with a bi-function.
* Added a preprocessor for AsciiDocs. Documentation code examples are executed and the results are dynamically inserted into the doc file.
* `LocalStep` traversal is treated as a branch, not an isolated traversal. Moreover, moved `LocalStep` to `branch/`.
* Traversal strategies are now applied when the `TraversalVertexProgram` state is loaded, not when submitted. Less error prone as it guarantees strategy application.
* Reworked `TraversalHolder` where there are "local traversals" and "global traversals". Local traversals are not subject to OLAP message passing.
* Fixed a bug in `DedupStep` that made itself apparent in `DedupOptimizerStrategy`.
* Added `RepeatStep.RepeatEndStep` in order to reduce the complexity of the code on OLAP when the predicates are not at the start of `RepeatStep`.

=== TinkerPop 3.0.0.M7 (Release Date: January 19, 2015)

* Added `SideEffectRegistrar` interface and `SideEffectRegistrationStrategy` for allowing steps to register sideEffects at strategy application time.
* Renamed `Traverser.Admin.setFuture()` and `Traverser.Admin.getFuture()` to `setStepId()` and `getStepId()`, respectively.
* Added `TraversalMatrix` for random access to steps in a traversal by their step id. Used by `TraversalVertexProgram`.
* Added unique identifies to `Step` that are not the user provided labels. `Step.getLabel()` now returns an `Optional<String>`.
* Removed `UnionLinearStrategy`, `ChooseLinearStrategy`, and `RepeatLinearStrategy` as nested traversals are now natively supported in OLAP.
* Fixed `Neo4jGraph` around manual transaction behavior on `commit` and `rollback` such that they would throw exceptions if a transaction was not open.
* Redesigned the hidden step labeling mechanism so its consistent across a cluster, easier for rewrite strategies, and will enable nested OLAP traversals.
* `Traverser.incrLoops()` now takes a string step label to enable nested looping constructs (i.e. loop stacks).
* Added `Traversal.tryNext()` which returns an `Optional`, where the provided default method should be sufficient for all vendors.
* Removed `PathConsumer` in favor of `TraverserRequirement.PATH`-model via `Step.getRequirements()`.
* `Step.getRequirements()` returns a `Set<TraverserRequirement>` which is what is required of the `Traverser` by the `Step`.
* `Traverser` now extends `Cloneable` and `Traverser.clone()` is used to good effect in `Traverser.split()`.
* Added `AbstractTraverser` for which all traversers extend.
* Moved `Traversal.SideEffects` to `TraversalSideEffects` as sideEffects are not necessarily tied to the traversal.
* Removed `Graph.of()` for generating anonymous graph traversals -- replaced by `__`-model.
* Removed `Graph` being stored in `Traversal.SideEffects`. Too dangerous when moving between OLTP and OLAP and its limited uses were worked around easily.
* No need for `DefaultXXXGraphTraversal` unless the vendor is extending with new methods (e.g. `DefaultNeo4jGraphTraversal`).
* Reworked `TraversalStrategies` such that the are "emanating object class"-dependant, not `Traversal` dependent.
* Moved `Traverser.sideEffects()` to `Traverser.asAdmin().getSideEffects()`. Users should use `Traverser.sideEffects(key)` and `Traverser.sideEffects(key,value)`.
* Added `SerializationTest` to the `StructureStandardSuite` in `gremlin-test` which validates serialization at a lower level than `IoTest`.
* Removed `IntervalStep` and renamed `interval()` to `between()` which is simply an alias to a `has().has()` chain.
* Added `__` static interface which allows for `__.out().out()`-style construction of anonymous traversals (instead of `g.of()`).
* The only `GraphTraversal` steps that operate on `Traverser` are the base lambdas and `repeat()` (i.e. `emit()` and `until()`).
* Removed dependency on the `reflections` library in `gremlin-test` which removed the default implementation of `GraphProvider.getImplementations()` - vendors now need to implement this method themselves.
* Relaxed the `<S>` typing requirement for anonymous traversals when applied to `choose()`, `repeat()`, `union()`, etc.
* Removed `LoopStep` and `UntilStep` in favor of the new `RepeatStep` model of looping in Gremlin3.
* `BranchStep` is now exposed in `GraphTraversal` via `branch(function)`.
* `UnionStep` now implements `TraversalHolder`.
* Added `RepeatStep` as the new looping construct supporting do/while, while/do, and emit semantics.
* Moved `Traversal.sideEffects()` to `Traversal.Admin.getSideEffects()` as `cap()` should be used to access the sideEffect data of a traversal.
* Renamed vendor `XXXTraversal` to `XXXGraphTraversal` (interface) and `XXXGraphTraversal` to `DefaultXXXGraphTraversal` (implementation class).
* Modified packaging for console plugins to be more consistent by moving them to the `com.tinkerpop.gremlin.console.groovy.plugin` namespace.
* Removed all TinkerPop specific dependencies to Guava to avoid user version conflicts.
* Added support for `-e` (script file execution) and `-v` (version display) options on `gremlin.sh`.
* GraphSON supports the assignment of multiple custom serialization modules.
* `Traverser.get(stepLabel/sideEffectKey)` no longer exists. There now exists: `Traverser.path(stepLabel)` and `Traverser.sideEffects(sideEffectKey)`.
* `SimpleTraverser` now supports "path" but in a very loose, global cache way. Added `SparsePath` as a `Map`-backed `Path` implementation.
* Provided Neo4j multi-label support in Neo4j-Gremlin. Added three `Neo4jVertex`-specific methods: `addLabel()`, `removeLabel()`, `labels()`.
* Bumped to Groovy 2.3.9.
* Added `Graph.Io` interface which allows for simplified helper methods for end users and a way for vendors to override `GraphReader` and `GraphWriter` initial construction when custom serializers are needed.
* Removed methods from `GraphProvider` related to customizing serializers in `IoTest` from the test suite as the new `Graph.Io` interface now serves that purpose.
* Added `Neo4jGraph.checkElementsInTransaction(boolean)` which will (or not) verify whether elements retrieved via Neo4j global graph operations are transactionally consistent.
* Added `ScriptInputFormat` and `ScriptOutputFormat` to Hadoop-Gremlin for reading and writing a file according to an arbitrary parsing script.
* Added `TimeLimitStep.getTimedOut()` to determine if the step timed out or there were no more objects to process.
* `Graph.System` is now `Graph.Hidden` with "hidden" being the vendor namespace and the key prefix being `~`.
* Much better `toString()` handling in `Step` and `Traversal`.
* `ComparatorHolder<V>` interface returns a `List<Comparator<V>>` instead of a `Comparator<V>[]`.
* `T` now implements `Function<Element,Object>`.
* Added `ElementValueComparator` and `ElementFunctionComparator` in support of vendor introspection on `ComparatorHolder`-steps.
* Renamed `Comparing` marker interface to `ComparatorHolder`.
* `FunctionHolder` interface provides vendor introspection via `ElementValueFunction`.
* Removed `OrderByStep` as it is now just `order()` with a `by()`-based comparator.
* Added `SampleStep` (`sample()`) to allow for sampling the set of previous objects. Useful for doing random walks with `local()`.
* Renamed `random()` to `coin()` to better express that the filter is a random coin toss.
* Added `by()`-projection to modulate the meaning of post-processing steps like `aggregate()`, `groupCount()`, `path()`, `order()`, etc.
* Removed the `Strategy` interface and gave `StrategyGraph` direct access to the `GraphStrategy`.
* Added `Graph.strategy()` to help instantiate `StrategyGraph` instances.
* Modified the signature of all `GraphStrategy` methods to include an parameter that contains a reference to the "composing strategy".
* `PartitionStrategy` hides the specified partition key from view when iterating properties, keys, etc.
* Change construction of `GraphStrategy` implementations to be consistent with singleton instances and builder pattern.
* Added `Graph.Helper` annotation to "protected" certain default interface methods from implementation by vendors.
* Transaction retry functions now work with "manual" transactions.
* Improved error messaging when importing "legacy" GraphSON that was not generated with "extended" properties.
* Renamed "iterator" related methods in the `GraphStrategy` interface to be consistent with the method names they represent.
* `PropertyMapStep` (`valueMap()`) now takes a boolean to state if the tokens of the element are desired along with its properties.
* `HadoopGraph` now connected to the `StructureProcessSuite`.
* `HadoopGraph` no longer supports `Graph.Variables` as they were in-memory. A persistence mechanism can be introduced in the future.
* Hidden properties removed in favor of using `GraphStrategy` for such features.
* `Edge.iterators().vertexIterator(BOTH)` now guarantees `OUT` then `IN` vertex iterator order.
* `Graph.v(Object)` and `Graph.e(Object)` no longer exist. Instead, use `Graph.V(Object... ids)` and `Graph.E(Object... ids)`.
* Added `Graph.Iterators` to allow access to vertex and edge iterators based on element ids and bypassing `GraphTraversal`.
* Renamed `GraphStrategy` implementations to be less verbose - removed the word "Graph" from their names (e.g. `IdGraphStrategy` simply changed to `IdStrategy`).
* Removed `Step.NO_OBJECT` as the problem is solves can be solved with proper use of `flatMap` and `EmptyTraverser`.
* `Path` is now part of `GraphSerializer` and thus, not specific to a particular implementation of `Path`.
* Added messaging to show files being downloaded when using the Gremlin Server "install" command.
* Added test name and class arguments to the `GraphProvider.loadGraphWith` method.
* Merged `ReferencedXXX` and `DetachedXXX` so that all migration of graph element data is via `DetachedXXX`.
* Added `StaticVertexProgram` and `StaticMapReduce` which simply return `this` on `clone()`.
* `VertexProgram` and `MapReduce` now implement `Cloneable` and is used for fast copying across workers within the same machine.
* Added `TraversalHolder` interface which extends `PathConsumer` to determine recursively if nested traversals require path calculations turned on.
* Reworked how a `TraverserGenerator` is retrieved and utilized.
* Added `Traversal.toBulkSet()` to make getting resultant data more efficiently for traversals with repeated data.
* Provided a helper `LocalStep.isLocalStarGraph()` so `GraphComputer` implementers know the requisite data boundaries.
* Created `Traversal.Admin` to hide administrative methods. Added `Traversal.asAdmin()` to get at `Traversal.Admin`.
* Fixed up all `Step` cloning operations realizing that Java8 lambdas are always bound to the calling class (no delegates).
* Usage of `:remote close` without configured remotes shows a reasonable message rather than a stack trace.
* Provided `LocalStep` to signify that the internal traversal is locally bound to the incoming object.
* Failed script evaluation in Gremlin Server now triggers the cancel of the process attempting to timeout the script if it were to run too long.
* Greatly increased the speed of `ScriptEngineLambda` by making use of a static `ScriptEngine` cache.
* Fixed a general bug in all sideEffect using steps where the sideEffect should be accessed via the `Traverser` not `Traversal`.
* `GremlinPlugin` interface no longer has the `additionalDependencies` method - those dependencies are now defined by an entry in the manifest file for the jar called `Gremlin-Plugin-Dependencies`.
* Added `TinkerWorkerPool` which is used for resource efficient threading in `TinkerGraphComputer`.
* `MapReduce.createMapReduce(Configuration)` now exists and serves the same purpose as `VertexProgram.createVertexProgram(Configuration)`.
* Enabled SessionOps to be extended. Added eval handler hook.
* Setting a property with an unsupported data type throw `IllegalArgumentException` instead of `UnsupportedOperationException` as the operation is supported, but the argument is not.

=== TinkerPop 3.0.0.M6 (Release Date: December 2, 2014)

* `javatuples.Pair` avoided on `MapReduce` API in favor of a new `KeyValue` class.
* Renamed `Gremlin-Plugin` manifest entry for plugins to `Gremlin-Plugin-Paths`.
* Added `Gremlin-Plugin-Dependencies` manifest entry to list other dependencies that should be retrieved with a plugin jar.
* `Memory.Admin.asImmutable()` yields an immutable representation of the GraphComputer `Memory`.
* Fixed host selection in `gremlin-driver` by properly accounting for all hosts being marked unavailable at the instantiation of a `Client`.
* Removed Giraph-Gremlin in favor of new Hadoop-Gremlin with `GiraphGraphComputer` support. Future support for `MapReduceGraphComputer`.
* Greatly simplified the `InputFormat` and `OutputFormat` model for working with Giraph (and Hadoop).
* Added a serializer for `Property` for GraphSON correcting format of serialization of a single `Property` on an `Edge`.
* Fixed bug in Gremlin Console that prevented assignments to empty `List` objects.
* Added `VertexProgram.getMessageScopes()` to allow vendors to know which `MessageScopes` at a particular `Memory` state.
* Reduced the number of methods in `MessageScope.Local` as its up to vendors to inspect provided incident `Traversal` accordingly.
* Renamed `MessagesType` to `MessageScope` to make it less ambiguous regarding the class of the messages being sent.
* Changed the message type of `TraversalVertexProgram` to `TraverserSet` to support message combining.
* Added `VertexProgram.getMessageCombiner()` to support the combining of messages in route to a vertex.
* Reduced object creation in `TraversalVertexProgram` around vertex-local traversal sideEffects.
* Renamed `Traverser.Admin.makeChild()` and `Traverser.Admin.makeSibling()` to `Traverser.Admin.split()` to correspond with `merge()`.
* Added `Traverser.Admin.merge(Traverser)` method so that the merging algorithm is with the `Traverser`.
* Added `Operator` enum that contains sack-helpful `BinaryOperators`: sum, minus, mult, div, max, min, etc.
* Added `GraphTraversal.withSack()` and renamed `trackPaths()` and `with()` to `withPath()` and `withSideEffect()`, respectively.
* Added the "Gremlin Sacks" feature to allow a `Traverser` to carry local information along its walk.
* GraphSON format no longer makes use of `hiddens` JSON key. Its all just `properties`.
* Added `DoubleIterator` to make vendor implementations of `Edge.iterators().vertexIterator()` efficient.
* `PropertiesStep` is smart about hiddens vs. properties.
* `Element.iterators().hiddenProperties()` no longer exists. For vendors, simply provide an iterator of properties.
* `GIRAPH_GREMLIN_LIBS` supports colon separated directories for loading jars from multiple paths.
* Introduced method to control the location of dependencies dynamically loaded to the Gremlin Console as part of the `:install` command.
* Fixed problem with the Neo4j Gremlin Plugin not loading properly after Gremlin Console restart.
* Removed the "use" configuration from Gremlin Server.
* Moved `SugarGremlinPlugin` from `gremlin-console` to `gremlin-groovy` so that it could be shared with Gremlin Server.
* Fixed bug in serialization of `null` results returned to the Gremlin Console when serializing to strings.
* Moved the `GremlinPlugin` for `TinkerGraph` to `tinkergraph-gremlin` module (it is no longer in `gremlin-console`).
* Added a `plugin-info.txt` file to Gremlin Console `/ext/{module}` subdirectories to identify the module that was originally requested.
* Gremlin Server now allows for the explicit configuration of plugin activation.
* Refactored `GremlinPlugin` and `AbstractGremlinPlugin` to better account for plugins that run on the server and those that run in the console.
* Added a `plugins` configuration to Gremlin Server to control the plugins that are enabled on initialization.
* Added a builder option to `GremlinExecutor` to control the plugins that are enabled on initialization.
* Added `RemoteException` for usage with `RemoteAcceptor` implementations for the Gremlin Console so as to better standardize their development.
* Standardized all text being written to the Gremlin Console using starting upper case letter.
* Prevented error in the Console when `:submit` is called but no remotes were configured.
* Provided a way to clean the `grapes` directory as part of a standard build with `mvn clean install`.

=== TinkerPop 3.0.0.M5 (Release Date: November 7, 2014)

* Removed `PropertyFilterIterator` as using Java8 streams was just as efficient for the use case.
* Renamed `KryoWritable` to `GremlinWritable` as it is not necessarily Kryo that is the serialization mechanism.
* Fixed an input split bug in Giraph that was making it so that splits were not always at vertex boundaries.
* Fixed a combiner bug in `GirapGraphComputer`. Combiners were always calling `MapReduce.reduce()`, not `MapReduce.combine()`.
* Greatly simplified `SubgraphStrategy` by removing requirements for `Traversal` introspection.
* `StrategyWrappedGraph` mimics vendor use of `GraphStep` and `GraphTraversal` and no longer requires dynamic strategy application.
* `TraversalStrategies` make use of a dependency tree sorting algorithm to ensure proper sorts prior to application.
* `TraversalStrategies` are now immutable and are bound to the `Traversal` class.
* Fixed bug in Gephi Plugin that prevented it from communicating with the Gephi Streaming Server.
* Renamed `MessageType.XXX.to()` to `MessageType.XXX.of()` so it makes sense in both the sending and receiving context.
* Improved messaging with respect to tests that are ignored due to features to make it clear that those tests are not in error.
* Relaxed exception consistency checks in the test suite to only check that a thrown exception from an implementation extends the expected exception class (but no longer validates that it is the exact class or that the message text).
* `VertexProgram` now has `workerIterationStart()` and `workerIterationEnd()` to allow developers to control vertex split static data structures.
* `TraversalVertexProgram` startup time greatly reduced due to being smart about `loadState()` behavior.
* Gremlin Server sessions now allow serialization of results that were part of an open transaction.
* Refactor `OpProcessors` implementations in Gremlin Server for better reusability.
* `Vertex.iterators()` no longer have a `branchFactor`. This is now at the query language level with `localLimit()`.
* Added `limit(long)` and `localLimit(int,int)` which simply call the range equivalents with 0 as the low.
* Added `LocalRangeStep` which supports ranging the edges and properties of an element -- `localRange(int,int)`.
* `GraphTraversal.value(String)` no longer exists. Instead, use `GraphTraversal.values(String)`.
* `HiddenXXXStep` and `ValueXXXStep` no longer exist. `PropertyXXXStep` takes a `PropertyType` to denote value and hidden access.
* Added `PropertyType` to the structure-package which provide markers for denoting property types (vs. property classes).
* Renamed `setWorkingDirectory` to `workingDirectory` in the `KryoReader` builder.
* `Path.get(String)` returns the object if only one object is referenced by label, else it returns a `List` of referenced objects.
* Added overload to `GremlinKryo` to allow a serializer to be configured as a `Function<Kryo,Serializer>` to allow better flexibility in serializer creation.
* Added method to `GraphProvider` to allow implementers to provide a mechanism to convert GraphSON serialized identifiers back to custom identifiers as needed.
* Added methods to `GraphProvider` so that implementers could specify a custom built `GremlinKryo` class and/or `SimpleModule` class in case their implementation had custom classes to be serialized.
* Added `Traversal.forEachRemaining(class,consumer)` for those traversals whose end type is different from declared due to strategy rewriting.
* Removed `Traversal.forEach()` as traversal implements `Iterator` and users should use `forEachRemaining()`.
* `RangeStep` now has an inclusive low and an exclusive high -- a change from Gremlin2.
* `DriverGremlinPlugin` returns raw results with driver results available via the `result` variable.
* Removed test enforcement of `private` constructor for a `Graph` instance.
* `RemoteAcceptor` now supports `@` prefixed lines that will grab the script string from the Gremlin Console shell.
* Modified the signature of `Property.element()` to simply return `Element`
* Added `Reducing` marker and `ReducingStrategy` which supports reduction-functions as a final step in Gremlin OLAP (e.g. `fold()`).
* Once strategies are `complete()`, no more steps can be added to a `Traversal`.
* Renamed `Traversal.strategies()` to `Traversal.getStrategies()` as it is not a "query language"-method.
* Added test to enforce that a `label` on a `VertexProperty` is always set to the key of the owning property.
* Fixed bug with multi-property removal in `Neo4jGraph`.
* Bumped to Neo4j 2.1.5.
* Used standard `UUIDSerializer` from the `kryo-serializers` library for serialization of `UUID` objects.
* Changed GraphSON serialization to only use `iterators()` - there were still remnants of `Traversal` usage from previous refactoring.
* Added overload for `detach` method to allow for the `Element` to be detached as a "reference" only (i.e. without properties).
* Renamed `Item` in `gremlin-driver` to `Result`.
* Renamed `strategy` to `getStrategy` in `StrategyWrappedGraph`.
* Renamed `baseGraph` to `getBaseGraph` in `Neo4jGraph`.
* `Neo4jGraph` now returns an empty property `Vertex.property(k)` when the key is non-existent (a problem only visible when meta/multi property configuration was turned off).
* `Traversal.Strategies.apply()` now takes a `TraversalEngine`. Greatly simplifies strategy application for `STANDARD` or `COMPUTER`.
* Renamed `IdentityReductionStrategy` to `IdentityRemovalStrategy` for reasons of clarity.
* Added `ComparingRemovalStrategy` that removes `Comparing`-marked steps unless they are the end step of the traversal.
* `OrderStep` now works in OLAP, but only makes sense as a traversal end step.
* `MapReduce` API extended to include `getMapKeySort()` and `getReduceKeySort()` to sort outputs accordingly.
* Renamed `TraversalResultMapReduce` to `TraverserMapReduce`. Shorter and makes more sense.
* Improved build automation to package javadocs and asciidoc documentation in the distribution files.
* Improved build automation with a script to automatically bump release versions in the various files that needed it such as the `pom.xml` files.
* The identifier on `VertexProperty` is now read properly to those graphs that can support identifier assignment.
* `GraphSONReader.readGraph()` now properly reads vertex properties.
* Removed `Neo4jGraph.getCypher()` as users should use `Neo4jGraph.cypher()` and get back TinkerPop3 graph objects.
* `GiraphGraph.variables().getConfiguration()` is now replaced by `GiraphGraph.configuration()`.
* Added `Graph.configuration()` which returns the `Configuration` object of `Graph.open()`.
* Removed `TraverserTracker` as now there is only a `TraverserSet` for all halted traversers. A nice simplification of `TraversalVertexProgram`.
* Renamed `Traverser.isDone()` to `Traverser.isHalted()` and `DONE` to `HALT`. Consistent with automata terminology.
* Removed `PathTraverserExecutor` and `SimpleTraverserExecutor` as a single `TraverserExecutor` correctly executes both types of traversers.
* `TraversalVertexProgram` does "reflexive message passing" to reduce the total number of iterations required to execute a traversal.
* `MapReduce` no-argument constructors are private and thus, only for reflection and `loadState()` usage.
* MapReducers for `TraversalVertexProgram` are now smart about `with()` declared data structures.
* Updated `Traversal.SideEffects` to use "registered suppliers" and it now works accordingly in both OLTP and OLAP environments.
* Increased the speed of `FlatMapStep` by approximately 1.5x.

=== TinkerPop 3.0.0.M4 (Release Date: October 21, 2014)

* Added features for `VertexProperty` user supplied ids and related data types.
* Removed `SideEffectCap` marker interface as there is only one `SideEffectCapStep` and thus, `instanceof` is sufficient.
* `Path.getObjects()`/`Path.getLabels()` renamed to `Path.objects()`/`Path.labels()` to be in line with "query language" naming convention.
* Greatly simplified `GiraphInternalVertex` due to `Element.graph()` -- 1/2 the memory footprint and reduced construction time.
* Renamed `Property.getElement()` to `Property.element()` given the "query language" naming convention.
* `Element.graph()` added which returns the `Graph` that the element is contained within.
* Added tests for greater consistency around iterating hidden properties.
* Simplified `TraversalVertexProgram` where only a single `TraverserTracker` exists for both path- and simple-traversers.
* Fixed a major bug where `Arrays.binarySearch` was being used on an unsorted array in TinkerGraph and Neo4jGraph.
* Changed `ComputerResult.getXXX()` to `graph()` and `memory()` to be consistent with "query language" naming convention.
* `Traverser.getXXX()` changed to `loops()`, `bulk()`, `path()`, `sideEffects()` to be consistent with "query language" naming convention.
* Optimization to reduce the number of empty lists created due to no step class existing for respective `TraversalStrategy.apply()`.
* Added `CapTraversal` as a marker interface for the `cap()` method.
* Added `union()` with GraphComputer `UnionLinearStrategy`.
* `TimeLimitStep` was moved to `filter/` package. It was a mistake that it was in `sideEffect/`.
* Provided the configuration for generating both a "full" and "core" set of javadocs, where "full" represents all classes in all projects and "core" is the "user" subset.
* Validated bindings passed to Gremlin Server to ensure that they do not match the most common statically imported values.
* If no script engine name is provided to a `LambdaHolder` it is assumed to be Gremlin-Groovy.
* `MapEmitter` and `ReduceEmitter` have an `emit(value)` default method where the key is the `MapReduce.NullObject` singleton.
* `Traverser.Admin` now implements `Attachable` as the `Traversal.SideEffects` can be generated from the `Vertex`.
* Made a solid effort to ensure that all TinkerPop keys are `Graph.System` to leave `Graph.Key` for users.
* The `Graph.System` prefix is now `^` instead of `%&%`. Simpler and easier on the `toString()`-eyes.
* Added `Traversal.SideEffects.ifPresent(Consumer)` as a default helper method.
* Added `profile()`-step which provides detailed information about the performance of each step in a traversal.
* No more `CountCapStep` and `CountStep`, there is only `CountStep` and it is elegant.
* Created a `AbstractTraversalStrategy` with good `toString()`, `hasCode()`, and `equals()` implementations.
* Added `CountTraversal` as a marker-interface stating that the `Traversal` has a `count() -> Long` method.
* `Traversal` no longer has any step methods as its not required for DSL implementers to have "core steps."
* Added "linearization" strategy for `ChooseStep` so it is executed correctly on GraphComputer.
* Added `GraphTraversalStrategyRegistry` which has respective global strategies to make turning on/off strategies easier.
* Added a generic `BranchStep` to be used for re-writing "meta-steps" for execution on GraphComputer.
* Moved `JumpStep`, `UntilStep`, and `ChooseStep` to a new `branch/` package.
* Added test cases to the Structure Suite to enforce consistent operations of reading properties after removal of their owning `Element`.
* GraphSON format change for full `Graph` serialization - Graph variables are now serialized with the key "variables" as opposed to "properties".
* Relaxed `Graph.toString()` test requirements for implementers.
* Made the `toString` operations in `GraphStrategy` consistent.
* Added `VertexFeatures.supportsRemoveProperty`.
* Added `VertexPropertyFeatures.supportsRemoveProperty`.
* Added `EdgeFeatures.supportsRemoveProperty`.
* Added `VertexFeatures.supportsRemoveVertices`.
* Added `EdgeFeatures.supportsRemoveEdges`.
* Vendors should now get a clear error when mis-spelling something in an `@OptOut` (or more likely if a test name changes) and it now works all the test suites.
* All plugins now have a default prefix of "tinkerpop." as a namespace.
* `GraphComputer` now executes a `Set<MapReduce>` and `hashCode()`/`equals()` were implemented for existing `MapReduce` implementations.
* Changed `Contains.in/notin` to `Contains.within/without` as `in` is a reserved term in most languages (including Java and Groovy).
* Added helper methods for loading data into collections in `TraversalHelper`.
* Core `Traversal` methods are smart about bulking -- e.g. `iterate()`, `fill()`, `remove()`, etc.
* `GroupByStep` and `GroupByMapReduce` leverage `BulkSet` as the default group data structure.
* `Element.Iterator` has renamed methods so implementers can do `MyElement implements Element, Element.Iterators`.
* Renamed `MessageType.Global` and `MessageType.Local` creators from `of()` to `to()` as it makes more sense to send messages `to()`.
* With `Traverser.get/setBulk()` there is no need for a `TraverserMessage`. The `Traverser` is now the message in `TraversalVertexProgram`.
* Provided static `make()` methods for constructing `Path` implementations.
* Provided a more space/time efficient algorithm for `Path.isSimple()`.
* The `JumpStep` GraphComputer algorithm `Queue` is now a `TraverserSet`.
* `AggregateStep` and `StoreStep` now use `BulkSet` as their default backing `Collection` (much more space/time efficient).
* Added `BulkSet` which is like `TraverserSet` but for arbitrary objects (i.e. a weighted set).
* `UnrollJumpStrategy` is no longer a default strategy as it is less efficient with the inclusion of `TraverserSet`.
* Introduced `TraverserSet` with bulk updating capabilities. Like OLAP, OLTP looping is now linear space/time complexity.
* TinkerGraph's MapReduce framework is now thread safe with a parallel execution implementation.
* Added a default `Traverser.asAdmin()` method as a typecast convenience to `Traverser.Admin`.
* Renamed `Traverser.System` to `Traverser.Admin` as to not cause `java.lang.System` reference issues.
* Renamed `Memory.Administrative` to `Memory.Admin` to make it shorter and consistent with `Traverser.Admin`.
* Fixed a TinkerGraph bug around user supplied vertex property ids.
* Most `Step` classes are now defined as `public final class` to prevent inheritance.
* `ShuffleStep` now extends `BarrierStep` which enables semantically correct step-sideEffects.
* Leveraged `Traverser.getBulk()` consistently throughout all steps.

=== TinkerPop 3.0.0.M3 (Release Date: October 6, 2014)

* All `Step` fields are now `private`/`protected` with respective getters as currently needed and will be added to as needed.
* Gremlin Server no longer has the `traverse` operation as lambdas aren't really serialized.
* `Path` is now an interface with `ImmutablePath` and `MutablePath` as implementations (2x speedup on path calculations).
* `Traverser` now implements `Comparable`. If the underlying object doesn't implement `Comparable`, then a runtime exception.
* Added abstract `BarrierStep` which greatly simplifies implementing barriers like `AggregateStep`, `OrderStep`, etc.
* `SelectStep` is now intelligent about when to trigger path computations based on label selectors and barriers.
* `T` no longer has `eq`, `neq`, `lt`, `in`, etc. Renamed all respective enums and with `static import`, good in console (e.g. `Compare.eq`).
* Added `Order` enum which provides `Order.decr` and `Order.incr`.
* `Traverser.loops` and `Jump.loops` are now shorts (`32767` max-loops is probably sufficient for 99.9999% of use cases).
* `Traverser.bulk` exists which is how many instances does the traverser represent. For use in grouping with bulk computations.
* Greatly simplified sideEffect steps where there is no distinction between OLAP vs. OLTP (from the `Step` perspective).
* Removed the need for `Bulkable` and `VertexCentric` marker interfaces in process API.
* Renamed configuration parameters in Giraph-Gremlin to be consistent with a `giraph.gremlin`-prefix.
* Made it possible to pass a `ScriptEngine` name and string script in `TraversalVertexProgram` and `LambdaVertexProgram`.
* Made `TinkerGraph` a plugin for the Console as it is no longer a direct dependency in `gremlin-groovy`.
* Added features for supporting the addition of properties via `Element.property(String,Object)`.
* `GiraphGraph` OLTP tested against Gremlin-Java8 and Gremlin-Groovy -- OLAP tested against Gremlin-Groovy.
* `Neo4jGraph` is now tested against both Gremlin-Java8 and Gremlin-Groovy.
* Renamed the test cases in `ProcessTestSuite` to be consistent with other Gremlin language variants.
* Added a `gremlin-groovy-test` suite that can be used to validate implementations against the Groovy variant of Gremlin.
* `TinkerGraph` is no longer serializable, use a `GraphReader`/`GraphWriter` to serialize the graph data.
* Removed `implements Serializable` on numerous classes to ensure safety and proper usage of utilities for cloning.
* `Traversal` now implements `Cloneable` as this is the means that inter-JVM threads are able to get sibling `Traversals`.
* Created "integration" test for `Neo4jGraph` that runs the test suite with multi/meta property features turned off.
* Added `GraphStrategy` methods for `VertexProperty`.
* Converted the `id` data type from string to integer in the Grateful Dead sample data.
* Removed all notions of serializable lambdas as this is a misconception and should not be part of TinkerPop.
* Greatly simplified `TraversalVertexProgram` with three arguments: a `Traversal<Supplier>`, `Class<Traversal<Supplier>>`, or a script string with `ScriptEngine` name.
* Added `TraversalScript` interface with `GroovyTraversalScript` as an instance. To be used by OLAP engines and any language variant (e.g. gremlin-scala, gremlin-js, etc.).
* `UntilStep` now leverages `UnrollJumpStrategy` accordingly.
* Fixed a bug where the `toString()` of `Traversal` was being hijacked by `SugarGremlinPlugin`.
* Fixed compilation bug in `UntilStep` that is realized when used in multi-machine OLAP.
* Simplified `Enumerator` and implementations for `MatchStep`.

=== TinkerPop 3.0.0.M2 (Release Date: September 23, 2014)

* Added an exhaust `InnerJoinEnumerator` fix in `MatchStep` to get all solutions correctly.
* `Neo4jGraph` can be configured to allow or disallow meta- and multi-properties.
* Added `until()`-step as a simpler way to express while-do looping which compiles down to a `jump()`-step equivalent.
* Added "The Crew" (`CREW`) toy graph which contains multi-properties, meta-properties, graph variables, hiddens, etc.
* If the Giraph job fails, then the subsequent `MapReduce` jobs will not execute.
* Added `Graph.System` class which generates keys prefixed with `%&%` which is considered the vendor namespace and not allowed by users.
* Added `ReferencedVertex` (etc. for all graph object types) for lightweight message passing of graph object ids.
* `T.*` now has `label`, `id`, `key`, `value` and no longer are these `String` representations reserved in TinkerPop.
* `Traverser` now has a transient reference to `Traversal.SideEffects`.
* "Detached" classes are now tested by the standard test suite.
* Compartmentalized `Traverser` interface so there is now a `Traverser.System` sub-interface with methods that users shouldn't call.
* Added `OrderByStep` which orders `Elements` according to the value of a provided key.
* 2x speed increase on steps that rely heavily on `ExpandableStepIterator` with massive memory footprint reduction as well.
* Added `VertexProperty<V>` as the property type for vertices -- provides multi-properties and properties on properties for vertices.
* Changed `VertexProgram` such that `getElementComputeKeys()` is simply a `Set<String>`.
* Significant changes to the format of the `ResponseMessage` for Gremlin Server - these changes break existing clients.
* Close any open transactions on any configured `Graph` when a session in Gremlin Server is killed.
* Grateful Dead Graph now uses vertex labels instead of "type" properties.
* There is now a `GraphComputerStrategy` and `EngineDependent` marker interface to allow steps to decide their algorithm depending if they are OLAP or OLTP.
* A labeled step now stores its current traverser value in `Traversal.SideEffects` (no longer can sideEffectKeys and step labels be the same).
* `GraphFactory` support for opening a `Graph` with multiple `GraphStrategy` instances - if there are multiple strategies they are wrapped in order via `SequenceGraphStrategy`.
* The result type for result termination messages returned from Gremlin Server is now set to "no content".
* The `maxContentLength` setting for Gremlin Driver now blocks incoming frames that are too large.
* After initialization scripts are executed in Gremlin Server, the `Graph` instances are re-bound back to their global references, thus allowing `GraphStrategy` initialization or even dynamic `Graph` creation through scripts.
* Added "Modern" graph back which is basically the "Classic" graph with double values for the "weight" property on edges and non-default vertex labels.
* `Traversal.addStep()` is now hard typed so type casting isn't required and traversal APIs look clean.
* Changed the hidden key prefix from `%$%` to `~` in `Graph.Key.hide()`.
* Added `has(label,key,predicate,value)` to allow for `has('person','name','marko')`. Various overloaded methods provided.
* Update to traversal API where if a `SFunction<S,?>` was required, but can process a `Traverser<S>`, then the function is `SFunction<Traverser<S>,?>`.
* Added `WhereStep` as a way to further constrain `select()` and `match()`.
* Extensive work on `GiraphMemory` and its interaction with Giraph aggregators.
* If the input path of a `GiraphGraphComputer` does not exist, failure happens prior to job submission.
* `SugarPlugin` now has all inefficient methods and Gremlin-Groovy proper is only efficient Groovy techniques.
* Prevented concurrency problems by only modifying bindings within the same thread of execution in the `GremlinExecutor`.
* Calls to `use` on the `DependencyManager` now return the list of `GremlinPlugin` instances to initialize instead of just initializing them automatically because it causes problems with `ScriptEngine` setup if a plugin requires a script to be evaluated and a required dependency is not yet loaded.
* `Traversal.SideEffects` has `getGraph()`, `setGraph()`, and `removeGraph()` default helpers.
* `Traversal.Memory` -> `Traversal.SideEffects` and `GraphComputer.SideEffects` -> `GraphComputer.Memory`.
* `StrategyWrappedVertex` and `StrategyWrappedEdge` properly wrap `Element` objects returned from non-traversal based methods.
* Gremlin-Server now sends a single write with status 200 for Object and empty response messages.
* `GremlinGroovyScriptEngine` allows imports to re-import dependencies added via "use".
* Changed order in which the `GremlinExecutor` is initialized such that dependency loading via "use" are handled first which fixes problems with starting Gremlin Server with `gremlin-server-neo4j.yaml`.
* Corrected issues with the "branch factor" related traversals under `SubgraphStrategy`.  This change also altered the semantics of the `SubgraphStrategy` a bit as it became more restrictive around `Edge` inclusion (requires both vertices to be in the subgraph).
* The Gephi Plugin now visualizes traversals and has numerous configuration options.
* Added more specific features around the types of "identifiers" a graph can support.
* Added a new test graph called `MODERN` that is copy of the `CLASSIC` graph, but represents floats as doubles.  This graph will be the default graph for testing going forward.
* Fix bug in `Neo4jGraph` that was not processing multiple vertex labels properly when doing a `has()` step with `IN`.
* Changed semantics of `@LoadGraphWith` in gremlin-test to only refer to the ability of a test implementation to process the data types of the test graph (not to actually load it).
* `StartStep` is a `SideEffect` as it is a process to get data into the stream (like a keyboard) and more efficient as such.
* Greatly simplified the implementations of `Map`, `FlatMap`, `Filter`, and `SideEffect`.
* `Path` data structure changed to an ordered list of objects with each associated to a `Set<String>` of as-labels.
* All sideEffect-based steps no longer extend `FilterStep` with predicate equal true, but a more efficient `SideEffectStep`.
* `TreeStep` now has `TreeMapReduce` for executing on `GraphComputer`.
* `Neo4jTraversal.cypher()` is fluent throughout.
* Reverted back to TP2 model of `as()` referring to step names, not variable names of sideEffects.
* Updated `AddEdge`-step to support property key/value pairs for appending to newly created edges.
* Renamed `Graph.getFeatures()` to `Graph.features()` to be consistent with other API methods.
* `Vertex` and `Edge` now implement all `GraphTraversal` methods to ensure consistency throughout stack.
* `Neo4jTraversal` is auto-generated from `Neo4jTraversalStub` with technique generalizable to other vendors.
* Added test suite to ensure that all traversals are of the same type: `g.V`, `g.E`, `g.of()`, `v.identity()`, `e.identity()`, v-, e-methods.
* Giraph HDFS helpers now support `hdfs.mkdir(string)` and `local.mkdir(string)`
* Added `@OptIn` and `@OptOut` for implementers to specify on their `Graph` implementations for test compliance information.
* `GraphComputer` `Memory` now immutable after computation is complete.
* Dependency grabbing for plugins filter out slf4j logging dependencies so as to avoid multiple bindings with the standard TinkerPop distributions.
* Fixed `GiraphMemory` to be fully consistent with GraphComputer specification.
* Removed fatJar assembly from Giraph-Graph as it is no longed needed with distributed cache model.
* Reworked `GiraphRemoteAcceptor` to provide a `result` variable back to the console with `ComputerResult`.
* `VertexProgram` is no longer `Serializable` (use `loadState` and `storeState` for wire-propagation).
* Moved `GiraphGraph.getOutputGraph()` to `GiraphHelper`.
* Changed `GIRAPH_GREMLIN_HOME` to `GIRAPH_GREMLIN_LIB` to reference directory where jars are to be loaded.
* Updated README with release instructions.

=== TinkerPop 3.0.0.M1 (Release Date: August 12, 2014)

* First official release of TinkerPop3 and thus, no changes.<|MERGE_RESOLUTION|>--- conflicted
+++ resolved
@@ -29,15 +29,12 @@
 * The default logging level for Gremlin Console in Windows is set to the same WARN level as for Linux.
 * Updated to Docker Compose V2 with `docker-compose` changed to `docker compose` in pom and script files.
 * Add command line option `-l` to change logging level for Gremlin Console in Windows.
-<<<<<<< HEAD
 * Increased minimum python version from 3.8 to 3.9
-=======
 * Upgraded `gremlin-go` to Go 1.22.
 * Bump Netty to 4.1.100
 * Bump Logback to 1.2.13
 * Bump Ivy to 2.5.2
 * Fixed a memory leak in the Javascript driver when there is a server error response.
->>>>>>> e554aa95
 
 [[release-3-6-7]]
 === TinkerPop 3.6.7 (April 8, 2024)
