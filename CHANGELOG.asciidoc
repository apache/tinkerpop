////
Licensed to the Apache Software Foundation (ASF) under one or more
contributor license agreements.  See the NOTICE file distributed with
this work for additional information regarding copyright ownership.
The ASF licenses this file to You under the Apache License, Version 2.0
(the "License"); you may not use this file except in compliance with
the License.  You may obtain a copy of the License at

  http://www.apache.org/licenses/LICENSE-2.0

Unless required by applicable law or agreed to in writing, software
distributed under the License is distributed on an "AS IS" BASIS,
WITHOUT WARRANTIES OR CONDITIONS OF ANY KIND, either express or implied.
See the License for the specific language governing permissions and
limitations under the License.
////
= TinkerPop3 CHANGELOG

== TinkerPop 3.7.0 (Gremfir Master of the Pan Flute)

image::https://raw.githubusercontent.com/apache/tinkerpop/master/docs/static/images/gremlin-zamfir.png[width=185]

[[release-3-7-3]]
=== TinkerPop 3.7.3 (NOT OFFICIALLY RELEASED YET)

This release also includes changes from <<release-3-6-8, 3.6.8>>.

* Refactored mutation events registration by moving reusable code from relevant steps to `EventUtil`
* Open `NoOpBarrierStep` for extensibility (removed `final` keyword).
* Deprecated public constructor for `SeedStrategy` in favor of builder pattern to be consistent with other strategies.
* Allow specifying a customized Spark app name.
* Added getter method to `CoinStep` for its probability field.
* Attempted to detect JDK version for Gremlin Console to avoid problems with Java 17 if `neo4j-gremlin` is used.
* Fixed so that `TrimGlobalStep` and `TrimLocalStep` have the same character control handling as `Ltrim` and `Rtrim`
* Fix a bug in `MaxLocalStep`, `MinLocalStep`, `MeanLocalStep` and `SumLocalStep` that it throws `NoSuchElementException` when encounters an empty iterator as input.
* Fix cases where Map keys of incomparable types could panic in `gremlin-go`.
* Fixed an issue where missing necessary parameters for logging, resulting in '%!x(MISSING)' output in `gremlin-go`.
* Added getter method to `ConcatStep`, `ConjoinStep`, `SplitGlobalStep` and `SplitLocalStep` for their private fields.
* Gremlin Server docker containers shutdown gracefully when receiving a SIGTERM.
<<<<<<< HEAD
* TINKERPOP-3080 Support to specify Operator as a reducer in withSideEffect when parsing with the grammar
* Fixed bug in Bytecode build logic where duplicate strategies were added instead of replacing the existing ones.
=======
* Added DefaultIdManager.STRING for proper string id creation/handling.
* Allowed specification of an `Operator` as a reducer in `withSideEffect` when parsing with the grammar.
>>>>>>> 0f51caab

[[release-3-7-2]]
=== TinkerPop 3.7.2 (April 8, 2024)

This release also includes changes from <<release-3-6-7, 3.6.7>>.

* Deprecated `ltrim()` and `rTrim()` in favor of `l_trim()` and `r_trim` in Python.
* Fixed bug in `onCreate` for `mergeV()` where use of the `Cardinality` functions was not properly handled.
* Fixed multiple concurrent initially requests caused authentication to fail.

==== Bugs

* TINKERPOP-2132 Authentication when using multiple threads fails
* TINKERPOP-2359 onShutDown not being called when docker container stopped
* TINKERPOP-2913 Ensure that if tx.commit() is called remotely it does not hang for graphs without transactions
* TINKERPOP-3012 Wrong hashCode implementation for DetachedVertexPropert
* TINKERPOP-3022 JavaTranslator failing for has(String, null)
* TINKERPOP-3025 l_trim() and r_trim() missing in python
* TINKERPOP-3026 checkAdjacentVertices is misconfigured for python in SubgraphStrategy
* TINKERPOP-3027 Pick.any should be any_()
* TINKERPOP-3029 Gremlin.Net: Traversal enumeration fails on .NET 8
* TINKERPOP-3031 Bad translation for g.tx()
* TINKERPOP-3039 Java driver won't propagate with args when using aliased client directly
* TINKERPOP-3049 onCreate for mergeV() doesn't handle Cardinality functions
* TINKERPOP-3054 RequestId serialization broken in Python GLV
* TINKERPOP-3056 mergeE is updating vertices in certain conditions
* TINKERPOP-3061 Concurrent queries will break authentication on javascript driver

==== Improvements

* TINKERPOP-2456 Add missing tests for queries
* TINKERPOP-2872 Inconsistency in comparing Elements in JavaScript tests
* TINKERPOP-2995 Create Sample Applications in each GLV
* TINKERPOP-3020 Incorrect tests
* TINKERPOP-3021 Publish ARM64 Gremlin Console Images
* TINKERPOP-3030 Update to .NET 8
* TINKERPOP-3068 Make serviceName and mergedParams public for provider usage in CallStep

[[release-3-7-1]]
=== TinkerPop 3.7.1 (November 20, 2023)

This release also includes changes from <<release-3-6-6, 3.6.6>> and <<release-3-5-8, 3.5.8>>.

* Added the `asString()`, `length()`, `toLower()`, and `toUpper()` steps to perform `String` manipulations.
* Added Gherkin parsing support for specific string results using `str[]`.
* Added the `trim()`, `lTrim()`, `rTrim()`, and `reverse()` steps to perform `String` manipulations.
* Added `replace()`, `split()` and `substring()` steps to perform `String` manipulations.
* Added `Scope` to `asString()`, `length()`, `toLower()`, `toUpper()`, `trim()`, `lTrim()`, `rTrim()`, replace()`, `split()` and `substring()` to allow `String` manipulation inside incoming lists.
* Update `concat()` to accept `Traversal` varargs.
* Corrected `concat()` signatures in `gremlin-dotnet`, `Concat()` is now used instead of `Concat<object>()`. *(breaking)*
* Update `concat()` to not special treat `inject` in arguments and use `TraversalUtil.apply` on it as with any other child traversals. *(breaking)*
* Added `format()` step to perform `String` manipulations.
* Checked graph features for meta-property support before trying to serialize them in `VertexPropertySerializer` for GraphBinary.
* Fixed multiline query bug in console caused by upgrade to Groovy 4.
* Added date manipulation steps `asDate`, `dateAdd` and `dateDiff`.
* Added new data type `DT` to represent periods of time.
* Added Gherkin support for Date.
* Extended `datetime()` function to produce a current server date.
* Added list filtering functions `all` and `any`.
* Added list/set functions `conjoin`, `combine`, `difference`, `disjunct`, `intersect`, `merge`, and `product`.
* Added getter for `isStart` on `UnionStep`.
* Added `NullVariableResolver` that will quietly produce a `null` for each variable found when parsing with the grammar.
* Changed the `@MultiMetaProperties` testing tag for Gherkin feature tests to instead be separate `@MetaProperties` and `@MultiProperties`.
* Added `agent` parameter to `DriverRemoteConnection` options to allow a user-provided `http.Agent` implementation.
* Fixed deserialization of element properties for GraphBinary.
* Fixed bug in `union()` as a start step where the `Path` was including the starting dummy traverser.
* Moved some TinkerGraph specific transaction tests from `TransactionMultiThreadedTest` to `TinkerTransactionGraphTest`
* Fixed incorrect read operations in some cases for `TinkerTransactionGraph`.
* Updated JavaScript tests to check equality on only id and class when comparing elements for consistency with other GLVs.
* Improved performance for `Element` comparison by comparing hashCode() prior to doing more expensive checks.

==== Bugs

* TINKERPOP-2811 ElementIdStrategy doesn't replace all references of an element's id with the specified custom id property
* TINKERPOP-2921 Filters not working when side-effect is used with group()
* TINKERPOP-2976 InvalidOperationException: Collection was modified in GraphBinary serialization
* TINKERPOP-2983 Upgrade Netty for Security Reasons
* TINKERPOP-2996 Golang Translator in core does not properly translate list arguments
* TINKERPOP-2999 3.7.0 Remote Console Sends Incomplete Queries
* TINKERPOP-3000 Issue with union step when using path().by()
* TINKERPOP-3001 Gremlin Console complains about missing serializers field
* TINKERPOP-3004 Low performance for queries with a large number of element comparisons
* TINKERPOP-3009 SubgraphStrategy produces excessive filtering when multiple labels are filtered upon
* TINKERPOP-3010 Move TinkerGraph specific transaction testing
* TINKERPOP-3013 Console not sending scripts to the server when :remote console is enabled
* TINKERPOP-3014 Dependencny jcl-over-slf4j in gremlin-core is declared but unused due to dependency conflict.
* TINKERPOP-3016 TinkerTransactionGraph can incorrectly handle some read operations.

==== Improvements

* TINKERPOP-2334 Add format() step
* TINKERPOP-2672 Add String Manipulation Steps to Gremlin
* TINKERPOP-2802 Support Adding Custom Serializer for Gremlin Go
* TINKERPOP-2830 Handle User-Agent from HTTP Requests to server
* TINKERPOP-2946 Resolve ordering issues in gherkin tests
* TINKERPOP-2951 Add translator to the Go GLV
* TINKERPOP-2964 Many TraversalParent's steps have a replaceLocalChild logic that can result in a new ChildTraversal having an ID that already exists.
* TINKERPOP-2978 Add List Manipulation Steps to Gremlin
* TINKERPOP-2979 Add Date Manipulation Steps to Gremlin
* TINKERPOP-2982 Allow gremlin-driver usage over HTTP
* TINKERPOP-2984 Replace Moq mocking library in .NET tests
* TINKERPOP-2986 StarGraph shall drop edge properties when dropping edges
* TINKERPOP-2988 Serialization error throws an Invalid OpProcessor exception when using stream() API
* TINKERPOP-2991 Reformat Javadoc link in reference docs
* TINKERPOP-2994 PartitionStrategy does not work with mergeV() and mergeE()
* TINKERPOP-2998 UnionStep.isStart needs a public getter
* TINKERPOP-3008 Update concat() to accept traversal varargs and remove special treatment of inject child traversals *(breaking)*

[[release-3-7.0]]
=== TinkerPop 3.7.0 (Release Date: July 31, 2023)

This release also includes changes from <<release-3-6-5, 3.6.5>> and <<release-3-5-7, 3.5.7>>.

* Allowed `mergeV()` and `property(Map)` to more easily define `Cardinality` values for properties for `onMatch` and `onCreate` options.
* Removed `connectOnStartup` configuration option from gremlin-javascript.
* Added marker interface `PBiPredicate` for predefined predicates.
* Changed `Gremlin.version()` to read from the more specifically named `tinkerpop-version` attribute.
* Added warning on vertex property cardinality mismatch when reading GraphML.
* Added a `union()` start step.
* Added the `concat()` step to perform `String` concatenations.
* Added `TinkerTransactionGraph`, a reference implementation of transactional `TinkerGraph`
* Replaced instances of Neo4j transaction graph with `TinkerTransactionGraph` for server, driver, and GLV integration tests
* Bumped to `ws` 8.x for `gremlin-javascript`.
* Added support for mid-traversal `E()`-steps to Gremlin core and GLV's.
* Added nullable annotations to Gremlin.NET.
* Bumped Objenesis to 3.3 in `gremlin-shaded`.
* Moved Java serializer, message and token classes from `gremlin-driver` to a new `gremlin-util` module.
* Moved `SimpleSocketServer` and its initializers to a new `gremlin-tools/gremlin-socket-server` module.
* Configured `gremlin-socket-server` to build a docker image which can be used for testing GLV's. (Can be skipped with -DskipImageBuild)
* Reduced dependency from `gremlin-server` onto `gremlin-driver` to a test scope only.
* Added `RequestOptions` and `RequestOptionsBuilder` types to Go GLV to encapsulate per-request settings and bindings.
* Added `SubmitWithOptions()` methods to `Client` and `DriverRemoteConnection` in Go GLV to pass `RequestOptions` to the server.
* Changed default behavior for returning properties on graph elements for OLTP queries so that properties are now returned.
* Detachment is no longer performed in `TraverserIterator`.
* Prevented `ConcurentModificationException` when removing all labels from a `Step`.
* Added `materializeProperties` request option to control properties serialization.
* Modified serializers in to handle serialization and deserialization of properties.
* Added functional properties to the graph structure components for .NET, GO and Python.
* Modified the `GremlinScriptChecker` to extract the `materializeProperties` request option.
* `Neo4jVertexProperty` no longer throw Exception for `properties()`, but return empty `Iterable`.
* Modified the grammar to allow for parameters to be specified in Gremlin.
* Modified `GremlinLangScriptEngine` to take bindings.
* Removed deprecated `getInstance()` method for grammar `Visitor` implementations.
* Renamed all `MessageSerializer` implementations that used the "d0" suffix to drop that convention.
* Removed deprecated `GraphSONMessageSerializerGremlinV1d0` as this is now `GraphSONMessageSerializerV1` to be consistent with other naming.
* Added `GraphSONUntypedMessageSerializerV1` which was formerly `GraphSONMessageSerializerV1d0` to be consistent with other naming.
* Added `GraphSONUntypedMessageSerializerV3` which essentially matches the format of GraphSON 1.0 in its untyped form.
* Removed `gremlin-io-test` and moved that IO type of testing to `gremlin-util`.
* Bumped Groovy to 4.0.9.
* Bumped GMavenPlus to 2.1.0.
* Bumped Spark to 3.3.2.
* Enabled building and testing with JDK 17.
* Raised minimum node version for gremlin-javascript and gremlint to node 18

==== Bugs

* TINKERPOP-2526 Gremlin Console performance with incomplete multi-line scripts
* TINKERPOP-2677 Upgrade to Groovy 3.x to fix XStream security vulnerability
* TINKERPOP-2708 unhandledRejection upon connection failure *(breaking)*
* TINKERPOP-2734 NullPointerException when calling Client chooseConnection()
* TINKERPOP-2736 PluginAcceptror interface no more available in 3.5.3+ but referred in documentation
* TINKERPOP-2741 GraphMLWriter error message is not properly formatted
* TINKERPOP-2742 IO read may use wrong cardinality for property
* TINKERPOP-2746 Medium security vulnerabilities on logback-core
* TINKERPOP-2751 Transaction: tx.commit() hangs up in javascript client-lib
* TINKERPOP-2754 Javascript client hangs if the server restarts
* TINKERPOP-2765 Race condition during script creation when using UnifiedChannelizer
* TINKERPOP-2767 Repeat Out Times traversal hangs indefinitely on first execution
* TINKERPOP-2768 BranchStep pickToken should be integrated when added as a child option
* TINKERPOP-2769 gremlin-server does not reply with a timeout response to all timed out requests
* TINKERPOP-2771 Critical severity security vulnerabilty in commons-configuration 2.7
* TINKERPOP-2775 Remove dependency on cloudflare CDN
* TINKERPOP-2796 High severity security vulnerability found in snakeyaml
* TINKERPOP-2801 Incorrect deprecation notice on gremlin-python
* TINKERPOP-2803 Incorrect count() with sample() in TinkerGraph
* TINKERPOP-2805 No results returned for multiple labels to select()
* TINKERPOP-2809 High severity security vulnerability found in jackson databind
* TINKERPOP-2815 Critical security vulnerability for apache commons-text
* TINKERPOP-2816 Gherkin test issues for implementers
* TINKERPOP-2817  "Could not find a type identifier for the class : class java.lang.Byte" occurs when dumping graph to graphson format
* TINKERPOP-2820 gremlin-python _close_session race condition/FD leak
* TINKERPOP-2826 Critical security vulnerability in ivy
* TINKERPOP-2836 Github actions do not run java driver integration tests
* TINKERPOP-2840 Test Failures on NonDex
* TINKERPOP-2843 Security vulnerabilities found in netty version 4.1.77
* TINKERPOP-2849 Incorrect implementation for GraphTraversalSource.With in gremlin-go
* TINKERPOP-2855 Performance degradation in TinkerGraph 3.5.4 and 3.5.5
* TINKERPOP-2856 math() step fails if variable name contains a keyword
* TINKERPOP-2858 ConcurrentModificationException in ConnectiveStrategy
* TINKERPOP-2861 Fix incorrect symlinks in source release zip
* TINKERPOP-2863 HasId Step generates incorrect results when given a list of IDs mid-traversal
* TINKERPOP-2870 mergeV requires key of 'new' to be quoted
* TINKERPOP-2878 Incorrect handling of local operations when there are duplicate elements
* TINKERPOP-2888 DefaultTraversal's applyStrategies performance decrease
* TINKERPOP-2891 Inconsistent behavior when comparing a counted value with a negative value
* TINKERPOP-2893 Incorrectly comparing a counted value with multiple predicates
* TINKERPOP-2901 Incorrect result caused by has(key, predicate)
* TINKERPOP-2902 Critical security vulnerability in snakeyaml
* TINKERPOP-2905 gremlin-go gorillaTransporter.logHandler is not initialized correctly and leads to panic
* TINKERPOP-2911 CountStrategy converts count().is(0) wrongly under ConnectiveStrategy
* TINKERPOP-2918 Utils.GenerateUserAgent assumes Gremlin.Net.dll to be present when, in some environments, it is not.
* TINKERPOP-2920 SubgraphStrategy failure when property key not present on vertex in by()
* TINKERPOP-2922 GroovyTranslator produces a Map not parseable by the grammar
* TINKERPOP-2925 mergeE() in javascript producing an error
* TINKERPOP-2926 Gremlin-Java > An UnsupportedOperationException occurs on calling next() after a merge step with the option step modulator if the element does not exist
* TINKERPOP-2928 element() not working in conjunction with edge properties
* TINKERPOP-2937 Throw an error when trying to use a closed connection
* TINKERPOP-2944 Memory leak in Gremlin.Net driver if CancellationToken is used
* TINKERPOP-2945 TextP.regex() Serialization Failing in Java driver
* TINKERPOP-2948 PRISMA security vulnerabilty for jackson-databind 2.14.0 *(breaking)*
* TINKERPOP-2953 Static import for __.values() overriden by Column.values()
* TINKERPOP-2957 mergeV with sideEffect not correctly updating properties
* TINKERPOP-2958 ScheduledExecutorService for timeouts are never cancelled
* TINKERPOP-2965 FilterRankingStrategy removing labels it shouldn't in certain conditions

==== Improvements

* TINKERPOP-1403 Provide support for GraphFilter.vertexProperties() *(breaking)*
* TINKERPOP-2229 JavaScript GLV: Add GraphBinary Support
* TINKERPOP-2348 Enable nullable checks
* TINKERPOP-2373 Bump to Groovy 4.0
* TINKERPOP-2471 Add logging to Gremlin.Net driver
* TINKERPOP-2480 User agent for Gremlin drivers
* TINKERPOP-2622 Enforce ordering semantics in feature tests
* TINKERPOP-2631 GraphSON float serialization when ujson is used is imprecise
* TINKERPOP-2633 Support Gremlin Console on Java 17
* TINKERPOP-2693 Complete GraphBinary support in Python
* TINKERPOP-2696 Refactor Gherkin test framework to better handle bindings
* TINKERPOP-2703 Build on JDK17
* TINKERPOP-2715 remove log4jv1 dependency
* TINKERPOP-2723 Make GraphBinary the default serialization format for .NET and Python
* TINKERPOP-2731 Bump to Spark 3.3.0
* TINKERPOP-2737 Dockerized Build and Test Environments
* TINKERPOP-2747 Add function callback hooks for gremlin-go authentication
* TINKERPOP-2748 Medium security vulnerability on netty-all and netty-codec
* TINKERPOP-2749 Support Windows Build
* TINKERPOP-2761 Gremlin: use another manifest name for version
* TINKERPOP-2762 getScopeKeys should respect the order of keys passed in Step
* TINKERPOP-2764 AWS Neptune returns an inaccessible structured error response
* TINKERPOP-2772 Add Spark utility to load vertices as RDD
* TINKERPOP-2776 Add website analytics for TinkerPop apache site
* TINKERPOP-2779 Floating ConnectedComponent Feature Failures for GitHub Actions on windows
* TINKERPOP-2785 Inability to Mock Returned Result Types in Gremlin-Go Driver
* TINKERPOP-2792 Better exception when JavaTranslator finds a method but not the overload
* TINKERPOP-2794 Allow cancellation of Gremlin.Net async methods
* TINKERPOP-2798 Add support for mid-traversal E()
* TINKERPOP-2804 gherkin feature files should be on the classpath
* TINKERPOP-2806 Provide method for provider plugins to get notified on script/query processing
* TINKERPOP-2808 Improve Compatibility on ARM machines
* TINKERPOP-2810 gremlinpython aiohttp dependency requirement too strict
* TINKERPOP-2813 Improve driver usability for cases where NoHostAvailableException is currently thrown
* TINKERPOP-2814 Add a SSL handshake timeout configuration to the driver
* TINKERPOP-2818 exclude mockito-core in gremlin-core [compile scope] (import by jcabi-manifests)
* TINKERPOP-2824 Properties on Elements *(breaking)*
* TINKERPOP-2834 CloneVertexProgram optimization on SparkGraphComputer
* TINKERPOP-2838 Add UserAgent GLV Tests
* TINKERPOP-2841 Test and Fix Per Request Settings in Go
* TINKERPOP-2842 Expand GremlinScriptChecker to include request id overrides
* TINKERPOP-2844 Test and Fix Per Request Settings in Python
* TINKERPOP-2850 Modifications to mergeV/E semantics
* TINKERPOP-2852 Update Maven plugin for docker-images building for M1 compatibility
* TINKERPOP-2853 Gremlin.Net driver should throw better exception message for unsupported GraphBinary type
* TINKERPOP-2857 GraphSONRecordReader does not allow configure a GraphFilter during deserialization
* TINKERPOP-2865 Add has steps injected by PartitionStrategy at the end of the filter
* TINKERPOP-2873 Allow Union of Traversals
* TINKERPOP-2890 Avoid exceptions on local scope based steps where possible
* TINKERPOP-2899 SampleGlobalStep samples inefficiently with TraverserSet running into hash collisions
* TINKERPOP-2912 Improve error message for addE() when traverser is incorrect
* TINKERPOP-2919 Improve performance of FilterRankingStrategy for deeply nested traversals
* TINKERPOP-2924 Refactor PropertyMapStep to be able to overwrite map method
* TINKERPOP-2929 Introduce new marker interfaces to identify whether a step can perform write or delete or both
* TINKERPOP-2931 Fix a few minor mergeV/E issues
* TINKERPOP-2934 Optimize ObjectWritable for displaying content of Java Collection or Map to reduce OOM
* TINKERPOP-2938 Revisit merge step feature tests
* TINKERPOP-2939 The Merge onMatch map validation is during execution instead of construction
* TINKERPOP-2941 DO NOT purge the output location if it has content in SparkGraphComputer
* TINKERPOP-2947 Provide a plain text serializer for HTTP
* TINKERPOP-2949 More strict handling of predicates
* TINKERPOP-2954 Pass Gremlin Version from Maven to Java Without Manifests
* TINKERPOP-2955 Support SSL in WebSocketClient
* TINKERPOP-2959 Allow the grammar to support parameters
* TINKERPOP-2963 Introduce new mimeType to return GraphSon-1.0 in text format
* TINKERPOP-2967 Add untyped GraphSON 3.0 format
* TINKERPOP-2975 Native transaction support for Tinkerpop
* TINKERPOP-2977 Deprecate Neo4j-Gremlin

== TinkerPop 3.6.0 (Tinkerheart)

image::https://raw.githubusercontent.com/apache/tinkerpop/master/docs/static/images/gremlin-victorian.png[width=185]

[[release-3-6-8]]
=== TinkerPop 3.6.8 (NOT OFFICIALLY RELEASED YET)

* Fixed a bug in GremlinServer not properly propagating arguments when authentication is enabled.
* Fixed bug in Java driver where connection pool was not removing dead connections under certain error conditions.
* Raised handshake exceptions for Java driver for `NoHostAvailableException` situations.
* The default logging level for Gremlin Console in Windows is set to the same WARN level as for Linux.
* Updated to Docker Compose V2 with `docker-compose` changed to `docker compose` in pom and script files.
* Add command line option `-l` to change logging level for Gremlin Console in Windows.

[[release-3-6-7]]
=== TinkerPop 3.6.7 (April 8, 2024)

* Fixed a bug in Gremlin.Net for .NET 8 that led to exceptions: `InvalidOperationException: Enumeration has not started. Call MoveNext.`
* Fixed message requestId serialization in `gremlin-python`.
* Improved performance of `PathRetractionStrategy` for traversals that carry many children, but don't hold many labels to propogate.
* Fixed bug in bytecode translation of `g.tx().commit()` and `g.tx().rollback()` in all languages.
* Improved error message from `JavaTranslator` by including exception source.
* Added missing `short` serialization (`gx:Int16`) to GraphSONV2 and GraphSONV3 in `gremlin-python`.
* Added tests for error handling for GLV's if `tx.commit()` is called remotely for graphs without transactions support.
* Introduced multi-architecture AMD64/ARM64 docker images for gremlin-console.
* Fixed bug in `JavaTranslator` where `has(String, null)` could call `has(String, Traversal)` to generate an error.
* Fixed issue where server errors weren't being properly parsed when sending bytecode over HTTP.
* Improved `Bulkset` contains check for elements if all elements in `Bulkset` are of the same type.
* Fixed bug in `EarlyLimitStrategy` which was too aggressive when promoting `limit()` before `map()`.
* Prevented mid-traversal `mergeE()` and `mergeV()` from operating on an incoming `Traverser` that contains an `Element`.
* Improved performance of the application of `FilterRankingStrategy` for large traversals with deeply nested traversals by improving the cache operation.
* Updated aliased client to pass along options via `with()` when submitting traversals.
* Upgraded `gremlin-go` to Go 1.21.
* Upgraded `gremlin-javascript` and `gremlint` to Node 18.17.0.
* Allowed public access for `serviceName` and `mergedParams` in `CallStep`, and checks on `PartitionStrategy` usage in `MergeStep`.

==== Bugs

* TINKERPOP-2359 onShutDown not being called when docker container stopped
* TINKERPOP-2913 Ensure that if tx.commit() is called remotely it does not hang for graphs without transactions
* TINKERPOP-3022 JavaTranslator failing for has(String, null)
* TINKERPOP-3027 Pick.any should be any_()
* TINKERPOP-3029 Gremlin.Net: Traversal enumeration fails on .NET 8
* TINKERPOP-3031 Bad translation for g.tx()
* TINKERPOP-3039 Java driver won't propagate with args when using aliased client directly
* TINKERPOP-3045 EarlyLimitStrategy is too aggresive to promote Limit and thus causing incorrect results
* TINKERPOP-3054 RequestId serialization broken in Python GLV
* TINKERPOP-3056 mergeE is updating vertices in certain conditions

==== Improvements

* TINKERPOP-2995 Create Sample Applications in each GLV
* TINKERPOP-3021 Publish ARM64 Gremlin Console Images
* TINKERPOP-3030 Update to .NET 8
* TINKERPOP-3068 Make serviceName and mergedParams public for provider usage in CallStep

[[release-3-6-6]]
=== TinkerPop 3.6.6 (November 20, 2023)

This release also includes changes from <<release-3-5-8, 3.5.8>>.

* Fixed a javadoc comment in `GraphTraversal.not()` method.
* Allowed `gremlin-driver` to be used over HTTP for experimental purposes.
* Added user agent handling to gremlin-server for HTTP requests.
* Allowed `io()` to automatically detect ".graphml" as a file extension.
* Deprecated the `HandshakeInterceptor` in favor of a more generic `RequestInterceptor`.
* Allowed `gremlin-python` to be used over HTTP for experimental purposes.
* Fixed translation of `P`, `TraversalStrategy` and Enums, and added translation for `Vertex`, `Edge`, `VertexProperty`, list, set, dict, number, binding and lambda in Groovy Translator for Python.
* Fixed a bug in `StarGraph` where `EdgeFilter` did not remove associated Edge Properties.
* Added Gremlin translator implementation to the Go GLV.
* Fixed Go translator to handle array arguments.
* In Go GLV `P.Within` and `P.Without` extended to accept array arguments similar to other GLV's
* Improved `SubgraphStrategy` by reducing chance for redundant filtering of adjacent vertices.
* Fixed bug with filtering for `group()` when the side-effect label was defined for it.
* ProjectStep now throws exception when a duplicate key is provided in a query.
* Fixed bug in `replaceLocalChild` where child traversal was not correctly integrated.
* Fixed bug in `ElementIdStrategy` where the order of `hasId` was impacting proper filters.
* Fixed bug in the Java driver configuration for serialization when reading settings from an `InputStream`.
* Fixed bug in `DotNetTranslator` where `PartitionStrategy` usage was not translating properly when specifying the `readPartitions`.
* Fixed bug in `PythonTranslator` where `Set` syntax was not being generated properly.
* Fixed bug in configuration object given to `PartitionStrategy` for Go that prevented `readPartitions` from behing set properly.
* Fixed bug where the `partitionKey` was not being written when using `PartitionStrategy` with `mergeV()` and `mergeE()`
* Added checking for valid UUID requestIds in `gremlin-python` and `gremlin-javascript`.
* Do not use `XOR` for hashCode computation of Step when only simple keys are used and duplicate keys are allowed.

==== Bugs

* TINKERPOP-2423 hashCode collision for steps with different attributes
* TINKERPOP-2811 ElementIdStrategy doesn't replace all references of an element's id with the specified custom id property
* TINKERPOP-2921 Filters not working when side-effect is used with group()
* TINKERPOP-2976 InvalidOperationException: Collection was modified in GraphBinary serialization
* TINKERPOP-2983 Upgrade Netty for Security Reasons
* TINKERPOP-2996 Golang Translator in core does not properly translate list arguments
* TINKERPOP-3001 Gremlin Console complains about missing serializers field
* TINKERPOP-3009 SubgraphStrategy produces excessive filtering when multiple labels are filtered upon

==== Improvements

* TINKERPOP-2802 Support Adding Custom Serializer for Gremlin Go
* TINKERPOP-2830 Handle User-Agent from HTTP Requests to server
* TINKERPOP-2951 Add translator to the Go GLV
* TINKERPOP-2964  Many TraversalParent's steps have a replaceLocalChild logic that can result in a new ChildTraversal having an ID that already exists.
* TINKERPOP-2982 Allow gremlin-driver usage over HTTP
* TINKERPOP-2984 Replace Moq mocking library in .NET tests
* TINKERPOP-2986 StarGraph shall drop edge properties when dropping edges
* TINKERPOP-2988 Serialization error throws an Invalid OpProcessor exception when using stream() API
* TINKERPOP-2991 Reformat Javadoc link in reference docs
* TINKERPOP-2994 PartitionStrategy does not work with mergeV() and mergeE()
* TINKERPOP-3006 Allow gremlin-python usage over HTTP

[[release-3-6-5]]
=== TinkerPop 3.6.5 (Release Date: July 31, 2023)

This release also includes changes from <<release-3-5-7, 3.5.7>>.

* Added `text/plain` MIME type to the HTTP endpoint to return a Gremlin Console-like representation of the data.
* Added GraphBinary serialization option to the HTTP endpoint.
* Fixed bug with `fail` step not working with a `VertexProgram` running on the server.
* Introduced mime type `application/vnd.gremlin-v1.0+json;typed=false` to allow direct specification of GraphSON 1.0 without types.
* Introduced mime type `application/vnd.gremlin-v2.0+json;typed=false` to allow direct specification of GraphSON 2.0 without types.
* Removed `final` class declaration for `LabelStep`.
* Fixed MergeE/MergeV steps to always throw exception for invalid `onMatch` option.
* TINKERPOP-2802: Add support for custom deserializers to the Gremlin-Go Driver

==== Bugs

* TINKERPOP-2920 SubgraphStrategy failure when property key not present on vertex in by()
* TINKERPOP-2937 Throw an error when trying to use a closed connection
* TINKERPOP-2948 PRISMA security vulnerabilty for jackson-databind 2.14.0 *(breaking)*
* TINKERPOP-2953 Static import for __.values() overriden by Column.values()
* TINKERPOP-2958 ScheduledExecutorService for timeouts are never cancelled
* TINKERPOP-2965 FilterRankingStrategy removing labels it shouldn't in certain conditions

==== Improvements

* TINKERPOP-1403 Provide support for GraphFilter.vertexProperties() *(breaking)*
* TINKERPOP-2938 Revisit merge step feature tests
* TINKERPOP-2939 The Merge onMatch map validation is during execution instead of construction
* TINKERPOP-2941 DO NOT purge the output location if it has content in SparkGraphComputer
* TINKERPOP-2947 Provide a plain text serializer for HTTP
* TINKERPOP-2954 Pass Gremlin Version from Maven to Java Without Manifests
* TINKERPOP-2955 Support SSL in WebSocketClient
* TINKERPOP-2956 Update gremlint version for the published application
* TINKERPOP-2963 Introduce new mimeType to return GraphSon-1.0 in text format
* TINKERPOP-2977 Deprecate Neo4j-Gremlin

[[release-3-6-4]]
=== TinkerPop 3.6.4 (Release Date: May 12, 2023)

* Fixed bug in `TextP.regex` and `TextP.notRegex` serialization for Java GLV.
* Fixed a memory leak in the Gremlin.Net driver that only occurred if a `CancellationToken` was provided.

==== Bugs

* TINKERPOP-2945 TextP.regex() Serialization Failing in Java driver
* TINKERPOP-2944 Memory leak in Gremlin.Net driver if CancellationToken is used

[[release-3-6-3]]
=== TinkerPop 3.6.3 (Release Date: May 1, 2023)

This release also includes changes from <<release-3-5-6, 3.5.6>>.

* Fixed bug in `element()` when traversing from edges where bulking was enabled.
* Refactored `PropertyMapStep` to improve extensibility by providers. Removed `final` class declaration for `ProjectStep` and `CoalesceStep`.
* Fixed bug in grammar that prevented declaration of a `Map` key named `new` without quotes.
* Fixed bug in grammar that prevented parsing of `Map` key surrounded by parenthesis which is allowable in Groovy.
* Fixed bug in `GroovyTranslator` that surrounded `String` keys with parenthesis for `Map` when not necessary.
* Added support to the grammar allowing `List` and `Map` key declarations for `Map` entries.
* Fixed `Direction` enum bug in `gremlin-javascript` where `Direction.from_` and `Direction.to` was not properly aliased to `Direction.OUT` and `Direction.IN`
* Fixed `Direction` enum in `gremlin-python` where `Direction.from_` and `Direction.to` were not added, and they can now be used instead of defining `from_=Direction.OUT` and `to=Direction.IN`
* Improved performance of comparison (equals) between not compatible types and nulls.
* Fixed `mergeV()` and `mergeE()` steps to work when `onCreate` is immutable map.
* Introduced `Writing` and `Deleting` marker interfaces to identify whether a step can perform write or delete or both on Graph.
* For `mergeV()` and `mergeE()`, added checks for illegal hidden keys and refactored `searchVertices` to allow subclasses to override search criteria.
* Added static map capturing possible `Traversal` steps that shall be added to traversal for a given operator.
* Fixed bug which caused some traversals to throw `GremlinTypeErrorException` to users.

==== Bugs

* TINKERPOP-2526 Gremlin Console performance with incomplete multi-line scripts
* TINKERPOP-2767 Repeat Out Times traversal hangs indefinitely on first execution
* TINKERPOP-2820 gremlin-python _close_session race condition/FD leak
* TINKERPOP-2855 Performance degradation in TinkerGraph 3.5.4 and 3.5.5
* TINKERPOP-2856 math() step fails if variable name contains a keyword
* TINKERPOP-2861 Fix incorrect symlinks in source release zip
* TINKERPOP-2863 HasId Step generates incorrect results when given a list of IDs mid-traversal
* TINKERPOP-2870 mergeV requires key of 'new' to be quoted
* TINKERPOP-2878 Incorrect handling of local operations when there are duplicate elements
* TINKERPOP-2888 DefaultTraversal's applyStrategies performance decrease
* TINKERPOP-2891 Inconsistent behavior when comparing a counted value with a negative value
* TINKERPOP-2893 Incorrectly comparing a counted value with multiple predicates
* TINKERPOP-2901 Incorrect result caused by has(key, predicate)
* TINKERPOP-2902 Critical security vulnerability in snakeyaml
* TINKERPOP-2905 gremlin-go gorillaTransporter.logHandler is not initialized correctly and leads to panic
* TINKERPOP-2911 CountStrategy converts count().is(0) wrongly under ConnectiveStrategy
* TINKERPOP-2918 Utils.GenerateUserAgent assumes Gremlin.Net.dll to be present when, in some environments, it is not.
* TINKERPOP-2922 GroovyTranslator produces a Map not parseable by the grammar
* TINKERPOP-2925 mergeE() in javascript producing an error
* TINKERPOP-2926 Gremlin-Java > An UnsupportedOperationException occurs on calling next() after a merge step with the option step modulator if the element does not exist
* TINKERPOP-2928 element() not working in conjunction with edge properties

==== Improvements

* TINKERPOP-2841 Test and Fix Per Request Settings in Go
* TINKERPOP-2852 Update Maven plugin for docker-images building for M1 compatibility
* TINKERPOP-2857 GraphSONRecordReader does not allow configure a GraphFilter during deserialization
* TINKERPOP-2865 Add has steps injected by PartitionStrategy at the end of the filter
* TINKERPOP-2890 Avoid exceptions on local scope based steps where possible
* TINKERPOP-2899 SampleGlobalStep samples inefficiently with TraverserSet running into hash collisions
* TINKERPOP-2912 Improve error message for addE() when traverser is incorrect
* TINKERPOP-2919 Improve performance of FilterRankingStrategy for deeply nested traversals
* TINKERPOP-2924 Refactor PropertyMapStep to be able to overwrite map method
* TINKERPOP-2929 Introduce new marker interfaces to identify whether a step can perform write or delete or both
* TINKERPOP-2931 Fix a few minor mergeV/E issues
* TINKERPOP-2934 Optimize ObjectWritable for displaying content of Java Collection or Map to reduce OOM

[[release-3-6-2]]
=== TinkerPop 3.6.2 (Release Date: January 16, 2023)

This release also includes changes from <<release-3-5-5, 3.5.5>>.

* Fixed bug in the Gremlin grammar for parsing of empty queries.
* Provided mechanism for provider plugins to get notified on script/query processing via `GraphManager`.
* Fixed bug in `select()` when using multiple labels.
* Moved Gherkin feature tests to `gremlin-test` resources so that they are more easily referenced by providers.
* Made quality of life changes to semantics for `mergeV/E` based on initial feedback.

==== Bugs

* TINKERPOP-2765 Race condition during script creation when using UnifiedChannelizer
* TINKERPOP-2769 gremlin-server does not reply with a timeout response to all timed out requests
* TINKERPOP-2771 Critical severity security vulnerabilty in commons-configuration 2.7
* TINKERPOP-2796 High severity security vulnerability found in snakeyaml
* TINKERPOP-2801 Incorrect deprecation notice on gremlin-python
* TINKERPOP-2803 Incorrect count() with sample() in TinkerGraph
* TINKERPOP-2805 No results returned for multiple labels to select()
* TINKERPOP-2809 High severity security vulnerability found in jackson databind
* TINKERPOP-2815 Critical security vulnerability for apache commons-text
* TINKERPOP-2816 Gherkin test issues for implementers
* TINKERPOP-2817  "Could not find a type identifier for the class : class java.lang.Byte" occurs when dumping graph to graphson format
* TINKERPOP-2826 Critical security vulnerability in ivy
* TINKERPOP-2836 Github actions do not run java driver integration tests
* TINKERPOP-2840 Test Failures on NonDex
* TINKERPOP-2843 Security vulnerabilities found in netty version 4.1.77
* TINKERPOP-2849 Incorrect implementation for GraphTraversalSource.With in gremlin-go

==== Improvements

* TINKERPOP-2471 Add logging to Gremlin.Net driver
* TINKERPOP-2480 User agent for Gremlin drivers
* TINKERPOP-2622 Enforce ordering semantics in feature tests
* TINKERPOP-2696 Refactor Gherkin test framework to better handle bindings
* TINKERPOP-2737 Dockerized Build and Test Environments
* TINKERPOP-2772 Add Spark utility to load vertices as RDD
* TINKERPOP-2779 Floating ConnectedComponent Feature Failures for GitHub Actions on windows
* TINKERPOP-2785 Inability to Mock Returned Result Types in Gremlin-Go Driver
* TINKERPOP-2792 Better exception when JavaTranslator finds a method but not the overload
* TINKERPOP-2794 Allow cancellation of Gremlin.Net async methods
* TINKERPOP-2804 gherkin feature files should be on the classpath
* TINKERPOP-2806 Provide method for provider plugins to get notified on script/query processing
* TINKERPOP-2808 Improve Compatibility on ARM machines
* TINKERPOP-2813 Improve driver usability for cases where NoHostAvailableException is currently thrown
* TINKERPOP-2814 Add a SSL handshake timeout configuration to the driver
* TINKERPOP-2818 exclude mockito-core in gremlin-core [compile scope] (import by jcabi-manifests)
* TINKERPOP-2833 TestSupport loads files too slow
* TINKERPOP-2834 CloneVertexProgram optimization on SparkGraphComputer
* TINKERPOP-2842 Expand GremlinScriptChecker to include request id overrides
* TINKERPOP-2850 Modifications to mergeV/E semantics

[[release-3-6-1]]
=== TinkerPop 3.6.1 (Release Date: July 18, 2022)

This release also includes changes from <<release-3-5-4, 3.5.4>>.

* Made GraphBinary the default serialization format for .NET and Python.
* Added missing `ResponseStatusCodeEnum` entry for 595 for .NET.
* Fix a javadoc comment in `Cluster.Builder` regarding maxInProcessPerConnection.

==== Bugs

* TINKERPOP-2734 NullPointerException when calling Client chooseConnection()
* TINKERPOP-2736 PluginAcceptor interface no more available in 3.5.3+ but referred in documentation
* TINKERPOP-2741 GraphMLWriter error message is not properly formatted
* TINKERPOP-2746 Medium security vulnerabilities on logback-core
* TINKERPOP-2751 Transaction: tx.commit() hangs up in javascript client-lib
* TINKERPOP-2754 Javascript client hangs if the server restarts
* TINKERPOP-2768 BranchStep pickToken should be integrated when added as a child option

==== Improvements

* TINKERPOP-2229 JavaScript GLV: Add GraphBinary Support
* TINKERPOP-2631 GraphSON float serialization when ujson is used is imprecise
* TINKERPOP-2693 Complete GraphBinary support in Python
* TINKERPOP-2715 remove log4jv1 dependency
* TINKERPOP-2723 Make GraphBinary the default serialization format for .NET and Python *(breaking)*
* TINKERPOP-2740 first request suspend more than 9s when using gremlin-java-driver
* TINKERPOP-2748 Medium security vulnerability on netty-all and netty-codec
* TINKERPOP-2762 getScopeKeys should respect the order of keys passed in Step
* TINKERPOP-2764 AWS Neptune returns an inaccessible structured error response

[[release-3-6-0]]
=== TinkerPop 3.6.0 (Release Date: April 4, 2022)

This release also includes changes from <<release-3-5-3, 3.5.3>>.

* Added parser support for `NaN` and `Infinity`.
* Implemented comparability/orderability semantics defined in the Graph Provider documentation.
* Added `TextP.regex` and `TextP.notRegex`.
* Changed TinkerGraph to allow identifiers to be heterogeneous when filtering.
* Prevented values of `T` to `property()` from being `null`.
* Added `element()` step.
* Added `call()` step.
* Added `fail()` step.
* Added `mergeV()` and `mergeE()` steps.
* Added `Direction` aliases of `from` and `to`.
* Moved `TraversalOptionParent.Pick` to its own class as `Pick`.
* Introduced Pythonic Gremlin step names using snake case and deprecated camel case naming.
* Improved Gherkin test framework to allow for asserting traversal exceptions as a behavior.
* Fixed query indentation for profile metrics where indent levels were not being respected.
* `TraversalOpProcessor` no longer accepts a `String` representation of `Bytecode` for the "gremlin" argument which was left to support older versions of the drivers.
* Removed requirement that "ids" used to filter vertices and edges need to be all of a single type.
* Created `gremlin-annotations` module where the `@GremlinDsl` annotation and related code has been moved.
* Moved `GremlinScriptChecker` to `gremlin-core` from `gremlin-groovy` since it is not Groovy dependent.
* Removed `groovy` and `groovy-json` dependencies from `gremlin-driver` as well as related `JsonBuilder` serialization support.
* Replaced log4j usage with logback where builds rely on and packaged distributions now contain the latter.
* Improved behavior of `V()` and `E()` when `null` is an argument producing a filtering behavior rather than an exception.
* Prevented metrics computation unless the traversal is in a locked state.
* Added syntax to Gremlin grammar to explicitly define `byte`, `short` and `BigInteger`.
* Added syntax to Gremlin grammar to allow construction of a reference `Vertex`.
* Changed Gremlin grammar to allow for Groovy-like syntax when parsing a `Map` literal.
* Created a way to produce a corpus of Gremlin traversals via `FeatureReader` and `DocumentationReader` in `gremlin-language`.
* Changed mechanism for determining if `id` equality with `toString()` is used by validating that elements of the predicate collection are all `String` rather than enforcing homogenous collections in the process.
* Exposed Gherkin tests as part of the provider test suite.
* Packaged Gherkin tests and data as standalone package as a convenience distribution.
* Removed `ProductiveByStrategy` as a strategy that is applied by default.
* Changed `by()` modulator semantics to consistently filter.
* Removed previously deprecated Gryo `MessageSerializer` implementations.
* Removed previously deprecated `AuthenticationSettings.enableAuditLog`.
* Removed previously deprecated `GroovyTranslator` from `gremlin-groovy` module.
* Removed previously deprecated Gremlin steps that conflicted with Python keywords.
* Removed the dependency on `six` from `gremlin-python`.
* Bumped to Apache Hadoop 3.3.1.
* Bumped to Apache Spark 3.2.0.
* Bumped node.js in `gremlin-javascript` to v16.13.0.
* Changed `NumberHelper` to properly cast to `byte` and `short` rather than default coercing to `Integer`.
* Modified some driver defaults (maximum content length, pool size, maximum in process) to be more consistent with one another.
* Fixed a potential connection load balancing issue due to a race condition not updating the usage count.
* Extended `property()` to allow for setting a `Map` of property values.

==== Bugs

* TINKERPOP-2358 Potential connection leak on client disposing
* TINKERPOP-2486 Client does not load balance requests across available connections
* TINKERPOP-2507 Remove requirement that Graph implementations must filter on homogeneous identifiers *(breaking)*
* TINKERPOP-2522 DefaultTraversalMetrics::toString does not indent annotations correctly
* TINKERPOP-2554 Extracting step metrics from ProfileStep throws NPE if the step was not triggered
* TINKERPOP-2565 GraphMLWriter does not check vertexLabelKey conflict
* TINKERPOP-2566 Incomplete error message in bytecode step generation
* TINKERPOP-2568 Graph instance not set for child traversals
* TINKERPOP-2569 Reconnect to server if Java driver fails to initialize
* TINKERPOP-2578 Set arguments to P within/without are wrapped in List
* TINKERPOP-2579 EventStrategy doesn't work with anonymous traversal
* TINKERPOP-2580 Update the custom DSL documentation
* TINKERPOP-2585 Traversal failed for different strategies order
* TINKERPOP-2589 XML External Entity (XXE) vulnerability
* TINKERPOP-2597 NullPointerException while initializing connection pool
* TINKERPOP-2598 within(null) NPE
* TINKERPOP-2603 TinkerGraph sometimes could not query float values.
* TINKERPOP-2604 TinkerGraph could not order vertex/edge without specified property.
* TINKERPOP-2606 Neo4j-Gremlin could not order vertex/edge without specified property
* TINKERPOP-2609 HTTP returns serialization exceptions for the GraphTraversalSource
* TINKERPOP-2610 NumberHelper can return values in the form of their original type smaller than int *(breaking)*
* TINKERPOP-2621 toString for traversals such as within with empty array returns empty string as argument instead of brackets
* TINKERPOP-2626 RangeGlobalStep closes traversal prematurely
* TINKERPOP-2649 Unable to translate gremlin query to java
* TINKERPOP-2658 Translator in gremlin-javascript has trouble with array arguments
* TINKERPOP-2661 GremlinGroovyScriptEngine handling of null arguments
* TINKERPOP-2662 Unclosed client session and stacktrace pops up when cleanup is missed
* TINKERPOP-2670 JavaDocs do not build when using JDK 11
* TINKERPOP-2694 Bug of TinkerGraph gremlin api "has()"
* TINKERPOP-2702 property(null) throws NPE
* TINKERPOP-2706 Traversal clone() not resetting the close state
* TINKERPOP-2712 PropertyChangedEvent is triggered before Property is actually changed
* TINKERPOP-2717 Gremlin.NET : WebSocketConnection does not check for MessageType.Close, causing error InvalidOperationException: "Received data deserialized into null object message. Cannot operate on it."
* TINKERPOP-2719 hasNext is called on TraverserIterator after transaction is committed
* TINKERPOP-2726 Python's GroovyTranslator translates boolean wrong

==== Improvements

* TINKERPOP-2367 Gremlin Translators for .NET
* TINKERPOP-2379 Consistent defaults and initialization APIs for drivers
* TINKERPOP-2411 Move GremlinDslProcessor to its own artifact *(breaking)*
* TINKERPOP-2467 Follow python naming conventions for Gremlin syntax
* TINKERPOP-2504 Intermittently failing server/driver integration tests
* TINKERPOP-2518 Enhance .NET gherkin framework to deal with more advanced assertions
* TINKERPOP-2524 Expand support for number types in grammar
* TINKERPOP-2525 Extend Gherkin tests to cover strategies
* TINKERPOP-2534 Log4j flagged as critical security violation
* TINKERPOP-2548 Add getter for indexer used in IndexStep
* TINKERPOP-2551 Setup scripts to publish Gremint to npm
* TINKERPOP-2555 Support for remote transactions in Python
* TINKERPOP-2556 Support remote transactions in .NET
* TINKERPOP-2557 Support remote transactions in Javascript
* TINKERPOP-2559 Stop sending the close message for .NET
* TINKERPOP-2560 Stop sending close message for Python
* TINKERPOP-2561 Stop sending close message in Javascript
* TINKERPOP-2562 Remove GraphSON 2 option in TraversalOpProcessor *(breaking)*
* TINKERPOP-2570 Support custom type in GraphBinary for .NET
* TINKERPOP-2576 Setup automatic updates via Dependabot for Gremlin.NET
* TINKERPOP-2577 Remove unused test coverage dependencies from Gremlin.NET
* TINKERPOP-2582 Construct traversals from gremlin-language
* TINKERPOP-2583 Make gremlin-groovy processing optional in Gremlin Server
* TINKERPOP-2591 Administrative adjustments to gremlint site
* TINKERPOP-2592 Align the style guides
* TINKERPOP-2593 Remove Groovy as a dependency from gremlin-driver *(breaking)*
* TINKERPOP-2596 datetime function
* TINKERPOP-2601 Unify Gremlin testing behind Gherkin
* TINKERPOP-2605 Further enforce and refine null semantics
* TINKERPOP-2608 Enhance sample().by() semantics when by produces a null *(breaking)*
* TINKERPOP-2611 Prevent property(id,null) and addV(null) *(breaking)*
* TINKERPOP-2613 Improve behavior of V/E(null)
* TINKERPOP-2615 Expand testing of path() with null values
* TINKERPOP-2616 Provide better exceptions with SSL related failures *(breaking)*
* TINKERPOP-2620 Clean up NullPointerExceptions related to null arguments on property related steps
* TINKERPOP-2630 Clarify that a server cannot support Graphson1.0 over HTTP
* TINKERPOP-2632 Netty 4.1.61 flagged with two high severity security violations
* TINKERPOP-2635 Consistent by() behavior *(breaking)*
* TINKERPOP-2636 Remove ProductiveByStrategy as a default *(breaking)*
* TINKERPOP-2637 Enhance logging in the Python
* TINKERPOP-2639 Remove previously deprecated GryoMessageSerializer infrastructure *(breaking)*
* TINKERPOP-2640 Remove previously deprecated AuthenticationSettings.enableAuditLog setting *(breaking)*
* TINKERPOP-2641 Allow orderability on any type
* TINKERPOP-2645 Improve behavior of hasId(null)
* TINKERPOP-2646 Make .NET StreamExtensions public for GraphBinary
* TINKERPOP-2650 Remove deprecated Gremlin step overloads of python keywords *(breaking)*
* TINKERPOP-2651 Update to .NET 6
* TINKERPOP-2652 Add TextP.regex to the text predicate set
* TINKERPOP-2656 Provide a no syntax sugar translator for python
* TINKERPOP-2657 Remove GroovyTranslator from gremlin-groovy *(breaking)*
* TINKERPOP-2659 Bump javascript runtimes to node v16
* TINKERPOP-2660 Bring back close message for drivers
* TINKERPOP-2663 Support Vertex references in grammar
* TINKERPOP-2665 Add the ability for property() to take a map
* TINKERPOP-2666 Create an anonymizing Translator for logging traversals without user data
* TINKERPOP-2667 Allow fold() with addAll to work on Map
* TINKERPOP-2668 Updating aiohttp requirements at germin-python due to vulnerability
* TINKERPOP-2669 Netty 4.1.61 flagged with medium severity security violations
* TINKERPOP-2671 Add tx() support to grammar
* TINKERPOP-2676 Refactor GremlinScript checker out of groovy package *(breaking)*
* TINKERPOP-2678 jackson-databind medium security issue identified
* TINKERPOP-2679 Update JavaScript driver to support processing messages as a stream
* TINKERPOP-2680 Create call() step to allow for calling procedures
* TINKERPOP-2681 Create merge() step to codify best practice for upsert pattern
* TINKERPOP-2682 Enable WebSocket compression in .NET by default
* TINKERPOP-2687 Gremlin Boolean Value Expressions 2.0 with Ternary Boolean Logics
* TINKERPOP-2688 Investigate two .NET test failures
* TINKERPOP-2689 VertexProperty Gherkin support for .NET
* TINKERPOP-2690 VertexProperty Gherkin support for Javascript
* TINKERPOP-2691 VertexProperty Gherkin support for Python
* TINKERPOP-2695 Support NaN/Inf in Parser and Gherkin
* TINKERPOP-2705 Support null as an argument where it makes sense in Gremlin.NET
* TINKERPOP-2707 Closing parent connection in python should close tx() connections
* TINKERPOP-2711 Make gremlin-language optional as it brings in CDDL/GPL dependencies
* TINKERPOP-2713 Create an element() step that maps a Property to its Element.
* TINKERPOP-2716 Enable eslint for gremlin-javascript project
* TINKERPOP-2725 Traversal Strategy Mix Up In Gremlin-Python
* TINKERPOP-2727 HasContainer should allow a null key
* TINKERPOP-2728 jackson-databind high security issue identified

== TinkerPop 3.5.0 (The Sleeping Gremlin: No. 18 Entr'acte Symphonique)

image::https://raw.githubusercontent.com/apache/tinkerpop/master/docs/static/images/gremlin-sleeping-beauty.png[width=185]

[[release-3-5-8]]
=== TinkerPop 3.5.8 (Release Date: November 20, 2023)

* Fixed a bug in Gremlin.Net that can lead to an `InvalidOperationException` due to modifying a collection while iterating over it in the serializers.
* Bumped Netty to 4.1.96

==== Bugs

* TINKERPOP-2976 InvalidOperationException: Collection was modified in GraphBinary serialization
* TINKERPOP-2983 Upgrade Netty for Security Reasons

==== Improvements

* TINKERPOP-2984 Replace Moq mocking library in .NET tests
* TINKERPOP-2991 Reformat Javadoc link in reference docs


[[release-3-5-7]]
=== TinkerPop 3.5.7 (Release Date: July 31, 2023)

* Bumped `jackson-databind` to 2.15.2 to fix security vulnerability.
* Introduced `maxNumberLength`, `maxStringLength`, and `maxNestingDepth` configs for `GraphSON` serializers.
* Fixed a memory leak in the Gremlin.Net driver that only occurred if a `CancellationToken` was provided.
* Fixed gremlin-python `Client` problem where calling `submit()` after` `close()` would hang the system.
* Added `gremlin.spark.dontDeleteNonEmptyOutput` to stop deleting the output folder if it is not empty in `spark-gremlin`.
* Fixed a bug in `SubgraphStrategy` where the vertex property filter produced errors if a `Vertex` was missing the key provided to `by()` as a token.
* Upgraded `gremlin-javascript` and `gremlint` to Node 16.20.0.
* Upgraded `gremlin-go` to Go 1.20.
* Improved the python `Translator` class with better handling for `P`, `None` and subclasses of `str`.
* Fixed bug in `FilterRankingStrategy` that was preventing certain traversals from recognizing labels in child traversals.
* Added `gremlin-java8.bat` file as a workaround to allow loading the console using Java 8 on Windows.
* Fixed a bug in `gremlin-server` where timeout tasks were not cancelled and could cause very large memory usage when timeout is large.
* Removed `jcabi-manifests` dependency from `gremlin-core`, `gremlin-driver`, and `gremlin-server`.
* Fixed a bug that caused the `GremlinGroovyScriptEngine` to throw a `MissingMethodException` when calling a static method in __ with the same name as an enum.
* Deprecated Neo4j-Gremlin
* Added `VertexPropertyFilter` to `GraphComputer`

==== Bugs

* TINKERPOP-2920 SubgraphStrategy failure when property key not present on vertex in by()
* TINKERPOP-2937 Throw an error when trying to use a closed connection
* TINKERPOP-2944 Memory leak in Gremlin.Net driver if CancellationToken is used
* TINKERPOP-2948 PRISMA security vulnerabilty for jackson-databind 2.14.0 *(breaking)*
* TINKERPOP-2953 Static import for __.values() overriden by Column.values()
* TINKERPOP-2958 ScheduledExecutorService for timeouts are never cancelled
* TINKERPOP-2965 FilterRankingStrategy removing labels it shouldn't in certain conditions

==== Improvements

* TINKERPOP-1403 Provide support for GraphFilter.vertexProperties() *(breaking)*
* TINKERPOP-2941 DO NOT purge the output location if it has content in SparkGraphComputer
* TINKERPOP-2954 Pass Gremlin Version from Maven to Java Without Manifests
* TINKERPOP-2955 Support SSL in WebSocketClient
* TINKERPOP-2977 Deprecate Neo4j-Gremlin

[[release-3-5-6]]
=== TinkerPop 3.5.6 (Release Date: May 1, 2023)

* Added `GraphFilter` support to `GraphSONRecordReader`.
* gremlin-python aiohttp dependency requirement upper bound relaxed to <4.0.0.
* Fixed network connection closing for sessions and transactions in `gremlin-python`.
* Fixed memory cleanup for sessions and transactions in `gremlin-python` and `gremlin-go`.
* Fixed bug in `CountStrategy` where `or()` and `and()` filters were not being rewritten properly for some patterns.
* Changed `PartitionStrategy` to force its filters to the end of the chain for `Vertex` and `Edge` read steps, thus preserving order of the `has()`.
* Added `RequestOptions` and `RequestOptionsBuilder` types to Go GLV to encapsulate per-request settings and bindings.
* Improved `addE()` error messaging when traverser is not a `Vertex`.
* Added `SubmitWithOptions()` methods to `Client` and `DriverRemoteConnection` in Go GLV to pass `RequestOptions` to the server.
* Fixed bug in which `gremlin-server` would not respond to clients if an `Error` was thrown during bytecode traversals.
* Added ability to deploy multi-arch Docker images for server and console. Server image now supports AMD64 and ARM64.
* Changed `with()` configuration for `ARGS_BATCH_SIZE` and `ARGS_EVAL_TIMEOUT` to be more forgiving on the type of `Number` used for the value.
* Changed `gremlin-console` to add imports via an ImportCustomizer to reduce time spent resolving imports.
* Bumped to Groovy 2.5.22.
* Fixed `generateUserAgent()` in `gremlin-javascript` and `gremlin-dotnet` to handle null and undefined properly, and updated Java UserAgent error handling
* Fixed bug in parsing of `math()` expressions where variables were not being identified if they contained a text associated with a function.
* Refactored `FilterRankingStrategy` to improve performance for deeply nested traversals.
* Refactored strategy application to improve performance by avoiding some excessive recursion.
* Added `Traversal.lock()` to provide an explicit way to finalize a traversal object.
* Changed `Traversal.getGraph()` to get its `Graph` object from itself or, if not available, its parent.
* Added `AuthInfoProvider` interface and `NewDynamicAuth()` to gremlin-go for dynamic authentication support.
* Fixed bug where `hasId()` unrolls ids in Java arrays to put into `P.within` but not ids in lists, this also aligned behavior of start-step and mid-traversal hasId().
* Bumped to `snakeyaml` 2.0 to fix security vulnerability.
* Bumped to Apache `commons-configuration` 2.9.0 to fix security vulnerability.
* Fixed `CountStrategy` bug for cases where predicates contain negative numbers by disabling the optimization.
* Improved `count` step optimization for negative values in input for 'eq' comparison.
* Fixed performance issue when using `SampleGlobalStep` with a traverser that has either a `LABELED_PATH` or `PATH` requirement.
* Reduce the `toString()` of `ObjectWritable` to avoid OOM for running OLAP queries on Spark.

==== Bugs

* TINKERPOP-2526 Gremlin Console performance with incomplete multi-line scripts
* TINKERPOP-2767 Repeat Out Times traversal hangs indefinitely on first execution
* TINKERPOP-2820 gremlin-python _close_session race condition/FD leak
* TINKERPOP-2855 Performance degradation in TinkerGraph 3.5.4 and 3.5.5
* TINKERPOP-2856 math() step fails if variable name contains a keyword
* TINKERPOP-2861 Fix incorrect symlinks in source release zip
* TINKERPOP-2863 HasId Step generates incorrect results when given a list of IDs mid-traversal
* TINKERPOP-2878 Incorrect handling of local operations when there are duplicate elements
* TINKERPOP-2888 DefaultTraversal's applyStrategies performance decrease
* TINKERPOP-2891 Inconsistent behavior when comparing a counted value with a negative value
* TINKERPOP-2893 Incorrectly comparing a counted value with multiple predicates
* TINKERPOP-2902 Critical security vulnerability in snakeyaml
* TINKERPOP-2905 gremlin-go gorillaTransporter.logHandler is not initialized correctly and leads to panic
* TINKERPOP-2911 CountStrategy converts count().is(0) wrongly under ConnectiveStrategy
* TINKERPOP-2918 Utils.GenerateUserAgent assumes Gremlin.Net.dll to be present when, in some environments, it is not.

==== Improvements

* TINKERPOP-2841 Test and Fix Per Request Settings in Go
* TINKERPOP-2852 Update Maven plugin for docker-images building for M1 compatibility
* TINKERPOP-2857 GraphSONRecordReader does not allow configure a GraphFilter during deserialization
* TINKERPOP-2865 Add has steps injected by PartitionStrategy at the end of the filter
* TINKERPOP-2890 Avoid exceptions on local scope based steps where possible
* TINKERPOP-2899 SampleGlobalStep samples inefficiently with TraverserSet running into hash collisions
* TINKERPOP-2912 Improve error message for addE() when traverser is incorrect
* TINKERPOP-2919 Improve performance of FilterRankingStrategy for deeply nested traversals
* TINKERPOP-2934 Optimize ObjectWritable for displaying content of Java Collection or Map to reduce OOM

[[release-3-5-5]]
=== TinkerPop 3.5.5 (Release Date: January 16, 2023)

* Changed the `Result` struct in gremlin-go to make it more suitable for mocking in tests.
* Changed label generation in `PathProcessorStrategy` to be more deterministic.
* Bumped to Apache `commons-configuration` 2.8.0 to fix security vulnerability.
* Fixed issue where the `GremlinGroovyScriptEngine` reused the same translator concurrently which lead to incorrect translations.
* Fixed bug where tasks that haven't started running yet time out due to `evaluationTimeout` and never send a response back to the client.
* Set the exact exception in `initializationFailure` on the Java driver instead of the root cause.
* Improved error message for when `from()` and `to()` are unproductive for `addE()`.
* Added `SparkIOUtil` utility to load graph into Spark RDD.
* Improved performance of `CloneVertexProgram` by bypassing the shuffle state of `SparkGraphComputer`.
* Changed `JavaTranslator` exception handling so that an `IllegalArgumentException` is used for cases where the method exists but the signature can't be discerned given the arguments supplied.
* Dockerized all test environment for .NET, JavaScript, Python, Go, and Python-based tests for Console, and added Docker as a build requirement.
* Async operations in .NET can now be cancelled. This however does not cancel work that is already happening on the server.
* Bumped to `snakeyaml` 1.32 to fix security vulnerability.
* Update docker/build.sh to work with docker-compose dockerized tests changes.
* Fix permission issues with Docker generated files by setting permission to current user, so sudo isn't needed for maven operations.
* Updated base images for gremlin-server and gremlin-console docker images to support arm64.
* Use Go embed for error/logger resources for `gremlin-go` to avoid missing resource files when using binaries.
* Added user agent to web socket handshake in java driver. Can be controlled by a new enableUserAgentOnConnect configuration. It is enabled by default.
* Added user agent to web socket handshake in Gremlin.Net driver. Can be controlled by `EnableUserAgentOnConnect` in `ConnectionPoolSettings`. It is enabled by default.
* Added user agent to web socket handshake in go driver. Can be controlled by a new `EnableUserAgentOnConnect` setting. It is enabled by default.
* Added user agent to web socket handshake in python driver. Can be controlled by a new `enable_user_agent_on_connect` setting. It is enabled by default.
* Added user agent to web socket handshake in javascript driver. Can be controlled by a new `enableUserAgentOnConnect` option. It is enabled by default.
* Added logging in .NET.
* Added `addDefaultXModule` to `GraphSONMapper` as a shortcut for including a version matched GraphSON extension module.
* Modified `GraphSONRecordReader` and `GraphSONRecordWriter` to include the GraphSON extension module by default.
* Bumped `jackson-databind` to 2.14.0 to fix security vulnerability.
* Bumped to Groovy 2.5.15.
* Bumped to Netty 4.1.86.
* Bumped `ivy` to 2.5.1 to fix security vulnerability
* Removed default SSL handshake timeout. The SSL handshake timeout will instead be capped by setting `connectionSetupTimeoutMillis`.
* Improved logging for `gremlin-driver`.
* Modified `Connection` and `Host` job scheduling in `gremlin-driver` by dividing their work to two different thread pools and sparing work from the primary pool responsible for submitting requests and reading results.
* Prevented usage of the fork-join pool for `gremlin-driver` job scheduling.
* Modified `GremlinScriptChecker` to extract the `Tokens.REQUEST_ID` from Gremlin scripts.
* Changed `Host` initialization within a `Client` to be parallel again in `gremlin-driver`.
* Changed mechanism for determining `Host` health which should make the driver more resilient to intermittent network failures.
* Removed the delay for reconnecting to a potentially unhealthy `Host` only marking it as unavailable after that initial retry fails.
* Prevented fast `NoHostAvailableException` in favor of more direct exceptions when borrowing connections from the `ConnectionPool`.
* Improved Gherkin tests for more consistent results.
* Provides users with potentially more information to driver TimeoutExceptions.
* Fixed an issue in Go and Python GLVs where modifying per request settings to override request_id's was not working correctly.
* Fixed incorrect implementation for `GraphTraversalSource.With` in `gremlin-go`.
* Changed `Gremlin.version()` to return "VersionNotFound" if the version is missing from the manifest.
* Fixed local steps to avoid throwing an exception for non-iterable input.
* Fixed a case sensitivity issue when comparing request UUIDs in `gremlin-javascript`.

==== Bugs

* TINKERPOP-2765 Race condition during script creation when using UnifiedChannelizer
* TINKERPOP-2769 gremlin-server does not reply with a timeout response to all timed out requests
* TINKERPOP-2771 Critical severity security vulnerabilty in commons-configuration 2.7
* TINKERPOP-2796 High severity security vulnerability found in snakeyaml
* TINKERPOP-2803 Incorrect count() with sample() in TinkerGraph
* TINKERPOP-2809 High severity security vulnerability found in jackson databind
* TINKERPOP-2815 Critical security vulnerability for apache commons-text
* TINKERPOP-2816 Gherkin test issues for implementers
* TINKERPOP-2817 Support java.lang.Byte in hadoop GraphSONRecordWriter/GraphSONRecordReader
* TINKERPOP-2826 Critical security vulnerability in ivy
* TINKERPOP-2836 Github actions do not run java driver integration tests
* TINKERPOP-2840 Test Failures on NonDex
* TINKERPOP-2843 Security vulnerabilities found in netty version 4.1.77
* TINKERPOP-2849 Incorrect implementation for GraphTraversalSource.With in gremlin-go

==== Improvements

* TINKERPOP-2471 Add logging to Gremlin.Net driver
* TINKERPOP-2480 User agent for Gremlin drivers
* TINKERPOP-2737 Dockerized Build and Test Environments
* TINKERPOP-2772 Add Spark utility to load vertices as RDD
* TINKERPOP-2779 Floating ConnectedComponent Feature Failures for GitHub Actions on windows
* TINKERPOP-2785 Inability to Mock Returned Result Types in Gremlin-Go Driver
* TINKERPOP-2792 Better exception when JavaTranslator finds a method but not the overload
* TINKERPOP-2794 Allow cancellation of Gremlin.Net async methods
* TINKERPOP-2808 Improve Compatibility on ARM machines
* TINKERPOP-2813 Improve driver usability for cases where NoHostAvailableException is currently thrown
* TINKERPOP-2814 Add a SSL handshake timeout configuration to the driver
* TINKERPOP-2833 TestSupport loads files too slow
* TINKERPOP-2834 CloneVertexProgram optimization on SparkGraphComputer
* TINKERPOP-2842 Expand GremlinScriptChecker to include request id overrides

[[release-3-5-4]]
=== TinkerPop 3.5.4 (Release Date: July 18, 2022)

* Added exception to Gremlin Server that is thrown when using a transaction on a non-transaction graph.
* Exposed error message sent by the server as a property on `GremlinServerError` for gremlin-python
* Allowed `datetime()` syntax to accept zone offset with colon separators and seconds.
* Fixed a minor problem in the Gremlin parser where a `GraphTraversalSource` may not have been initialized.
* Added getters to high and low properties in `RangeLocalStep`.
* Added `Pick` traversal to the return from `getGlobalChildren()` for `BranchStep`.
* Ensured `Pick` traversal was an integrated child.
* Added GraphBinary serialization support to gremlin-javascript.
* Improved startup time by removing unnecessary DNS lookup.
* Bumped to logback 1.2.9.
* Bumped to netty 4.1.77.
* Fixed bug in `submitAsync()` in gremlin-python where the deprecated version was not returning its result.
* Added missing `ResponseStatusCodeEnum` entries for 403, 429, 497, and 596 for .NET.
* Added GraphBinary support in gremlin-python for short, bigdecimal and biginteger.
* Fixed bug in `PartitionStrategy` where the use of `AbstractLambdaTraversal` caused an unexpected exception.
* Fixed bug where close requests for sessions were improperly validating the request in the `UnifiedChannelizer`.
* Deprecated and removed functionality of the `connectOnStartup` option in `gremlin-javascript` to resolve potential `unhandledRejection` and race conditions.
* Ensured `Graph` instance was set between `TraversalStrategy` executions.
* Fixed potential `NullPointerException` in `gremlin-driver` where initialization of a `ConnectionPool` would fail but not throw an exception due to centralized error check being satisfied by a different process.
* Fixed a bug where the JavaScript client would hang indefinitely on traversals if the connection to the server was terminated.
* Fix a javadoc comment in Cluster.Builder regarding maxInProcessPerConnection.
* Added a getter for selectKeys in SelectStep

==== Bugs

* TINKERPOP-2734 NullPointerException when calling Client chooseConnection()
* TINKERPOP-2735 IllegalStateException: Unrecognized content of the 'gremlin' argument... on connection close
* TINKERPOP-2736 PluginAcceptror interface no more available in 3.5.3+ but referred in documentation
* TINKERPOP-2741 GraphMLWriter error message is not properly formatted
* TINKERPOP-2751 Transaction: tx.commit() hangs up in javascript client-lib
* TINKERPOP-2754 Javascript client hangs if the server restarts
* TINKERPOP-2763 client.submitAsync returns None value
* TINKERPOP-2768 BranchStep pickToken should be integrated when added as a child option

==== Improvements

* TINKERPOP-2229 JavaScript GLV: Add GraphBinary Support
* TINKERPOP-2631 GraphSON float serialization when ujson is used is imprecise
* TINKERPOP-2693 Complete GraphBinary support in Python
* TINKERPOP-2740 first request suspend more than 9s when using gremlin-java-driver
* TINKERPOP-2748 Medium security vulnerability on netty-all and netty-codec
* TINKERPOP-2762 getScopeKeys should respect the order of keys passed in Step
* TINKERPOP-2764 AWS Neptune returns an inaccessible structured error response

[[release-3-5-3]]
=== TinkerPop 3.5.3 (Release Date: April 4, 2022)

* Added support for using a readable stream when submitting scripts through the JavaScript driver which allows processing each batch of result sets as they come in, rather than waiting for the entire result set to complete before allowing processing.
* Fixed issue with implicit conversion of `Infinity` number instances into `BigDecimal`.
* Ensured that new properties are added before triggering the associated event.
* Added support for WebSocket compression in the .NET driver. (Only available on .NET 6.)
* Added Groovy `Translator` for .NET.
* Bumped to `jackson-databind` 2.13.2.2.
* Fixed bug in `DefaultTraversal.clone()` where the resulting `Traversal` copy could not be re-iterated.
* Fixed bug in `JavaTranslator` that did not handle `has()` well where `null` was the first argument.
* Renamed `GremlinBaseVisitor` to `DefaultGremlinBaseVisitor` in `gremlin-core` to prevent conflict with the generated `GremlinBaseVisitor` in `gremlin-language`.
* Tracked transaction spawned connections and closed them when the parent connection was closed for `gremlin-python`.
* Prevented unintentionally opening another transaction in `TraversalOpProcessor`` and `SessionOpProcessor` of Gremlin Server.
* Fixed bug in `Translator` of `gremlin-python` around translation of Booleans.

==== Bugs

* TINKERPOP-2694 Bug of TinkerGraph gremlin api "has()"
* TINKERPOP-2706 Traversal clone() not resetting the close state
* TINKERPOP-2712 PropertyChangedEvent is triggered before Property is actually changed
* TINKERPOP-2717 Gremlin.NET : WebSocketConnection does not check for MessageType.Close, causing error InvalidOperationException: "Received data deserialized into null object message. Cannot operate on it."
* TINKERPOP-2719 hasNext is called on TraverserIterator after transaction is committed
* TINKERPOP-2726 Python's GroovyTranslator translates boolean wrong

==== Improvements

* TINKERPOP-2367 Gremlin Translators for .NET
* TINKERPOP-2518 Enhance .NET gherkin framework to deal with more advanced assertions
* TINKERPOP-2651 Update to .NET 6
* TINKERPOP-2679 Update JavaScript driver to support processing messages as a stream
* TINKERPOP-2682 Enable WebSocket compression in .NET by default
* TINKERPOP-2707 Closing parent connection in python should close tx() connections
* TINKERPOP-2711 Make gremlin-language optional as it brings in CDDL/GPL dependencies
* TINKERPOP-2716 Enable eslint for gremlin-javascript project
* TINKERPOP-2725 Traversal Strategy Mix Up In Gremlin-Python
* TINKERPOP-2727 HasContainer should allow a null key
* TINKERPOP-2728 jackson-databind high security issue identified

[[release-3-5-2]]
=== TinkerPop 3.5.2 (Release Date: January 10, 2022)

This release also includes changes from <<release-3-4-13, 3.4.13>>.

* Added an `AnonymizingTypeTranslator` for use with `GroovyTranslator` which strips PII (anonymizes any String, Numeric, Date, Timestamp, or UUID data)
* Added support for `g.tx()` in Python.
* Added logging in in Python.
* Added `tx()` syntax to `gremlin-language`.
* Fixed shutdown cleanup issue in Python aiohttp transport layer.
* Added a `NoSugarTranslator` translator to `PythonTranslator` which translates Gremlin queries to Python without syntactic sugar (ex `g.V().limit(1)` instead of `g.V()[0:1]`)
* Added support for `g.Tx()` in .NET.
* Added support for `with()` constant options to `io()`.
* Changed `GroovyTranslator` to generate code more compatible to Java with `Date` and `Timestamp`.
* Fixed bug in the processing of the `io()` step when constructing a `Traversal` from the grammar.
* Added the `ConnectedComponent` tokens required to properly process the `with()` of the `connectedComponent()` step.
* Fixed `DotNetTranslator` bugs where translations produced Gremlin that failed due to ambiguous step calls to `has()`.
* Fixed bug where `RepeatUnrollStrategy`, `InlineFilterStrategy` and `MessagePassingReductionStrategy` were all being applied more than necessary.
* Modified grammar to accept the `datetime()` function so that Gremlin scripts have a way to natively construct a `Date`.
* Ensured `PathRetractionStrategy` is applied after `InlineFilterStrategy` which prevents an error in traverser mapping in certain conditions.
* Deprecated `JsonBuilder` serialization for GraphSON and Gryo.
* Added `ProductiveByStrategy` to ensure consistency of `by()` modulator behaviors when child traversal arguments contained no elements.
* Changed drivers to once again send the previously deprecated and removed "close" message for sessions.
* Modified `fold()` to merge `Map` instances with `addAll`.
* Allowed `null` string values in the Gremlin grammar.
* Fixed support for `SeedStrategy` in the Gremlin Grammar.
* Fixed bug in `Translator` of `gremlin-javascript` around array translation.
* Fixed bugs in `PythonTranslator`, `JavascriptTranslator` and `DotNetTranslator` when translating `TraversalStrategy` objects to Javascript.
* Prevented exception with `hasLabel(null)` and `hasKey(null)` and instead filter away traversers as these structural components can't ever be null.
* Improved handling of `null` when passed to `P` predicates.
* Handled `null` for mathematical reducing operations of `sum()`, `mean()`, `max()` and `min()`.
* Allowed `null` values in `Memory` for `GraphComputer`.
* Allowed `null` assignment in `withSideEffect()`.
* Allowed labelling of steps that emit a traverser carrying `null`.
* Fixed bug in filtering for `null` property key arguments to `valueMap()`, `elementMap()`, `properties()` and `values()`.
* Modified grammar to allow a call to `within()` and `without()` with no arguments.
* Fixed problems with `inject(null)` variations where `null` was the only value being submitted.
* Fixed problem with `GroovyTranslator` and `inject(null,null)` which could be interpreted as the Groovy JDK extension `inject(Object,Closure)`.
* Fixed error where certain variants of `inject()` with `null` might not properly construct a traversal in .NET.
* Prevented exception with  `hasValue(null)` and allowed filtering as expected.
* Refined `DotNetTranslator` to be more explicit with `null` arguments to ensure that the right overloads are called.
* Created `GremlinParser` to construct `Traversal` objects from `gremlin-language`.
* Added `GremlinLangScriptEngine` as a `GremlinScriptEngine` implementation that users the grammar and `JavaTranslator` to evaluate Gremlin.
* Added getter method for `bypassTraversal` in `AbstractLambdaTraversal`.
* Added support for custom GraphBinary types in .NET.
* Removed some unnecessary exception wrapping around `gremlin-driver` errors now producing a more immediate view of the actual error cause.

==== Bugs

* TINKERPOP-2569 Reconnect to server if Java driver fails to initialize
* TINKERPOP-2585 Traversal failed for different strategies order
* TINKERPOP-2589 XML External Entity (XXE) vulnerability
* TINKERPOP-2597 NullPointerException while initializing connection pool
* TINKERPOP-2598 within(null) NPE
* TINKERPOP-2603 TinkerGraph sometimes could not query float values.
* TINKERPOP-2609 HTTP returns serialization exceptions for the GraphTraversalSource
* TINKERPOP-2621 toString for traversals such as within with empty array returns empty string as argument instead of brackets
* TINKERPOP-2626 RangeGlobalStep closes traversal prematurely
* TINKERPOP-2649 Unable to translate gremlin query to java
* TINKERPOP-2658 Translator in gremlin-javascript has trouble with array arguments
* TINKERPOP-2662 Unclosed client session and stacktrace pops up when cleanup is missed
* TINKERPOP-2670 JavaDocs do not build when using JDK 11

==== Improvements

* TINKERPOP-2504 Intermittently failing server/driver integration tests
* TINKERPOP-2555 Support for remote transactions in Python
* TINKERPOP-2556 Support remote transactions in .NET
* TINKERPOP-2570 Support custom type in GraphBinary for .NET
* TINKERPOP-2582 Construct traversals from gremlin-language
* TINKERPOP-2583 Make gremlin-groovy processing optional in Gremlin Server
* TINKERPOP-2591 Administrative adjustments to gremlint site
* TINKERPOP-2592 Align the style guides
* TINKERPOP-2596 datetime function
* TINKERPOP-2605 Further enforce and refine null semantics
* TINKERPOP-2615 Expand testing of path() with null values
* TINKERPOP-2616 Provide better exceptions with SSL related failures *(breaking)*
* TINKERPOP-2620 Clean up NullPointerExceptions related to null arguments on property related steps
* TINKERPOP-2630 Clarify that a server cannot support Graphson1.0 over HTTP
* TINKERPOP-2632 Netty 4.1.61 flagged with two high severity security violations
* TINKERPOP-2637 Enhance logging in the Python
* TINKERPOP-2646 Make .NET StreamExtensions public for GraphBinary
* TINKERPOP-2656 Provide a no syntax sugar translator for python
* TINKERPOP-2660 Bring back close message for drivers
* TINKERPOP-2666 Create an anonymizing Translator for logging traversals without user data
* TINKERPOP-2667 Allow fold() with addAll to work on Map
* TINKERPOP-2668 Updating aiohttp requirements at germin-python due to vulnerability
* TINKERPOP-2669 Netty 4.1.61 flagged with medium severity security violations
* TINKERPOP-2671 Add tx() support to grammar

[[release-3-5-1]]
=== TinkerPop 3.5.1 (Release Date: July 19, 2021)

This release also includes changes from <<release-3-4-12, 3.4.12>>.

* Added support for `g.tx()` in Javascript.
* Fixed bug in Javascript error message related to validating anonymous traversal spawns.
* Changed close of Python and Javascript connections to no longer send a "close message" as the server no longer acknowledges it as of 3.5.0.
* Fixed bug where the `Graph` instance was not being assigned to child traversals.
* Removed sending of deprecated session close message from Gremlin.Net driver.

==== Bugs

* TINKERPOP-2358 Potential connection leak on client disposing
* TINKERPOP-2554 Extracting step metrics from ProfileStep throws NPE if the step was not triggered
* TINKERPOP-2565 GraphMLWriter does not check vertexLabelKey conflict
* TINKERPOP-2566 Incomplete error message in bytecode step generation
* TINKERPOP-2568 Graph instance not set for child traversals
* TINKERPOP-2578 Set arguments to P within/without are wrapped in List
* TINKERPOP-2579 EventStrategy doesn't work with anonymous traversal
* TINKERPOP-2580 Update the custom DSL documentation

==== Improvements

* TINKERPOP-2548 Add getter for indexer used in IndexStep
* TINKERPOP-2551 Setup scripts to publish Gremint to npm
* TINKERPOP-2557 Support remote transactions in Javascript
* TINKERPOP-2559 Stop sending the close message for .NET
* TINKERPOP-2560 Stop sending close message for Python
* TINKERPOP-2561 Stop sending close message in Javascript
* TINKERPOP-2576 Setup automatic updates via Dependabot for Gremlin.NET
* TINKERPOP-2577 Remove unused test coverage dependencies from Gremlin.NET

[[release-3-5-0]]
=== TinkerPop 3.5.0 (Release Date: May 3, 2021)

This release also includes changes from <<release-3-4-11, 3.4.11>>.

* Changed transport implementation to use AIOHTTP instead of Tornado for gremlin-python.
* Added max_content_length and unit test for it in gremlin-python.
* Removed compression_option support for transport in gremlin-python.
* Fixed event loop issues and added unit test for it in gremlin-python.
* Fixed DriverRemoteConnection multithreading issues and added unit test for it in gremlin-python.
* Fixed heartbeat timeout issues and tested with local server manually for gremlin-python.
* Fixed build errors emitted for gremlin-python (asyncio task destroyed but is pending error).
* Added `gremlin-language` module.
* Allowed the possibility for the propagation of `null` as a `Traverser` in Gremlin.
* Added a fully shaded version of `gremlin-driver`.
* Exposed websocket connection status in JavaScript driver.
* Fixed a bug where spark-gremlin was not re-attaching properties when using `dedup()`.
* Fixed a bug in `WsAndHttpChannelizer` pipeline configuration where failed object aggregation could not write back HTTP responses.
* Ensured better consistency of the use of `null` as arguments to mutation steps.
* Added a `ResponseStatusCode` to indicate that a client should retry its request.
* Added `TemporaryException` interface to indicate that a transaction can be retried.
* Prevented `TraversalStrategy` instances from being added more than once, where the new instance replaces the old.
* Improved error message for `addE()` when the `from()` or `to()` does not resolve to a `Vertex`.
* Improved error message for `addE()` when cardinality is specified on `property()` assignments.
* Allowed `property(T.label,Object)` to be used if no value was supplied to `addV(String)`.
* Dropped support for .NET Standard 1.3 in Gremlin.Net. Only .NET Standard 2.0 is supported starting with this version.
* Added GraphBinary support for .NET.
* Added `UnifiedChannelizer` which exposes HTTP and Websockets connections and processes both sessionless and in-session requests with the same `gremlinPool`.
* Bounded the `gremlinPool` in Gremlin Server to enforce rate limiting which will then produce a `TOO_MANY_REQUESTS` response status code.
* Switched from `Newtonsoft.Json` to `System.Text.Json` as the JSON library for Gremlin.Net.
* Allowed additional arguments to `Client.submit()` in Javascript driver to enable setting of parameters like `scriptEvaluationTimeout`.
* Gremlin.Net driver no longer supports skipping deserialization by default. Users can however create their own `IMessageSerializer` if they need this functionality.
* Supported deserialization of `dict` and `list` as a key in a `dict` for Python.
* Changed the aliased `Client` to proxy `close()` methods to its underlying client.
* Added support for remote `g.tx()` usage.
* Added support for bytecode-based sessions.
* Added a `Graph.Feature` for `supportsNullPropertyValues`.
* Modified `TokenTraversal` to support `Property` thus `by(key)` and `by(value)` can now apply to `Edge` and meta-properties.
* Added `SeedStrategy` to allow deterministic behavior for `coin()`, `sample()` and `Order.shuffle`.
* Added `Grouping` step interface.
* Added `TraversalParent.replaceTraversal()` which can replace a direct child traversal.
* Added `ByModulatorOptimizationStrategy` which replaces certain standard traversals w/ optimized traversals (e.g. `TokenTraversal`).
* Improved `IdentityRemovalStrategy` by accounting for `EndStep` situations.
* Added `IdentityRemovalStrategy` to the standard list of `TraversalStrategies`.
* Modified `PathRetractionStrategy` to leave labels more often with `match()` cases to return more consistent results.
* Refactored `MapStep` to move its logic to `ScalarMapStep` so that the old behavior could be preserved while allow other implementations to have more flexibility.
* Modified TinkerGraph to support `null` property values and can be configured to disable that feature.
* Modified `null` handling in mutations to be consistent for a new `Vertex` as well as update to an existing one.
* Enforced use of anonymous child traversals.
* Removed support for Python 2.x in gremlinpython.
* Upgraded to Apache Commons Configuration2.
* Renamed `StoreStep` to `AggregateLocalStep`.
* Renamed `AggregateStep` to `AggregateGlobalStep`.
* Renamed `SERVER_ERROR_SCRIPT_EVALUATION` to `SERVER_ERROR_EVALUATION` given that this response code applies to remote traversals as well as scripts.
* Refactored `TraversalStrategies` to implement `Iterable`.
* Refactored `Traversal` semantics to always expect `EmptyStep` as a parent if it is meant to be the root `Traversal`.
* Configured GraphBinary as the default binary serialization format for the Java Driver.
* Configured GraphSON 3.0 as the default text serialization format when no serializer can be determined.
* Configured GraphSON 3.0 as the default setting for the `GraphSONMapper`.
* Added `JavascriptTranslator` for Java.
* Added `DotNetTranslator` for Java.
* Added Groovy `Translator` for Python.
* Fixed bug in `PythonTranslator` for processing `TraversalStrategy` instances in GraphBinary.
* Fixed bug in bytecode `Bindings` where calling `of()` prior to calling a child traversal in the same parent would cause the initial binding to be lost.
* Migrated from Tornado to AIOHTTP for gremlinpython.
* Bumped to Neo4j 3.4.11.
* Bumped to Spark 3.0.0.
* Bumped to Jackson 2.11.x.
* Supported build for Java 11.
* Added `MessageSerializer.getMapper()` to return the underlying object that handles serialization for a particular implementation.
* Added a parameterized `TypeTranslator` for use with `GroovyTranslator` that should produce more cache hits.
* Added support for `TextP` in Neo4j using its string search functions.
* Added a kerberos KDC to the docker container for testing GLV's.
* Added kerberos authentication to Gremlin-Python.
* Added audit logging to bytecode-based traversals.
* Changed `TraversalStrategy` application methodology to apply each strategy in turn to each level of the traversal hierarchy starting from root down to children.
* Added a VertexProgramRestrictionStrategy.
* Prevented more than one `Client` from connecting to the same Gremlin Server session.
* Changed the Groovy to an optional dependency in `gremlin-driver`.
* Added support for configuring an `Authorizer` implementation to Gremlin Server, allowing for authorization of individual gremlin requests.
* Added `gremlint` module to house the Gremlin query formatting JavaScript library powering gremlint.com.
* Removed internal functionality for the session close message in Gremlin Server - the message is accepted but ignored if sent.
* Removed `Property.Exceptions.propertyValueCanNotBeNull` exception type as `null` now has meaning in Gremlin.
* Removed the "experimental" support for multi/meta-properties in Neo4j.
* Removed Gryo serialization configurations from Gremlin Server sample configurations and default configurations.
* Removed previously deprecated custom keep-alive functionality in the Java driver.
* Removed previously deprecated `BytecodeUtil`.
* Removed previously deprecated `Cluster.maxWaitForSessionClose` configuration option.
* Removed previously deprecated `TraversalStrategies.applyStrategies()`.
* Removed previously deprecated `scriptEvaluationTimeout`.
* Removed previously deprecated `NioChannelizer` and related classes.
* Removed previously deprecated remote traversal side-effects and related infrastructure.
* Removed previously deprecated `Serializers.DEFAULT_RESULT_SERIALIZER` and `Serializers.DEFAULT_REQUEST_SERIALIZER`.
* Removed previously deprecated `decr` and `incr` from `Order`.
* Removed previously deprecated `TraversalSource.withRemote()`.
* Removed previously deprecated `ResponseHandlerContext` infrastructure.
* Removed previously deprecated `VertexProgram` related infrastructure.
* Removed previously deprecated SSL settings: `keyCertChainFile`, `keyFile`, `keyPassword` and `trustCertChainFile` and related infrastructure.
* Removed previously deprecated `PropertyMapStep` constructor and `isIncludeTokens`.
* Removed previously deprecated `StarGraph.builder()` and `StarGraph.Builder.create()`.
* Removed previously deprecated `AbstractOpProcessor.generateMetaData(ChannelHandlerContext, RequestMessage, ResponseStatusCode, Iterator)`
* Removed previously deprecated `BulkDumperVertexProgram` and `BulkLoaderVertexProgram`.

==== Bugs

* TINKERPOP-1619 TinkerGraphComputer worker count affects OptionalStep query results
* TINKERPOP-2107 Spark fails to reattach properties
* TINKERPOP-2157 SparkStarBarrierInterceptor injects (Byte) 0
* TINKERPOP-2159 EventStrategy doesn't handle multi-valued properties
* TINKERPOP-2175 Executor thread is not returned on channel close
* TINKERPOP-2185 Use commons-configuration2 instead of commons-configuration *(breaking)*
* TINKERPOP-2192 Gremlin.Net.Driver.Connection.Parse throws a NullReferenceException
* TINKERPOP-2224 Detect and fix resource leak
* TINKERPOP-2230 match() step unexpected behaviours
* TINKERPOP-2232 RemoteStrategy does not call parent class TraversalStrategy __init__
* TINKERPOP-2238 Fix remaining iterator leaks marked by @IgnoreIteratorLeak
* TINKERPOP-2241 Client exception don't match Server exception when server  throw StackOverflowError
* TINKERPOP-2248 Instability of driver for blocked requests
* TINKERPOP-2257 transaction itty  may still be visited after commit
* TINKERPOP-2264 Gremlin Python should deserialize g:Date to UTC
* TINKERPOP-2266 Keep alive not started at connection creation
* TINKERPOP-2274 Test of TinkerGraph Gremlin fail on Windows and non EN locale
* TINKERPOP-2276 No constructor for remote connection in DSL generated traversal source
* TINKERPOP-2283 GraphStep's ids null exception
* TINKERPOP-2285 Error object is unreachable
* TINKERPOP-2288 Get ConnectionPoolBusyException and then ServerUnavailableExceptions
* TINKERPOP-2289 Use address instead of hostname for connection
* TINKERPOP-2290 Javascript GLV connection refused error handling
* TINKERPOP-2291 TraversalExplanation deserialization in GraphSON
* TINKERPOP-2298 Bytecode.java  flattenArguments throw exception when null
* TINKERPOP-2303 GremlinDsl generate addV instead of addE
* TINKERPOP-2318 Edge properties dedup() not work with spark-gremlin *(breaking)*
* TINKERPOP-2337 In upgrade guide for 3.4.2, the option RemoteConnection.PER_REQUEST_TIMEOUT does not exist
* TINKERPOP-2338 drop() not removing all edge/meta properties
* TINKERPOP-2341 GremlinClientExtensions.SubmitAsync hangs as it tries to dispose connection
* TINKERPOP-2345 NullPointerException when Map key is not found for math()
* TINKERPOP-2347 Remove invalid service descriptors from gremlin-shaded
* TINKERPOP-2350 clone() is not deep copying Traversal internals
* TINKERPOP-2351 Local Map ordering of keys can generate cast errors
* TINKERPOP-2352 Gremlin Python driver default pool size makes Gremlin keep-alive difficult
* TINKERPOP-2353 Error while Shutting Down Gremlin Server
* TINKERPOP-2360 failed to deserializer int32 when gremlin-python submit bytecode with a big int value
* TINKERPOP-2364 Injected ProfileStep should not be displayed in child traversals
* TINKERPOP-2365 LazyBarrierStrategy adds a NoOpBarrierStep when profile() is present
* TINKERPOP-2368 JAVA_OPTIONS are not properly expanded in gremlin-console
* TINKERPOP-2369 Connections in ConnectionPool are not replaced in background when underlying channel is closed
* TINKERPOP-2374 SaslAndHttpBasicAuthenticationHandler can't extract authorization
* TINKERPOP-2383 has(T,Traversal) does not return results
* TINKERPOP-2384 Inject and withSideEffect causing different outcomes in order step
* TINKERPOP-2388 gremlinpython: Can't close DriverRemoteConnection
* TINKERPOP-2403 Gremlin javascript Translator does not handle child traversals
* TINKERPOP-2405 gremlinpython: traversal hangs when the connection is established but the servers stops responding later
* TINKERPOP-2408 Iterator leak in HasContainer
* TINKERPOP-2409 js: DriverRemoteConnection never times out if server uri not available.
* TINKERPOP-2410 Free up server threads when client is closed
* TINKERPOP-2425 Server closes HTTP connection for keepAlive as true
* TINKERPOP-2432 Generate correct toString() representation of bytecode in Javascript
* TINKERPOP-2433 typo in javadocs match() Type Parameters
* TINKERPOP-2435 Gremlin Python sugar syntax for values() can lead to unexpected problems
* TINKERPOP-2437 gremlin-driver hangs if ResultSet.statusAttributes().get() is called when the request throws
* TINKERPOP-2439 P and TextP toString() is broken
* TINKERPOP-2458 Bytecode Bindings lost when followed by a child traversal
* TINKERPOP-2465 TestHelper.generateTempFileFromResource file handling is invalid on windows
* TINKERPOP-2475 Barrier step touches one more element of next loop
* TINKERPOP-2478 Console byte code translator has issues with "new Date()"
* TINKERPOP-2496 GremlinDslProcessor fails when SocialTraversalSourceDsl overrides close
* TINKERPOP-2505 Gremlin Python Client Query Times out at 30 seconds instead of the server timeout
* TINKERPOP-2512 Duplicate jars in classpath when running gremlin-server.sh
* TINKERPOP-2513 Generics insufficiently strict on property()
* TINKERPOP-2514 Java client driver requests with same request ids hang
* TINKERPOP-2516 Property folding has trouble with coalesce
* TINKERPOP-2529 Global dedup() in reducing by() of group() detaches elements for OLTP
* TINKERPOP-2531 Gremlin .NET driver ConnectionPool can remain without connections if server is down for 1-2 minutes

==== Improvements

* TINKERPOP-709 Consider Bounding Gremlin Pool Queue Size
* TINKERPOP-1084 Branch option tokens should be allowed to be traversals.
* TINKERPOP-1553 Deprecate store() in favor of aggregate(Scope)
* TINKERPOP-1568 Change strategy application order *(breaking)*
* TINKERPOP-1641 Kerberos authentication for gremlin-python
* TINKERPOP-1682 by-modulator optimization strategy
* TINKERPOP-1733 hasKey, hasValues should work on Element and Property
* TINKERPOP-1810 Add Lambda.binaryOperator and Lambda.unaryOperator
* TINKERPOP-1838 Python sample script
* TINKERPOP-1886 Gremlin Python driver to periodically issue ping / heartbeat to gremlin server
* TINKERPOP-1921 Support hasNext terminal step in GLVs
* TINKERPOP-1994 LazyBarrierStrategy fully responsible for barrier() additions
* TINKERPOP-2001 Support lambdas in Javascript
* TINKERPOP-2014 Allow an ability to specify seeding for random methods such as coin, sample and Order.shuffle
* TINKERPOP-2020 Support withComputer() for javascript
* TINKERPOP-2046 Gremlin-Python: Support custom request headers in WebSocket request
* TINKERPOP-2054 Support TraversalStrategy specification in gremlin-javascript
* TINKERPOP-2076 Build with Java 11
* TINKERPOP-2080 Remove deprecated TraversalSource.withRemote() *(breaking)*
* TINKERPOP-2099 Property setting with null has different behavior between add and update *(breaking)*
* TINKERPOP-2133 Use neo4j index lookup in Neo4jGraphStep with HasContainers containing TextP predicates
* TINKERPOP-2168 GraphSON: P deserialization should be optimized
* TINKERPOP-2213 Replace scriptEvaluationTimeout in favor of something more suitable to bytecode
* TINKERPOP-2215 Better exception message for connection problems
* TINKERPOP-2223 Update jackson databind to 2.9.9
* TINKERPOP-2231 Remove deprecated bulk dumping/loading VertexPrograms *(breaking)*
* TINKERPOP-2233 Remove deprecated Order decr/incr *(breaking)*
* TINKERPOP-2235 Better handle the concept of null in traversals *(breaking)*
* TINKERPOP-2236 Improve error messaging for TinkerGraph IdManagers that fail on conversions
* TINKERPOP-2237 Prevent error when closing sessions that don't exist *(breaking)*
* TINKERPOP-2239 Remove previously deprecated SSL configuration options *(breaking)*
* TINKERPOP-2242 Bump to netty 4.1.36
* TINKERPOP-2243 Add user-agent to RequestOptions
* TINKERPOP-2245 Consolidate the executor for bytecode & string based client
* TINKERPOP-2246 Consolidate the error propagation to the client
* TINKERPOP-2250 Support toString serialization in GraphBinary
* TINKERPOP-2251 Remove deprecated VertexProgram-related methods *(breaking)*
* TINKERPOP-2252 A meaningful way to support session based byteCode interaction through gremlin-driver
* TINKERPOP-2254 Rename AggregateStep and StoreStep given aggregate(Scope,String) *(breaking)*
* TINKERPOP-2256 processAllStarts of AggregateStep should only be called when barrier is empty
* TINKERPOP-2259 Default Java based driver and server operations to GraphBinary and remove Gryo *(breaking)*
* TINKERPOP-2260 Update jackson databind 2.9.9.1
* TINKERPOP-2262 Improve Netty protocol handling
* TINKERPOP-2265 Deprecate Traversal.getSideEffects() functionality for remoting purposes
* TINKERPOP-2269 Remove remote side-effect related infrastructure *(breaking)*
* TINKERPOP-2270 Deprecate multi/metaproperty support in Neo4j
* TINKERPOP-2271 Add console preference to control server-originated warning display
* TINKERPOP-2272 Rename steps and tokens that conflict with standard python functions
* TINKERPOP-2273 Remove deprecated ResponseHandlerContext infrastructure *(breaking)*
* TINKERPOP-2277 Python sdk postpone the timing to create transport
* TINKERPOP-2279 GraphBinary support in Python
* TINKERPOP-2280 Prevent use of T values as property key overloads
* TINKERPOP-2284 Make it easier to return more structure of graph elements
* TINKERPOP-2295 Remove deprecated scriptEvaluationTimeout *(breaking)*
* TINKERPOP-2296 Per query timeout not working from Python
* TINKERPOP-2302 Add isOnGraphComputer() field accessor to ElementMapStep
* TINKERPOP-2307 Add better error message for badly configured Channelizer
* TINKERPOP-2310 Reduce Traversal.isRoot() to a check of EmptyStep *(breaking)*
* TINKERPOP-2311 TraversalStrategies implementing Iterable *(breaking)*
* TINKERPOP-2312 Empty keys to group() should group to null
* TINKERPOP-2314 Employ by(String) for Map when possible and improve errors around incorrect types
* TINKERPOP-2315 Implement some form of clone() or reset() for Traversal in GLVs
* TINKERPOP-2317 Remove Python 2 support *(breaking)*
* TINKERPOP-2320 [SECURITY] XMLInputFactory initialization in GraphMLReader introduces
* TINKERPOP-2325 Generate traversals that will better yield index lookups with SPARQL
* TINKERPOP-2327 Remove deprecated NIO protocol support *(breaking)*
* TINKERPOP-2328 Do not close all connections if just one has became closed
* TINKERPOP-2335 Drop support for older GLV runtimes
* TINKERPOP-2336 Allow close of channel without having to wait for server
* TINKERPOP-2349 Switch from Newtonsoft.Json to System.Text.Json *(breaking)*
* TINKERPOP-2354 Document recommendation to reuse graph traversal source
* TINKERPOP-2356 Bump to Jackson 2.10.x
* TINKERPOP-2357 Add a command to clear the Gremlin Console screen
* TINKERPOP-2361 Prevent using GraphTraversalSource spawned traversals as children *(breaking)*
* TINKERPOP-2371 Add possibility to import constants with ImportGremlinPlugin
* TINKERPOP-2376 Probability distribution controlled by weight when using sample step
* TINKERPOP-2377 Investigate intermittent .NET GLV test failures
* TINKERPOP-2389 Authorization support in TinkerPop
* TINKERPOP-2391 Drop GLV Templating System
* TINKERPOP-2392 Improve module level documentation for GLVs
* TINKERPOP-2394 Unable to use __ class of a custom DSL when passing a script even if this class is imported *(breaking)*
* TINKERPOP-2395 Gremlin Python doesn't support list as keys in groupCount
* TINKERPOP-2396 TraverserSet should be extendable for GraphDB provider
* TINKERPOP-2397 Don't create the default Gyro serializer if the caller specifies a different one
* TINKERPOP-2401 Upgrade Jackson-databind to 2.11.x
* TINKERPOP-2406 Delegate processing from event loop to worker threads
* TINKERPOP-2407 Support deserialization of a dict that has a dict as a key
* TINKERPOP-2412 Add missing query tests
* TINKERPOP-2413 Prefer withEmbedded() to withGraph() on AnonymousTraversalSource
* TINKERPOP-2415 Avoid unnecessary detached objects if not required
* TINKERPOP-2416 MultiIterator should implement AutoCloseable
* TINKERPOP-2418 Store authenticated user on server pipeline
* TINKERPOP-2420 Support per query request options in .NET
* TINKERPOP-2421 Support per query options in javascript
* TINKERPOP-2426 Use Netty's WebSocketClientProtocolHandler
* TINKERPOP-2427 Simplify Netty reference counting
* TINKERPOP-2430 Looping Recipies
* TINKERPOP-2431 Operating on Dropped Elements Recipes
* TINKERPOP-2436 The gremlin server starts even if all graphs instantiation has failed
* TINKERPOP-2438 Provide a way for scripts to respect with() specification of timeout
* TINKERPOP-2440 Simplify driver by delegating keepAlive logic to Netty
* TINKERPOP-2441 Add compression to WebSocket frames sent from client
* TINKERPOP-2442 Make Translators that work in Java part of gremlin-core
* TINKERPOP-2443 Improve testing of Translator instances for non-JVM languages with focus on Python as a model
* TINKERPOP-2445 Speed up client initialization *(breaking)*
* TINKERPOP-2446 Add Recipe for Optional Looping
* TINKERPOP-2447 Improve handling of StackOverflowError for long traversals
* TINKERPOP-2451 JavascriptTranslator for Java
* TINKERPOP-2452 DotNetTranslator for Java
* TINKERPOP-2453 Add WebSocket compression to gremlin-python
* TINKERPOP-2455 Remove deprecated custom keep-alive functionality in the Java driver Channelizer *(breaking)*
* TINKERPOP-2457 Add a max_content_length parameter to DriverRemoteConnection in the Python client
* TINKERPOP-2460 Change groovy to provided scope in gremlin-driver *(breaking)*
* TINKERPOP-2461 Align CoreImports with GroovyTranslator
* TINKERPOP-2462 Duplicated BytecodeUtil and BytecodeHelper classes
* TINKERPOP-2466 Improve syntax for Groovy scripts that use withStrategies()
* TINKERPOP-2468 Stabilize shouldProcessSessionRequestsInOrder() test
* TINKERPOP-2469 KrbException - Principal does not exist in test
* TINKERPOP-2470 Bump gremlinpython to tornado 6.x
* TINKERPOP-2472 GraphBinary support in .NET
* TINKERPOP-2473 Prevent TraversalStrategy instances of the same type to be added to a TraversalSource
* TINKERPOP-2474 withSack() Groovy translation output could be simplified
* TINKERPOP-2476 Provide fully shaded version of Java driver
* TINKERPOP-2479 Provide a way to set a custom GraphSONMapper for :bytecode command
* TINKERPOP-2481 IdentityRemovalStrategy not installed *(breaking)*
* TINKERPOP-2482 Rename wsConnectionTimeout to connectionSetupTimeout
* TINKERPOP-2484 Python  IOLoop close errors
* TINKERPOP-2485 Invalid http tests with ?gremlin=1-1
* TINKERPOP-2494 Document Translator parameter extraction functionality
* TINKERPOP-2499 PathRetractionStrategy returns inconsistent results when match() is not detected as the final step *(breaking)*
* TINKERPOP-2500 Add none() step for all GLVs
* TINKERPOP-2506 Expose client WebSocket connection status
* TINKERPOP-2517 Introduce a retry status code to the server protocol
* TINKERPOP-2527 Add a GroovyTranslator equivalent method to the Python client
* TINKERPOP-2530 Transfer OyvindSabo/gremlint and OyvindSabo/gremlint.com to apache/tinkerpop/gremlint
* TINKERPOP-2532 MaxBarrierSize of NoOpBarrierStep should be accessible
* TINKERPOP-2533 Develop a grammar for Gremlin
* TINKERPOP-2535 Netty 4.1.52 flagged as medium security violation
* TINKERPOP-2537 Support bytecode based requests in sessions and remote tx()
* TINKERPOP-2544 Modify site publishing scripts to include gremlint
* TINKERPOP-2546 Change transport layer to use AIOHTTP instead of Tornado
* TINKERPOP-2547 Provide an option to supply a callback before handshake submission
* TINKERPOP-2550 Deadlock on Client initialization

== TinkerPop 3.4.0 (Avant-Gremlin Construction #3 for Theremin and Flowers)

image::https://raw.githubusercontent.com/apache/tinkerpop/master/docs/static/images/avant-gremlin.png[width=185]

[[release-3-4-13]]
=== TinkerPop 3.4.13 (Release Date: January 10, 2022)

* Fixed `RangeGlobalStep` which was prematurely closing the iterator.
* Added explicit state to `DefaultTraversal` to track whether or not it was fully iterated and closed to ensure it released resources properly.
* Prevented XML External Entity (XXE) style attacks via `GraphMLReader` by disabling DTD and external entities by default.
* Improved error message for failed serialization for HTTP-based requests.
* Fixed a `NullPointerException` that could occur during a failed `Connection` initialization due to uninstantiated `AtomicInteger`.
* Minor changes to the initialization of Java driver `Cluster` and `Client` such that hosts are marked as available only after successfully initializing connection pools.
* `NoHostAvailableException` now contains a cause for the failure.
* Bumped to Netty 4.1.72.
* Added user-friendly message in Gremlin console for unavailable hosts upon initiation and fixed possible leak in `RemoteCommand.groovy` upon `RemoteException`.

==== Bugs

* TINKERPOP-2569 Reconnect to server if Java driver fails to initialize
* TINKERPOP-2589 XML External Entity (XXE) vulnerability
* TINKERPOP-2597 NullPointerException while initializing connection pool
* TINKERPOP-2603 TinkerGraph sometimes could not query float values.
* TINKERPOP-2609 HTTP returns serialization exceptions for the GraphTraversalSource
* TINKERPOP-2626 RangeGlobalStep closes traversal prematurely

==== Improvements

* TINKERPOP-2504 Intermittently failing server/driver integration tests
* TINKERPOP-2616 Provide better exceptions with SSL related failures *(breaking)*
* TINKERPOP-2630 Clarify that a server cannot support Graphson1.0 over HTTP
* TINKERPOP-2632 Netty 4.1.61 flagged with two high severity security violations
* TINKERPOP-2669 Netty 4.1.61 flagged with medium severity security violations

[[release-3-4-12]]
=== TinkerPop 3.4.12 (Release Date: July 19, 2021)

* Coerced single `set` arguments to `P.within` and `P.without` to `list` in Python which serializes to a more expected form for `P` instances.
* Fixed bug in the `vertexLabelKey` validation for `GraphMLWriter` which was inadvertently validating the `edgeLabelKey`.
* Changed `IndexStep` to make it easier for providers to determine the type of indexer being used.
* Allowed Javascript `Translator` to take `Bytecode` or a `Traversal`.
* Addressed CVE-2021-32640 for gremlin-javascript.
* Allowed construction of `DriverRemoteConnection` in .NET to use host and port specification similar to Java syntax.
* Defaulted `DriverRemoteConnection` to "g" if it the `TraversalSource` binding isn't supplied in Python.
* Initialized metrics in `ProfileStep` even if the step hasn't iterated.

==== Bugs

* TINKERPOP-2358 Potential connection leak on client disposing
* TINKERPOP-2554 Extracting step metrics from ProfileStep throws NPE if the step was not triggered
* TINKERPOP-2565 GraphMLWriter does not check vertexLabelKey conflict
* TINKERPOP-2578 Set arguments to P within/without are wrapped in List
* TINKERPOP-2580 Update the custom DSL documentation

==== Improvements

* TINKERPOP-2548 Add getter for indexer used in IndexStep
* TINKERPOP-2577 Remove unused test coverage dependencies from Gremlin.NET

[[release-3-4-11]]
=== TinkerPop 3.4.11 (Release Date: May 3, 2021)

* Prevented Java driver from sending multiple request messages with the same identifier.
* Improved error message for `property(T,Object)` when mutating graph elements.
* Added method caching for GraphSON 3.0 deserialization of `P` and `TextP` instances.
* Allowed setting `ssl_options` for gremlin-python.
* Fixed bug with global `dedup()` when used in reducing `by()` of `group()`.
* Fixed bug with Javascript Groovy `Translator` when generating Gremlin with multiple embedded traversals.
* Modified Gremlin Server `Settings` to be more extensible allowing for custom options with the YAML parser.
* Fixed `toString()` representation of `P` when string values are present in Javascript.
* Exposed barrier size with getter for `NoOpBarrierStep`.
* Bumped to Netty 4.1.61.
* Added `max_content_length` as a Python driver setting.
* Fixed bug in Java `Client` initialization, reconnect and shutdown where certain thread pool configurations might produce a deadlock.
* Ensured that `barrier()` additions by strategies were controlled solely by `LazyBarrierStrategy`.
* Fixed `NullPointerException` in `ResponseMessage` deserialization for GraphSON.
* Enabled the Gremlin.Net driver to repair its connection pool after the server was temporarily unavailable.
* Added the ability to supply a `HandshakeInterceptor` to a `Cluster` which will provide access to the initial HTTP request that establishes the websocket.
* Fixed a possible leakage of connections in the Gremlin.NET driver that could happen if `Dispose()` was called while the pool was creating connections.

==== Bugs

* TINKERPOP-2512 Duplicate jars in classpath when running gremlin-server.sh
* TINKERPOP-2514 Java client driver requests with same request ids hang
* TINKERPOP-2516 Property folding has trouble with coalesce
* TINKERPOP-2529 Global dedup() in reducing by() of group() detaches elements for OLTP
* TINKERPOP-2531 Gremlin .NET driver ConnectionPool can remain without connections if server is down for 1-2 minutes

==== Improvements

* TINKERPOP-1994 LazyBarrierStrategy fully responsible for barrier() additions
* TINKERPOP-2168 GraphSON: P deserialization should be optimized
* TINKERPOP-2457 Add a max_content_length parameter to DriverRemoteConnection in the Python client
* TINKERPOP-2532 MaxBarrierSize of NoOpBarrierStep should be accessible
* TINKERPOP-2535 Netty 4.1.52 flagged as medium security violation
* TINKERPOP-2547 Provide an option to supply a callback before handshake submission
* TINKERPOP-2550 Deadlock on Client initialization

[[release-3-4-10]]
=== TinkerPop 3.4.10 (Release Date: January 18, 2021)

* Added `GremlinScriptChecker` to provide a way to extract properties of scripts before doing an actual `eval()`.
* Added `none()` step for all language variants.
* Fixed bug in `PythonTranslator` which was improperly translating `Lambda` scripts.
* Fixed bug in `GremlinDslProcessor` where certain return types in `TraversalSource` definitions were not generating code that would compile.
* Changed the default read and write timeout values for the `TornadoTransport` to `None` to disable it.
* Bumped to Groovy 2.5.14.

==== Bugs

* TINKERPOP-2496 GremlinDslProcessor fails when SocialTraversalSourceDsl overrides close
* TINKERPOP-2505 Gremlin Python Client Query Times out at 30 seconds instead of the server timeout

==== Improvements

* TINKERPOP-2447 Improve handling of StackOverflowError for long traversals
* TINKERPOP-2485 Invalid http tests with ?gremlin=1-1
* TINKERPOP-2500 Add none() step for all GLVs

[[release-3-4-9]]
=== TinkerPop 3.4.9 (Release Date: December 7, 2020)

* Modified the text of `profile()` output to hide step instances injected for purpose of collecting metrics.
* Bumped to Jackson 2.11.x.
* Bumped Netty 4.1.52.
* Added lambda support for `gremlin-javascript`.
* Provided a more concise syntax for constructing strategies in Groovy.
* Aligned `CoreImports` with `GroovyTranslator` to generate more succinct syntax.
* Improved `gremlin-groovy` understanding of `withSack()` overloads to avoid forced casts.
* Moved `Translator` instances to `gremlin-core`.
* Prevented barriers from over-reaching their limits by one.
* Added `CheckedGraphManager` to prevent Gremlin Server from starting if there are no graphs configured.
* Fixed bug in bytecode `Bindings` where calling `of()` prior to calling a child traversal in the same parent would cause the initial binding to be lost.
* Established a default read and write timeout for the `TornadoTransport` in Python, allowing it to be configurable.
* Delegated handling of erroneous response to the worker thread pool instead of event loop thread pool in Java Driver.
* Removed `Connection` from `Connection Pool` when server closes a connection with no pending requests in Java Driver.
* Improved initialization time of Java Driver if the default serializer is replaced.
* Deprecated `withGraph()` in favor of `withEmbedded()` on `AnonymousTraversalSource`.
* Added support for per-request level configurations, like timeouts, in .NET, Python and Javascript.
* Fixed bug in Javascript `Translator` that wasn't handling child traversals well.
* Prevented Gremlin Python sugar from being confused by Python magic methods.
* Allowed Gremlin Python sugar calls from anonymous context.
* Implemented `AutoCloseable` on `MultiIterator`.
* Fixed an iterator leak in `HasContainer`.
* Fixed bug in `:bytecode` command preventing translations with whitespace from working properly.
* Added `reset` and `config` options to the `:bytecode` command to allow for greater customization options.
* Added GraphSON extension module and the `TinkerIoRegistry` to the default `GraphSONMapper` configuration used by the `:bytecode` command.
* Added `GremlinASTChecker` to provide a way to extract properties of scripts before doing an actual `eval()`.
* Avoided creating unnecessary detached objects in JVM.
* Added support for `TraversalStrategy` usage in Javascript.
* Added `Traversal.getTraverserSetSupplier()` to allow providers to supply their own `TraverserSet` instances.
* Release server threads waiting on connection if the connection is dead.
* Fixed bug where server closes HTTP connection on request error even if keep alive is set to true.
* Deprecated driver `Channelizer` keep-alive related methods.
* Delegate handling of WebSocket handshake to Netty instead of custom code in Java Driver.
* Delegate detection of idle connection to Netty instead of custom keep alive logic for `WebSocketChannelizer`.
* Added support for WebSocket frame compression extension ( [RFC7692](https://tools.ietf.org/html/rfc7692) ) for `WebSocketChannelizer` in Java/Python driver.
* Added server support for WebSocket compression extension ( [RFC7692](https://tools.ietf.org/html/rfc7692) ).
* Fixed bug with Bytecode serialization when `Bytecode.toString()` is used in Javascript.
* Fixed "toString" for P and TextP to produce valid script representation from bytecode glv steps containing a string predicate in Javascript.
* Fixed a bug which could cause Java driver to hang when using `ResultSet.statusAttributes()`
* Added a listener to javascript's `DriverRemoteConnection` to find note errors from websocket connection setup.
* Fixed bug with `ReservedVerificationStrategy.getConfiguration()` which was omitting the reserved `keys` value.
* Changed all configuration keys on `AbstractWarningVerificationStrategy` implementations to `public`.
* Deprecated `BytecodeUtil` and merged its functionality to the existing `BytecodeHelper`.
* Added configuring implementation in HasStep
* Remove static initialization for `GraphSONMessageSerializerV1d0` and `GraphSONMessageSerializerV1d0` in Java driver.
* Connections to the server in a connection pool are created in parallel instead of serially in Java Driver.
* Connection pools for multiple endpoints are created in parallel instead of serially in Java Driver.
* Introduced new HostNotAvailable exception to represent cases when no server with active connection is available.
* Don't wait for new requests during shutdown of event loop group in Java Driver.

==== Bugs

* TINKERPOP-2364 Injected ProfileStep should not be displayed in child traversals
* TINKERPOP-2369 Connections in ConnectionPool are not replaced in background when underlying channel is closed
* TINKERPOP-2403 Gremlin javascript Translator does not handle child traversals
* TINKERPOP-2405 gremlinpython: traversal hangs when the connection is established but the servers stops responding later
* TINKERPOP-2408 Iterator leak in HasContainer
* TINKERPOP-2409 js: DriverRemoteConnection never times out if server uri not available.
* TINKERPOP-2410 Free up server threads when client is closed
* TINKERPOP-2425 Server closes HTTP connection for keepAlive as true
* TINKERPOP-2432 Generate correct toString() representation of bytecode in Javascript
* TINKERPOP-2433 typo in javadocs match() Type Parameters
* TINKERPOP-2435 Gremlin Python sugar syntax for values() can lead to unexpected problems
* TINKERPOP-2437 gremlin-driver hangs if ResultSet.statusAttributes().get() is called when the request throws
* TINKERPOP-2439 P and TextP toString() is broken
* TINKERPOP-2458 Bytecode Bindings lost when followed by a child traversal
* TINKERPOP-2465 TestHelper.generateTempFileFromResource file handling is invalid on windows
* TINKERPOP-2475 Barrier step touches one more element of next loop
* TINKERPOP-2478 Console byte code translator has issues with "new Date()"

==== Improvements

* TINKERPOP-2001 Support lambdas in Javascript
* TINKERPOP-2054 Support TraversalStrategy specification in gremlin-javascript
* TINKERPOP-2296 Per query timeout not working from Python
* TINKERPOP-2392 Improve module level documentation for GLVs
* TINKERPOP-2396 TraverserSet should be extendable for GraphDB provider
* TINKERPOP-2397 Don't create the default Gyro serializer if the caller specifies a different one
* TINKERPOP-2401 Upgrade Jackson-databind to 2.11.x
* TINKERPOP-2406 Delegate processing from event loop to worker threads
* TINKERPOP-2412 Add missing query tests
* TINKERPOP-2413 Prefer withEmbedded() to withGraph() on AnonymousTraversalSource
* TINKERPOP-2415 Avoid unnecessary detached objects if not required
* TINKERPOP-2416 MultiIterator should implement AutoCloseable
* TINKERPOP-2420 Support per query request options in .NET
* TINKERPOP-2421 Support per query options in javascript
* TINKERPOP-2426 Use Netty's WebSocketClientProtocolHandler
* TINKERPOP-2427 Simplify Netty reference counting
* TINKERPOP-2430 Looping Recipies
* TINKERPOP-2431 Operating on Dropped Elements Recipes
* TINKERPOP-2436 The gremlin server starts even if all graphs instantiation has failed
* TINKERPOP-2438 Provide a way for scripts to respect with() specification of timeout
* TINKERPOP-2440 Simplify driver by delegating keepAlive logic to Netty
* TINKERPOP-2441 Add compression to WebSocket frames sent from client
* TINKERPOP-2442 Make Translators that work in Java part of gremlin-core
* TINKERPOP-2445 Speed up client initialization *(breaking)*
* TINKERPOP-2446 Add Recipe for Optional Looping
* TINKERPOP-2453 Add WebSocket compression to gremlin-python
* TINKERPOP-2461 Align CoreImports with GroovyTranslator
* TINKERPOP-2462 Duplicated BytecodeUtil and BytecodeHelper classes
* TINKERPOP-2466 Improve syntax for Groovy scripts that use withStrategies()
* TINKERPOP-2468 Stabilize shouldProcessSessionRequestsInOrder() test
* TINKERPOP-2469 KrbException - Principal does not exist in test
* TINKERPOP-2474 withSack() Groovy translation output could be simplified
* TINKERPOP-2479 Provide a way to set a custom GraphSONMapper for :bytecode command
* TINKERPOP-2482 Rename wsConnectionTimeout to connectionSetupTimeout

[[release-3-4-8]]
=== TinkerPop 3.4.8 (Release Date: August 3, 2020)

* Fixed bug in `has(T,Traversal)` where results were not being returned.
* Fixed bug in `select(Traversal)` where side-effects were getting lost if accessed from the child traversal.
* Fixed authorization bug when using `WsAndHttpChannelizerHandler` with keep-alive enabled.
* Fixed bug in option-less construction of `DriverRemoteConnection` in Javascript.
* Bumped Jackson to 2.9.10.5.
* Improved sampling distribution for global scope `sample()` operations.

==== Bugs

* TINKERPOP-2288 Get ConnectionPoolBusyException and then ServerUnavailableExceptions
* TINKERPOP-2352 Gremlin Python driver default pool size makes Gremlin keep-alive difficult
* TINKERPOP-2374 SaslAndHttpBasicAuthenticationHandler can't extract authorization
* TINKERPOP-2383 has(T,Traversal) does not return results
* TINKERPOP-2384 Inject and withSideEffect causing different outcomes in order step

==== Improvements

* TINKERPOP-2328 Do not close all connections if just one has became closed
* TINKERPOP-2376 Probability distribution controlled by weight when using sample step

[[release-3-4-7]]
=== TinkerPop 3.4.7 (Release Date: June 1, 2020)

This release also includes changes from <<release-3-3-11, 3.3.11>>.

* Gremlin.NET driver: Fixed a `NullReferenceException` and throw clear exception if received message is empty.
* Bumped to Groovy 2.5.11.
* Modified `ImportGremlinPlugin` to allow for field imports.
* Improved error message for `math()` when the selected key in a `Map` is `null` or not a `Number`.
* Added `:cls` command to Gremlin Console to clear the screen.
* Bumped Netty 4.1.49.

==== Bugs

* TINKERPOP-2192 Gremlin.Net.Driver.Connection.Parse throws a NullReferenceException
* TINKERPOP-2345 NullPointerException when Map key is not found for math()
* TINKERPOP-2347 Remove invalid service descriptors from gremlin-shaded
* TINKERPOP-2350 clone() is not deep copying Traversal internals
* TINKERPOP-2351 Local Map ordering of keys can generate cast errors
* TINKERPOP-2353 Error while Shutting Down Gremlin Server
* TINKERPOP-2355 Jackson-databind version in Gremlin shaded dependency needs to be increased  - introduces vulnerability issues
* TINKERPOP-2360 failed to deserializer int32 when gremlin-python submit bytecode with a big int value
* TINKERPOP-2365 LazyBarrierStrategy adds a NoOpBarrierStep when profile() is present
* TINKERPOP-2368 JAVA_OPTIONS are not properly expanded in gremlin-console

==== Improvements

* TINKERPOP-2215 Better exception message for connection problems
* TINKERPOP-2336 Allow close of channel without having to wait for server
* TINKERPOP-2339 Gremlin.Net: Update System.Net.WebSockets.Client dependency
* TINKERPOP-2354 Document recommendation to reuse graph traversal source
* TINKERPOP-2357 Add a command to clear the Gremlin Console screen
* TINKERPOP-2371 Add possibility to import constants with ImportGremlinPlugin

[[release-3-4-6]]
=== TinkerPop 3.4.6 (Release Date: February 20, 2020)

* Fixed bug in `drop()` of properties which was introduced in 3.4.5.

==== Bugs

* TINKERPOP-2338 drop() not removing all edge/meta properties

[[release-3-4-5]]
=== TinkerPop 3.4.5 (Release Date: February 3, 2020)

This release also includes changes from <<release-3-3-10, 3.3.10>>.

* Expanded the use of `by(String)` modulator so that it can work on `Map` as well as `Element`.
* Improved error messaging for `by(String)` so that it is more clear as to what the problem is
* Bumped to Netty 4.1.42
* Improved SPARQL query translation to better allow for index optimizations during execution.
* Improved Gremlin Server websocket handling preventing automatic server close of the channel for protocol errors.
* Introduced internal `Buffer` API as a way to wrap Netty's Buffer API and moved `GraphBinaryReader`, `GraphBinaryWriter` and `TypeSerializer<T>` to `gremlin-core`.
* Unified the behavior of property comparison: only compare key&value.
* Supported `hasKey()` and `hasValue()` step for edge property and meta property, like `g.E().properties().hasKey('xx')`.
* Modified driver to send `overrideRequestId` and `userAgent` to server when they are present in `RequestOptions` for bytecode requests.

==== Bugs

* TINKERPOP-2175 Executor thread is not returned on channel close
* TINKERPOP-2266 Keep alive not started at connection creation
* TINKERPOP-2274 Test of TinkerGraph Gremlin fail on Windows and non EN locale
* TINKERPOP-2318 Edge properties dedup() not work with spark-gremlin *(breaking)*
* TINKERPOP-2332 JavaScript GLV: structure element toString() should internally call toString()
* TINKERPOP-2333 JavaScript GLV: GraphSON2/3 Edge deserialization is invalid

==== Improvements

* TINKERPOP-1733 hasKey, hasValues should work on Element and Property
* TINKERPOP-2262 Improve Netty protocol handling
* TINKERPOP-2305 GraphBinary: Wrap Buffer API
* TINKERPOP-2307 Add better error message for badly configured Channelizer
* TINKERPOP-2309 Bump gremlinpython to Tornado 5.x
* TINKERPOP-2314 Employ by(String) for Map when possible and improve errors around incorrect types
* TINKERPOP-2315 Implement some form of clone() or reset() for Traversal in GLVs
* TINKERPOP-2320 [SECURITY] XMLInputFactory initialization in GraphMLReader introduces
* TINKERPOP-2322 Deprecate Jython support
* TINKERPOP-2324 Deprecate the raw NIO support in the Java driver
* TINKERPOP-2325 Generate traversals that will better yield index lookups with SPARQL
* TINKERPOP-2329 JavaScript GLV: Update websocket library dependency
* TINKERPOP-2330 JavaScript GLV should expose GraphSON2Writer and GraphSONReader

[[release-3-4-4]]
=== TinkerPop 3.4.4 (Release Date: October 14, 2019)

This release also includes changes from <<release-3-3-9, 3.3.9>>.

* Provided support for DSLs by way of remote connections through `AnonymousTraversalSource`.
* Added `elementMap()` step.
* Added GraphBinary support for Python.
* Allowed for embedded map assertions in GLV tests.
* Added `Direction` deserialization support in GLVs.

==== Bugs

* TINKERPOP-2159 EventStrategy doesn't handle multi-valued properties
* TINKERPOP-2276 No constructor for remote connection in DSL generated traversal source
* TINKERPOP-2283 GraphStep's ids null exception
* TINKERPOP-2285 Error object is unreachable
* TINKERPOP-2289 Use address instead of hostname for connection
* TINKERPOP-2290 Javascript GLV connection refused error handling
* TINKERPOP-2291 TraversalExplanation deserialization in GraphSON
* TINKERPOP-2298 Bytecode.java  flattenArguments throw exception when null
* TINKERPOP-2303 GremlinDsl generate addV instead of addE

==== Improvements

* TINKERPOP-1810 Add Lambda.binaryOperator and Lambda.unaryOperator
* TINKERPOP-1838 Python sample script
* TINKERPOP-2046 Gremlin-Python: Support custom request headers in WebSocket request
* TINKERPOP-2213 Replace scriptEvaluationTimeout in favor of something more suitable to bytecode
* TINKERPOP-2275 Update jackson databind 2.9.9.3+
* TINKERPOP-2277 Python sdk postpone the timing to create transport
* TINKERPOP-2279 GraphBinary support in Python
* TINKERPOP-2280 Prevent use of T values as property key overloads
* TINKERPOP-2284 Make it easier to return more structure of graph elements
* TINKERPOP-2302 Add isOnGraphComputer() field accessor to ElementMapStep

[[release-3-4-3]]
=== TinkerPop 3.4.3 (Release Date: August 5, 2019)

This release also includes changes from <<release-3-3-8, 3.3.8>>.

* Improved error messaging on timeouts returned to the console from `:>`.
* Added a `toString()` serializer for GraphBinary.
* Configured the Gremlin Console to use GraphBinary by default.
* Fixed transaction management for empty iterators in Gremlin Server.
* Deprecated `MessageSerializer` implementations for Gryo in Gremlin Server.
* Deprecated `Serializers` enum values of `GRYO_V1D0` and `GRYO_V3D0`.
* Deprecated `SerTokens` values of `MIME_GRYO_V1D0` and `MIME_GRYO_V3D0`.
* Added a Docker command to start Gremlin Server with the standard GLV test configurations.
* Added `aggregate(Scope,String)` and deprecated `store()` in favor of `aggregate(local)`.
* Modified `NumberHelper` to better ignore `Double.NaN` in `min()` and `max()` comparisons.
* Bumped to Netty 4.1.36.
* Bumped to Groovy 2.5.7.
* Added `userAgent` to RequestOptions. Gremlin Console sends `Gremlin Console/<version>` as the `userAgent`.
* Fixed DriverRemoteConnection ignoring `with` `Token` options when multiple were set.
* Added `:set warnings <true|false>` to Gremlin Console.

==== Bugs

* TINKERPOP-1619 TinkerGraphComputer worker count affects OptionalStep query results
* TINKERPOP-2157 SparkStarBarrierInterceptor injects (Byte) 0
* TINKERPOP-2224 Detect and fix resource leak
* TINKERPOP-2230 match() step unexpected behaviours
* TINKERPOP-2232 RemoteStrategy does not call parent class TraversalStrategy __init__
* TINKERPOP-2238 Fix remaining iterator leaks marked by @IgnoreIteratorLeak
* TINKERPOP-2241 Client exception don't match Server exception when server  throw StackOverflowError
* TINKERPOP-2248 Instability of driver for blocked requests
* TINKERPOP-2257 transaction itty  may still be visited after commit
* TINKERPOP-2264 Gremlin Python should deserialize g:Date to UTC

==== Improvements

* TINKERPOP-1084 Branch option tokens should be allowed to be traversals.
* TINKERPOP-1553 Deprecate store() in favor of aggregate(Scope)
* TINKERPOP-1921 Support hasNext terminal step in GLVs
* TINKERPOP-2020 Support withComputer() for javascript
* TINKERPOP-2223 Update jackson databind to 2.9.9
* TINKERPOP-2236 Improve error messaging for TinkerGraph IdManagers that fail on conversions
* TINKERPOP-2237 Prevent error when closing sessions that don't exist *(breaking)*
* TINKERPOP-2242 Bump to netty 4.1.36
* TINKERPOP-2243 Add user-agent to RequestOptions
* TINKERPOP-2246 Consolidate the error propagation to the client
* TINKERPOP-2250 Support toString serialization in GraphBinary
* TINKERPOP-2256 processAllStarts of AggregateStep should only be called when barrier is empty
* TINKERPOP-2260 Update jackson databind 2.9.9.1
* TINKERPOP-2265 Deprecate Traversal.getSideEffects() functionality for remoting purposes
* TINKERPOP-2270 Deprecate multi/metaproperty support in Neo4j
* TINKERPOP-2271 Add console preference to control server-originated warning display
* TINKERPOP-2272 Rename steps and tokens that conflict with standard python functions

[[release-3-4-2]]
=== TinkerPop 3.4.2 (Release Date: May 28, 2019)

This release also includes changes from <<release-3-3-7, 3.3.7>>.

* Allow a `Traversal` to know what `TraversalSource` it spawned from.
* Fixed problem with connection pool sizing and retry.
* Added status attribute for warnings to be returned to the client.
* Modified Gremlin Console to report warning status attributes.
* Changed `:>` in Gremlin Console to submit the client-side timeout on each request.
* Provided method to override the request identifier with `RequestOptions`.
* Added option to set per-request settings on a `Traversal` submitted via `Bytecode`.
* Fixed the Gryo registration for `OptionsStrategy` as it was not serializing state properly.

==== Bugs

* TINKERPOP-2090 After running backend for a day or so System.IO.IOException keep throwing
* TINKERPOP-2112 Folding in property() step is not being optimally performed
* TINKERPOP-2180 gremlin.sh doesn't work when directories contain spaces
* TINKERPOP-2183 InterpreterModeASTTransformation needs to be more specific about what it transforms
* TINKERPOP-2189 ConnectedComponent test assumes fixed order of vertices
* TINKERPOP-2194 Enforcing an order on properties in one test method of ChooseTest
* TINKERPOP-2196 PartitionStrategy with includeMetaProperties(true) can't add labeled vertex
* TINKERPOP-2198 Documentation for Store contradicts itself
* TINKERPOP-2199 within step does not work with more than two parameters with python
* TINKERPOP-2200 AddEdgeStartStep used DetachedFactory.detach instead of EventStrategy.detach
* TINKERPOP-2204 Client receives no response on failed request
* TINKERPOP-2206 Certain types in javascript don't appear to serialize with a GraphSON type
* TINKERPOP-2212 Path is not detaching properly under certain conditions
* TINKERPOP-2217 Race condition in Gremlin.net driver connection

==== Improvements

* TINKERPOP-2089 Javascript DSL support
* TINKERPOP-2179 Have o.a.t.g.driver.ser.SerializationException extend IOException
* TINKERPOP-2181 Allow ctrl+c to break out of a long running process in Gremlin Console
* TINKERPOP-2182 Remove gperfutils from Gremlin Console *(breaking)*
* TINKERPOP-2190 Document Gremlin sanitization best practices
* TINKERPOP-2191 Implement EdgeLabelVerificationStrategy
* TINKERPOP-2193 Allow a Traversal to know what TraversalSource it spawned from
* TINKERPOP-2203 Bind the console timeout to the request timeout
* TINKERPOP-2208 Include inject() in DSLs generated with Java annotation processor
* TINKERPOP-2211 Provide API to add per request option for a bytecode
* TINKERPOP-2216 Consider adding conventional status attribute key for warnings
* TINKERPOP-2219 Upgrade Netty version

[[release-3-4-1]]
=== TinkerPop 3.4.1 (Release Date: March 18, 2019)

This release also includes changes from <<release-3-3-6, 3.3.6>>.

* Gremlin.NET driver: Fixed removal of closed connections and added round-robin scheduling.
* Added GraphBinary serializer for TraversalMetrics
* Added registration for `SparqlStrategy` for GraphSON.
* Fixed up `SparqlStrategy` so that it could be used properly with `RemoteStrategy`.
* Fixed `ByteBuffer` serialization for GraphBinary.
* Fixed `Path.toString()` in `gremlin-javascript` which was referencing an invalid object.
* Fixed potential for an infinite loop in connection creation for `gremlin-dotnet`.
* Added fallback resolver to `TypeSerializerRegistry` for GraphBinary.
* Added easier to understand exceptions for connection problems in the Gremlin.Net driver.
* Support configuring the type registry builder for GraphBinary.
* Bumped to Groovy 2.5.6.
* Release working buffers in case of failure for GraphBinary.
* GraphBinary: Use the same `ByteBuf` instance to write during serialization. Changed signature of write methods in type serializers.
* Remove unused parameter in GraphBinary's `ResponseMessageSerializer`.
* Changed `SparqlTraversalSource` so as to enable Gremlin steps to be used to process results from the `sparql()` step.
* GraphBinary: Cache expression to obtain the method in `PSerializer`.

==== Bugs

* TINKERPOP-1992 count has negative time in profile
* TINKERPOP-2126 toString() methods not thread-safe
* TINKERPOP-2135 Gremlin.Net ConnectionPool doesn't handle closed idle connections properly
* TINKERPOP-2139 Errors during request serialization in WebSocketGremlinRequestEncoder/NioGremlinRequestEncoder are not reported to the client
* TINKERPOP-2141 ByteBufferSerializer modifies buffer's position
* TINKERPOP-2148 "no connection available!" is being thrown despite lots of free connections
* TINKERPOP-2152 Path toString fails in Gremlin JavaScript
* TINKERPOP-2153 Remove unused parameter from ResponseMessageSerializer *(breaking)*
* TINKERPOP-2154 GraphBinary: Serializers should release resources in case of failures
* TINKERPOP-2155 Situation can occur that causes infinite amount of connection to be opened, causing System.Net.WebSockets.WebSocketException
* TINKERPOP-2161 GraphBinary: Write serialization performance issue
* TINKERPOP-2169 Responses exceeding maxContentLength cause subsequent queries to hang
* TINKERPOP-2172 PartitionStrategy doesn't apply to AddEdgeStartStep
* TINKERPOP-2173 Incorrect reset of log level in integration test
* TINKERPOP-2177 Streaming response immediately after authentication stops after first partial response

==== Improvements

* TINKERPOP-1435 Support for extended GraphSON in gremlin-python
* TINKERPOP-1882 Apply range and limit steps as early as possible
* TINKERPOP-1998 IoGraphTest use different schemas for standard and readGraph configurations
* TINKERPOP-2088 Enable SourceLink for Gremlin.Net
* TINKERPOP-2098 Improve gremlin-server.sh help output
* TINKERPOP-2122 Expose status codes from server errors
* TINKERPOP-2124 InlineFilterStrategy produces wrong result
* TINKERPOP-2125 Extend release validation script
* TINKERPOP-2127 Add g:TraversalMetrics and g:Metrics deserializers for gremlinpython
* TINKERPOP-2129 Mask security secret or password in logs
* TINKERPOP-2130 Cannot instantiate DriverRemoteConnection without passing an options object
* TINKERPOP-2131 NoConnectionAvailableException doesn't reveal the reason
* TINKERPOP-2134 Bump to Groovy 2.5.6
* TINKERPOP-2136 Inside lower bound inclusion (documentation)
* TINKERPOP-2138 Provide a configuration to disable the global closure cache
* TINKERPOP-2140 Test build with Docker automatically
* TINKERPOP-2144 Better handle Authenticator instance failures
* TINKERPOP-2147 Add GraphBinary serializer for TraversalMetrics
* TINKERPOP-2149 GraphBinary: Make type serializer resolution pluggable
* TINKERPOP-2150 GraphBinary: Support configuring the TypeSerializerRegistry builder class in config
* TINKERPOP-2163 JavaTranslator performance enhancements
* TINKERPOP-2164 Bytecode's hashCode impl (and its inner classes) can produce hash collisions
* TINKERPOP-2165 Prefer commons-lang3 to commons-lang
* TINKERPOP-2166 GraphBinary: P deserialization should be optimized
* TINKERPOP-2167 Gremlin Javascript Traversal as async iterable
* TINKERPOP-2171 Allow SPARQL to be extended with Gremlin steps
* TINKERPOP-2174 Improve Docker Image Security

[[release-3-4-0]]
=== TinkerPop 3.4.0 (Release Date: January 2, 2019)

This release also includes changes from <<release-3-3-4, 3.3.4>> and <<release-3-3-5, 3.3.5>>.

* Changed Python "bindings" to use an actual `Bindings` object rather than a 2-tuple.
* Improved the Gremlin.NET driver: It now uses request pipelining and its `ConnectionPool` has a fixed size.
* Implemented `IndexStep` which allows to transform local collections into indexed collections or maps.
* Made `valueMap()` aware of `by` and `with` modulators and deprecated `valueMap(boolean)` overloads.
* Use `Compare.eq` in `Contains` predicates to ensure the same filter behavior for numeric values.
* Added `OptionsStrategy` to allow traversals to take arbitrary traversal-wide configurations.
* Added text predicates.
* Added `BulkSet` as a GraphSON type with support in all language variants.
* Added `ReferenceElementStrategy` to auto-detach elements to "reference" from a traversal.
* Added initial release of the GraphBinary serialization format with Java support.
* Allowed `ImportCustomizer` to accept fields.
* Removed groovy-sql dependency.
* Modified `Mutating` steps so that they are no longer marked as `final`.
* Rewrote `ConnectiveStrategy` to support an arbitrary number of infix notations in a single traversal.
* GraphSON `MessageSerializer` s will automatically register the GremlinServerModule to a provided GraphSONMapper.
* Removed support for `-i` option in Gremlin Server which was previously deprecated.
* Implemented `ShortestPathVertexProgram` and the `shortestPath()` step.
* `AbstractGraphProvider` uses `g.io()` for loading test data.
* Added the `io()` start step and `read()` and `write()` termination steps to the Gremlin language.
* Added `GraphFeatures.supportsIoRead()` and `GraphFeatures.supportsIoWrite()`.
* Deprecated `Graph.io()` and related infrastructure.
* `GraphMLReader` better handles edge and vertex properties with the same name.
* Maintained order of annotations in metrics returned from `profile()`-step.
* Refactored `TypeTranslator` to be directly extensible for `ScriptTranslator` functions.
* Bumped to Netty 4.1.25.
* Bumped to Spark 2.4.0.
* Bumped to Groovy 2.5.4.
* Modified Gremlin Server to return a "host" status attribute on responses.
* Added ability to the Java, .NET, Python and JavaScript drivers to retrieve status attributes returned from the server.
* Modified Java and Gremlin.Net `ResponseException` to include status code and status attributes.
* Modified Python `GremlinServerError` to include status attributes.
* Modified the return type for `IGremlinClient.SubmitAsync()` to be a `ResultSet` rather than an `IReadOnlyCollection`.
* Deprecated two `submit()`-related methods on the Java driver `Client` class.
* Added `Client.submit()` overloads that accept per-request `RequestOptions`.
* Added sparql-gremlin.
* Fixed a bug in dynamic Gryo registration where registrations that did not have serializers would fail.
* Moved `Parameterizing` interface to the `org.apache.tinkerpop.gremlin.process.traversal.step` package with other marker interfaces of its type.
* Replaced `Parameterizing.addPropertyMutations()` with `Configuring.configure()`.
* Changed interface hierarchy for `Parameterizing` and `Mutating` interfaces as they are tightly related.
* Introduced the `with(k,v)` and `with(k)` step modulators which can supply configuration options to `Configuring` steps.
* Added `OptionsStrategy` to allow traversals to take arbitrary traversal-wide configurations.
* Introduced the `with(k,v)` and `with(k)` traveral source configuration options which can supply configuration options to the traversal.
* Added `connectedComponent()` step and related `VertexProgram`.
* Added `supportsUpsert()` option to `VertexFeatures` and `EdgeFeatures`.
* `min()` and `max()` now support all types implementing `Comparable`.
* Change the `toString()` of `Path` to be standardized as other graph elements are.
* `hadoop-gremlin` no longer generates a test artifact.
* Allowed `GraphProvider` to expose a cached `Graph.Feature` object so that the test suite could re-use them to speed test runs.
* Fixed a bug in `ReducingBarrierStep`, that returned the provided seed value despite no elements being available.
* Changed the order of `select()` scopes. The order is now: maps, side-effects, paths.
* Moved `TraversalEngine` to `gremlin-test` as it has long been only used in testing infrastructure.
* Nested loop support added allowing `repeat()` steps to be nested.
* Events from `EventStrategy` raised from "new" mutations will now return a `KeyedVertexProperty` or `KeyedProperty` as is appropriate.
* `MutationListener#vertexPropertyChanged(Vertex, VertexProperty, Object, Object...)` no longer has a default implementation.
* Deprecated `GraphSONMessageSerializerV2d0` as it is now analogous to `GraphSONMessageSerializerGremlinV2d0`.
* Moved previously deprecated `RemoteGraph` to `gremlin-test` as it is now just a testing component.
* Removed previously deprecated `RemoteStrategy.instance()` and the strategy no longer has any connection to `RemoteGraph`.
* Removed previously deprecated methods in `SubgraphStrategy` and `PartitionStrategy` builders.
* Removed previously deprecated Credentials DSL infrastructure.
* Removed previously deprecated `RemoteConnection#submit(Traversal)` and `RemoteConnection#submit(Bytecode)` methods.
* Removed previously deprecated `MutationListener#vertexPropertyChanged(Vertex, Property, Object, Object...)`.
* Removed previously deprecated `OpSelectorHandler` constructor.
* Removed previously deprecated `close()` from `GremlinGroovyScriptEngine` which no longer implements `AutoCloseable`.
* Removed previously deprecated `getGraphInputFormat()` and `getGraphOutputFormat()` from `HadoopConfiguration`.
* Removed previously deprecated `AbstractOpProcessor#makeFrame()` method.
* Removed previously deprecated `AuthenticationSettings.className` configuration option in Gremlin Server.
* Removed previously deprecated `GraphManager` methods `getGraphs()` and `getTraversalSources()`.
* Removed previously deprecated Gremlin Server setting for `serializedResponseTimeout`.
* Removed previously deprecated Structure API exceptions related to "element not found" situations.
* Removed previously deprecated `rebindings` options from the Java driver API.
* Removed previously deprecated `LambdaCollectingBarrierStep.Consumers` enum.
* Removed previously deprecated `HasContainer#makeHasContainers(String, P)`
* Removed support for Giraph.
* Removed previously deprecated JavaScript Driver property `traversers` of the `ResultSet`.
* gremlin-python: use explicit Bindings object for python instead of a 2-tuple

==== Bugs

* TINKERPOP-1777 Gremlin .max step returns -2147483648 for empty result sets *(breaking)*
* TINKERPOP-1869 Profile step and iterate do not play nicely with each other
* TINKERPOP-1898 Issue with bindings in strategies and lambdas
* TINKERPOP-1927 Gherkin scenario expects list with duplicates, but receives g:Set
* TINKERPOP-1933 gremlin-python maximum recursion depth exceeded on large responses
* TINKERPOP-1947 Path history isn't preserved for keys in mutations
* TINKERPOP-1949 Formatting error on website
* TINKERPOP-1958 TinkerGraphCountStrategy can return wrong counts
* TINKERPOP-1961 Duplicate copies of images directory in docs
* TINKERPOP-1962 GroovyTranslator doesn't handle empty maps
* TINKERPOP-1963 Use of reducing step in choose()
* TINKERPOP-1972 inject() tests are throwing exceptions in .NET GLV tests
* TINKERPOP-1978 Check for Websocket connection state when retrieved from Connection Pool missing
* TINKERPOP-1979 Several OLAP issues in MathStep
* TINKERPOP-1988 minor error in documentation
* TINKERPOP-1999 [Java][gremlin-driver] Query to a remote server via the websocket client hangs indefinitely if the server becomes unavailable
* TINKERPOP-2005 Intermittent NullPointerException in response handling
* TINKERPOP-2006 GraphML serialization invalid if a vertex and edge have similar named property
* TINKERPOP-2009 Pick.any and Pick.none should be exposed in Gremlin-JavaScript
* TINKERPOP-2021 Prevent maximum recursion depth failure
* TINKERPOP-2028 AbstractGraphSONMessageSerializerV2d0 should register GremlinServerModule when mapper is provided
* TINKERPOP-2029 ConcurrentModificationException for InlineFilterStrategy
* TINKERPOP-2030 KeepAlive task executed for every Connection.write call
* TINKERPOP-2032 Update jython-standalone
* TINKERPOP-2044 Cannot reconnect to Azure cosmos host that becomes available again
* TINKERPOP-2058 Contains predicates should rely on Compare predicates *(breaking)*
* TINKERPOP-2081 PersistedOutputRDD materialises rdd lazily with Spark 2.x
* TINKERPOP-2091 Wrong/Missing feature requirements in StructureStandardTestSuite
* TINKERPOP-2094 Gremlin Driver Cluster Builder serializer method does not use mimeType as suggested
* TINKERPOP-2095 GroupStep looks for irrelevant barrier steps
* TINKERPOP-2096 gremlinpython: AttributeError when connection is closed before result is received
* TINKERPOP-2100 coalesce() creating unexpected results when used with order()
* TINKERPOP-2113 P.Within() doesn't work when given a List argument

==== Improvements

* TINKERPOP-550 Gremlin IO needs to support both OLTP and OLAP naturally.
* TINKERPOP-967 Support nested-repeat() structures
* TINKERPOP-1113 GraphComputer subclasses should support native methods
* TINKERPOP-1143 Remove deprecated TraversalSource.Builder and TraversalEngine. *(breaking)*
* TINKERPOP-1296 Remove deprecated serializedResponseTimeout from Gremlin Server *(breaking)*
* TINKERPOP-1342 Allow setting scriptEvaluationTimeout in driver
* TINKERPOP-1365 Log the seed used to initialize Random in tests
* TINKERPOP-1410 mvn install -Dmaven.test.skip=true doesn't work on a clean machine *(breaking)*
* TINKERPOP-1446 Add a StringFactory for Path which prefixes with type.
* TINKERPOP-1447 Add some JavaScript intelligence to the documentation so that comments and output are not copied in a copy paste
* TINKERPOP-1494 Means of exposing execution information from a result produced by RemoteConnection
* TINKERPOP-1518 Provide a way for providers to expose static Graph.Features to tests
* TINKERPOP-1522 Order of select() scopes *(breaking)*
* TINKERPOP-1595 Go through TraversalVertexProgram with a profile and optimize.
* TINKERPOP-1628 Implement TraversalSelectStep
* TINKERPOP-1685 Introduce optional feature to allow for upserts without read-before-write
* TINKERPOP-1705 Remove deprecated rebindings option *(breaking)*
* TINKERPOP-1707 Remove deprecated AuthenticationSettings.className option *(breaking)*
* TINKERPOP-1755 No docs for ReferenceElements
* TINKERPOP-1769 Python graph[empty] string representation is confusing
* TINKERPOP-1774 Gremlin .NET: Support min and max sizes in Connection pool
* TINKERPOP-1775 Gremlin .NET: Implement a Connection write queue to support request pipelining
* TINKERPOP-1778 Do not promote timedInterrupt option for Gremlin Server script processing
* TINKERPOP-1780 Add authentication tests for gremlin-python
* TINKERPOP-1831 Refactor EventStrategy  *(breaking)*
* TINKERPOP-1836 .NET sample project
* TINKERPOP-1841 Include Python GLV tests on TravisCI
* TINKERPOP-1849 Provide a way to fold() with an index
* TINKERPOP-1864 Gremlin Python tests for GraphSON 2.0 and 3.0
* TINKERPOP-1878 Sparql to Gremlin Compiler
* TINKERPOP-1888 Extend max and min to all Comparable properties, not just Numbers *(breaking)*
* TINKERPOP-1889 JavaScript GLV: Use heartbeat to prevent connection timeout
* TINKERPOP-1897 Provide Docker images of Gremlin Server and Console
* TINKERPOP-1906 Make ResponseException explorable
* TINKERPOP-1912 Remove MD5 checksums
* TINKERPOP-1913 Expose metadata from Gremlin Server to Clients
* TINKERPOP-1930 Drop support for Giraph *(breaking)*
* TINKERPOP-1934 Bump to latest version of httpclient
* TINKERPOP-1936 Performance enhancement to Bytecode deserialization
* TINKERPOP-1941 Remove deprecated Structure API exception methods *(breaking)*
* TINKERPOP-1942 Binary serialization format
* TINKERPOP-1945 Add support for extended GraphSon types to Gremlin.net
* TINKERPOP-1946 Remove the deprecated Credentials DSL infrastructure *(breaking)*
* TINKERPOP-1950 Traversal construction performance enhancements
* TINKERPOP-1951 gremlin-server.bat doesn't support paths containing spaces
* TINKERPOP-1953 Bump to Groovy 2.4.15
* TINKERPOP-1954 Remove deprecated GraphManager methods *(breaking)*
* TINKERPOP-1959 Provide a way to submit scripts to the server in gremlin-javascript
* TINKERPOP-1967 Add a connectedComponent() step
* TINKERPOP-1968 Refactor elements of Gremlin Server testing
* TINKERPOP-1975 Introduce with() step modulator *(breaking)*
* TINKERPOP-1976 Include Computer tests for GLVs
* TINKERPOP-1977 Gremlin-JavaScript: Support SASL authentication
* TINKERPOP-1984 Allow support for multiple serializer versions in Gremlin Server HTTP *(breaking)*
* TINKERPOP-1985 Update position on bulk loading
* TINKERPOP-1986 Remove deprecation from PartitionStrategy, SubgraphStrategy and GremlinScriptEngine *(breaking)*
* TINKERPOP-1987 Bump to Netty 4.1.x
* TINKERPOP-1989 Preserve order that plugins are applied in Gremlin Console
* TINKERPOP-1990 Add a shortestPath() step
* TINKERPOP-1993 Bump to Spark 2.3.1
* TINKERPOP-1995 DriverRemoteConnection close() method returns undefined
* TINKERPOP-1996 Introduce read() and write() steps
* TINKERPOP-2002 Create a blog post explaining the value of using TinkerPop
* TINKERPOP-2010 Generate jsdoc for gremlin-javascript
* TINKERPOP-2011 Use NumberHelper on choose()
* TINKERPOP-2012 Target .NET Standard 2.0 for Gremlin.Net
* TINKERPOP-2013 Process tests that are auto-ignored stink
* TINKERPOP-2015 Allow users to configure the WebSocket connections
* TINKERPOP-2016 Upgrade Jackson FasterXML to 2.9.5 or later to fix security vulnerability
* TINKERPOP-2017 Check for Column in by()
* TINKERPOP-2018 Generate API docs for Gremlin.Net
* TINKERPOP-2022 Cluster SSL should trust default ca certs by default
* TINKERPOP-2023 Gremlin Server should not create self-signed certs *(breaking)*
* TINKERPOP-2024 Gremlin Server Application archetype should connect via withRemote
* TINKERPOP-2025 Change to SHA-256/512 and drop SHA-1 for releases
* TINKERPOP-2026 Gremlin.Net.Driver should check ClientWebSocket.State before closing
* TINKERPOP-2031 Remove support for -i in gremlin-server.sh *(breaking)*
* TINKERPOP-2033 Maintain order of profile() annotations
* TINKERPOP-2034 Register synchronizedMap() with Gryo
* TINKERPOP-2037 Remove unused groovy-sql dependency
* TINKERPOP-2038 Make groovy script cache size configurable
* TINKERPOP-2039 Bump to Groovy 2.5.2 *(breaking)*
* TINKERPOP-2040 Improve flexibility of GroovyTranslator to handle custom types
* TINKERPOP-2041 Text Predicates
* TINKERPOP-2045 Remove non-indy groovy dependencies
* TINKERPOP-2049 Single argument with() overload
* TINKERPOP-2050 Add a :bytecode command to Gremlin Console
* TINKERPOP-2053 Provider OptionsStrategy for traversal configurations
* TINKERPOP-2055 Provide support for special number cases like Infinity in GraphSON
* TINKERPOP-2056 Use NumberHelper in Compare
* TINKERPOP-2059 Modulation of valueMap() *(breaking)*
* TINKERPOP-2060 Make Mutating steps non-final
* TINKERPOP-2061 Add with() configuration as global to a traversal
* TINKERPOP-2062 Add Traversal class to CoreImports
* TINKERPOP-2064 Add status attributes to results for gremlin-javascript
* TINKERPOP-2065 Optimize iterate() for remote traversals
* TINKERPOP-2066 Bump to Groovy 2.5.3
* TINKERPOP-2067 Allow getting raw data from Gremlin.Net.Driver.IGremlinClient
* TINKERPOP-2068 Bump Jackson Databind 2.9.7
* TINKERPOP-2069 Document configuration of Gremlin.Net
* TINKERPOP-2070 gremlin-javascript: Introduce Connection representation
* TINKERPOP-2071 gremlin-python: the graphson deserializer for g:Set should return a python set
* TINKERPOP-2072 Refactor custom type translation for ScriptTranslators *(breaking)*
* TINKERPOP-2073 Generate tabs for static code blocks
* TINKERPOP-2074 Ensure that only NuGet packages for the current version are pushed
* TINKERPOP-2075 Introduce ReferenceElementStrategy
* TINKERPOP-2077 VertexProgram.Builder should have a default create() method with no Graph
* TINKERPOP-2078 Hide use of EmptyGraph or RemoteGraph behind a more unified method for TraversalSource construction
* TINKERPOP-2079 Move RemoteGraph to test package *(breaking)*
* TINKERPOP-2084 For remote requests in console display the remote stack trace
* TINKERPOP-2092 Deprecate default GraphSON serializer fields
* TINKERPOP-2093 Bump to Groovy 2.5.4
* TINKERPOP-2097 Create a DriverRemoteConnection with an initialized Client
* TINKERPOP-2101 Support Spark 2.4
* TINKERPOP-2103 Remove deprecated submit() options on RemoteConnection *(breaking)*
* TINKERPOP-2104 Allow ImportCustomizer to handle fields
* TINKERPOP-2106 When gremlin executes timeout, throw TimeoutException instead of TraversalInterruptedException/InterruptedIOException
* TINKERPOP-2110 Allow Connection on Different Path (from /gremlin)
* TINKERPOP-2111 Add BulkSet as a GraphSON type *(breaking)*
* TINKERPOP-2114 Document common Gremlin anti-patterns
* TINKERPOP-2116 Explicit Bindings object for Python *(breaking)*
* TINKERPOP-2117 gremlin-python: Provide a better data structure for a Binding
* TINKERPOP-2119 Validate C# code samples in docs
* TINKERPOP-2121 Bump Jackson Databind 2.9.8

== TinkerPop 3.3.0 (Gremlin Symphony #40 in G Minor)

image::https://raw.githubusercontent.com/apache/tinkerpop/master/docs/static/images/gremlin-mozart.png[width=185]

[[release-3-3-11]]
=== TinkerPop 3.3.11 (Release Date: June 1, 2020)

* Added `trustStoreType` such that keystore and truststore can be of different types in the Java driver.
* Added session support to all GLVs: Javascript, .NET and Python.
* Fixed bug in Gremlin Server shutdown if failures occurred during `GraphManager` initialization.
* Modified Gremlin Server to close the session when the channel itself is closed.
* Fixed bug in `Order` where comparisons of `enum` types wouldn't compare with `String` values.
* Added `maxWaitForClose` configuration option to the Java driver.
* Deprecated `maxWaitForSessionClose` in the Java driver.
* Bumped to Jackson 2.9.10.4.
* Remove invalid service descriptors from gremlin-shaded.
* Fixed bug in Python and .NET traversal `clone()` where deep copies of bytecode were not occurring.
* Fixed bug where `profile()` was forcing `LazyBarrierStrategy` to add an extra `barrier()` to the end of traversals.
* Fixed bug in Python about integer serializer which was out of range of `g:Int32`
* Bumped commons-codec 1.14

==== Bugs

* TINKERPOP-2347 Remove invalid service descriptors from gremlin-shaded
* TINKERPOP-2350 clone() is not deep copying Traversal internals
* TINKERPOP-2351 Local Map ordering of keys can generate cast errors
* TINKERPOP-2353 Error while Shutting Down Gremlin Server
* TINKERPOP-2355 Jackson-databind version in Gremlin shaded dependency needs to be increased  - introduces vulnerability issues
* TINKERPOP-2360 failed to deserializer int32 when gremlin-python submit bytecode with a big int value
* TINKERPOP-2365 LazyBarrierStrategy adds a NoOpBarrierStep when profile() is present

==== Improvements

* TINKERPOP-2336 Allow close of channel without having to wait for server
* TINKERPOP-2339 Gremlin.Net: Update System.Net.WebSockets.Client dependency
* TINKERPOP-2354 Document recommendation to reuse graph traversal source

[[release-3-3-10]]
=== TinkerPop 3.3.10 (Release Date: February 3, 2020)

* Improved error messaging for a `Cluster` with a bad `Channelizer` configuration in the Java driver.
* Made `Cluster` be able to open configuration file on resources directory.
* Implemented `Traversal.clone()` operations for all language variants.
* Refactored `PathProcessorStrategy` to use the marker model.
* Bumped to Tornado 5.x for gremlin-python.
* Started keep-alive polling on `Connection` construction to ensure that a `Connection` doesn't die in the pool.
* Deprecated `TraversalStrategies.applyStrategies()`.
* Deprecated Jython support in `gremlin-python`.
* Deprecated `NioChannelizer` and related classes in `gremlin-driver` and `gremlin-server`.
* Fixed a bug in the `ClassCacheRequestCount` metric for `GremlinGroovyScriptEngine` which wasn't including the cache hit count, only the misses.
* Improved Gremlin Server executor thread handling on client close requests.
* Reverted: Modified Java driver to use IP address rather than hostname to create connections.
* Allow custom XMLInputFactory to be used with GraphMLReader.

==== Bugs

* TINKERPOP-2175 Executor thread is not returned on channel close
* TINKERPOP-2266 Keep alive not started at connection creation
* TINKERPOP-2274 Test of TinkerGraph Gremlin fail on Windows and non EN locale
* TINKERPOP-2332 JavaScript GLV: structure element toString() should internally call toString()
* TINKERPOP-2333 JavaScript GLV: GraphSON2/3 Edge deserialization is invalid

==== Improvements

* TINKERPOP-2307 Add better error message for badly configured Channelizer
* TINKERPOP-2309 Bump gremlinpython to Tornado 5.x
* TINKERPOP-2315 Implement some form of clone() or reset() for Traversal in GLVs
* TINKERPOP-2320 [SECURITY] XMLInputFactory initialization in GraphMLReader introduces
* TINKERPOP-2322 Deprecate Jython support
* TINKERPOP-2324 Deprecate the raw NIO support in the Java driver
* TINKERPOP-2329 JavaScript GLV: Update websocket library dependency
* TINKERPOP-2330 JavaScript GLV should expose GraphSON2Writer and GraphSONReader

[[release-3-3-9]]
=== TinkerPop 3.3.9 (Release Date: October 14, 2019)

* Exposed response status attributes in a `ResponseError` in gremlin-javascript.
* Added `ImmutableExplanation` for a `TraversalExplanation` that just contains data.
* Added support for `UnaryOperator` and `BinaryOperator` for `Lambda` instances.
* Fixed `TraversalExplanation` deserialization in GraphSON 2 and 3 which was not supported before in Java.
* Added support for custom request headers in Python.
* Fixed Java DSL annotation for generation of `addE()` which was formerly calling the wrong step.
* Deprecated `scriptEvaluationTimeout` in favor of the more generic `evaluationTimeout`.
* Bumped jackson-databind to 2.9.10 due to CVE-2019-14379, CVE-2019-14540, CVE-2019-16335.
* Added `ReservedKeysVerificationStrategy` to allow warnings or exceptions when certain keys are used for properties.
* Added the `AbstractWarningVerificationStrategy` base class for "warning" style `VerificationStrategy` implementations.
* Refactored `EdgeLabelVerificationStrategy` to use `AbstractWarningVerificationStrategy`.
* Added `EdgeLabelVerificationStrategy` to Python.
* Improved handling of `null` values in bytecode construction.
* Fixed Java driver authentication problems when calling the driver from multiple threads.
* Modified Java driver to use IP address rather than hostname to create connections.
* Fixed potential for `NullPointerException` with empty identifiers in `GraphStep`.
* Postponed the timing of transport creation to `connection.write` in Gremlin Python.
* Made `EventStrategy` compatible with multi-valued properties.
* Changed `TraversalOpProcessor` to throw a `SERVER_ERROR_SCRIPT_EVALUATION` (597) if lambdas don't compile.
* Bumped `commons-compress` to 1.19 due to CVE-2018-11771.
* gremlin-javascript: Use `socketError` Connection event to prevent exit on error and expose Connection events.

==== Bugs

* TINKERPOP-2159 EventStrategy doesn't handle multi-valued properties
* TINKERPOP-2283 GraphStep's ids null exception
* TINKERPOP-2285 Error object is unreachable
* TINKERPOP-2289 Use address instead of hostname for connection
* TINKERPOP-2290 Javascript GLV connection refused error handling
* TINKERPOP-2291 TraversalExplanation deserialization in GraphSON
* TINKERPOP-2298 Bytecode.java  flattenArguments throw exception when null
* TINKERPOP-2303 GremlinDsl generate addV instead of addE

==== Improvements

* TINKERPOP-1810 Add Lambda.binaryOperator and Lambda.unaryOperator
* TINKERPOP-1838 Python sample script
* TINKERPOP-2046 Gremlin-Python: Support custom request headers in WebSocket request
* TINKERPOP-2213 Replace scriptEvaluationTimeout in favor of something more suitable to bytecode
* TINKERPOP-2275 Update jackson databind 2.9.9.3+
* TINKERPOP-2277 Python sdk postpone the timing to create transport
* TINKERPOP-2280 Prevent use of T values as property key overloads

[[release-3-3-8]]
=== TinkerPop 3.3.8 (Release Date: August 5, 2019)

* Provided support for `withComputer()` in gremlin-javascript.
* Deprecated remote traversal side-effect retrieval and related infrastructure.
* Bumped to Groovy 2.4.17.
* Bumped to Jackson Databind 2.9.9.1.
* Fixed bug with Python in `g:Date` of GraphSON where local time zone was being used during serialization/deserialization.
* Improved error messaging when an attempt is made to serialize multi-properties to GraphML.
* Deprecated multi/meta-property support in `Neo4jGraph`.
* Improved exception and messaging for gt/gte/lt/lte when one of the object isn't a `Comparable`.
* Added test infrastructure to check for storage iterator leak.
* Fixed multiple iterator leaks in query processor.
* Fixed `optional()` so that the child traversal is treated as local.
* Changed default keep-alive time for driver to 3 minutes.
* Fixed bug where server-side keep-alive was not always disabled when its setting was zero.
* Added support for `hasNext()` in Javascript and .NET.
* Improved error messaging for invalid inputs to the TinkerGraph `IdManager` instances.
* Forced replacement of connections in Java driver for certain exception types that seem to ultimately kill the connection.
* Changed the `reverse()` of `desc` and `asc` on `Order` to not use the deprecated `decr` and `incr`.
* Fixed bug in `MatchStep` where the correct was not properly determined.
* Fixed bug where client/server exception mismatch when server throw StackOverflowError
* Added underscore suffixed steps and tokens in Gremlin-Python that conflict with global function names.
* Prevent exception when closing a session that doesn't exist.
* Allow predicates and traversals to be used as options in `BranchStep`.
* Ensure only a single final response is sent to the client with Gremlin Server.
* Deprecated `ResponseHandlerContext` with related infrastructure and folded its functionality into `Context` in Gremlin Server.
* Improved performance of `aggregate()` by avoiding excessive calls to `hasNext()` when the barrier is empty.

==== Bugs

* TINKERPOP-1619 TinkerGraphComputer worker count affects OptionalStep query results
* TINKERPOP-2224 Detect and fix resource leak
* TINKERPOP-2230 match() step unexpected behaviours
* TINKERPOP-2232 RemoteStrategy does not call parent class TraversalStrategy __init__
* TINKERPOP-2238 Fix remaining iterator leaks marked by @IgnoreIteratorLeak
* TINKERPOP-2241 Client exception don't match Server exception when server  throw StackOverflowError
* TINKERPOP-2248 Instability of driver for blocked requests
* TINKERPOP-2264 Gremlin Python should deserialize g:Date to UTC

==== Improvements

* TINKERPOP-1084 Branch option tokens should be allowed to be traversals.
* TINKERPOP-1921 Support hasNext terminal step in GLVs
* TINKERPOP-2020 Support withComputer() for javascript
* TINKERPOP-2223 Update jackson databind to 2.9.9
* TINKERPOP-2236 Improve error messaging for TinkerGraph IdManagers that fail on conversions
* TINKERPOP-2237 Prevent error when closing sessions that don't exist *(breaking)*
* TINKERPOP-2246 Consolidate the error propagation to the client
* TINKERPOP-2256 processAllStarts of AggregateStep should only be called when barrier is empty
* TINKERPOP-2260 Update jackson databind 2.9.9.1
* TINKERPOP-2265 Deprecate Traversal.getSideEffects() functionality for remoting purposes
* TINKERPOP-2270 Deprecate multi/metaproperty support in Neo4j
* TINKERPOP-2272 Rename steps and tokens that conflict with standard python functions

[[release-3-3-7]]
=== TinkerPop 3.3.7 (Release Date: May 28, 2019)

* Developed DSL pattern for gremlin-javascript.
* Generated uberjar artifact for Gremlin Console.
* Improved folding of `property()` step into related mutating steps.
* Added `inject()` to steps generated on the DSL `TraversalSource`.
* Removed `gperfutils` dependencies from Gremlin Console.
* Fixed `PartitionStrategy` when setting vertex label and having `includeMetaProperties` configured to `true`.
* Ensure `gremlin.sh` works when directories contain spaces.
* Prevented client-side hangs if metadata generation fails on the server.
* Fixed bug with `EventStrategy` in relation to `addE()` where detachment was not happening properly.
* Ensured that `gremlin.sh` works when directories contain spaces.
* Fixed bug in detachment of `Path` where embedded collection objects would prevent that process.
* Enabled `ctrl+c` to interrupt long running processes in Gremlin Console.
* Quieted "host unavailable" warnings for both the driver and Gremlin Console.
* Fixed construction of `g:List` from arrays in gremlin-javascript.
* Fixed bug in `GremlinGroovyScriptEngine` interpreter mode around class definitions.
* Implemented `EdgeLabelVerificationStrategy`.
* Fixed behavior of `P` for `within()` and `without()` in GLVs to be consistent with Java when using varargs.
* Cleared the input buffer after exceptions in Gremlin Console.
* Added parameter to configure the `processor` in the gremlin-javascript `client` constructor.
* Bumped `Netty` to 4.1.32.

==== Bugs

* TINKERPOP-2112 Folding in property() step is not being optimally performed
* TINKERPOP-2180 gremlin.sh doesn't work when directories contain spaces
* TINKERPOP-2183 InterpreterModeASTTransformation needs to be more specific about what it transforms
* TINKERPOP-2194 Enforcing an order on properties in one test method of ChooseTest
* TINKERPOP-2196 PartitionStrategy with includeMetaProperties(true) can't add labeled vertex
* TINKERPOP-2198 Documentation for Store contradicts itself
* TINKERPOP-2199 within step does not work with more than two parameters with python
* TINKERPOP-2200 AddEdgeStartStep used DetachedFactory.detach instead of EventStrategy.detach
* TINKERPOP-2204 Client receives no response on failed request
* TINKERPOP-2206 Certain types in javascript don't appear to serialize with a GraphSON type
* TINKERPOP-2212 Path is not detaching properly under certain conditions

==== Improvements

* TINKERPOP-2089 Javascript DSL support
* TINKERPOP-2179 Have o.a.t.g.driver.ser.SerializationException extend IOException
* TINKERPOP-2181 Allow ctrl+c to break out of a long running process in Gremlin Console
* TINKERPOP-2182 Remove gperfutils from Gremlin Console *(breaking)*
* TINKERPOP-2191 Implement EdgeLabelVerificationStrategy
* TINKERPOP-2211 Provide API to add per request option for a bytecode

[[release-3-3-6]]
=== TinkerPop 3.3.6 (Release Date: March 18, 2019)

* Docker images use user `gremlin` instead of `root`
* Added a new `ResponseStatusCode` for client-side serialization errors.
* Refactored use of `commons-lang` to use `common-lang3` only, though dependencies may still use `commons-lang`.
* Bumped `commons-lang3` to 3.8.1.
* Improved handling of client-side serialization errors that were formerly just being logged rather than being raised.
* Add Python `TraversalMetrics` and `Metrics` deserializers.
* Masked sensitive configuration options in the logs of `KryoShimServiceLoader`.
* Added `globalFunctionCacheEnabled` to the `GroovyCompilerGremlinPlugin` to allow that cache to be disabled.
* Added `globalFunctionCacheEnabled` override to `SessionOpProcessor` configuration.
* Added status code to `GremlinServerError` so that it would be more directly accessible during failures.
* Added GraphSON serialization support for `Duration`, `Char`, `ByteBuffer`, `Byte`, `BigInteger` and `BigDecimal` in `gremlin-python`.
* Added `ProfilingAware` interface to allow steps to be notified that `profile()` was being called.
* Fixed bug where `profile()` could produce negative timings when `group()` contained a reducing barrier.
* Improved logic determining the dead or alive state of a Java driver `Connection`.
* Improved handling of dead connections and the availability of hosts.
* Bumped `httpclient` to 4.5.7.
* Bumped `slf4j` to 1.7.25.
* Bumped `commons-codec` to 1.12.
* Bumped to Groovy 2.5.6.
* Bumped to Hadoop 2.7.7.
* Fixed partial response failures when using authentication in `gremlin-python`.
* Fixed concurrency issues in `TraverserSet.toString()` and `ObjectWritable.toString()`.
* Fixed a bug in `InlineFilterStrategy` that mixed up and's and or's when folding merging conditions together.
* Fixed a bug in `PartitionStrategy` where `addE()` as a start step was not applying the partition.
* Improved handling of failing `Authenticator` instances thus improving server responses to drivers.
* Improved performance of `JavaTranslator` by reducing calls to `Method.getParameters()`.
* Implemented `EarlyLimitStrategy` which is supposed to significantly reduce backend operations for queries that use `range()`.
* Reduced chance of hash collisions in `Bytecode` and its inner classes.
* Added `Symbol.asyncIterator` member to the `Traversal` class to provide support for `await ... of` loops (async iterables).

==== Bugs

* TINKERPOP-2081 PersistedOutputRDD materialises rdd lazily with Spark 2.x
* TINKERPOP-2091 Wrong/Missing feature requirements in StructureStandardTestSuite
* TINKERPOP-2094 Gremlin Driver Cluster Builder serializer method does not use mimeType as suggested
* TINKERPOP-2095 GroupStep looks for irrelevant barrier steps
* TINKERPOP-2096 gremlinpython: AttributeError when connection is closed before result is received
* TINKERPOP-2100 coalesce() creating unexpected results when used with order()
* TINKERPOP-2105 Gremlin-Python connection not returned back to the pool on exception from gremlin server
* TINKERPOP-2113 P.Within() doesn't work when given a List argument

==== Improvements

* TINKERPOP-1889 JavaScript GLV: Use heartbeat to prevent connection timeout
* TINKERPOP-2010 Generate jsdoc for gremlin-javascript
* TINKERPOP-2013 Process tests that are auto-ignored stink
* TINKERPOP-2018 Generate API docs for Gremlin.Net
* TINKERPOP-2038 Make groovy script cache size configurable
* TINKERPOP-2050 Add a :bytecode command to Gremlin Console
* TINKERPOP-2062 Add Traversal class to CoreImports
* TINKERPOP-2065 Optimize iterate() for remote traversals
* TINKERPOP-2067 Allow getting raw data from Gremlin.Net.Driver.IGremlinClient
* TINKERPOP-2068 Bump Jackson Databind 2.9.7
* TINKERPOP-2069 Document configuration of Gremlin.Net
* TINKERPOP-2070 gremlin-javascript: Introduce Connection representation
* TINKERPOP-2071 gremlin-python: the graphson deserializer for g:Set should return a python set
* TINKERPOP-2073 Generate tabs for static code blocks
* TINKERPOP-2074 Ensure that only NuGet packages for the current version are pushed
* TINKERPOP-2077 VertexProgram.Builder should have a default create() method with no Graph
* TINKERPOP-2078 Hide use of EmptyGraph or RemoteGraph behind a more unified method for TraversalSource construction
* TINKERPOP-2084 For remote requests in console display the remote stack trace
* TINKERPOP-2092 Deprecate default GraphSON serializer fields
* TINKERPOP-2097 Create a DriverRemoteConnection with an initialized Client
* TINKERPOP-2102 Deprecate static fields on TraversalSource related to remoting
* TINKERPOP-2106 When gremlin executes timeout, throw TimeoutException instead of TraversalInterruptedException/InterruptedIOException
* TINKERPOP-2110 Allow Connection on Different Path (from /gremlin)
* TINKERPOP-2114 Document common Gremlin anti-patterns
* TINKERPOP-2118 Bump to Groovy 2.4.16
* TINKERPOP-2121 Bump Jackson Databind 2.9.8

[[release-3-3-5]]
=== TinkerPop 3.3.5 (Release Date: January 2, 2019)

This release also includes changes from <<release-3-2-11, 3.2.11>>.

* Fixed and/or folding in `InlineFilterStrategy`.
* Fixed configuration and serialization of `SubgraphStrategy` which was missing the `checkAdjacentVertices` flag.
* Captured `TraversalInterruptionException` and converted to `TimeoutException` for `GremlinExecutor`.
* Fixed a bug in `CoalesceStep` which squared the bulk if the step followed a `Barrier` step.
* Fixed a bug in `GroupStep` that assigned wrong reducing bi-operators
* Added `:bytecode` command to help developers debugging `Bytecode`-based traversals.
* Added option to set the path for the URI on the Java driver.
* Fixed `PersistedOutputRDD` to eager persist RDD by adding `count()` action calls.
* Deserialized `g:Set` to a Python `Set` in GraphSON in `gremlin-python`.
* Deprecated `StarGraph.builder()` and `StarGraph.Builder.build()` in favor of the more common "builder" patterns of `build()` and `create()` respectively.
* Deprecated `Serializers.DEFAULT_RESULT_SERIALIZER` and `DEFAULT_REQUEST_SERIALIZER`.
* Deprecated `TraversalSource#GREMLIN_REMOTE` and `TraversalSource#GREMLIN_REMOTE_CONNECTION_CLASS` moving them to `RemoteConnection`.
* Fixed the setting of the default label for a `ReferenceVertex` when the original vertex was of type `ComputerAdjacentVertex`.
* Changed Java driver to expect a generic `RemoteTraverser` object rather than the specific `DefaultRemoteTraverser`.
* Better handled server disconnect condition for the `gremlin-python` driver by throwing a clear exception.
* Display the remote stack trace in the Gremlin Console when scripts sent to the server fail.
* Added `AnonymousTraversalSource` which provides a more unified means of constructing a `TraversalSource`.
* Added `DriverRemoteConnection.using(Client)` to provide users better control over the number of connections being created.
* Changed behavior of GraphSON deserializer in gremlin-python such that `g:Set` returns a Python `Set`.
* Bumped to Groovy 2.4.16.
* Fixed bug that prevented `TraversalExplanation` from serializing properly with GraphSON.
* Changed behavior of `iterate()` in Python, Javascript and .NET to send `none()` thus avoiding unnecessary results being returned.
* Provided for a configurable class map cache in the `GremlinGroovyScriptEngine` and exposed that in Gremlin Server.
* `GraphProvider` instances can be annotated with `OptOut` configurations that will be applied in addition to the `OptOut` instances on a `Graph`.

==== Bugs

* TINKERPOP-2081 PersistedOutputRDD materialises rdd lazily with Spark 2.x
* TINKERPOP-2091 Wrong/Missing feature requirements in StructureStandardTestSuite
* TINKERPOP-2094 Gremlin Driver Cluster Builder serializer method does not use mimeType as suggested
* TINKERPOP-2095 GroupStep looks for irrelevant barrier steps
* TINKERPOP-2096 gremlinpython: AttributeError when connection is closed before result is received
* TINKERPOP-2100 coalesce() creating unexpected results when used with order()
* TINKERPOP-2113 P.Within() doesn't work when given a List argument

==== Improvements

* TINKERPOP-1889 JavaScript GLV: Use heartbeat to prevent connection timeout
* TINKERPOP-2010 Generate jsdoc for gremlin-javascript
* TINKERPOP-2013 Process tests that are auto-ignored stink
* TINKERPOP-2018 Generate API docs for Gremlin.Net
* TINKERPOP-2038 Make groovy script cache size configurable
* TINKERPOP-2050 Add a :bytecode command to Gremlin Console
* TINKERPOP-2062 Add Traversal class to CoreImports
* TINKERPOP-2065 Optimize iterate() for remote traversals
* TINKERPOP-2067 Allow getting raw data from Gremlin.Net.Driver.IGremlinClient
* TINKERPOP-2069 Document configuration of Gremlin.Net
* TINKERPOP-2070 gremlin-javascript: Introduce Connection representation
* TINKERPOP-2071 gremlin-python: the graphson deserializer for g:Set should return a python set
* TINKERPOP-2073 Generate tabs for static code blocks
* TINKERPOP-2074 Ensure that only NuGet packages for the current version are pushed
* TINKERPOP-2077 VertexProgram.Builder should have a default create() method with no Graph
* TINKERPOP-2078 Hide use of EmptyGraph or RemoteGraph behind a more unified method for TraversalSource construction
* TINKERPOP-2084 For remote requests in console display the remote stack trace
* TINKERPOP-2092 Deprecate default GraphSON serializer fields
* TINKERPOP-2097 Create a DriverRemoteConnection with an initialized Client
* TINKERPOP-2102 Deprecate static fields on TraversalSource related to remoting
* TINKERPOP-2106 When gremlin executes timeout, throw TimeoutException instead of TraversalInterruptedException/InterruptedIOException
* TINKERPOP-2110 Allow Connection on Different Path (from /gremlin)
* TINKERPOP-2114 Document common Gremlin anti-patterns
* TINKERPOP-2118 Bump to Groovy 2.4.16
* TINKERPOP-2121 Bump Jackson Databind 2.9.8

[[release-3-3-4]]
=== TinkerPop 3.3.4 (Release Date: October 15, 2018)

This release also includes changes from <<release-3-2-10, 3.2.10>>.

* Added synchronized `Map` to Gryo 3.0 registrations.
* Removed `timedInterrupt` from documentation as a way to timeout.
* Deprecated `Order` for `incr` and `decr` in favor of `asc` and `desc`.
* Fixed bug in `math()` for OLAP where `ComputerVerificationStrategy` was incorrectly detecting path label access and preventing execution.

==== Bugs

* TINKERPOP-1898 Issue with bindings in strategies and lambdas
* TINKERPOP-1933 gremlin-python maximum recursion depth exceeded on large responses
* TINKERPOP-1958 TinkerGraphCountStrategy can return wrong counts
* TINKERPOP-1961 Duplicate copies of images directory in docs
* TINKERPOP-1962 GroovyTranslator doesn't handle empty maps
* TINKERPOP-1963 Use of reducing step in choose()
* TINKERPOP-1972 inject() tests are throwing exceptions in .NET GLV tests
* TINKERPOP-1978 Check for Websocket connection state when retrieved from Connection Pool missing
* TINKERPOP-1979 Several OLAP issues in MathStep
* TINKERPOP-1988 minor error in documentation
* TINKERPOP-1999 [Java][gremlin-driver] Query to a remote server via the websocket client hangs indefinitely if the server becomes unavailable
* TINKERPOP-2005 Intermittent NullPointerException in response handling
* TINKERPOP-2009 Pick.any and Pick.none should be exposed in Gremlin-JavaScript
* TINKERPOP-2021 Prevent maximum recursion depth failure
* TINKERPOP-2030 KeepAlive task executed for every Connection.write call
* TINKERPOP-2032 Update jython-standalone
* TINKERPOP-2044 Cannot reconnect to Azure cosmos host that becomes available again

==== Improvements

* TINKERPOP-1113 GraphComputer subclasses should support native methods
* TINKERPOP-1365 Log the seed used to initialize Random in tests
* TINKERPOP-1447 Add some JavaScript intelligence to the documentation so that comments and output are not copied in a copy paste
* TINKERPOP-1595 Go through TraversalVertexProgram with a profile and optimize.
* TINKERPOP-1778 Do not promote timedInterrupt option for Gremlin Server script processing
* TINKERPOP-1780 Add authentication tests for gremlin-python
* TINKERPOP-1836 .NET sample project
* TINKERPOP-1841 Include Python GLV tests on TravisCI
* TINKERPOP-1864 Gremlin Python tests for GraphSON 2.0 and 3.0
* TINKERPOP-1897 Provide Docker images of Gremlin Server and Console
* TINKERPOP-1945 Add support for extended GraphSon types to Gremlin.net
* TINKERPOP-1951 gremlin-server.bat doesn't support paths containing spaces
* TINKERPOP-1956 Deprecate Order incr/decr for asc/desc
* TINKERPOP-1959 Provide a way to submit scripts to the server in gremlin-javascript
* TINKERPOP-1968 Refactor elements of Gremlin Server testing
* TINKERPOP-1976 Include Computer tests for GLVs
* TINKERPOP-1977 Gremlin-JavaScript: Support SASL authentication
* TINKERPOP-1985 Update position on bulk loading
* TINKERPOP-1989 Preserve order that plugins are applied in Gremlin Console
* TINKERPOP-1995 DriverRemoteConnection close() method returns undefined
* TINKERPOP-2011 Use NumberHelper on choose()
* TINKERPOP-2012 Target .NET Standard 2.0 for Gremlin.Net
* TINKERPOP-2015 Allow users to configure the WebSocket connections
* TINKERPOP-2016 Upgrade Jackson FasterXML to 2.9.5 or later to fix security vulnerability
* TINKERPOP-2017 Check for Column in by()
* TINKERPOP-2022 Cluster SSL should trust default ca certs by default
* TINKERPOP-2023 Gremlin Server should not create self-signed certs *(breaking)*
* TINKERPOP-2024 Gremlin Server Application archetype should connect via withRemote
* TINKERPOP-2025 Change to SHA-256/512 and drop SHA-1 for releases
* TINKERPOP-2026 Gremlin.Net.Driver should check ClientWebSocket.State before closing
* TINKERPOP-2034 Register synchronizedMap() with Gryo
* TINKERPOP-2035 Gremlin-JavaScript: Pass custom headers to the websocket connection
* TINKERPOP-2040 Improve flexibility of GroovyTranslator to handle custom types
* TINKERPOP-2045 Remove non-indy groovy dependencies
* TINKERPOP-2055 Provide support for special number cases like Infinity in GraphSON
* TINKERPOP-2056 Use NumberHelper in Compare

[[release-3-3-3]]
=== TinkerPop 3.3.3 (Release Date: May 8, 2018)

This release also includes changes from <<release-3-2-9, 3.2.9>>.

* Implemented `TraversalSelectStep` which allows to `select()` runtime-generated keys.
* Coerced `BulkSet` to `g:List` in GraphSON 3.0.
* Deprecated `CredentialsGraph` DSL in favor of `CredentialsTraversalDsl` which uses the recommended method for Gremlin DSL development.
* Allowed `iterate()` to be called after `profile()`.

==== Bugs

* TINKERPOP-1869 Profile step and iterate do not play nicely with each other
* TINKERPOP-1927 Gherkin scenario expects list with duplicates, but receives g:Set
* TINKERPOP-1947 Path history isn't preserved for keys in mutations

==== Improvements

* TINKERPOP-1628 Implement TraversalSelectStep
* TINKERPOP-1755 No docs for ReferenceElements
* TINKERPOP-1903 Credentials DSL should use the Java annotation processor
* TINKERPOP-1912 Remove MD5 checksums
* TINKERPOP-1934 Bump to latest version of httpclient
* TINKERPOP-1936 Performance enhancement to Bytecode deserialization
* TINKERPOP-1943 JavaScript GLV: Support GraphSON3
* TINKERPOP-1944 JavaScript GLV: DriverRemoteConnection is not exported in the root module
* TINKERPOP-1950 Traversal construction performance enhancements
* TINKERPOP-1953 Bump to Groovy 2.4.15

[[release-3-3-2]]
=== TinkerPop 3.3.2 (Release Date: April 2, 2018)

This release also includes changes from <<release-3-2-8, 3.2.8>>.

* Fixed regression issue where the HTTPChannelizer doesn't instantiate the specified AuthenticationHandler.
* Defaulted GLV tests for gremlin-python to run for GraphSON 3.0.
* Fixed a bug with `Tree` serialization in GraphSON 3.0.
* In gremlin-python, the GraphSON 3.0 `g:Set` type is now deserialized to `List`.

==== Bugs

* TINKERPOP-1053 installed plugins are placed in a directory relative to where gremlin.sh is started
* TINKERPOP-1509 Failing test case for tree serialization
* TINKERPOP-1738 Proper functioning of GraphSONReader depends on order of elements in String representation
* TINKERPOP-1758 RemoteStrategy should be before all other DecorationStrategies.
* TINKERPOP-1855 Update Rexster links
* TINKERPOP-1858 HttpChannelizer regression: Does not create specified AuthenticationHandler
* TINKERPOP-1859 Complex instance of P not serializing to bytecode properly
* TINKERPOP-1860 valueMap(True) result in error in gremlin-python
* TINKERPOP-1862 TinkerGraph VertexProgram message passing doesn't work properly when using Direction.BOTH
* TINKERPOP-1867 union() can produce extra traversers
* TINKERPOP-1872 Apply edgeFunction in SparkMessenger
* TINKERPOP-1873 min() and max() work only in the range of Integer values
* TINKERPOP-1874 P does not appear to be serialized consistently in GraphSON
* TINKERPOP-1875 Gremlin-Python only aggregates to list when using GraphSON3
* TINKERPOP-1879 Gremlin Console does not resepect equal sign for flag argument assignments
* TINKERPOP-1880 Gremlin.NET Strong name signature could not be verified. (HRESULT: 0x80131045)
* TINKERPOP-1883 gremlinpython future will never return
* TINKERPOP-1890 getAnonymousTraversalClass() is not being generated for Java DSLs
* TINKERPOP-1891 Serialization of P.not() for gremlin-javascript
* TINKERPOP-1892 GLV test failures for .NET
* TINKERPOP-1894 GraphSONMessageSerializerV2d0 fails to deserialize valid P.not()
* TINKERPOP-1896 gremlin-python lambdas error
* TINKERPOP-1907 Fix failing GLV test for withSack() in .NET
* TINKERPOP-1917 gx:BigDecimal serialization broken in Gremlin.Net on systems with ',' as decimal separator
* TINKERPOP-1918 Scenarios fail because of wrong numerical types
* TINKERPOP-1919 Gherkin runner doesn't work with P.And() and P.Or() in Gremlin.Net
* TINKERPOP-1920 Tests fail because P.Within() arguments are wrapped in an array in Gremlin.Net
* TINKERPOP-1922 Gherkin features fail that contain P.not() in Gremlin.Net

==== Improvements

* TINKERPOP-1357 Centrality Recipes should mention pageRank and OLAP.
* TINKERPOP-1489 Provide a Javascript Gremlin Language Variant
* TINKERPOP-1586 SubgraphStrategy in OLAP
* TINKERPOP-1726 Support WebSockets ping/pong keep-alive in Gremlin server
* TINKERPOP-1842 iterate() missing in terminal steps documentation
* TINKERPOP-1844 Python GLV test should run for GraphSON 3.0 *(breaking)*
* TINKERPOP-1850 Range step has undocumented special values
* TINKERPOP-1854 Support lambdas in Gremlin.Net
* TINKERPOP-1857 GLV test suite consistency and completeness
* TINKERPOP-1863 Delaying the setting of requestId till the RequestMessage instantiation time
* TINKERPOP-1865 Run Gremlin .NET GLV tests with GraphSON 3.0
* TINKERPOP-1866 Support g:T for .NET
* TINKERPOP-1868 Support inject source step in Gremlin.Net
* TINKERPOP-1870 n^2 synchronious operation in OLAP WorkerExecutor.execute() method
* TINKERPOP-1871 Exception handling is slow in element  ReferenceElement creation
* TINKERPOP-1877 Add new graph data for specialized testing scenarios
* TINKERPOP-1884 Bump to Netty 4.0.56.Final
* TINKERPOP-1885 Various Gremlin.Net documentation updates
* TINKERPOP-1901 Enable usage of enums in more steps in Gremlin.Net
* TINKERPOP-1908 Bump to Groovy 2.4.14
* TINKERPOP-1911 Refactor JavaTranslator to cache all reflective calls
* TINKERPOP-1914 Support construct a GremlinServer instance from gremlin executor service

[[release-3-3-1]]
=== TinkerPop 3.3.1 (Release Date: December 17, 2017)

This release also includes changes from <<release-3-2-7, 3.2.7>>.

* Added `NoneStep` and `Traversal.none()` for full filtering integration with `iterate()`.
* Fixed bug in serialization of `Path` for GraphSON 3.0 in `gremlin-python`.
* Added support for GraphSON 3.0 in Gremlin.Net.
* Added `math()`-step which supports scientific calculator capabilities for numbers within a traversal.
* Added missing `GraphTraversalSource.addE()`-method to `GremlinDslProcessor`.
* Changed `to()` and `from()` traversal-based steps to take a wildcard `?` instead of of `E`.
* Added `addV(traversal)` and `addE(traversal)` so that created element labels can be determined dynamically.
* `PageRankVertexProgram` supports `maxIterations` but will break out early if epsilon-based convergence occurs.
* Added support for epsilon-based convergence in `PageRankVertexProgram`.
* Fixed two major bugs in how PageRank was being calculated in `PageRankVertexProgram`.
* Added `Io.requiresVersion(Object)` to allow graph providers a way to check the `Io` type and version being constructed.
* Defaulted `IoCore.gryo()` and `IoCore.graphson()` to both use their 3.0 formats which means that `Graph.io()` will use those by default.
* Bumped Neo4j 3.2.3

==== Bugs

* TINKERPOP-1773 Lop should be created as a "software" and not a "person"
* TINKERPOP-1783 PageRank gives incorrect results for graphs with sinks *(breaking)*
* TINKERPOP-1799 Failure to serialize path() in gremlin-python
* TINKERPOP-1847 tinkergraph-gremlin dependency on gremlin-test, bad scope?

==== Improvements

* TINKERPOP-1632 Create a set of default functions
* TINKERPOP-1692 Bump to Neo4j 3.2.3
* TINKERPOP-1717 Update name and link of DynamoDB storage backend in landing page
* TINKERPOP-1730 Gremlin .NET support for GraphSON 3.0
* TINKERPOP-1767 Method for graph providers to check an IO version and type
* TINKERPOP-1793 addE() should allow dynamic edge labels
* TINKERPOP-1834 Consider iterate() as a first class step

[[release-3-3-0]]
=== TinkerPop 3.3.0 (Release Date: August 21, 2017)

This release also includes changes from <<release-3-2-6, 3.2.6>>.

* Removed previously deprecated `ScriptElementFactory`.
* Added `GraphTraversalSource.addE(String)` in support of `g.addE().from().to()`.
* Added support for `to(Vertex)` and `from(Vertex)` as a shorthand for `to(V(a))` and `from(V(b))`.
* Bumped to support Spark 2.2.0.
* Detected if type checking was required in `GremlinGroovyScriptEngine` and disabled related infrastructure if not.
* Removed previously deprecated `GraphTraversal.selectV3d0()` step.
* Removed previously deprecated `DetachedEdge(Object,String,Map,Pair,Pair)` constructor.
* Removed previously deprecated `Bindings` constructor. It is now a private constructor.
* Removed previously deprecated `TraversalSource.withBindings()`.
* Removed previously deprecated `GraphTraversal.sack(BiFunction,String)`.
* `TraversalMetrics` and `Metrics` Gryo 1.0 formats changed given internal changes to their implementations.
* Made `TraversalMetrics` safe to write to from multiple threads.
* Removed previously deprecated `TraversalSideEffects` methods.
* Removed previously deprecated `finalization.LazyBarrierStrategy` (moved to `optimization.LazyBarrierStrategy`).
* Removed previously deprecated `Constants` in Hadoop.
* Removed previously deprecated `VertexComputing.generateComputer(Graph)`.
* Removed previously deprecated `ConfigurationTraversal`.
* Established the Gryo 3.0 format.
* `GryoVersion` now includes a default `ClassResolver` to supply to the `GryoMapper`.
* `GryoClassResolver` renamed to `GryoClassResolverV1d0` which has an abstract class that for providers to extend in `AbstractGryoClassResolver`.
* Removed previously deprecated `Order` enums of `keyIncr`, `keyDecr`, `valueIncr`, and `valueDecr.`
* Removed previously deprecated `GraphTraversal.mapKeys()` step.
* Removed previously deprecated `GraphTraversal.mapValues()` step.
* Removed previously deprecated `GraphTraversal#addV(Object...)`.
* Removed previously deprecated `GraphTraversal#addE(Direction, String, String, Object...)`.
* Removed previously deprecated `GraphTraversal#addOutE(String, String, Object...)`.
* Removed previously deprecated `GraphTraversal#addInV(String, String, Object...)`.
* Removed previously deprecated `GraphTraversal.groupV3d0()` and respective `GroupSideEffectStepV3d0` and `GroupStepV3d0`.
* Removed previously deprecated `TraversalSource.Builder` class.
* Removed previously deprecated `ConnectiveP`, `AndP`, `OrP` constructors.
* Removed previously deprecated `TraversalScriptFunction` class.
* Removed previously deprecated `TraversalScriptHelper` class.
* Removed previously deprecated `ScriptEngineCache` class.
* Removed previously deprecated `CoreImports` class.
* Removed previously deprecated `GremlinJythonScriptEngine#()` constructor.
* Removed access to previously deprecated `CoreGremlinPlugin#INSTANCE` field.
* `gremlin.sh` and `gremln.bat` no longer support the option to pass a script as an argument for execution mode without using the `-i` option.
* Graphite and Ganglia are no longer packaged with the Gremlin Server distribution.
* `TransactionException` is no longer a class of `AbstractTransaction` and it extends `RuntimeException`.
* Included an ellipse on long property names that are truncated.
* Renamed `RangeByIsCountStrategy` to `CountStrategy`.
* Added more specific typing to various `__` traversal steps. E.g. `<A,Vertex>out()` is `<Vertex,Vertex>out()`.
* Updated Docker build scripts to include Python dependencies (NOTE: users should remove any previously generated TinkerPop Docker images).
* Added "attachment requisite" `VertexProperty.element()` and `Property.element()` data in GraphSON serialization.
* GraphSON 3.0 is now the default serialization format in TinkerGraph and Gremlin Server.
* Changed `ServerGremlinExecutor` to not use generics since there really is no flexibility in the kind of `ScheduledExecutorService` that will be used.
* Removed support for passing a byte array on the `sasl` parameter.
* Removed previously deprecated `GraphSONMapper$Builder#embedTypes` option.
* Removed previously deprecated `:remote config timeout max`.
* Removed previously deprecated `ConnectionPoolSettings.sessionId` and `ConnectionPoolSettings.optionalSessionId()`.
* Removed previously deprecated `reconnectInitialDelay` setting from the Java driver.
* Removed previously deprecated `useMapperFromGraph` option.
* Established the GraphSON 3.0 format with new `g:Map`, `g:List` and `g:Set` types.
* Removed previously deprecated `Io.Builder#registry(IoRegistry)` method.
* Removed previously deprecated `GryoMessageSerializerV1d0(GryoMapper)` constructor.
* Removed previously deprecated `TinkerIoRegistry`.
* Removed previously deprecated `getInstance()` methods on all TinkerPop classes.
* Removed previously deprecated `VertexPropertyFeatures.supportsAddProperty()`.
* Removed previously deprecated TinkerGraph configuration member variables.
* Removed previously deprecated `Transaction.submit(Function)`.
* Removed previously deprecated `OpSelectorHandler.errorMeter` and `AbstractEvalOpProcessor.errorMeter` fields.
* Removed previously deprecated `AbstractEvalOpProcessor.validBindingName` field.
* Removed previously deprecated `SimpleAuthenticator.CONFIG_CREDENTIALS_LOCATION` field.
* Removed previously deprecated `IteratorHandler`, `NioGremlinResponseEncoder` and `WsGremlinResponseEncoder` classes.
* Removed previously deprecated `Session.kill()` and `Session.manualKill()`.
* Removed previously deprecated `Authenticator.newSaslNegotiator()` and its method implementations in classes that were assignable to that interface.
* Removed `gremlin-groovy-test`.
* Removed previously deprecated "G" functions in `gremlin-groovy` (i.e. `GFunction`).
* Removed references to the old `GremlinPlugin` system that was in `gremlin-groovy` - the revised `GremlinPlugin` system in `gremlin-core` is the only one now in use.
* `GremlinGroovyScriptEngine` no longer implements the now removed `DependencyManager`.
* Added `Vertex`, `Edge`, `VertexProperty`, and `Property` serializers to Gremlin-Python and exposed tests that use graph object arguments.
* `Bytecode.getSourceInstructions()` and `Bytecode.getStepInstructions()` now returns `List<Instruction>` instead of `Iterable<Instruction>`.
* Added various `TraversalStrategy` registrations with `GryoMapper`.
* Fixed a naming mistake in Gremlin-Python: `IdentityRemoveStrategy` is now called `IdentityRemovalStrategy`.
* Added `TranslationStrategy` test infrastructure that verifies `Bytecode` generated from a translation is equal to the original `Bytecode`.
* Moved `NumberHelper` into the `org.apache.tinkerpop.gremlin.util` package.
* Added `Pop.mixed` instead of using `null` to represent such semantics.
* `select()`-step now defaults to using `Pop.last` instead of `Pop.mixed`.
* Added `gremlin-io-test` module to validate IO formats.
* `RequestMessage` and `ResponseMessage` are now registered with `GryoMapper` as part of the TinkerPop range of type identifiers.
* Removed previously deprecated `Console` constructor that took a `String` as an argument from `gremlin-console`.
* Removed previously deprecated `ConcurrentBindings` from `gremlin-groovy`.
* Removed previously deprecated `ScriptExecutor` from `gremlin-groovy`.
* Removed previously deprecated `SandboxExtension` from `gremlin-groovy`.
* Removed previously deprecated `GremlinGroovyScriptEngine` constructor that took `ImportCustomizerProvider` as an argument from `gremlin-groovy`.
* Removed previously deprecated `GremlinGroovyScriptEngine#plugins()` from `gremlin-groovy`.
* Added `OptionalStep` for use with `optional()` to better handle issues associated with branch side-effects.
* `UnfoldStep` now supports unfolding of arrays.
* Removed all performance tests that were not part of `gremlin-benchmark`.
* Removed dependency on `junit-benchmarks` and it's related reference to `h2`.
* Moved the source for the "home page" into the repository under `/site` so that it easier to accept contributions.
* Added `UnshadedKryoShimService` as the new default serializer model for `SparkGraphComputer`.
* `GryoRegistrator` is more efficient than the previous `GryoSerializer` model in `SparkGraphComputer`.
* Added support for `IoRegistry` custom serialization in Spark/Giraph and provided a general `hadoop-gremlin` test suite.
* Replaced term `REST` with `HTTP` to remove any confusion as to the design of the API.
* Moved `gremlin-benchmark` under `gremlin-tools` module.
* Added `gremlin-tools` and its submodule `gremlin-coverage`.
* Removed `tryRandomCommit()` from `AbstractGremlinTest`.
* Changed `gremlin-benchmark` system property for the report location to `benchmarkReportDir` for consistency.
* Added SysV and systemd init scripts.
* `GraphTraversal.valueMap(includeTokens,propertyKeys...)` now returns a `Map<Object,E>` since keys could be `T.id` or `T.label`.
* Added `skip(long)` and `skip((Scope,long)` which call the `range(low,high)` equivalents with -1 as the high.
* Added Kerberos authentication to `gremlin-server` for websockets and nio transport.
* Added audit logging of authenticated users and gremlin queries to `gremlin-server`.

==== Bugs

* TINKERPOP-1211 UnfoldStep should unfold arrays. *(breaking)*
* TINKERPOP-1426 GryoSerializer should implement Java serialization interface
* TINKERPOP-1465 Remove deprecated newSaslNegotiator *(breaking)*
* TINKERPOP-1483 PropertyMapStep returns Map<String,E> but puts non String keys in it!
* TINKERPOP-1520 Difference between 'has' step generated graphson2.0 in java and python glv implementation
* TINKERPOP-1533 Storage and IoRegistry
* TINKERPOP-1597 PathRetractionStrategy messing up certain traversals
* TINKERPOP-1635 gremlin-python: Duplicate serialization of element property in PropertySerializer
* TINKERPOP-1658 Graphson2 map keys are serialised as strings
* TINKERPOP-1716 Traversal strategies are not applied with remote in Gremlin Console

==== Improvements

* TINKERPOP-832 Remove deprecated addV/E/InE/OutE methods *(breaking)*
* TINKERPOP-833 Remove deprecated GremlinGroovyScriptEngine constructor and plugins() *(breaking)*
* TINKERPOP-834 Remove deprecated sack() method *(breaking)*
* TINKERPOP-880 Remove deprecated GroupStepV3d0 and GroupSideEffectStepV3d0 *(breaking)*
* TINKERPOP-929 Remove Deprecated TinkerGraph public static methods. *(breaking)*
* TINKERPOP-980 Add a service script or daemon mode in the distribution *(breaking)*
* TINKERPOP-999 ServerGremlinExecutor construction need not use generics for ExecutorService *(breaking)*
* TINKERPOP-1004 Make Transaction.commit() failures consistent across implementations. *(breaking)*
* TINKERPOP-1010 Remove deprecated credentialsDbLocation for SimpleAuthenticator *(breaking)*
* TINKERPOP-1024 Remove deprecated tryRandomCommit() *(breaking)*
* TINKERPOP-1028 Remove deprecated ConnectionPoolSettings session settings *(breaking)*
* TINKERPOP-1040 Remove deprecated SandboxExtension *(breaking)*
* TINKERPOP-1046 Remove deprecated Gremlin Server handler implementations *(breaking)*
* TINKERPOP-1049 Remove deprecated error meter member variables in Gremlin Server handlers *(breaking)*
* TINKERPOP-1094 Remove deprecated VertexPropertyFeatures.FEATURE_ADD_PROPERTY *(breaking)*
* TINKERPOP-1116 Some anonymous traversal steps can be hard typed. *(breaking)*
* TINKERPOP-1130 Each release should store Kryo/GraphSON/GraphML versions to ensure future compatibility *(breaking)*
* TINKERPOP-1142 Remove deprecated valueIncr, valueDecr, keyIncr, keyDecr. *(breaking)*
* TINKERPOP-1169 Remove deprecated TraversalScriptFunction and TraversalScriptHelper *(breaking)*
* TINKERPOP-1170 Remove deprecated ConfigurationTraversal. *(breaking)*
* TINKERPOP-1171 Remove deprecated TraversalSource.Builder *(breaking)*
* TINKERPOP-1235 Remove deprecated ProcessPerformanceSuite and TraversalPerformanceTest *(breaking)*
* TINKERPOP-1275 Remove deprecated max setting for :remote *(breaking)*
* TINKERPOP-1283 Remove deprecated ScriptExecutor *(breaking)*
* TINKERPOP-1289 Remove deprecated ConnectiveP, AndP, and OrP constructors. *(breaking)*
* TINKERPOP-1291 Remove deprecated mapValues and mapKeys methods *(breaking)*
* TINKERPOP-1313 Rename RangeByIsCountStrategy *(breaking)*
* TINKERPOP-1316 Remove deprecated constructor from GryoMessageSerializers *(breaking)*
* TINKERPOP-1327 Bring GryoRegistrator to the forefront and deprecate GryoSerializer *(breaking)*
* TINKERPOP-1363 Cleanup Docker build script for next major release *(breaking)*
* TINKERPOP-1369 Replace REST API with HTTP API
* TINKERPOP-1389 Support Spark 2.0.0
* TINKERPOP-1399 NumberHelper needs to go into util and have a private constructor *(breaking)*
* TINKERPOP-1404 Path/label optimization
* TINKERPOP-1408 Remove Deprecated Io.Builder.registry() *(breaking)*
* TINKERPOP-1414 Change default GraphSON version to 3.0 *(breaking)*
* TINKERPOP-1420 Remove deprecated ConcurrentBindings in gremlin-groovy *(breaking)*
* TINKERPOP-1421 Remove deprecated ControlOps *(breaking)*
* TINKERPOP-1427 GraphSON 3.0 needs collection types and consistent number typing.
* TINKERPOP-1443 Use an API checker during build
* TINKERPOP-1445 Large nested VertexProperties and Properties do not get printed well
* TINKERPOP-1454 Create Serializers for Graph objects in Gremlin-Python
* TINKERPOP-1481 Remove deprecated reconnectInitialDelay in Java driver *(breaking)*
* TINKERPOP-1485 Move source for TinkerPop site to source code repo
* TINKERPOP-1506 Optional/Coalesce should not allow sideEffect traversals.
* TINKERPOP-1514 Restructure for gremlin-tools module *(breaking)*
* TINKERPOP-1524 Bytecode.getXXXInstructions should return a List, not Iterable.
* TINKERPOP-1526 Remove deprecated Session kill() overloads *(breaking)*
* TINKERPOP-1536 Include GLVs in Docker build
* TINKERPOP-1541 Select should default to Pop.last semantics *(breaking)*
* TINKERPOP-1549 Implement skip()
* TINKERPOP-1550 Make Graphite and Ganglia optional dependencies
* TINKERPOP-1563 Remove deprecated getInstance() methods *(breaking)*
* TINKERPOP-1565 Setup GraphSON 3.0
* TINKERPOP-1566 Kerberos authentication for gremlin-server
* TINKERPOP-1574 Get rid of untyped GraphSON in 3.0
* TINKERPOP-1603 Remove support for SASL byte array in protocol *(breaking)*
* TINKERPOP-1612 Remove gremlin-groovy-test module *(breaking)*
* TINKERPOP-1621 Remove deprecated GremlnPlugin and related infrastructure *(breaking)*
* TINKERPOP-1622 Remove deprecated G functions in gremlin-groovy *(breaking)*
* TINKERPOP-1651 Remove deprecated gremlin.sh init syntax *(breaking)*
* TINKERPOP-1686 Make TraversalMetrics thread safe *(breaking)*
* TINKERPOP-1698 Gryo 3.0
* TINKERPOP-1699 Remove deprecated userMapperFromGraph *(breaking)*
* TINKERPOP-1700 Remove deprecated embedTypes option
* TINKERPOP-1706 Remove deprecated ScriptEngineCache and related dead code *(breaking)*
* TINKERPOP-1715 Bump to Spark 2.2
* TINKERPOP-1719 Remove deprecated Traversal related code *(breaking)*
* TINKERPOP-1720 Remove deprecated Hadoop code *(breaking)*
* TINKERPOP-1721 Remove deprecated Bindings related code *(breaking)*
* TINKERPOP-1724 Remove deprecated ScriptElementFactory
* TINKERPOP-1729 Remove deprecated select steps.
* TINKERPOP-1740 Add vertex parameter overload to to() and from()
* TINKERPOP-1747 Streamline inheritance for gremlin-python GraphSON serializer classes

== TinkerPop 3.2.0 (Nine Inch Gremlins)

image::https://raw.githubusercontent.com/apache/tinkerpop/master/docs/static/images/nine-inch-gremlins.png[width=185]

[[release-3-2-11]]
=== TinkerPop 3.2.11 (Release Date: January 2, 2019)

* Bumped to Jackson Databind 2.9.8

==== Improvements

* TINKERPOP-2074 Ensure that only NuGet packages for the current version are pushed
* TINKERPOP-2121 Bump Jackson Databind 2.9.8

[[release-3-2-10]]
=== TinkerPop 3.2.10 (Release Date: October 15, 2018)

* Removed conflicting non-indy groovy core dependency
* Bumped jython-standalone 2.7.1
* Added a delegate to the Gremlin.Net driver that can be used to configure the WebSocket connection.
* SSL security enhancements
* Added Gremlin version to Gremlin Server startup logging output.
* Fixed problem with Gremlin Server sometimes returning an additional message after a failure.
* Allowed spaces in classpath for `gremlin-server.bat`.
* Fixed bug in traversals that used Python lambdas with strategies in `gremlin-python`.
* Modified Maven archetype for Gremlin Server to use remote traversals rather than scripts.
* Added an system error code for failed plugin installs for Gremlin Server `-i` option.
* Fixed bug in keep-alive requests from over-queuing cancelled jobs.
* Match numbers in `choose()` options using `NumberHelper` (match values, ignore data type).
* Added support for GraphSON serialization of `Date` in Javascript.
* Added synchronized `Map` to Gryo 1.0 registrations.
* Added `Triple` to Gryo 1.0 registrations.
* Added support for `Double.NaN`, `Double.POSITIVE_INFINITY` and `Double.NEGATIVE_INFINITY`.
* Improved escaping of special characters in strings passed to the `GroovyTranslator`.
* Added `Cluster` configuration option to set a custom validation script to use to test server connectivity in the Java driver.
* Improved ability of `GroovyTranslator` to handle more types supported by GraphSON.
* Improved ability of `GroovyTranslator` to handle custom types.
* Added better internal processing of `Column` in `by(Function)`.
* Added `hasNext()` support on `Traversal` for `gremlin-python`.
* Added support for additional extended types in Gremlin.Net with `decimal`, `TimeSpan`, `BigInteger`, `byte`, `byte[]`, `char` and `short`.
* Fixed bug in Java driver where an disorderly shutdown of the server would cause the client to hang.
* Added a dotnet template project that should make it easier to get started with Gremlin.Net.
* Removed `ThreadInterruptCustomizerProvider` from documentation as a way to timeout.
* Changed behavior of `withRemote()` if called multiple times so as to simply throw an exception and not perform the side-effect of auto-closing.
* Added Docker images for Gremlin Console and Gremlin Server.
* Fixed bug in `branch()` where reducing steps as options would produce incorrect results.
* Removed recursive handling of streaming results from Gremlin-Python driver to avoid max recursion depth errors.
* Improved performance of `TraversalVertexProgram` and related infrastructure.
* Checked web socket state before closing connection in the .NET driver.
* Deprecated `BulkLoaderVertexProgram` and related infrastructure.
* Deprecated `BulkDumperVertexProgram` with the more aptly named `CloneVertexProgram`.
* Added `createGratefulDead()` to `TinkerFactory` to help make it easier to try to instantiate that toy graph.
* Added identifiers to edges in the Kitchen Sink toy graph.
* Ordered the loading of plugins in the Gremlin Console by their position in the configuration file.
* Refactored the Gremlin Server integration testing framework and streamlined that infrastructure.
* Logged the seed used in initializing `Random` for tests.
* Fixed bug in `GroovyTranslator` that didn't properly handle empty `Map` objects.
* Added concrete configuration methods to `SparkGraphComputer` to make a more clear API for configuring it.
* Fixed a bug in `TinkerGraphCountStrategy`, which didn't consider that certain map steps may not emit an element.
* Fixed a bug in JavaScript GLV where DriverRemoteConnection close() method didn't returned a Promise instance.
* Bumped to Jackson 2.9.6.
* Sasl Plain Text Authentication added to Gremlin Javascript.
* Ability to send scripts to server added to Gremlin Javascript.
* Translator class added to Gremlin Javascript to translate bytecode to script clientside.

==== Bugs

* TINKERPOP-1898 Issue with bindings in strategies and lambdas
* TINKERPOP-1933 gremlin-python maximum recursion depth exceeded on large responses
* TINKERPOP-1958 TinkerGraphCountStrategy can return wrong counts
* TINKERPOP-1961 Duplicate copies of images directory in docs
* TINKERPOP-1962 GroovyTranslator doesn't handle empty maps
* TINKERPOP-1963 Use of reducing step in choose()
* TINKERPOP-1972 inject() tests are throwing exceptions in .NET GLV tests
* TINKERPOP-1978 Check for Websocket connection state when retrieved from Connection Pool missing
* TINKERPOP-1988 minor error in documentation
* TINKERPOP-1999 [Java][gremlin-driver] Query to a remote server via the websocket client hangs indefinitely if the server becomes unavailable
* TINKERPOP-2005 Intermittent NullPointerException in response handling
* TINKERPOP-2009 Pick.any and Pick.none should be exposed in Gremlin-JavaScript
* TINKERPOP-2030 KeepAlive task executed for every Connection.write call
* TINKERPOP-2032 Update jython-standalone
* TINKERPOP-2044 Cannot reconnect to Azure cosmos host that becomes available again

==== Improvements

* TINKERPOP-1113 GraphComputer subclasses should support native methods
* TINKERPOP-1365 Log the seed used to initialize Random in tests
* TINKERPOP-1595 Go through TraversalVertexProgram with a profile and optimize.
* TINKERPOP-1778 Do not promote timedInterrupt option for Gremlin Server script processing
* TINKERPOP-1780 Add authentication tests for gremlin-python
* TINKERPOP-1836 .NET sample project
* TINKERPOP-1841 Include Python GLV tests on TravisCI
* TINKERPOP-1897 Provide Docker images of Gremlin Server and Console
* TINKERPOP-1945 Add support for extended GraphSon types to Gremlin.net
* TINKERPOP-1951 gremlin-server.bat doesn't support paths containing spaces
* TINKERPOP-1959 Provide a way to submit scripts to the server in gremlin-javascript
* TINKERPOP-1968 Refactor elements of Gremlin Server testing
* TINKERPOP-1976 Include Computer tests for GLVs
* TINKERPOP-1977 Gremlin-JavaScript: Support SASL authentication
* TINKERPOP-1985 Update position on bulk loading
* TINKERPOP-1989 Preserve order that plugins are applied in Gremlin Console
* TINKERPOP-1995 DriverRemoteConnection close() method returns undefined
* TINKERPOP-2011 Use NumberHelper on choose()
* TINKERPOP-2012 Target .NET Standard 2.0 for Gremlin.Net
* TINKERPOP-2015 Allow users to configure the WebSocket connections
* TINKERPOP-2016 Upgrade Jackson FasterXML to 2.9.5 or later to fix security vulnerability
* TINKERPOP-2017 Check for Column in by()
* TINKERPOP-2022 Cluster SSL should trust default ca certs by default
* TINKERPOP-2023 Gremlin Server should not create self-signed certs *(breaking)*
* TINKERPOP-2024 Gremlin Server Application archetype should connect via withRemote
* TINKERPOP-2025 Change to SHA-256/512 and drop SHA-1 for releases
* TINKERPOP-2026 Gremlin.Net.Driver should check ClientWebSocket.State before closing
* TINKERPOP-2034 Register synchronizedMap() with Gryo
* TINKERPOP-2035 Gremlin-JavaScript: Pass custom headers to the websocket connection
* TINKERPOP-2040 Improve flexibility of GroovyTranslator to handle custom types
* TINKERPOP-2045 Remove non-indy groovy dependencies
* TINKERPOP-2055 Provide support for special number cases like Infinity in GraphSON
* TINKERPOP-2056 Use NumberHelper in Compare

[[release-3-2-9]]
=== TinkerPop 3.2.9 (Release Date: May 8, 2018)

* Fixed bug where path history was not being preserved for keys in mutations.
* Bumped to httpclient 4.5.5.
* Bumped to Groovy 2.4.15 - fixes bug with `Lambda` construction.
* Improved performance of GraphSON deserialization of `Bytecode`.
* Improved performance of traversal construction.

====  Bugs

* TINKERPOP-1947 Path history isn't preserved for keys in mutations

==== Improvements

* TINKERPOP-1755 No docs for ReferenceElements
* TINKERPOP-1912 Remove MD5 checksums
* TINKERPOP-1934 Bump to latest version of httpclient
* TINKERPOP-1936 Performance enhancement to Bytecode deserialization
* TINKERPOP-1944 JavaScript GLV: DriverRemoteConnection is not exported in the root module
* TINKERPOP-1950 Traversal construction performance enhancements
* TINKERPOP-1953 Bump to Groovy 2.4.15

[[release-3-2-8]]
=== TinkerPop 3.2.8 (Release Date: April 2, 2018)

* Added a `Lambda` class to Gremlin.Net that makes it possible to use Groovy and Python lambdas with Gremlin.Net.
* Enums are now represented as classes in Gremlin.Net which allows to use them as arguments in more steps.
* Bumped to Groovy 2.4.14.
* Added `checkAdjacentVertices` option to `SubgraphStrategy`.
* Modified `GremlinDslProcessor` so that it generated the `getAnonymousTraversalClass()` method to return the DSL version of `__`.
* Added the "Kitchen Sink" test data set.
* Fixed deserialization of `P.not()` for GraphSON.
* Bumped to Jackson 2.9.4.
* Improved performance of `JavaTranslator` by caching reflected methods required for traversal construction.
* Ensure that `RemoteStrategy` is applied before all other `DecorationStrategy` instances.
* Added `idleConnectionTimeout` and `keepAliveInterval` to Gremlin Server that enables a "ping" and auto-close for seemingly dead clients.
* Fixed a bug where lambdas in `gremlin-python` would trigger a failure if steps using python-only symbols were present (such as `as_()`).
* Fixed a bug in `NumberHelper` that led to wrong min/max results if numbers exceeded the Integer limits.
* Delayed setting of the request identifier until `RequestMessage` construction by the builder.
* `ReferenceElement` avoids `UnsupportedOperationException` handling in construction thus improving performance.
* Improved error messaging for failed serialization and deserialization of request/response messages.
* Fixed handling of `Direction.BOTH` in `Messenger` implementations to pass the message to the opposite side of the `StarGraph`.
* Removed hardcoded expectation in metrics serialization test suite as different providers may have different outputs.
* Added `IndexedTraverserSet` which indexes on the value of a `Traverser` thus improving performance when used.
* Utilized `IndexedTraverserSet` in `TraversalVertexProgram` to avoid extra iteration when doing `Vertex` lookups.
* Bumped to Netty 4.0.56.Final.
* Fixed .NET GraphSON serialization of `P.Within()` and `P.without()` when passing a `Collection` as an argument.
* Fixed a bug in Gremlin Console which prevented handling of `gremlin.sh` flags that had an "=" between the flag and its arguments.
* Fixed bug where `SparkMessenger` was not applying the `edgeFunction` from `MessageScope`.
* Fixed a bug in `ComputerAwareStep` that didn't handle `reset()` properly and thus occasionally produced some extra traversers.
* Removed `TraversalPredicate` class in Gremlin.Net. It is now included in the `P` class instead.

==== Bugs

* TINKERPOP-1053 installed plugins are placed in a directory relative to where gremlin.sh is started
* TINKERPOP-1509 Failing test case for tree serialization
* TINKERPOP-1738 Proper functioning of GraphSONReader depends on order of elements in String representation
* TINKERPOP-1758 RemoteStrategy should be before all other DecorationStrategies.
* TINKERPOP-1855 Update Rexster links
* TINKERPOP-1859 Complex instance of P not serializing to bytecode properly
* TINKERPOP-1860 valueMap(True) result in error in gremlin-python
* TINKERPOP-1862 TinkerGraph VertexProgram message passing doesn't work properly when using Direction.BOTH
* TINKERPOP-1867 union() can produce extra traversers
* TINKERPOP-1872 Apply edgeFunction in SparkMessenger
* TINKERPOP-1873 min() and max() work only in the range of Integer values
* TINKERPOP-1874 P does not appear to be serialized consistently in GraphSON
* TINKERPOP-1879 Gremlin Console does not resepect equal sign for flag argument assignments
* TINKERPOP-1880 Gremlin.NET Strong name signature could not be verified. (HRESULT: 0x80131045)
* TINKERPOP-1883 gremlinpython future will never return
* TINKERPOP-1890 getAnonymousTraversalClass() is not being generated for Java DSLs
* TINKERPOP-1891 Serialization of P.not() for gremlin-javascript
* TINKERPOP-1892 GLV test failures for .NET
* TINKERPOP-1894 GraphSONMessageSerializerV2d0 fails to deserialize valid P.not()
* TINKERPOP-1896 gremlin-python lambdas error
* TINKERPOP-1907 Fix failing GLV test for withSack() in .NET
* TINKERPOP-1917 gx:BigDecimal serialization broken in Gremlin.Net on systems with ',' as decimal separator
* TINKERPOP-1918 Scenarios fail because of wrong numerical types
* TINKERPOP-1919 Gherkin runner doesn't work with P.And() and P.Or() in Gremlin.Net
* TINKERPOP-1920 Tests fail because P.Within() arguments are wrapped in an array in Gremlin.Net
* TINKERPOP-1922 Gherkin features fail that contain P.not() in Gremlin.Net

==== Improvements

* TINKERPOP-1357 Centrality Recipes should mention pageRank and OLAP.
* TINKERPOP-1489 Provide a Javascript Gremlin Language Variant
* TINKERPOP-1586 SubgraphStrategy in OLAP
* TINKERPOP-1726 Support WebSockets ping/pong keep-alive in Gremlin server
* TINKERPOP-1842 iterate() missing in terminal steps documentation
* TINKERPOP-1850 Range step has undocumented special values
* TINKERPOP-1854 Support lambdas in Gremlin.Net
* TINKERPOP-1857 GLV test suite consistency and completeness
* TINKERPOP-1863 Delaying the setting of requestId till the RequestMessage instantiation time
* TINKERPOP-1868 Support inject source step in Gremlin.Net
* TINKERPOP-1870 n^2 synchronious operation in OLAP WorkerExecutor.execute() method
* TINKERPOP-1877 Add new graph data for specialized testing scenarios
* TINKERPOP-1884 Bump to Netty 4.0.56.Final
* TINKERPOP-1885 Various Gremlin.Net documentation updates
* TINKERPOP-1901 Enable usage of enums in more steps in Gremlin.Net
* TINKERPOP-1908 Bump to Groovy 2.4.14
* TINKERPOP-1911 Refactor JavaTranslator to cache all reflective calls

[[release-3-2-7]]
=== TinkerPop 3.2.7 (Release Date: December 17, 2017)

* Added core GraphSON classes for Gremlin-Python: `UUID`, `Date`, and `Timestamp`.
* Documented the recommended method for constructing DSLs with Gremlin.Net.
* Provided a method to configure detachment options with `EventStrategy`.
* Fixed a race condition in `TinkerIndex`.
* Fixed bug in handling of the long forms of `-e` and `-i` (`--execute` and `--interactive` respectively) for Gremlin Console.
* Fixed bug in `LambdaRestrictionStrategy` where traversals using `Lambda` scripts weren't causing the strategy to trigger.
* Improved error messaging for bytecode deserialization errors in Gremlin Server.
* Fixed an `ArrayOutOfBoundsException` in `hasId()` for the rare situation when the provided collection is empty.
* Bumped to Netty 4.0.53
* `TraversalVertexProgram` `profile()` now accounts for worker iteration in `GraphComputer` OLAP.
* Returned the `Builder` instance from the `DetachedEdge.Builder` methods of `setOutE` and `setOutV`.
* Added test framework for GLVs.
* Fixed bug in `TraversalHelper.replaceStep()` where the step being replaced needed to be removed prior to the new one being added.
* Added alias support in the .NET `DriverRemoteConnection`.
* Added a test for self-edges and fixed `Neo4jVertex` to provided repeated self-edges on `BOTH`.
* Better respected permissions on the `plugins.txt` file and prevented writing if marked as read-only.
* Added getters for the lambdas held by `LambdaCollectingBarrierStep`, `LambdaFlatMapStep` and `LambdaSideEffectStep`.
* Fixed an old hack in `GroovyTranslator` and `PythonTranslator` where `Elements` were being mapped to their id only.
* Fixed an "attachement"-bug in `InjectStep` with a solution generalized to `StartStep`.
* Truncate the script in error logs and error return messages for "Method code too large" errors in Gremlin Server.
* Fixed a bug in `LambdaRestrictionStrategy` where it was too eager to consider a step as being a lambda step.
* `ReferenceVertex` was missing its `label()` string. `ReferenceElement` now supports all label handling.
* Fixed a bug where bytecode containing lambdas would randomly select a traversal source from bindings.
* Deprecated `GremlinScriptEngine.eval()` methods and replaced them with new overloads that include the specific `TraversalSource` to bind to.
* Added `GraphHelper.cloneElements(Graph original, Graph clone)` to the `gremlin-test` module to quickly clone a graph.
* Added `GremlinDsl.AnonymousMethod` annotation to help provide explicit types for anonymous methods when the types are not easily inferred.
* Bumped to GMavenPlus 1.6.
* Added better error message for illegal use of `repeat()`-step.
* Fixed a bug in `RangeByIsCountStrategy` that led to unexpected behaviors when predicates were used with floating point numbers.
* Bumped to Jackson 2.8.10.
* Deprecated `MutationListener.vertexPropertyChanged()` method that did not use `VertexProperty` and added a new method that does.
* Added an `EmbeddedRemoteConnection` so that it's possible to mimic a remote connection within the same JVM.
* Supported interruption for remote traversals.
* Allow the `:remote` command to accept a `Cluster` object defined in the console itself.
* The Console's `plugin.txt` file is only updated if there were manually uninstalled plugins.
* Fixed a bug in `MatchStep` where mid-traversal `where()` variables were not being considered in start-scope.
* Generalized `MatchStep` to locally compute all clauses with barriers (not just reducing barriers).
* Ensured that plugins were applied in the order they were configured.
* Fixed a bug in `Neo4jGremlinPlugin` that prevented it from loading properly in the `GremlinPythonScriptEngine`.
* Fixed a bug in `ComputerVerificationStrategy` where child traversals were being analyzed prior to compilation.
* Fixed a bug that prevented Gremlin from ordering lists and streams made of mixed number types.
* Fixed a bug where `keepLabels` were being corrupted because a defensive copy was not being made when they were being set by `PathRetractionStrategy`.
* Cancel script evaluation timeout in `GremlinExecutor` when script evaluation finished.
* Added a recipe for OLAP traversals with Spark on YARN.
* Added `spark-yarn` dependencies to the manifest of `spark-gremlin`.

==== Bugs

* TINKERPOP-1650 PathRetractionStrategy makes Match steps unsolvable
* TINKERPOP-1731 Docker build does not appear to work for gremlin-dotnet
* TINKERPOP-1745 Gremlin .NET: Use DateTimeOffset instead of DateTime to represent g:Date
* TINKERPOP-1753 OrderStep not able to order by non-integer numbers
* TINKERPOP-1760 OLAP compilation failing around ConnectiveStrategy
* TINKERPOP-1761 GremlinExecutor: Timeout future not cancelled on successful script evaluation
* TINKERPOP-1762 Make MatchStep analyze mid-clause variables for executing ordering purposes.
* TINKERPOP-1764 Generalize MatchStep to localize all barriers, not just reducing barriers.
* TINKERPOP-1766 Gremlin.Net: Closed connections should not be re-used
* TINKERPOP-1782 RangeByIsCountStrategy doesn't handle floating point numbers properly
* TINKERPOP-1789 Reference elements should be represented by id and label *(breaking)*
* TINKERPOP-1790 GraphSON 3.0 doc updates
* TINKERPOP-1791 GremlinDsl custom step with generic end type produces invalid code in __.java
* TINKERPOP-1792 Random TraversalSource Selection in GremlinScriptEngine
* TINKERPOP-1795 Getting Lambda comparator message for .profile() step
* TINKERPOP-1796 Driver connection pool SSL properties missing
* TINKERPOP-1797 LambdaRestrictionStrategy and LambdaMapStep in `by()`-modulation.
* TINKERPOP-1798 MutationListener.vertexPropertyChanged oldValue should be a VertexProperty
* TINKERPOP-1801 OLAP profile() step return incorrect timing
* TINKERPOP-1802 hasId() fails for empty collections
* TINKERPOP-1803 inject() doesn't re-attach with remote traversals
* TINKERPOP-1819 documentation query and description mismatch
* TINKERPOP-1821 Consistent behavior of self-referencing edges
* TINKERPOP-1825 Gremlin .NET: Constant() step has incorrect parameter defined
* TINKERPOP-1830 Race condition in Tinkergraph index creation
* TINKERPOP-1832 TraversalHelper.replaceStep sets previousStep to the wrong step
* TINKERPOP-1846 LambdaRestrictionStrategy not triggering for Lambda scripts
* TINKERPOP-1848 Fix g:Date assertion in python tests
* TINKERPOP-1851 Gremlin long options for -e and -i are not working properly

==== Improvements

* TINKERPOP-1661 Docker-built documentation does not always point locally
* TINKERPOP-1725 DotNet GLV: Make traversal generation deterministic
* TINKERPOP-1734 DSL for Gremlin .NET
* TINKERPOP-1746 Better error message on wrong ordering of emit()/until()/has()
* TINKERPOP-1752 Gremlin.Net: Generate completely type-safe methods
* TINKERPOP-1756 Provide a way to easily mock a RemoteConnection for tests
* TINKERPOP-1759 Improve hashcode and equals for Traverser implementations
* TINKERPOP-1768 Bump to Jackson 2.8.10
* TINKERPOP-1770 Remote traversal timeout
* TINKERPOP-1771 gremlin.bat doesn't support paths containing spaces
* TINKERPOP-1779 Bump to GMavenPlus 1.6
* TINKERPOP-1784 Gremlin Language Test Suite
* TINKERPOP-1785 Gremlin.Net should be strong-name signed
* TINKERPOP-1786 Recipe and missing manifest items for Spark on Yarn
* TINKERPOP-1787 Allow :remote command to accept a user defined Cluster instance
* TINKERPOP-1806 Consistently use Gremlin.Net instead of Gremlin-DotNet
* TINKERPOP-1807 Gremlin-Python doesn't support GraphSON types g:Date, g:Timestamp and g:UUID
* TINKERPOP-1808 Add ability to get the consumer in LambdaSideEffectStep
* TINKERPOP-1811 Improve error reporting for serialization errors between gremlin-python and gremlin-server
* TINKERPOP-1812 ProfileTest assumes that graph implementations will not add their own steps
* TINKERPOP-1813 Subgraph step requires the graph API
* TINKERPOP-1814 Some process tests require the graph API
* TINKERPOP-1820 Include .NET GLV tests on TravisCI
* TINKERPOP-1824 Update netty version to 4.0.52
* TINKERPOP-1827 Gremlin .NET: Test Suite Runner
* TINKERPOP-1829 Improve flexibility of detachment for EventStrategy
* TINKERPOP-1833 DetachedEdge.Builder#setInV and setOutV doesn't return the builder
* TINKERPOP-1835 Bump Netty 4.0.53
* TINKERPOP-1837 Gremlin .NET: Provide type coercion between IDictionary<K, V> instances

[[release-3-2-6]]
=== TinkerPop 3.2.6 (Release Date: August 21, 2017)

This release also includes changes from <<release-3-1-8, 3.1.8>>.

* Bumped to Netty 4.0.50
* Registered `HashMap$TreeNode` to Gryo.
* Fixed a lambda-leak in `SackValueStep` where `BiFunction` must be tested for true lambda status.
* Fixed a bug in `RangeByIsCountStrategy` that broke any `ConnectiveStep` that included a child traversal with an optimizable pattern.
* Allowed access to `InjectStep.injections` for `TraversalStrategy` analysis.
* Exceptions that occur during result iteration in Gremlin Server will now return `SCRIPT_EVALUATION_EXCEPTION` rather than `SERVER_ERROR`.
* `AddEdgeStep` attaches detached vertices prior to edge creation.
* Added graph element GraphSON serializers in Gremlin-Python.
* Initialization scripts for Gremlin Server will not timeout.
* Added Gremlin.Net.
* `ProfileTest` is now less stringent about assertions which will reduce burdens on providers.
* `GremlinExecutor` begins timeout of script evaluation at the time the script was submitted and not from the time it began evaluation.
* Added Gremlin.Net.
* `ReferenceFactory` and `DetachedFactory` now detach elements in collections accordingly.
* Deprecated `GryoLiteMessageSerializerV1d0` in favor of `HaltedTraverserStrategy`.
* Deprecated the `useMapperFromGraph` configuration option for Gremlin Server serializers.
* `JavaTranslator` is now smart about handling `BulkSet` and `Tree`.
* Added annotations to the traversal metrics pretty print.
* `EdgeOtherVertexStep` is no longer final and can be extended by providers.
* `EdgeVertexStep` is no longer final and can be extended by providers.
* Deprecated `Transaction.submit(Function)`.
* Fixed `HADOOP_GREMLIN_LIBS` parsing for Windows.
* Improved GraphSON serialization performance around `VertexProperty`.
* Changed some tests in `EventStrategyProcessTest` which were enforcing some unintended semantics around transaction state.
* Added WsAndHttpChannelizer and SaslAndHttpBasicAuthenticationHandler to be allow for servicing Http and Websocket requests to the same server
* Added deep copy of `Bytecode` to `DefaultTraversal.clone()`.

==== Bugs

* TINKERPOP-1385 Refactor Profiling test cases
* TINKERPOP-1679 Detached side-effects aren't attached when remoted
* TINKERPOP-1683 AbstractHadoopGraphComputer on Windows
* TINKERPOP-1691 Some EventStrategyProcessTest assume element state is synced in memory
* TINKERPOP-1704 XXXTranslators are not being respective of BulkSet and Tree.
* TINKERPOP-1727 Bytecode object shallow copied when traversals are cloned
* TINKERPOP-1742 RangeByIsCountStrategy fails for ConnectiveSteps
* TINKERPOP-1743 LambdaRestrictionStrategy does not catch lambdas passed to sack()
* TINKERPOP-1744 Gremlin .NET: Exception from sync execution gets wrapped in AggregateException

==== Improvements

* TINKERPOP-741 Remove Options For Transaction Retry
* TINKERPOP-915 Gremlin Server supports REST and Websockets simultanteously
* TINKERPOP-920 Test case needed for ensuring same cardinality for key.
* TINKERPOP-1552 C# Gremlin Language Variant
* TINKERPOP-1669 EdgeVertexStep should be designed for extension
* TINKERPOP-1676 Improve GraphSON 2.0 Performance  *(breaking)*
* TINKERPOP-1688 Include TraversalMetrics annotation in pretty print
* TINKERPOP-1694 Deprecate useMapperFromGraph
* TINKERPOP-1701 HaltedTraverserStrategy should recurse into collections for detachment.
* TINKERPOP-1703 Make EdgeOtherVertexStep non-final
* TINKERPOP-1708 Add a "Note on Scopes" document
* TINKERPOP-1709 Add a list of all the steps that support by()/from()/to()/as()/option()
* TINKERPOP-1710 Add a note on tree() by-modulation and uniqueness of tree branches.
* TINKERPOP-1714 Gremlin Server scriptEvaluationTimeout should take into account request arrival time
* TINKERPOP-1718 Deprecate GryoLiteMessageSerializerV1d0
* TINKERPOP-1748 Callout comments break code snippets
* TINKERPOP-1749 Bump to Netty 4.0.50

[[release-3-2-5]]
=== TinkerPop 3.2.5 (Release Date: June 12, 2017)

This release also includes changes from <<release-3-1-7, 3.1.7>>.

* Fixed folding of multiple `hasId()` steps into `GraphStep`.
* Added string performance options to `StarGraph`.
* Fixed a bug in `until(predicate)` where it was actually calling `emit(predicate)`.
* Fixed inconsistency in GraphSON serialization of `Path` where properties of graph elements were being included when serialized.
* Improved performance and memory usage of GraphSON when serializing `TinkerGraph` and graph elements.
* Removed use of `stream()` in `DetachedEdge` and `DetachedVertex`.
* Deprecated a constructor in `DetachedEdge` that made use of `Pair` in favor of a new one that just uses the objects that were in the `Pair`.
* Improved error messaging on the `g.addV(Object...)` when passing an invalid arguments.
* Reduced memory usage for TinkerGraph deserialization in GraphSON by streaming vertices and edges.
* Added the `gremlin-archetype-dsl` to demonstrate how to structure a Maven project for a DSL.
* Developed and documented patterns for Domain Specific Language implementations.
* Removed the Groovy dependency from `gremlin-python` and used Groovy Templates and the `gmavenplus-plugin` to generate the python GLV classes.
* Now using Groovy `[...]` map notation in `GroovyTranslator` instead of `new LinkedHashMap(){{ }}`.
* Maintained type information on `Traversal.promise()`.
* Propagated exception to `Future` instead of calling thread in `RemoteConnection`.
* Fixed a bug in `RepeatUnrollStrategy` where `LoopsStep` and `LambdaHolder` should invalidate the strategy's application.
* Deprecated `authentication.className` setting in favor of using `authentication.authenticator`.
* Added `authentication.authenticationHandler` setting.
* Added abstraction to authentication to allow users to plug in their own `AbstractAuthenticationHandler` implementations.
* Fixed a `NullPointerException` bug in `B_LP_O_S_SE_SL_Traverser`.
* `PathRetractionStrategy` now uses the marker-model to reduce recursive lookups of invalidating steps.
* `ProfileStrategy` now uses the marker-model to reduce recursive lookups of `ProfileSideEffectStep`.
* `Mutating` steps now implement `Scoping` interface.
* Fixed a step id compilation bug in `AddVertexStartStep`, `AddVertexStep`, `AddEdgeStep`, and `AddPropertyStep`.
* Added more details to Gremlin Server client side messages - exception hierarchy and stack trace.
* Deprecated "Exception-Class" in the Gremlin Server HTTP protocol in favor of the new "exceptions" field.
* De-registered metrics on Gremlin Server shutdown.
* Added "help" command option on `:remote config` for plugins that support that feature in the Gremlin Console.
* Allowed for multiple scripts and related arguments to be passed to `gremlin.sh` via `-i` and `-e`.
* `LABELED_PATH` requirement is now set if any step in the traversal is labeled.
* Updated `PathRetractionStrategy` to not run if the provided traversal contains a `VertexProgramStep` that has a `LABELED_PATH` requirement.
* Added various metrics to the `GremlinGroovyScriptEngine` around script compilation and exposed them in Gremlin Server.
* Moved the `caffeine` dependency down to `gremlin-groovy` and out of `gremlin-server`.
* Improved script compilation in `GremlinGroovyScriptEngine` to use better caching, log long compile times and prevent failed compilations from recompiling on future requests.
* Synchronized script compilation.
* Logged Script compilation times.
* Prevented failed scripts from recompiling.
* Logged warnings for scripts that take "too long" to compile.
* Improved memory usage of the `GremlinGroovyScriptEngine`.
* Added `cyclicPath().from().to().by()` support to `GraphTraversal`.
* Added `simplePath().from().to().by()` support to `GraphTraversal`.
* Added `path().from().to()` support to `GraphTraversal` so sub-paths can be isolated from the current path.
* Added `FromToModulating` interface for use with `to()`- and `from()`-based step modulators.
* Added `Path.subPath()` which supports isolating a sub-path from `Path` via to/from-labels.
* Fixed `NullPointerException` in `GraphMLReader` that occurred when an `<edge>` didn't have an ID field and the base graph supported ID assignment.
* Added `ScopingStrategy` which will computer and provide all `Scoping` steps with the path labels of the global `Traversal`.
* Split `ComputerVerificationStrategy` into two strategies: `ComputerVerificationStrategy` and `ComputerFinalizationStrategy`.
* Removed `HasTest.g_V_hasId_compilationEquality` from process test suite as it makes too many assumptions about provider compilation.
* Deprecated `CustomizerProvider` infrastructure.
* Deprecated `PluginAcceptor` infrastructure.
* Improved consistency of the application of bindings to `GremlinScriptEngine` implementations in the `BindingsGremlinPlugin`.
* Fixed a bug in OLAP `ComputerAwareStep` where end-step labels were not being appended to the traverser correctly.
* Refactor `SparkContext` handler to support external kill and stop operations.
* Fixed an optimization bug in `LazyBarrierStrategy` around appending barriers to the end of a `Traversal`.
* Fixed an optimization bug in `PathRetractionStrategy` around appending barriers to the end of a `Traversal`.
* `TraverserIterator` in GremlinServer is smart to try and bulk traversers prior to network I/O.
* Improved error handling of compilation failures for very large or highly parameterized script sent to Gremlin Server.
* Fixed a bug in `RangeByIsCountStrategy` that changed the meaning of inner traversals.
* Improved Gremlin-Python Driver implementation by adding a threaded client with basic connection pooling and support for pluggable websocket clients.
* Changed `GraphManager` from a final class implementation to an interface.
* Updated `GraphManager` interface to include methods for opening/instantiating a graph and closing a graph.
* Implemented `DefaultGraphManager` to include previous `GraphManager` functionality and adhere to updated interface.
* Deprecated `GraphManager.getGraphs()` and added `GraphManager.getGraphNames()`.
* Deprecated `GraphManager.getTraversalSources()` and added `GraphManager.getTraversalSourceNames()`.
* Fixed a bug so now users can supply a YAML with an empty `staticVariableTypes` to be used by the `FileSandboxExtension`

==== Bugs

* TINKERPOP-1258 HasTest.g_V_hasId_compilationEquality makes GraphStep assumptions
* TINKERPOP-1528 CountByIsRangeStrategy fails for a particular query
* TINKERPOP-1626 choose() is buggy in OLAP
* TINKERPOP-1638 count() is optimized away in where()
* TINKERPOP-1640 ComputerVerificationStrategy gives false errors
* TINKERPOP-1652 Disable PathRetractionStrategy strategy if VertexProgramStep has LABELLED_PATH requirement
* TINKERPOP-1660 Documentation links should not link to TINKERPOP-xxxx branches
* TINKERPOP-1666 NPE in FileSandboxExtension if staticVariableTypes is empty in supplied YAML file
* TINKERPOP-1668 RepeatUnrollStrategy should not execute if there is a LoopStep used.
* TINKERPOP-1670 End type lost when using promise()
* TINKERPOP-1673 GroovyTranslator produces Gremlin that can't execute on :remote
* TINKERPOP-1675 RemoteStep#processNextStart() throws CompletionException instead of underlying exception
* TINKERPOP-1681 Multiple hasId's are or'd into GraphStep

==== Improvements

* TINKERPOP-761 Some basic mathematical functions / steps
* TINKERPOP-786 Patterns for DSL Development
* TINKERPOP-1044 ResponseMessage should contain server-side exception name.
* TINKERPOP-1095 Create a custom ScriptContext
* TINKERPOP-1266 Make memory available to benchmarks configurable
* TINKERPOP-1303 add help for :remote config for Gephi Plugin
* TINKERPOP-1340 docs do not state at what version an API was introduced (or deprecated)
* TINKERPOP-1387 from and to modulators for path steps
* TINKERPOP-1438 Consider GraphManager as an interface*(breaking)*
* TINKERPOP-1453 Allow Gremlin-Python to handle asynchronous failure
* TINKERPOP-1577 Provide support for Python3 or Python2 in the Docker builds.
* TINKERPOP-1599 implement real gremlin-python driver
* TINKERPOP-1614 Improve documentation for Graph.V() and Graph.E() on main docs page
* TINKERPOP-1618 Remove groovy dependency from gremlin-python
* TINKERPOP-1627 LazyBarrierStrategy should not append an end barrier.
* TINKERPOP-1631 Fix visibility issues with the BindingsGremlinPlugin
* TINKERPOP-1634 Deprecate old methods of GremlinGroovyScriptEngine customization
* TINKERPOP-1642 Improve performance of mutating traversals
* TINKERPOP-1644 Improve script compilation process and include metrics
* TINKERPOP-1653 Allow multiple scripts with arguments to be passed to the Console
* TINKERPOP-1657 Provide abstraction to easily allow different HttpAuth schemes
* TINKERPOP-1663 Validate a maximum for the number of parameters passed to Gremlin Server
* TINKERPOP-1665 Remove unittest from Gremlin-Python tests
* TINKERPOP-1671 Default method for RemoteConnection.submitAsync throws exception from submit on calling thread instead of failing the future
* TINKERPOP-1677 Bump Groovy to 2.4.11
* TINKERPOP-1680 Add string performance options to StarGraph

[[release-3-2-4]]
=== TinkerPop 3.2.4 (Release Date: February 8, 2017)

This release also includes changes from <<release-3-1-6, 3.1.6>>.

* Fixed a bug where `PathProcessor.keepLabels` were not being pushed down into child traversals by `PathRetractionStrategy`.
* Added default `MessagePassingReductionStrategy` for `GraphComputer` that can reduce the number of message passing iterations.
* Fixed a bug associated with user-provided maps and `GroupSideEffectStep`.
* `GroupBiOperator` no longer maintains a detached traversal and thus, no more side-effect related OLAP inconsistencies.
* Added `ProjectedTraverser` which wraps a traverser with a `List<Object>` of projected data.
* Fixed an optimization bug in `CollectingBarrierSteps` where the barrier was being consumed on each `addBarrier()`.
* `OrderGlobalStep` and `SampleGlobalStep` use `ProjectedTraverser` and now can work up to the local star graph in OLAP.
* SASL negotiation supports both a byte array and Base64 encoded bytes as a string for authentication to Gremlin Server.
* Deprecated all test suites in `gremlin-groovy-test` - Graph Providers no longer need to implement these.
* Deprecated `TinkerIoRegistry` replacing it with the more consistently named `TinkerIoRegistryV1d0`.
* Made error messaging more consistent during result iteration timeouts in Gremlin Server.
* Fixed a memory leak in the classloader for the `GremlinGroovyScriptEngine` where classes in the loader were not releasing from memory as a strong reference was always maintained.
* `PathRetractionStrategy` does not add a `NoOpBarrierStep` to the end of local children as its wasted computation in 99% of traversals.
* Fixed a bug in `AddVertexStartStep` where if a side-effect was being used in the parametrization, an NPE occurred.
* Fixed a bug in `LazyBarrierStrategy` where `profile()` was deactivating it accidentally.
* Fixed a bug in `RepeatUnrollStrategy` where stateful `DedupGlobalStep` was cloned and thus, maintained two deduplication sets.
* Added documentation around "terminal steps" in Gremlin: `hasNext()`, `next()`, `toList()`, etc.
* Added specific GraphSON serializers for `RequestMessage` and `ResponseMessage` in GraphSON 2.0.
* Added `CloseableIterator` to allow `Graph` providers who open expensive resources a way to let users release them.
* Fixed minor bug in `gremlin-driver` where closing a session-based `Client` without initializing it could generate an error.
* Relieved synchronization pressure in various areas of `TinkerGraphComputer`.
* Fixed an optimization bug in OLAP-based `DedupGlobalStep` where deduping occurred twice.
* `MemoryComputeKey` now implements `Cloneable` which is useful for `BiOperator` reducers that maintain thread-unsafe state.
* `TinkerGraphComputer` now supports distributed `Memory` with lock-free partition aggregation.
* `TinkerGraph` Gryo and GraphSON deserialization is now configured to use multi-properties.
* Changed behavior of `ElementHelper.areEqual(Property, Property)` to not throw exceptions with `null` arguments.
* Added `GryoVersion` for future flexibility when introducing a new verison of Gryo and moved serializer registrations to it.
* Fixed Gryo serialization of `ConnectiveP` instances.
* Lessened the severity of Gremlin Server logging when it encounters two or more serializers addressing the same mime type.
* Bumped to Netty 4.0.42.final.
* Added `ByteBuffer`, `InetAddress`, `Timestamp` to the list of Gryo supported classes.
* Fixed Gryo serialization of `Class`.
* Fixed GraphSON serialization of enums like `T`, `P`, etc. where values were overriding each other in the GraphSON type registry.
* Fixed a bug in Gremlin-Python around `__.__()` and `__.start()`.
* Fixed a bug around long serialization in Gremlin-Python when using Python3.
* Deprecated `TraversalSource.withBindings()` as it is no longer needed in Gremlin-Java and never was needed for other variants.
* Fixed a bug in Gremlin-Java `Bytecode` where anonymous traversals were not aware of parent bindings.
* Fixed a bug in Gremlin-Java GraphSON deserialization around `P.within()` and `P.without()`.
* Converted Spark process suite tests to "integration" tests.
* Fixed a bug in `InlineFilterStrategy` having to do with folding `HasContainers` into `VertexStep`.
* Deprecated `HasContainer.makeHasContainers()` which was used to dissect `AndP` and shouldn't be used at the TinkerPop-level.
* `GraphTraversal.has()` now will try and fold-left `HasContainer` if end step is a `HasContainerHolder`.
* Created explicit `P`-predicate methods for `GraphTraversal.hasXXX()`.
* Fixed a bug in `FilterRankStrategy` around `where().by()` ordering.
* Added another optimization in `RangeByIsCountStrategy`, that removes `count().is()` altogether if it's not needed.
* Fixed a OLAP `MatchStep.clone()`-bug that occurs when the `match()` is in a local child.
* Added another optimization in `RangeByIsCountStrategy`, that removes `count().is()` altogether if it's not needed.
* Fixed a bug in `RangeByIsCountStrategy` where labeled parents shouldn't have the strategy applied to their children.
* Fixed a bug in `PathRetractionStrategy` where `MatchEndStep` labels were being dropped when they shouldn't be.
* Added `TinkerGraphCountStrategy` which translates `g.V().map*.count()` patterns into direct `Map.size()` calls in `TinkerGraph`.
* Added `Path.head()` and `Path.isEmpty()` with default method implementations.
* Fixed a `NoSuchElementException` bug with `GroupXXXStep` where if the reduced `TraverserSet` is empty, don't add the key/value.
* Fixed a `NullPointerException` bug with profiling `GroupSideEffectStep` in OLTP.
* Improved ability to release resources in `GraphProvider` instances in the test suite.
* Factored `GremlinPlugin` functionality out of gremlin-groovy and into gremlin-core - related classes were deprecated.
* Added a `force` option for killing sessions without waiting for transaction close or timeout of a currently running job or multiple jobs.
* Deprecated `Session.kill()` and `Session.manualKill()`.
* Added `Traversal.promise()` method to allow for asynchronous traversal processing on "remote" traversals.
* Deprecated `RemoteConnection.submit(Bytecode)` in favor of `submitAsync(Bytecode)`.
* Added `choose(predicate,traversal)` and `choose(traversal,traversal)` to effect if/then-semantics (no else). Equivalent to `choose(x,y,identity())`.
* Removed `ImmutablePath.TailPath` as it is no longer required with new recursion model.
* Removed call stack recursion in `ImmutablePath`.
* Gremlin-Python serializes `Bytecode` as an object (instead of a JSON string) when submit over the `RemoteConnection`.
* Fixed the handling of the `DriverRemoteConnection` pass-through configurations to the driver.
* `IncidentToAdjacentStrategy` now uses a hidden label marker model to avoid repeated recursion for invalidating steps.
* `PathProcessorStrategy` can inline certain `where(traversal)`-steps in order to increase the likelihood of star-local children.
* `SparkGraphComputer` no longer starts a worker iteration if the worker's partition is empty.
* Added `ProjectStep.getProjectKeys()` for strategies that rely on such information.
* Added `VertexFeatures.supportsDuplicateMultiProperties()` for graphs that only support unique values in multi-properties.
* Deprecated the "performance" tests in `OptIn`.
* Deprecated `getInstance()` methods in favor of `instance()` for better consistency with the rest of the API.
* Block calls to "remote" traversal side-effects until the traversal read is complete which signifies an end to iteration.
* Added `Pick.none` and `Pick.any` to the serializers and importers.
* Added a class loader to `TraversalStrategies.GlobalCache` which guarantees strategies are registered prior to `GlobalCache.getStrategies()`.
* Fixed a severe bug where `GraphComputer` strategies are not being loaded until the second use of the traversal source.
* The root traversal now throws regular `NoSuchElementException` instead of `FastNoSuchElementException`. (*breaking*)
* Added a short sleep to prevent traversal from finishing before it can be interrupted during `TraversalInterruptionComputerTest`.
* Added support for SSL client authentication

==== Bugs

* TINKERPOP-1380 dedup() doesn't dedup in rare cases
* TINKERPOP-1384 Description of filter function in traversal documentation
* TINKERPOP-1428 profile() throws NPE for union(group, group)
* TINKERPOP-1521 Mutating steps don't recognize side-effects
* TINKERPOP-1525 Plug VertexProgram iteration leak on empty Spark RDD partitions
* TINKERPOP-1534 Gremlin Server instances leaking in tests
* TINKERPOP-1537 Python tests should not use hard-coded number of workers
* TINKERPOP-1547 Two bugs found associated with MatchStep: Path retraction and range count.
* TINKERPOP-1548 Traversals can complete before interrupted in TraversalInterruptionComputerTest
* TINKERPOP-1560 Cache in GroovyClassLoader may continue to grow
* TINKERPOP-1561 gremiln-python GraphSONWriter doesn't properly serialize long in Python 3.5
* TINKERPOP-1567 GraphSON deserialization fails with within('a')
* TINKERPOP-1573 Bindings don't work in coalesce
* TINKERPOP-1576 gremlin-python calls non-existent methods
* TINKERPOP-1581 Gremlin-Python driver connection is not thread safe.
* TINKERPOP-1583 PathRetractionStrategy retracts keys that are actually needed
* TINKERPOP-1585 OLAP dedup over non elements
* TINKERPOP-1587 Gremlin Server Subgraph Cardinality Not Respected
* TINKERPOP-1594 LazyBarrierStrategy does not activate with ProfileStep
* TINKERPOP-1605 gremlin-console 3.2.3 -e can no longer take paths relative to current working directory

==== Improvements

* TINKERPOP-887 FastNoSuchElementException hides stack trace in client code
* TINKERPOP-919 Features needs to specify whether 2 vertex properties with same key/value is allowed.
* TINKERPOP-932 Add ability to cancel script execution associated with a Gremlin Server Session
* TINKERPOP-1248 OrderGlobalStep should use local star graph to compute sorts, prior to reduction.
* TINKERPOP-1261 Side-effect group().by() can't handle user-defined maps
* TINKERPOP-1292 TinkerGraphComputer VertexProgramInterceptors
* TINKERPOP-1372 ImmutablePath should not use Java recursion (call stacks are wack)
* TINKERPOP-1433 Add steps to dev docs to help committers get their keys in order
* TINKERPOP-1434 Block calls to traversal side-effects until read is complete
* TINKERPOP-1471 IncidentToAdjacentStrategy use hidden marker to avoid repeated recursion.
* TINKERPOP-1473 Given PathRetractionStrategy, PathProcessorStrategy can be extended to support partial where() inlining.
* TINKERPOP-1482 has(x).has(y) chains should be has(x.and(y))
* TINKERPOP-1490 Provider a Future based Traversal.async(Function<Traversal,V>) terminal step
* TINKERPOP-1502 Chained has()-steps should simply left-append HasContainers in Gremlin-Java.
* TINKERPOP-1507 Pick.any and Pick.none are not in GraphSON or Gremlin-Python
* TINKERPOP-1508 Add choose(predicate,trueTraversal)
* TINKERPOP-1527 Do not override registered strategies in TraversalStrategies.GlobalCache
* TINKERPOP-1530 Consistent use of instance()
* TINKERPOP-1539 Create a ComplexTraversalTest with crazy nested gnarly traversals.
* TINKERPOP-1542 Add Path.isEmpty() with a default implementation.
* TINKERPOP-1562 Migrate ScriptEngine-related code to gremlin-core
* TINKERPOP-1570 Bump to Netty 4.0.42
* TINKERPOP-1582 TraversalOpProcessor does not support custom serializers
* TINKERPOP-1584 Add gryo serializers to support types covered in GraphSON
* TINKERPOP-1588 Added Terminal Steps section to the docs
* TINKERPOP-1589 Re-Introduce CloseableIterator
* TINKERPOP-1590 Create TinkerWorkerMemory and Partitioned Vertices
* TINKERPOP-1600 Consistent use of base 64 encoded bytes for SASL negotiation
* TINKERPOP-1602 Support SSL client certificate authentication
* TINKERPOP-1606 Refactor GroupStep to not have the reduction traversal included in its BiOperator.
* TINKERPOP-1610 Deprecate gremlin-groovy-test provider based tests
* TINKERPOP-1617 Create a SingleIterationStrategy which will do its best to rewrite OLAP traversals to not message pass.

[[release-3-2-3]]
=== TinkerPop 3.2.3 (Release Date: October 17, 2016)

This release also includes changes from <<release-3-1-5, 3.1.5>>.

* Restructured Gremlin-Python's GraphSON I/O package to make it easier for users to register serializers/deserializers. (*breaking*)
* Fixed a bug with `TraversalOpProcessor` that was returning a final result prior to committing the transaction.
* Fixed a bug in `ConnectiveStrategy` where infix and/or was not correctly reasoning on `choose()` `HasNextStep` injections.
* Increased performance of `CredentialGraph` authentication.
* Removed Java 8 stream usage from `TraversalHelper` for performance reasons.
* Fixed a bug in `RepeatStep` where `emit().as('x')` wasn't adding the step labels to the emit-traverser.
* Added `GraphComputing.atMaster(boolean)` to allow steps to know whether they are executing at master or distributed at workers.
* Fixed a bug in OLAP where `DedupGlobalStep` wasn't de-duping local master traversers.
* Added `HasContainerHolder.removeHasContainer()`-method with default `UnsupportedOperationException` implementation.
* `TraversalSource.withComputer()` is simplified to add a `VertexProgramStrategy`. Easier for language variants.
* Fixed a `Set`, `List`, `Map` bug in the various `Translators` where such collections were not being internally translated.
* Fixed a `Bytecode` bug where nested structures (map, list, set) were not being analyzed for bindings and bytecode conversions.
* Fixed a `String` bug in `GroovyTranslator` and `PythonTranslator` where if the string has double-quotes it now uses """ """.
* Added a default `TraversalStrategy.getConfiguration()` which returns the configuration needed to construct the strategy.
* `Computer` instances can be created with `Computer.create(Configuration)` and accessed via `Computer.getConf()`.
* Every `TraversalStrategy` can be created via a `Configuration` and a static `MyStrategy.create(Configuration)`.
* Added language-agnostic `TraversalStrategy` support in `Bytecode`.
* Added `PartitionStrategy.Builder.readPartitions()` and deprecated `PartitionStrategy.Builder.addPartition()`.
* A new version of `LazyBarrierStrategy` has been created and added to the default strategies.
* `FilterRankStrategy` now propagates labels "right" over non-`Scoping` filters.
* Fixed a bug in `ConnectiveP` where nested equivalent connectives should be inlined.
* Fixed a bug in `IncidentToAdjacentStrategy` where `TreeStep` traversals were allowed.
* Fixed a end-step label bug in `MatchPredicateStrategy`.
* Fixed a bug in `MatchPredicateStrategy` where inlined traversals did not have strategies applied to it.
* Fixed a bug in `RepeatUnrollStrategy` where inlined traversal did not have strategies applied to it.
* Fixed padding of prompt in Gremlin Console when the number of lines went beyond a single digit.
* Fixed GraphSON 2.0 namespace for `TinkerGraph` to be "tinker" instead of "gremlin".
* Dropped serialization support in GraphSON 2.0 for `Calendar`, `TimeZone`, and `Timestamp`.
* Added `TraversalHelper.copyLabels()` for copying (or moving) labels form one step to another.
* Added `TraversalHelper.applySingleLevelStrategies()` which will apply a subset of strategies but not walk the child tree.
* Added the concept that hidden labels using during traversal compilation are removed at the end during `StandardVerificationStrategy`. (*breaking*)
* Added `InlineFilterStrategy` which will determine if various `TraversalParent` children are filters and if so, inline them.
* Removed `IdentityRemovalStrategy` from the default listing as its not worth the clock cycles.
* Removed the "!" symbol in `NotStep.toString()` as it is confusing and the `NotStep`-name is sufficient.
* Fixed a bug in `TraversalVertexProgram` (OLAP) around ordering and connectives (i.e. `and()` and `or()`).
* Added `AbstractGremlinProcessTest.checkOrderedResults()` to make testing ordered results easier.
* `AbstractLambdaTraversal` now supports a `bypassTraversal` where it is possible for strategies to redefine such lambda traversals.
* Added an internal utility `ClassFilterStep` which determines if the traverser object's class is an instance of the provided class.
* `ConnectiveStep` extends `FilterStep` and thus, is more appropriately categorized in the step hierarchy.
* `PropertyMapStep` supports a provided traversal for accessing the properties of the element. (*breaking*)
* `SubgraphStrategy` now supports vertex property filtering.
* Fixed a bug in Gremlin-Python `P` where predicates reversed the order of the predicates.
* Added tests to `DedupTest` for the `dedup(Scope, String...)` overload.
* Added more detailed reference documentation for IO formats.
* Fixed a bug in serialization of `Lambda` instances in GraphSON, which prevented their use in remote traversals.
* Fixed a naming bug in Gremlin-Python where `P._and` and `P._or` should be `P.and_` and `P.or_`. (*breaking*)
* `where()` predicate-based steps now support `by()`-modulation.
* Added Gryo serialization for `Bytecode`.
* Moved utility-based serializers to `UtilSerializers` for Gryo - these classes were private and hence this change is non-breaking.
* `TraversalRing` returns a `null` if it does not contain traversals (previously `IdentityTraversal`).
* Deprecated `Graph.Exceptions.elementNotFoundException()` as it was not used in the code base outside of the test suite.
* Fixed a `JavaTranslator` bug where `Bytecode` instructions were being mutated during translation.
* Added `Path` to Gremlin-Python with respective GraphSON 2.0 deserializer.
* `Traversal` and `TraversalSource` now implement `AutoCloseable`.
* Added "keep-alive" functionality to the Java driver, which will send a heartbeat to the server when normal request activity on a connection stops for a period of time.
* Renamed the `empty.result.indicator` preference to `result.indicator.null` in Gremlin Console
* If `result.indicator.null` is set to an empty string, then no "result line" is printed in Gremlin Console.
* Deprecated `reconnectInitialDelay` on the Java driver.
* Added some validations to `Cluster` instance building.
* Produced better errors in `readGraph` of `GryoReader` and `GraphSONReader` if a `Vertex` cannot be found in the cache on edge loading.
* VertexPrograms can now declare traverser requirements, e.g. to have access to the path when used with `.program()`.
* New build options for `gremlin-python` where `-DglvPython` is no longer required.
* Added missing `InetAddress` to GraphSON extension module.
* Added new recipe for "Pagination".
* Added new recipe for "Recommendation".
* Added functionality to Gremlin-Server REST endpoint to forward Exception Messages and Class in HTTP Response
* Gremlin Server `TraversalOpProcessor` now returns confirmation upon `Op` `close`.
* Added `close` method Java driver and Python driver `DriverRemoteTraversalSideEffects`.

==== Bugs

* TINKERPOP-1423 IncidentToAdjacentStrategy should be disabled for tree steps
* TINKERPOP-1440 g:Path needs a GraphSON deserializer in Gremlin-Python
* TINKERPOP-1457 Groovy Lambdas for remote traversals not serializable
* TINKERPOP-1458 Gremlin Server doesn't return confirmation upon Traversal OpProcessor "close" op
* TINKERPOP-1466 PeerPressureTest has been failing recently
* TINKERPOP-1472 RepeatUnrollStrategy does not semi-compile inlined repeat traversal
* TINKERPOP-1476 TinkerGraph does not get typed with the right type name in GraphSON
* TINKERPOP-1495 Global list deduplication doesn't work in OLAP
* TINKERPOP-1500 and/or infix and choose() do not work correctly.
* TINKERPOP-1511 Remote client addV, V()

==== Improvements

* TINKERPOP-790 Implement AutoCloseable on TraversalSource
* TINKERPOP-944 Deprecate Graph.Exceptions.elementNotFound
* TINKERPOP-1189 SimpleAuthenticator over HttpChannelizer makes Gremlin Server pretty slow and consumes more CPU
* TINKERPOP-1249 Gremlin driver to periodically issue ping / heartbeat to gremlin server
* TINKERPOP-1280 VertexPrograms should declare traverser requirements
* TINKERPOP-1330 by()-modulation for where()
* TINKERPOP-1409 Make the "null" return in the gremlin console into something more understandable  *(breaking)*
* TINKERPOP-1431 Documentation generation requires tests to execute on gremlin-python
* TINKERPOP-1437 Add tests for dedup(Scope) in DedupTest
* TINKERPOP-1444 Benchmark bytecode->Traversal creation and implement GremlinServer cache if necessary.
* TINKERPOP-1448 gremlin-python should be Python 2/3 compatible
* TINKERPOP-1449 Streamline gremlin-python build
* TINKERPOP-1455 Provide String-based withStrategy()/withoutStrategy() for language variant usage
* TINKERPOP-1456 Support SubgraphStrategy.vertexProperties().
* TINKERPOP-1460 Deprecate reconnectInitialDelay in Java driver
* TINKERPOP-1464 Gryo Serialization for Bytecode
* TINKERPOP-1469 Get rid of Stream-usage in TraversalHelper
* TINKERPOP-1470 InlineFilterStrategy should try and P.or() has() children in OrSteps.
* TINKERPOP-1486 Improve API of RemoteConnection
* TINKERPOP-1487 Reference Documentation for IO
* TINKERPOP-1488 Make LazyBarrierStrategy part of the default TraversalStrategies *(breaking)*
* TINKERPOP-1492 RemoteStrategy or the RemoteConnection should append a lazy barrier().
* TINKERPOP-1423 IncidentToAdjacentStrategy should be disabled for tree steps
* TINKERPOP-1440 g:Path needs a GraphSON deserializer in Gremlin-Python
* TINKERPOP-1457 Groovy Lambdas for remote traversals not serializable
* TINKERPOP-1458 Gremlin Server doesn't return confirmation upon Traversal OpProcessor "close" op
* TINKERPOP-1466 PeerPressureTest has been failing recently
* TINKERPOP-1472 RepeatUnrollStrategy does not semi-compile inlined repeat traversal
* TINKERPOP-1495 Global list deduplication doesn't work in OLAP
* TINKERPOP-1500 and/or infix and choose() do not work correctly.
* TINKERPOP-1511 Remote client addV, V()

[[release-3-2-2]]
=== TinkerPop 3.2.2 (Release Date: September 6, 2016)

This release also includes changes from <<release-3-1-4, 3.1.4>>.

* Included GraphSON as a default serializer (in addition to Gryo, which was already present) in Gremlin Server if none are defined.
* Added `gremlin-python` package as a Gremlin language variant in Python.
* Added `Bytecode` which specifies the instructions and arguments used to construct a traversal.
* Created an experimental GraphSON representation of `Bytecode` that will be considered unstable until 3.3.0.
* Added `Translator` which allows from the translation of `Bytecode` into some other form (e.g. script, `Traversal`, etc.).
* Added `JavaTranslator`, `GroovyTranslator`, `PythonTranslator`, and `JythonTranslator` for translating `Bytecode` accordingly.
* Added `TranslationStrategy` to `gremlin-test` so translators can be tested against the process test suite.
* Added `Traversal.Admin.nextTraverser()` to get the next result in bulk-form (w/ default implementation).
* Added `TraversalSource.getAnonymousTraversalClass()` (w/ default implementation).
* Added `GremlinScriptEngine` interface which specifies a `eval(Bytecode, Bindings)` method.
* Deprecated `RemoteGraph` in favor of `TraversalSource.withRemote()` as it is more technically correct to tie a remote traversal to the `TraversalSource` than a `Graph` instance.
* `GremlinGroovyScriptEngine` implements `GremlinScriptEngine`.
* Added `GremlinJythonScriptEngine` which implements `GremlinScriptEngine`.
* Removed support for submitting a Java serialized `Traversal` to Gremlin Server.
* Removed a largely internal feature that supported automatic unrolling of traversers in the Gremlin Driver.
* Made it possible to directly initialize `OpProcessor` implementations with server `Settings`.
* Included GraphSON as a default serializer (in addition to Gryo, which was already present) in Gremlin Server if none are defined
* Introduced GraphSON 2.0.
* Deprecated `embedTypes` on the builder for `GraphSONMapper`.
* Bumped to Netty 4.0.40.final.
* Defaulted the `gremlinPool` setting in Gremlin Server to be zero, which will instructs it to use `Runtime.availableProcessors()` for that settings.
* Changed scope of log4j dependencies so that they would only be used in tests and the binary distributions of Gremlin Console and Server.
* Deprecated `Io.Builder.registry()` in favor of the newly introduced `Io.Builder.onMapper()`.
* Added new recipe for "Traversal Induced Values".
* Fixed a potential leak of a `ReferenceCounted` resource in Gremlin Server.
* Added class registrations for `Map.Entry` implementations to `GryoMapper`.
* Added methods to retrieve `Cluster` settings in `gremlin-driver`.
* Fixed a severe bug in `SubgraphStrategy`.
* Deprecated `SubgraphStrategy.Builder.vertexCriterion()/edgeCriterion()` in favor of `vertices()/edges()`.
* Fixed a small bug in `StandardVerificationStrategy` that caused verification to fail when `withPath` was used in conjunction with `ProfileStep`.
* Added color preferences
* Added input, result prompt preferences
* Added multi-line indicator in Gremlin Console

==== Bugs

* TINKERPOP-810 store not visible
* TINKERPOP-1151 slf4j-log4j12 / log4j is only required for testing *(breaking)*
* TINKERPOP-1383 publish-docs.sh might publish to current too early
* TINKERPOP-1390 IdentityRemoveStrategyTest fails randomly
* TINKERPOP-1400 SubgraphStrategy introduces infinite recursion if filter has Vertex/Edge steps.
* TINKERPOP-1405 profile() doesn't like withPath()

==== Improvements

* TINKERPOP-1037 Gremlin shell output coloring
* TINKERPOP-1226 Gremlin Console should :clear automagically after "Display stack trace."
* TINKERPOP-1230 Serialising lambdas for RemoteGraph
* TINKERPOP-1274 GraphSON Version 2.0
* TINKERPOP-1278 Implement Gremlin-Python and general purpose language variant test infrastructure
* TINKERPOP-1285 Gremline console does not differentiate between multi-line and single-line input
* TINKERPOP-1334 Provide a way to pull gremlin.driver.Cluster connection settings.
* TINKERPOP-1347 RemoteConnection needs to provide TraversalSideEffects. *(breaking)*
* TINKERPOP-1373 Default gremlinPool to number of cores
* TINKERPOP-1386 Bump to Netty 4.0.40.Final
* TINKERPOP-1392 Remove support for java serialized Traversal *(breaking)*
* TINKERPOP-1394 Fix links in Recipes doc
* TINKERPOP-1396 Traversal Induced Values Recipe
* TINKERPOP-1402 Impossible for graph implementations to provide a class resolver for Gryo IO
* TINKERPOP-1407 Default serializers for Gremlin Server
* TINKERPOP-1425 Use trailing underscores in gremlin-python

[[release-3-2-1]]
=== TinkerPop 3.2.1 (Release Date: July 18, 2016)

This release also includes changes from <<release-3-1-3, 3.1.3>>.

* `PathProcessor` steps now have the ability (if configured through a strategy) to drop `Traverser` path segments.
* `MatchStep` in OLTP has a lazy barrier to increase the probability of bulking.
* Added `PathRetractionStrategy` which will remove labeled path segments that will no longer be referenced.
* Added `Path.retract()` to support retracting paths based on labels.
* Optimized `ImmutablePath` and `MutablePath` equality code removing significant unnecessary object creation code.
* Bumped to Groovy 2.4.7.
* Added `RepeatUnrollStrategy` to linearize a `repeat()`-traversal if loop amount is known at compile time.
* Fixed a bug in `BranchStep` around child integration during `clone()`.
* Fixed a bug in `AbstractStep` around label set cloning.
* Added `TraversalStrategyPerformanceTest` for verifying the performance gains of optimization-based traversal strategies.
* `TraversalExplanation.prettyPrint()` exists which provides word wrapping and GremlinConsole is smart to use console width to control `toString()`.
* `TraversalOpProcessor` (`RemoteConnection`) uses `HaltedTraverserStrategy` metadata to determine detachment procedure prior to returning results.
* Allow DFS paths in `HADOOP_GREMLIN_LIBS`.
* Added a safer serializer infrastructure for use with `SparkGraphComputer` that uses `KryoSerializer` and the new `GryoRegistrator`.
* Added `HaltedTraverserStrategy` to allow users to get back different element detachments in OLAP.
* Fixed a `NullPointerException` bug around nested `group()`-steps in OLAP.
* Fixed a severe bug around halted traversers in a multi-job OLAP traversal chain.
* Ensure a separation of `GraphComputer` and `VertexProgram` configurations in `SparkGraphComputer` and `GiraphGraphComputer`.
* `PeerPressureVertexProgram` now supports dynamic initial vote strength calculations.
* Added `EmptyMemory` for ease of use when no memory exists.
* Updated `VertexComputing.generateProgram()` API to include `Memory`. *(breaking)*
* `ImmutablePath.TailPath` is now serializable like `ImmutablePath`.
* Added `ConfigurationCompilerProvider` which allows fine-grained control of some of the internal `GremlinGroovyScriptEngine` settings at the Groovy compilation level.
* Introduced the `application/vnd.gremlin-v1.0+gryo-lite` serialization type to Gremlin Server which users "reference" elements rather than "detached".
* `GryoMapper` allows overrides of existing serializers on calls to `addCustom` on the builder.
* Added a traversal style guide to the recipes cookbook.
* Fixed a bug in master-traversal traverser propagation.
* Added useful methods for custom `VertexPrograms` to be used with `program()`-step.
* Increased the test coverage around traverser propagation within a multi-job OLAP traversal.
* Added tests to validate the status of a transaction immediately following calls to close.
* Added tests to ensure that threaded transactions cannot be re-used.
* `GraphFilter` helper methods are now more intelligent when determining edge direction/label legality.
* Added `GraphFilterStrategy` to automatically construct `GraphFilters` via traversal introspection in OLAP.
* Updated the Gephi Plugin to support Gephi 0.9.x.
* Increased the testing and scope of `TraversalHelper.isLocalStarGraph()`.
* Changed signature of `get_g_VXlistXv1_v2_v3XX_name` and `get_g_VXlistX1_2_3XX_name` of `VertexTest` to take arguments for the `Traversal` to be constructed by extending classes.
* Added `VertexProgramInterceptor` interface as a general pattern for `GraphComputer` providers to use for bypassing `GraphComputer` semantics where appropriate.
* Added `SparkStarBarrierInterceptor` that uses Spark DSL for local star graph traversals that end with a `ReducingBarrierStep`.
* Added `SparkInterceptorStrategy` which identifies which interceptor to use (if any) given the submitted `VertexProgram`.
* Added `SparkSingleIterationStrategy` that does not partition nor cache the graph RDD if the traversal does not message pass.
* Added more helper methods to `TraversalHelper` for handling scoped traversal children.
* Deprecated all "performance" tests based on "JUnit Benchmarks".
* `SparkGraphComputer` no longer shuffles empty views or empty outgoing messages in order to save time and space.
* `TraversalVertexProgram` no longer maintains empty halted traverser properties in order to save space.
* Added `List<P<V>>` constructors to `ConnectiveP`, `AndP`, and `OrP` for ease of use.
* Added support for interactive (`-i`) and execute (`-e`) modes for Gremlin Console.
* Displayed line numbers for script execution failures of `-e` and `-i`.
* Improved messaging around script execution errors in Gremlin Console.
* Added "help" support to Gremlin Console with the `-h` flag.
* Added options to better control verbosity of Gremlin Console output with `-Q`, `-V` and `-D`.
* Deprecated the `ScriptExecutor` - the `-e` option to `gremlin.sh` is now handled by `Console`.
* `Traversal` now allows cancellation with `Thread.interrupt()`.
* Added a Gremlin language variant tutorial teaching people how to embed Gremlin in a host programming language.

==== Bugs

* TINKERPOP-1281 Memory.HALTED_TRAVERSER transience is not sound.
* TINKERPOP-1305 HALTED_TRAVERSERS hold wrong information
* TINKERPOP-1307 NPE with OLTP nested group() in an OLAP group() traversal
* TINKERPOP-1323 ComputerVerificationStrategy fails for nested match() steps
* TINKERPOP-1341 UnshadedKryoAdapter fails to deserialize StarGraph when SparkConf sets spark.rdd.compress=true whereas GryoSerializer works
* TINKERPOP-1348 TraversalInterruptionTest success dependent on iteration order

==== Improvements

* TINKERPOP-818 Consider a P.type()
* TINKERPOP-946 Traversal respecting Thread.interrupt()
* TINKERPOP-947 Enforce semantics of threaded transactions as manual *(breaking)*
* TINKERPOP-1059 Add test to ensure transaction opening happens at read/write and not on close *(breaking)*
* TINKERPOP-1071 Enhance pre-processor output
* TINKERPOP-1091 Get KryoSerializer to work natively. *(breaking)*
* TINKERPOP-1120 If there is no view nor messages, don't create empty views/messages in SparkExecutor
* TINKERPOP-1144 Improve ScriptElementFactory
* TINKERPOP-1155 gremlin.sh -e doesn't log line numbers for errors
* TINKERPOP-1156 gremlin.sh could use a help text
* TINKERPOP-1157 gremlin.sh should allow you to execute a script and go interactive on error or completion
* TINKERPOP-1232 Write a tutorial demonstrating the 3 ways to write a Gremlin language variant.
* TINKERPOP-1254 Support dropping traverser path information when it is no longer needed.
* TINKERPOP-1268 Improve script execution options for console *(breaking)*
* TINKERPOP-1273 Deprecate old performance tests
* TINKERPOP-1276 Deprecate serializedResponseTimeout
* TINKERPOP-1279 Add Iterable<V> parameter constructor to ConnectiveP subclasses
* TINKERPOP-1282 Add more compliance tests around how memory and vertex compute keys are propagated in chained OLAP.
* TINKERPOP-1286 Add Recipes documentation
* TINKERPOP-1288 Support gremlin.spark.skipPartitioning configuration.
* TINKERPOP-1290 Create VertexProgramInterceptor as a pattern for GraphComputer strategies.
* TINKERPOP-1293 Implement GraphFilterStrategy as a default registration for GraphComputer
* TINKERPOP-1294 Deprecate use of junit-benchmarks
* TINKERPOP-1297 Gephi plugin on Gephi 0.9.x  *(breaking)*
* TINKERPOP-1299 Refactor TraversalVertexProgram to make it easier to understand.
* TINKERPOP-1308 Serialize to "reference" for Gremlin Server
* TINKERPOP-1310 Allow OLAP to return properties as Detached
* TINKERPOP-1321 Loosen coupling between TinkerPop serialization logic and shaded Kryo
* TINKERPOP-1322 Provide fine-grained control of CompilerConfiguration
* TINKERPOP-1328 Provide [gremlin-python] as an code executor in docs
* TINKERPOP-1331 HADOOP_GREMLIN_LIBS can only point to local file system
* TINKERPOP-1332 Improve .explain() Dialogue
* TINKERPOP-1338 Bump to Groovy 2.4.7
* TINKERPOP-1349 RepeatUnrollStrategy should unroll loops while maintaining equivalent semantics.
* TINKERPOP-1355 Design HasContainer for extension

[[release-3-2-0-incubating]]
=== TinkerPop 3.2.0 (Release Date: April 8, 2016)

This release also includes changes from <<release-3-1-2-incubating, 3.1.2-incubating>>.

* Bumped to Neo4j 2.3.3.
* Renamed variable `local` to `fs` in `HadoopGremlinPlugin` to avoid a naming conflict with `Scope.local`. *(breaking)*
* Added `GraphTraversal.optional()` which will use the inner traversal if it returns results, else it won't.
* `GroupStep` and `GroupSideEffectStep` make use of mid-traversal reducers to limit memory consumption in OLAP.
* Added `GraphTraversal.program(VertexProgram)` to allow arbitrary user vertex programs in OLAP.
* Added `GraphTraversal.project()` for creating a `Map<String,E>` given the current traverser and an arbitrary number of `by()`-modulators.
* `HADOOP_GREMLIN_LIBS` can now reference a directory in HDFS and will be used if the directory does not exist locally.
* Added `gremlin-benchmark` module with JMH benchmarking base classes that can be used for further benchmark development.
* `TraversalStrategies.GlobalCache` supports both `Graph` and `GraphComputer` strategy registrations.
* `select("a","b").by("name").by("age")`-style traversals now work in OLAP with new `PathProcessorStrategy`.
* `DedupGlobalStep` can now handle star-bound `by()`-modulators and scoped keys on `GraphComputer`.
* Added `Computer` which is a builder for `GraphComputers` that is serializable.
* `PersistedOutputRDD` now implements `PersistResultGraphAware` and thus, no more unneeded warnings when using it.
* Renamed `StandardTraversalMetrics` to `DefaultTraversalMetrics` given the `DefaultXXX`-convention throughout. *(breaking)*
* Bumped to Apache Hadoop 2.7.2.
* Fixed a bug around profiling and nested traversals.
* Added `gremlin.hadoop.defaultGraphComputer` so users can use `graph.compute()` with `HadoopGraph`.
* Added `gremlin.hadoop.graphReader` and `gremlin.hadoop.graphWriter` which can handled `XXXFormats` and `XXXRDDs`.
* Deprecated `gremlin.hadoop.graphInputFormat`, `gremlin.hadoop.graphOutputFormat`, `gremlin.spark.graphInputRDD`, and `gremlin.spark.graphOutputRDD`.
* If no configuration is provided to `HadoopPools` it uses the default configuration to create a pool once and only once per JVM.
* Implemented `RemoteGraph`, `RemoteConnection`, and `RemoteStrategy`.
* Added validation to `GryoMapper` Kryo identifiers before construction to prevent accidental duplicates.
* Added `GraphStep.addIds()` which is useful for `HasContainer` "fold ins."
* Added a static `GraphStep.processHashContainerIds()` helper for handling id-based `HasContainers`.
* `GraphStep` implementations should have `g.V().hasId(x)` and `g.V(x)` compile equivalently. *(breaking)*
* Optimized `ExpandableStepIterator` with simpler logic and increased the likelihood of bulking.
* Optimized `TraverserRequirement` calculations.
* `Step.addStart()` and `Step.addStarts()` now take `Traverser.Admin<S>` and `Traverser.Admin<S>`, respectively. *(breaking)*
* `Step.processNextStart()` and `Step.next()` now return `Traverser.Admin<E>`. *(breaking)*
* `Traversal.addTraverserRequirement()` method removed. *(breaking)*
* Fixed a `hashCode()` bug in `OrderGlobalStep` and `OrderLocalStep`.
* Added `OrderLimitStrategy` which will ensure that partitions are limited before being merged in OLAP.
* `ComparatorHolder` now separates the traversal from the comparator. *(breaking)*
* Bumped to Apache Spark 1.6.1.
* If no Spark serializer is provided then `GryoSerializer` is the default, not `JavaSerializer`.
* Added `Operator.sumLong` as a optimized binary operator intended to be used by `Memory` reducers that know they are dealing with longs.
* Traversers from `ComputerResultStep` are no longer attached. Attaching is only used in TinkerPop's test suite via `System.getProperties()`.
* Fixed a `hashCode()`/`equals()` bug in `MessageScope`.
* Fixed a severe `Traversal` cloning issue that caused inconsistent `TraversalSideEffects`.
* `TraversalSideEffects` remain consistent and usable across multiple chained OLAP jobs.
* Added `MemoryTraversalSideEffects` which wraps `Memory` in a `TraversalSideEffects` for use in OLAP.
* `TraversalSideEffects` are now fully functional in OLAP save that an accurate global view is possible at the start of an iteration (not during).
* Updated the `TraversalSideEffects` API to support registered reducers and updated `get()`-semantics. *(breaking)*
* Split existing `profile()` into `ProfileStep` and `ProfileSideEffectStep`.
* The `profile()`-step acts like a reducing barrier and emits `TraversalMetrics` without the need for `cap()`. *(breaking)*
* Added `LocalBarrier` interface to allow traversers to remain distributed during an iteration so as to reduce cluster traffic.
* Added `NoOpBarrierStep` as a `LocalBarrier` implementation of `LambdaCollectingBarrierStep(noOp)`.
* `AggregateStep` implements `LocalBarrier` and thus, doesn't needlessly communicate its barrier traversers.
* Fixed an OLAP-based `Barrier` synchronization bug.
* Fixed a semantic bug in `BranchStep` (and inheriting steps) where barriers reacted locally. *(breaking)*
* Added `MemoryComputeKey` for specification of `Memory` keys in `VertexProgram`. *(breaking)*
* Added `VertexComputeKey` for specification of vertex compute properties in `VertexProgram`. *(breaking)*
* Added `and`, `or`, and `addAll` to `Operator`.
* `Memory` API changed to support setting and adding values for reduction. *(breaking)*
* `Memory` keys can be marked as broadcast and only those values are sent to workers on each iterator.
* `Memory` keys can be marked transient and thus deleted at the end of the OLAP job.
* Vertex compute keys can be marked transient and thus deleted at the end of the OLAP job.
* `VertexProgram` API changed to support `MemoryComputeKey` and `VertexComputeKey`. *(breaking)*
* `TraversalVertexProgram` able to execute OLAP and OLTP traversal sections dynamically within the same job.
* Removed `FinalGet` interface as all post processing of reductions should be handled by the reducing step explicitly. *(breaking)*
* Simplified all `SupplyingBarrierStep` implementations as they no longer require `MapReduce` in OLAP.
* Simplified all `CollectingBarrierStep` implementations as they no longer require `MapReduce` in OLAP.
* Simplified all `ReducingBarrierStep` implementations as they no longer require `MapReduce` in OLAP.
* All steps in OLAP that used `MapReduce` now use `Memory` to do their reductions which expands the list of legal traversals.
* `GroupStep` simplified with `GroupHelper.GroupMap` no longer being needed. Related to the removal of `FinalGet`.
* OLAP side-effects that are no longer generated by `MapReduce` are simply stored in `ComputerResult.Memory` w/ no disk persistence needed. *(breaking)*
* Added `Generate` step interface which states that there could be a final generating phase to a side-effect or reduction (e.g. `GroupStep`).
* `Barrier` step interface is now the means by which non-parallel steps communicate with their counterparts in OLAP.
* Added `MemoryComputing` step interface which states that the step uses `MemoryComputeKeys` for its computation in OLAP.
* Added `PeerPressureVertexProgramStep` and `GraphTraversal.peerPressure()`.
* Added `PureTraversal` for handling pure and compiled versions of a `Traversal`. Useful in OLAP.
* Added `ScriptTraversal` which allows for delayed compilation of script-based `Traversals`.
* Simplified `VertexProgram` implementations with a `PureTraversal`-model and deprecated `ConfigurationTraversal`.
* Simplified script-based `Traversals` via `ScriptTraversal` and deprecated `TraversalScriptFunction` and `TraversalScriptHelper`.
* Added `TimesModulating` interface which allows the `Step` to decide how a `times()`-modulation should be handled.
* Added `ByModulating` interface which allows the `Step` to decide how a `by()`-modulation should be handled. *(breaking)*
* Simplified the `by()`-modulation patterns of `OrderGlobalStep` and `OrderLocalStep`.
* Added `GraphComputerTest.shouldSupportPreExistingComputeKeys()` to ensure existing compute keys are "revived." *(breaking)*
* Added `GraphComputerTest.shouldSupportJobChaining()` to ensure OLAP jobs can be linearly chained. *(breaking)*
* Fixed a bug in both `SparkGraphComputer` and `GiraphGraphComputer` regarding source data access in job chains.
* Expanded job chaining test coverage for `GraphComputer` providers.
* Added `TraversalHelper.onGraphComputer(traversal)`.
* `MapReduce.map()` no longer has a default implementation. This method must be implemented. *(breaking)*
* `TraversalVertexProgram` can work without a `GraphStep` start.
* Added `PageRankVertexProgramStep` and `GraphTraversal.pageRank()`.
* Added `TraversalVertexProgramStep` to support OLAP traversal job chaining.
* Added `VertexProgramStrategy` which compiles multiple OLAP jobs into a single traversal.
* Simplified the comparator model in `OrderGlobalStep` and `OrderLocalStep`.
* Refactored `TraversalSource` model to allow fluent-method construction of `TraversalSources`.
* Deprecated the concept of a `TraversalSource.Builder`.
* Removed the concept of a `TraversalEngine`. All `Traversal` modulations are now mediated by `TraversalStrategies`. *(breaking)*
* Added `SideEffectStrategy` for registering sideEffects in a spawned `Traversal`.
* Added `SackStrategy` for registering a sack for a spawned `Traversal`.
* Added `RequirementsStrategy` and `RequirementsStep` for adding dynamic `TraverserRequirements` to a `Traversal`.
* Removed `EngineDependentStrategy`.
* Renamed step interface `EngineDependent` to `GraphComputing` with method `onGraphComputer()`. *(breaking)*
* Cleaned up various `TraversalStrategy` tests now that `TraversalEngine` no longer exists.
* Added `GraphFilter` to support filtering out vertices and edges that won't be touched by an OLAP job.
* Added `GraphComputer.vertices()` and `GraphComputer.edges()` for `GraphFilter` construction. *(breaking)*
* `SparkGraphComputer`, `GiraphGraphComputer`, and `TinkerGraphComputer` all support `GraphFilter`.
* Added `GraphComputerTest.shouldSupportGraphFilter()` which verifies all filtered graphs have the same topology.
* Added `GraphFilterAware` interface to `hadoop-gremlin/` which tells the OLAP engine that the `InputFormat` handles filtering.
* `GryoInputFormat` and `ScriptInputFormat` implement `GraphFilterAware`.
* Added `GraphFilterInputFormat` which handles graph filtering for `InputFormats` that are not `GraphFilterAware`.
* Fixed a bug in `TraversalHelper.isLocalStarGraph()` which allowed certain illegal traversals to pass.
* Added `TraversalHelper.isLocalProperties()` to verify that the traversal does not touch incident edges.
* `GraphReader` I/O interface now has `Optional<Vertex> readGraph(InputStream, GraphFilter)`. Default `UnsupportedOperationException`.
* `GryoReader` does not materialize edges that will be filtered out and this greatly reduces GC and load times.
* Created custom `Serializers` for `SparkGraphComputer` message-passing classes which reduce graph sizes significantly.

==== Bugs

* TINKERPOP-951 Barrier steps provide unexpected results in Gremlin OLAP
* TINKERPOP-1057 GroupSideEffectStep doesn't use provided maps
* TINKERPOP-1103 Two objects fighting for local variable name in Gremlin Console *(breaking)*
* TINKERPOP-1149 TraversalXXXSteps Aren't Providing SideEffects
* TINKERPOP-1181 select(Column) should not use a LambdaMapStep
* TINKERPOP-1188 Semantics of BarrierSteps in TraversalParent global traversals is wrong. *(breaking)*
* TINKERPOP-1194 explain() seems broken
* TINKERPOP-1217 Repeated Logging of "The HadoopPools has not been initialized, using the default pool"

==== Improvements

* TINKERPOP-570 [Proposal] Provide support for OLAP to OLTP to OLAP to OLTP
* TINKERPOP-575 Implement RemoteGraph
* TINKERPOP-813 [Proposal] Make the Gremlin Graph Traversal Machine and Instruction Set Explicit
* TINKERPOP-872 Remove GroupCountStep in favor of new Reduce-based GroupStep
* TINKERPOP-890 Remove the concept of branch/ package. *(breaking)*
* TINKERPOP-958 Improve usability of .profile() step.
* TINKERPOP-962 Provide "vertex query" selectivity when importing data in OLAP. *(breaking)*
* TINKERPOP-968 Add first class support for an optional traversal
* TINKERPOP-971 TraversalSource should be fluent like GraphComputer *(breaking)*
* TINKERPOP-1016 Replace junit-benchmarks with JMH
* TINKERPOP-1021 Deprecate Order.valueIncr, Order.valueDecr, Order.keyIncr, and Order.keyDecr *(breaking)*
* TINKERPOP-1032 Clean up the conf/hadoop configurations
* TINKERPOP-1034 Bump to support Spark 1.5.2
* TINKERPOP-1069 Support Spark 1.6.0
* TINKERPOP-1082 INPUT_RDD and INPUT_FORMAT are bad, we should just have one key.
* TINKERPOP-1112 Create GryoSerializers for the Spark Payload classes.
* TINKERPOP-1121 FileSystemStorage needs to be smart about /.
* TINKERPOP-1132 Messenger.receiveMessages() Iterator should .remove().
* TINKERPOP-1140 TraversalVertexProgramStep in support of OLAP/OLTP conversions.
* TINKERPOP-1153 Add ByModulating and TimesModulating interfaces.
* TINKERPOP-1154 Create a ScriptTraversal which is Serializable and auto-compiles.
* TINKERPOP-1162 Add VertexProgram.getTransientComputeKeys() for removing scratch-data. *(breaking)*
* TINKERPOP-1163 GraphComputer's can have TraversalStrategies.
* TINKERPOP-1164 ReducingBarriersSteps should use ComputerMemory, not MapReduce.
* TINKERPOP-1166 Add Memory.reduce() as option to Memory implementations. *(breaking)*
* TINKERPOP-1173 If no Serializer is provided in Configuration, use GryoSerializer by default (Spark)
* TINKERPOP-1180 Add more optimized binary operators to Operator.
* TINKERPOP-1192 TraversalSideEffects should support registered reducers (binary operators).
* TINKERPOP-1193 Add a LocalBarrier interface.
* TINKERPOP-1199 Use "MicroMetrics" as the mutator of the TraversalMetrics.
* TINKERPOP-1206 ExpandableIterator can take a full TraverserSet at once -- Barriers.
* TINKERPOP-1209 ComparatorHolder should returns a Pair<Traversal,Comparator>. *(breaking)*
* TINKERPOP-1210 Provide an OrderLimitStep as an optimization.
* TINKERPOP-1219 Create a test case that ensures the provider's compilation of g.V(x) and g.V().hasId(x) is identical *(breaking)*
* TINKERPOP-1222 Allow default GraphComputer configuration
* TINKERPOP-1223 Allow jars in gremlin.distributedJars to be read from HDFS
* TINKERPOP-1225 Do a "rolling reduce" for GroupXXXStep in OLAP.
* TINKERPOP-1227 Add Metrics for the TraversalOpProcessor
* TINKERPOP-1234 program() step that takes arbitrary vertex programs
* TINKERPOP-1236 SelectDenormalizationStrategy for select().by(starGraph) in OLAP.
* TINKERPOP-1237 ProjectMap: For the Love of Die Faterland
* TINKERPOP-1238 Re-use Client instances in RemoteGraph tests

== TinkerPop 3.1.0 (A 187 On The Undercover Gremlinz)

image::https://raw.githubusercontent.com/apache/tinkerpop/master/docs/static/images/gremlin-gangster.png[width=185]

[[release-3-1-8]]
=== TinkerPop 3.1.8 (Release Date: August 21, 2017)

* Fixed a `MessageScope` bug in `TinkerGraphComputer`.
* Fixed a bug in `BigDecimal` divisions in `NumberHelper` that potentially threw an `ArithmeticException`.
* Non-deserializable exceptions no longer added to ScriptRecordReader IOExceptions.

==== Bugs

* TINKERPOP-1519 TinkerGraphComputer doesn't handle multiple MessageScopes in single iteration
* TINKERPOP-1736 Sack step evaluated by Groovy interprets numbers in an unexpected way
* TINKERPOP-1754 Spark can not deserialise some ScriptRecordReader parse exceptions

[[release-3-1-7]]
=== TinkerPop 3.1.7 (Release Date: June 12, 2017)

* Configured Modern and The Crew graphs to work with a integer `IdManager` when `TinkerFactory.createXXX()` is called.
* Added XSLT transform option to convert TinkerPop 2.x GraphML to 3.x GraphML.
* Added validation to `StarVertexProperty`.
* Bumped to Jackson 2.8.7.
* Fixed `EventStrategy` so that newly added properties trigger events with the name of the key that was added.
* Drop use of jitpack for the jbcrypt artifact - using the official one in Maven Central.
* Bumped to Groovy 2.4.11.

==== Improvements

* TINKERPOP-1504 MutationListener doesn't provide property key on property additions
* TINKERPOP-1608 TP2-to-TP3 GraphML XSLT
* TINKERPOP-1633 Use org.mindrot:jbcrypt v0.4
* TINKERPOP-1645 Bump to Groovy 2.4.9
* TINKERPOP-1654 Upgrade to jackson-databind 2.8.6+ in gremlin-shaded
* TINKERPOP-1659 Docker build should use maven settings.xml
* TINKERPOP-1664 StarVertexProperty#property should throw an NPE if the value is null

[[release-3-1-6]]
=== TinkerPop 3.1.6 (Release Date: February 3, 2017)

* Fixed bug in `IncidentToAdjacentStrategy`, it was missing some invalidating steps.
* Returned a confirmation on session close from Gremlin Server.
* Use non-default port for running tests on Gremlin Server.
* Fully shutdown metrics services in Gremlin Server on shutdown.
* Deprecated `tryRandomCommit()` in `AbstractGremlinTest` - the annotation was never added in 3.1.1, and was only deprecated via javadoc.
* Minor fixes to various test feature requirements in `gremlin-test`.
* Allow developers to pass options to `docker run` with TINKERPOP_DOCKER_OPTS environment variable

==== Bugs

* TINKERPOP-1493 Groovy project doesn't build on Windows
* TINKERPOP-1545 IncidentToAdjacentStrategy is buggy

==== Improvements

* TINKERPOP-1538 Gremlin Server spawned by test suites should use a different port
* TINKERPOP-1544 Return a confirmation of session close
* TINKERPOP-1556 Allow Hadoop to run on IPv6 systems
* TINKERPOP-1557 Improve docker build time with this one weird trick!
* TINKERPOP-1598 Bump to Grovy 2.4.8

[[release-3-1-5]]
=== TinkerPop 3.1.5 (Release Date: October 17, 2016)

* Improved handling of `Cluster.close()` and `Client.close()` to prevent the methods from hanging.
* Fixed a bug in `NotStep` where child requirements were not being analyzed.
* Fixed output redirection and potential memory leak in `GremlinGroovyScriptEngine`.
* Corrected naming of `g_withPath_V_asXaX_out_out_mapXa_name_it_nameX` and `g_withPath_V_asXaX_out_mapXa_nameX` in `MapTest`.
* Improved session cleanup when a close is triggered by the client.
* Removed the `appveyor.yml` file as the AppVeyor build is no longer enabled by Apache Infrastructure.
* Fixed TinkerGraph which was not saving on `close()` if the path only consisted of the file name.
* Fixed a bug in `RangeByIsCountStrategy` which didn't use the `NotStep` properly.

==== Bugs

* TINKERPOP-1158 gremlin.sh -v emits log4j initialization errors
* TINKERPOP-1391 issue with where filter
* TINKERPOP-1442 Killing session should make better attempt to cleanup
* TINKERPOP-1451 TinkerGraph persistence cannot handle a single file name as the graph location
* TINKERPOP-1467 Improve close() operations on the Java driver
* TINKERPOP-1478 Propogate ScriptEngine fixes from groovy to GremlinGroovyScriptEngine
* TINKERPOP-1512 gremlin-server-classic.yaml is broken

==== Improvements

* TINKERPOP-927 bin/publish-docs.sh should only upload diffs.
* TINKERPOP-1264 Improve BLVP docs
* TINKERPOP-1477 Make DependencyGrabberTest an integration test

[[release-3-1-4]]
=== TinkerPop 3.1.4 (Release Date: September 6, 2016)

* Improved the error provided by a client-side session if no hosts were available.
* Fixed a bug in `PropertiesTest` which assumed long id values.
* Fixed a bug in `StarGraph` around self-edges.
* Fixed a potential leak of a `ReferenceCounted` resource in Gremlin Server.
* Renamed distributions to make the prefix "apache-tinkerpop-" as opposed to just "apache-".
* Fixed a problem (previously thought resolved on 3.1.3) causing Gremlin Server to lock up when parallel requests were submitted on the same session if those parallel requests included a script that blocked indefinitely.
* Fixed bug in `TailGlobalStep` where excess bulk was not accounted for correctly.

==== Bugs

* TINKERPOP-1350 Server locks when submitting parallel requests on session
* TINKERPOP-1375 Possible ByteBuf leak for certain transactional scenarios
* TINKERPOP-1377 Closing a remote in "console mode" has bad message
* TINKERPOP-1379 unaccounted excess in TailGlobalStep
* TINKERPOP-1397 StarVertex self edge has buggy interaction with graph filters
* TINKERPOP-1419 Wrong exception when a SessionedClient is initialized with no available host

==== Improvements

* TINKERPOP-989 Default documentation should be reference/index.html
* TINKERPOP-1376 Rename TinkerPop artifacts
* TINKERPOP-1413 PropertiesTest#g_V_hasXageX_propertiesXnameX assumes that ids are longs
* TINKERPOP-1416 Write Gremlin Server log files somewhere during doc generation
* TINKERPOP-1418 CoreTraversalTests depend on missing functionality

[[release-3-1-3]]
=== TinkerPop 3.1.3 (Release Date: July 18, 2016)

* Fixed bug in `SubgraphStep` where features were not being checked properly prior to reading meta-properties.
* Ensured calls to `Result.hasNext()` were idempotent.
* Avoid hamcrest conflict by using mockito-core instead of mockito-all dependency in `gremlin-test`.
* Fixed bug in `GremlinExecutor` causing Gremlin Server to lock up when parallel requests were submitted on the same session if those parallel requests included a script that blocked indefinitely.
* Changed `GremlinExecutor` timeout scheduling so that the timer would not start until a time closer to the actual start of script evaluation.
* Fixed bug in `SubgraphStrategy` where step labels were not being propogated properly to new steps injected by the strategy.
* Fix incorrect test `FeatureRequirement` annotations.
* Defaulted to `Edge.DEFAULT` if no edge label was supplied in GraphML.
* Fixed bug in `IoGraphTest` causing IllegalArgumentException: URI is not hierarchical error for external graph implementations.
* Fixed bug in `GremlinGroovyScriptEngineFileSandboxTest` resource loading
* Improved `TinkerGraph` performance when iterating vertices and edges.
* Fixed a bug where timeout functions provided to the `GremlinExecutor` were not executing in the same thread as the script evaluation.
* Fixed a bug in the driver where many parallel requests over a session would sometimes force a connection to close and replace itself.
* Graph providers should no longer rely on the test suite to validate that hyphens work for property keys.
* Optimized a few special cases in `RangeByIsCountStrategy`.
* Added more "invalid" variable bindings to the list used by Gremlin Server to validate incoming bindings on requests.
* Fixed a bug where the `ConnectionPool` in the driver would not grow with certain configuration options.
* Fixed a bug where pauses in Gremlin Server writing to an overtaxed client would generate unexpected `FastNoSuchElementException` errors.
* Named the thread pool used by Gremlin Server sessions: "gremlin-server-session-$n".
* Fixed a bug in `BulkSet.equals()` which made itself apparent when using `store()` and `aggregate()` with labeled `cap()`.
* Fixed a bug where `Result.one()` could potentially block indefinitely under certain circumstances.
* Ensured that all asserts of vertex and edge counts were being applied properly in the test suite.
* Fixed bug in `gremlin-driver` where certain channel-level errors would not allow the driver to reconnect.
* `SubgraphStep` now consults the parent graph features to determine cardinality of a property.
* Use of `Ctrl-C` in Gremlin Console now triggers closing of open remotes.
* Bumped SLF4J to 1.7.21 as previous versions suffered from a memory leak.
* Fixed a bug in `Neo4jGraphStepStrategy` where it wasn't defined properly as a `ProviderOptimizationStrategy`.
* Renamed `AndTest.get_g_V_andXhasXage_gt_27X__outE_count_gt_2X_name` to `get_g_V_andXhasXage_gt_27X__outE_count_gte_2X_name` to match the traversal being tested.
* Fixed a self-loop bug in `StarGraph`.
* Added configuration option for disabling `:remote` timeout with `:remote config timeout none`.
* Added `init-tp-spark.sh` to Gremlin Console binary distribution.
* Fixed bug where use of `:x` in a Gremlin Console initialization script would generate a stack trace.
* Added configuration options to Gremlin Driver and Server to override the SSL configuration with an `SslContext`.
* Added driver configuration settings for SSL: `keyCertChainFile`, `keyFile` and `keyPassword`.
* Fixed bug where transaction managed sessions were not properly rolling back transactions for exceptions encountered during script evaluation.
* Fixed bug in `:uninstall` command if the default `/ext` directory was not used.
* Added support to Gremlin Driver to allow either plain text or GSSAPI SASL authentication allowing the client to pass the SASL mechanism in the request.
* Improved dryRun functionality for the docs processor. It's now possible to dry run (or full run) only specific files.
* Added precompile of `ScriptInputFormat` scripts to `ScriptRecordReader` to improve performance.

==== Bugs

* TINKERPOP-906 Install plugin always fails after first unresolved dependency
* TINKERPOP-1088 Preserve Cardinality in Subgraph
* TINKERPOP-1092 Gremlin Console init script with :x throws exception
* TINKERPOP-1139 [Neo4JGraph] GraphTraversal with SubgraphStrategy removes addLabelStep (as("b"))
* TINKERPOP-1196 Calls to Result.one() might block indefinitely
* TINKERPOP-1215 Labeled a SideEffectCapStep cause problems.
* TINKERPOP-1242 ScriptEngineTest randomly hangs indefinately.
* TINKERPOP-1257 Bad SackTest variable use.
* TINKERPOP-1265 Managed Session Eval Exceptions Rollback
* TINKERPOP-1272 Gremlin Console distribution needs bin/init-tp-spark.sh
* TINKERPOP-1284 StarGraph does not handle self-loops correctly.
* TINKERPOP-1300 Many asserts around vertex/edge counts on graphs not applied
* TINKERPOP-1317 IoGraphTest throws error: URI is not hierarchical
* TINKERPOP-1318 java.lang.NoSuchMethodError: org/hamcrest/Matcher.describeMismatch
* TINKERPOP-1319 several FeatureRequirement annotations are incorrect in gremlin-test
* TINKERPOP-1320 GremlinGroovyScriptEngineFileSandboxTest throws error: URI is not hierarchical
* TINKERPOP-1324 Better error for invalid args to addV()
* TINKERPOP-1350 Server locks when submitting parallel requests on session
* TINKERPOP-1351 Number of connections going beyond the pool max size
* TINKERPOP-1352 Connection Pool doesn't always grow
* TINKERPOP-1359 Exception thrown when calling subgraph() on Neo4jGraph
* TINKERPOP-1360 intermittent error in spark-gremlin integration test

==== Improvements

* TINKERPOP-939 Neo4jGraph should support HighAvailability (Neo4jHA).
* TINKERPOP-1003 Setting up latest/current links for bins and docs.
* TINKERPOP-1020 Provide --dryRun selectivity for "half publishing" docs.
* TINKERPOP-1063 TinkerGraph performance enhancements
* TINKERPOP-1229 More Descriptive Messaging for :remote console
* TINKERPOP-1260 Log for validate-distribution.sh
* TINKERPOP-1263 Pass SASL mechanism name through with initial SASL response
* TINKERPOP-1267 Configure Console for no timeout on remote requests
* TINKERPOP-1269 More SSL settings for driver
* TINKERPOP-1295 Precompile ScriptInputFormat scripts once during initialization of ScriptRecordReader
* TINKERPOP-1301 Provide Javadoc for ScriptInput/OutputFormat's
* TINKERPOP-1302 Ctrl-C should kill open remotes in Console
* TINKERPOP-1312 .count().is(0) is not properly optimized
* TINKERPOP-1314 Improve error detection in docs preprocessor
* TINKERPOP-1354 Include all static enum imports in request validation for bindings *(breaking)*

[[release-3-1-2-incubating]]
=== TinkerPop 3.1.2 (Release Date: April 8, 2016)

* Fixed two `NullPointerException`-potential situations in `ObjectWritable`.
* Provided Docker script that allows the execution of several build tasks within a Docker container.
* Added a per-request `scriptEvaluationTimeout` option to the Gremlin Server protocol.
* Changed `DriverRemoteAcceptor` to send scripts as multi-line.
* Fixed a bug in `gremlin-driver` where connections were not returning to the pool after many consecutive errors.
* Fixed a bug where `tree()` did not serialize into GraphSON.
* Bumped to SLF4j 1.7.19.
* Bumped to Apache Hadoop 2.7.2.
* Fixed a bug in `gremlin-driver` where a really fast call to get a `Future` to wait for a result might not register an error raised from the server.
* Fixed a severe bug where `LP_O_OB_P_S_SE_SL_Traverser` was not registered with `GryoMapper`.
* The future from `GremlinExecutor.eval()` is completed after the entire evaluation lifecyle is completed.
* Spark `Memory` uses `collect().iterator()` instead of `toLocalIterator()` to reduce noise in Spark UI.
* Added the `:remote console` option which flips the Gremlin Console into a remote-only mode where all script evaluation is routed to the currently configured remote, which removes the need to use the `:>` command.
* Added `allowRemoteConsole()` to the `RemoteAcceptor` interface.
* The `:remote` for `tinkerpop.server` now includes an option to establish the connection as a "session".
* Provided an implementation for calls to `SessionedClient.alias()`, which formerly threw an `UnsupportedOperationException`.
* Bumped to commons-collections 3.2.2.
* Fixed a bug where `OrderGlobalStep` and `OrderLocalStep` were not incorporating their children's traverser requirements.
* Fixed a compilation bug in `TraversalExplanation`.
* Fixed bug where a session explicitly closed was being closed again by session expiration.
* Improved the recovery options for `gremlin-driver` after failed requests to Gremlin Server.
* Added `maxWaitForSessionClose` to the settings for `gremlin-driver`.
* Bumped to Netty 4.0.34.Final.
* Added "interpreter mode" for the `ScriptEngine` and Gremlin Server which allows variables defined with `def` or a type to be recognized as "global".
* Bumped to Apache Groovy 2.4.6.
* Added the `gremlin-archetype-server` archetype that demonstrates
* Added the `gremlin-archetype-tinkergraph` archetype that demonstrates a basic project that uses TinkerGraph.
* Added `gremlin-archetype` module to house TinkerPop "examples".
* Fixed a condition where `ConnectionPool` initialization in the driver would present a `NullPointerException` on initialization if there were errors constructing the pool in full.
* Fixed a bug in the round-robin load balancing strategy in the driver would waste requests potentially sending messages to dead hosts.
* Added new Provider Documentation book - content for this book was extracted from the reference documentation.
* Fixed a bug where multiple "close" requests were being sent by the driver on `Client.close()`.
* Fixed an `Property` attach bug that shows up in serialization-based `GraphComputer` implementations.
* Fixed a pom.xml bug where Gremlin Console/Server were not pulling the latest Neo4j 2.3.2.
* Fixed bug in "round robin" load balancing in `gremlin-driver` where requests were wrongly being sent to the same host.
* Prevented the spawning of unneeded reconnect tasks in `gremlin-driver` when a host goes offline.
* Fixed bug preventing `gremlin-driver` from reconnecting to Gremlin Server when it was restarted.
* Better handled errors that occurred on commits and serialization in Gremlin Server to first break the result iteration loop and to ensure commit errors were reported to the client.
* Added GraphSON serializers for the `java.time.*` classes.
* Improved the logging of the Gremlin Server REST endpoint as it pertained to script execution failures.
* `TraversalExplanation` is now `Serializable` and compatible with GraphSON and Gryo serialization.
* Fixed a problem with global bindings in Gremlin Server which weren't properly designed to handle concurrent modification.
* Deprecated `ScriptElementFactory` and made the local `StarGraph` globally available for ``ScriptInputFormat``'s `parse()` method.
* Improved reusability of unique test directory creation in `/target` for `AbstractGraphProvider`, which was formerly only available to Neo4j, by adding `makeTestDirectory()`.
* Optimized memory-usage in `TraversalVertexProgram`.
* `Graph` instances are not merely "closed" at the end of tests, they are "cleared" via `GraphProvider.clear()`, which should in turn cleans up old data for an implementation.
* Expanded the Gremlin Server protocol to allow for transaction management on in-session requests and updated the `gremlin-driver` to take advantage of that.
* Greatly reduced the amount of objects required in OLAP for the `ReducingBarrierStep` steps.
* Improved messages for the different distinct "timeouts" that a user can encounter with Gremlin Server.

==== Bugs

* TINKERPOP-1041 StructureStandardTestSuite has file I/O issues on Windows
* TINKERPOP-1105 SparkGraphComputer / Null Pointer Exceptions for properties traversals
* TINKERPOP-1106 Errors on commit in Gremlin Server don't register as exception on driver
* TINKERPOP-1125 RoundRobin load balancing always uses the second Host when size = 2
* TINKERPOP-1126 A single Host spawns many reconnect tasks
* TINKERPOP-1127 client fails to reconnect to restarted server
* TINKERPOP-1146 IoTest are not clearing the db after the test run
* TINKERPOP-1148 ConcurrentModificationException with bindings in Gremlin Server
* TINKERPOP-1150 Update pom file dependencies to work with Neo4j 2.3.2
* TINKERPOP-1159 Client sends multiple session close messages per host
* TINKERPOP-1168 Switch plugins in docs preprocessor
* TINKERPOP-1172 Reconnect to Gremlin Server previously marked as dead
* TINKERPOP-1175 Anonymous traversals can't be explained
* TINKERPOP-1184 Sessions not being closed properly
* TINKERPOP-1216 OrderStep or O_Traverser is broken
* TINKERPOP-1239 Excessive continual failure for requests can cause TimeoutException in driver
* TINKERPOP-1245 Gremlin shell starts incorrectly on OS X due to awk difference
* TINKERPOP-1251 NPE in ObjectWritable.toString
* TINKERPOP-1252 Failed Neo4j transaction can leave Neo4jTransaction in inconsistent state

==== Improvements

* TINKERPOP-732 gremlin-server GraphSON serializer issue with tree()
* TINKERPOP-916 Develop a better "simple" driver for testing and example purposes
* TINKERPOP-937 Extract the implementations sections of the primary documentation to its own book
* TINKERPOP-956 Connection errors tend to force a complete close of the channel
* TINKERPOP-1039 Enable auto-commit for session'd requests.
* TINKERPOP-1068 Bump to support jbcrypt-0.4m.jar
* TINKERPOP-1080 Bump Netty version - 4.0.34.Final
* TINKERPOP-1085 Establish TinkerPop "example" projects
* TINKERPOP-1096 Support aliasing for sessions in Gremlin Server
* TINKERPOP-1097 Gremlin Console supporting sessions
* TINKERPOP-1107 Provide a way to support global variables with sandboxing enabled
* TINKERPOP-1109 Make Gremlin Console better suited for system level installs
* TINKERPOP-1131 TraversalVertexProgram traverser management is inefficient memory-wise.
* TINKERPOP-1135 Improve GraphSON representation of java.time.* classes
* TINKERPOP-1137 Deprecate ScriptElementFactory and make star graph globally available
* TINKERPOP-1138 Improve messaging on server timeouts
* TINKERPOP-1147 Add serialization for TraversalExplanation
* TINKERPOP-1160 Add timeout configuration for time to wait for connection close
* TINKERPOP-1165 Tooling Support: Compile with -parameters
* TINKERPOP-1176 Bump Groovy version - 2.4.6
* TINKERPOP-1177 Improve documentation around Spark's storage levels
* TINKERPOP-1197 Document Gremlin Server available metrics
* TINKERPOP-1198 Bump commons-collections to 3.2.2
* TINKERPOP-1213 missing docs for has(label, key, value)
* TINKERPOP-1218 Usage of toLocalIterator Produces large amount of Spark Jobs

[[release-3-1-1-incubating]]
=== TinkerPop 3.1.1 (Release Date: February 8, 2016)

* Made `GryoRecordReader` more robust to 0 byte record splits.
* Fixed a constructor/serialization bug in `LP_O_OB_S_SE_SL_Traverser`.
* Added a lazy iterator, memory safe implementation of MapReduce to `SparkGraphComputer`.
* Added `MapReduce.combine()` support to `SparkGraphComputer`.
* Bumped to Neo4j 2.3.2.
* Fixed Java comparator contract issue around `Order.shuffle`.
* Optimized a very inefficient implementation of `SampleLocalStep`.
* Reduced the complexity and execution time of all `AbstractLambdaTraversal` instances.
* `DefaultTraversal` has a well defined `hashCode()` and `equals()`.
* Added serializers to Gryo for `java.time` related classes.
* Integrated `NumberHelper` in `SackFunctions`.
* Deprecated `VertexPropertyFeatures.supportsAddProperty()` which effectively was a duplicate of `VertexFeatures.supportsMetaProperties`.
* The Spark persistence `StorageLevel` can now be set for both job graphs and `PersistedOutputRDD` data.
* Added to the list of "invalid binding keys" allowed by Gremlin Server to cover the private fields of `T` which get exposed in the `ScriptEngine` on static imports.
* Added `BulkDumperVertexProgram` that allows to dump a whole graph in any of the supported IO formats (GraphSON, Gryo, Script).
* Fixed a bug around duration calculations of `cap()`-step during profiling.
* It is possible to completely avoid using HDFS with Spark if `PersistedInputRDD` and `PersistedOutpuRDD` are leveraged.
* `InputRDD` and `OutputRDD` can now process both graphs and memory (i.e. sideEffects).
* Removed Groovy specific meta-programming overloads for handling Hadoop `FileSystem` (instead, its all accessible via `FileSystemStorage`).
* Added `FileSystemStorage` and `SparkContextStorage` which both implement the new `Storage` API.
* Added `Storage` to the gremlin-core io-package which providers can implement to allow conventional access to data sources (e.g. `ls()`, `rm()`, `cp()`, etc.).
* Bumped to Spark 1.5.2.
* Bumped to Groovy 2.4.5.
* Added `--noClean` option in `bin/process-docs.sh` to prevent the script from cleaning Grapes and HDFS.
* Execute the `LifeCycle.beforeEval()` in the same thread that `eval()` is executed in for `GremlinExecutor`.
* Improved error handling of Gremlin Console initialization scripts to better separate errors in initialization script I/O versus execution of the script itself.
* Fixed a bug in `Graph.OptOut` when trying to opt-out of certain test cases with the `method` property set to "*".
* Added another `BulkLoader` implementation (`OneTimeBulkLoader`) that doesn't store temporary properties in the target graph.
* Added option to allow for a custom `ClassResolver` to be assigned to a `GryoMapper` instance.
* Fixed a `SparkGraphComputer` sorting bug in MapReduce that occurred when there was more than one partition.
* Added `strictTransactionManagement` to the Gremlin Server settings to indicate that the `aliases` parameter must be passed on requests and that transaction management will be scoped to the graphs provided in that argument.
* Fixed a `NullPointerException` bug in `PeerPressureVertexProgram` that occurred when an adjacency traversal was not provided.
* Standardized "test data directories" across all tests as generated by `TestHelper`.
* Fixed a bug in Gremlin Server where error messages were not always being passed back in the `statusMessage` field of the `ResponseMessage`.
* Added validation for parameter `bindings` to ensure that keys were `String` values.
* Improved Transaction Management consistency in Gremlin Server.
* Added `FileSandboxExtension` which takes a configuration file to white list methods and classes that can be used in `ScriptEngine` execution.
* Deprecated `SandboxExtension` and `SimpleSandboxExtension` in favor of `AbstractSandboxExtension` which provides better abstractions for those writing sandboxes.
* Fixed a long standing "view merge" issue requiring `reduceByKey()` on input data to Spark. It is no longer required.
* Added `Spark` static object to allow "file system" control of persisted RDDs in Spark.
* Added a Spark "job server" to ensure that persisted RDDs are not garbage collected by Spark.
* Improved logging control during builds with Maven.
* Fixed settings that weren't being passed to the Gremlin Driver `Cluster` through configuration file.
* `Column` now implements `Function`. The modulator `by(valueDecr)` can be replaced by `by(values,decr)` and thus, projection and order are separated.
* Added `InputRDDFormat` which wraps an `InputRDD` to make it accessible to Hadoop and not just Spark.
* Added `AbstractSparkTest` which handles closing `SparkContext` instances between tests now that we support persisted contexts.
* Fixed a serialization bug in `GryoSerializer` that made it difficult for graph providers to yield `InputRDDs` for `SparkGraphComputer`.
* `SparkGraphComputer` is now tested against Gryo, GraphSON, and `InputRDD` data sources.
* `HadoopElementIterator` (for Hadoop-Gremlin OLTP) now works for any `InputFormat`, not just `FileInputFormats`.
* Added `Traverser.Admin.getTags()` which are used to mark branches in a traversal (useful in `match()` and related future steps).
* Fixed the `Future` model for `GiraphGraphComputer` and `SparkGraphComputer` so that class loaders are preserved.
* Added support for arbitrary vertex ID types in `BulkLoaderVertexProgram`.
* Deprecated `credentialsDbLocation` from `SimpleAuthenticator` in Gremlin Server.
* `TinkerGraph` has "native" serialization in GraphSON, which enables it to be a return value from Gremlin Server.
* Improved the ability to embed Gremlin Server by providing a way to get the `ServerGremlinExecutor` and improve reusability of `AbstractEvalOpProcessor` and related classes.
* Added `Authenticator.newSaslNegotiator(InetAddress)` and deprecated the zero-arg version of that method.
* `ProfileStep` is now available off of `Traversal` via `profile()`. To be consistent with `Traversal.explain()`.
* If no comparator is provided to `order()`, `Order.incr` is assumed (previously, an exception occurred).
* Fixed various Gremlin-Groovy tests that assumed `toString()`-able ids.
* Split TinkerPop documentation into different directories.
* Added `explain()`-step which yields a `TraversalExplanation` with a pretty `toString()` detailing the compilation process.
* Fixed a traversal strategy ordering bug in `AdjacentToIncidentStrategy` and `IncidentToAdjacentStrategy`.
* Made a number of changes to improve traversal startup and execution performance.
* Added support for 'gremlin.tinkergraph.graphLocation' to accept a fully qualified class name that implements `Io.Builder` interface.

==== Bugs

* TINKERPOP-763 IsStep broken when profiling is enabled.
* TINKERPOP-972 Cluster::close does not shut down its executor
* TINKERPOP-973 BLVP shouldn't clear configuration properties
* TINKERPOP-976 Fail earlier if invalid version is supplied in validate-distribution.sh
* TINKERPOP-977 Dead link to traversal javadocs
* TINKERPOP-979 ComputerVerificationStrategy not picking up Order local traversal
* TINKERPOP-985 shouldPersistDataOnClose makes incorrect feature check
* TINKERPOP-990 Mixed types in VertexPropertyTest
* TINKERPOP-993 cyclicPath is not(simplePath)
* TINKERPOP-997 FeatureRequirementSet.SIMPLE should not require multi-property *(breaking)*
* TINKERPOP-1000 GremlinGroovyScriptEngineOverGraphTest failures
* TINKERPOP-1001 SugarLoaderPerformanceTest contains hardcoded vertex ids
* TINKERPOP-1002 Should rollback transaction after catching on close
* TINKERPOP-1006 Random error during builds: shouldReloadClassLoaderWhileDoingEvalInSeparateThread()
* TINKERPOP-1011 HadoopGraph can't re-attach when the InputFormat is not a FileInputFormat
* TINKERPOP-1012 BulkLoaderVertexProgram shouldn't assume vertex IDs of type Long
* TINKERPOP-1025 Solve SparkContext Persistence Issues with BulkLoaderVertexProgram
* TINKERPOP-1027 Merge view prior to writing graphRDD to output format/rdd
* TINKERPOP-1036 Support self-looping edges in IO
* TINKERPOP-1052 @Graph.OptOut causes Exception during Suite setup
* TINKERPOP-1060 LambdaRestrictionStrategy too restrictive
* TINKERPOP-1075 Profile duration of cap step seems broken.
* TINKERPOP-1083 Traversal needs a hashCode() and equals() definition.
* TINKERPOP-1089 Order.shuffle implementation is too fragile
* TINKERPOP-1119 LP_O_OB_S_SE_SL_Traverser doesn't have a protected constructor().

==== Improvements

* TINKERPOP-320 BulkDumperVertexProgram
* TINKERPOP-379 MessageScope.Local.setStaticMessage(M msg)
* TINKERPOP-824 Do we need runtime BigDecimal in more places?
* TINKERPOP-859 Provide a more general way to set log levels in plugins
* TINKERPOP-860 Bindings applied to the PluginAcceptor should appear to Gremlin Server
* TINKERPOP-886 Allow any GraphReader/Writer to be persistence engine for TinkerGraph
* TINKERPOP-891 Re-examine Sandboxing Abstractions
* TINKERPOP-912 Improve the ability to embed Gremlin Server with Channelizer injection
* TINKERPOP-928 Use directories to separate different books
* TINKERPOP-930 Tie Alias to Transaction Manager in Gremlin Server
* TINKERPOP-938 Add a "clear SNAPSHOT jars" section to the process-docs.sh.
* TINKERPOP-941 Improve error message for wrong order().by() arguments
* TINKERPOP-943 Warn if Gremlin Server is running prior to generating docs
* TINKERPOP-945 Exceptions should allow me to include root cause if/when available
* TINKERPOP-952 Include Cardinality.list example in VertexProperty section of main docs.
* TINKERPOP-954 Consistent test directory usage
* TINKERPOP-957 Improve speed of addV()
* TINKERPOP-964 Test XXXGraphComputer on a Hadoop2 cluster (non-pseudocluster).
* TINKERPOP-970 ProfileStep should be off Traversal, not GraphTraversal
* TINKERPOP-978 Native TinkerGraph Serializers for GraphSON
* TINKERPOP-981 Deprecate support for credentialsDbLocation in Gremlin Server Config
* TINKERPOP-982 valuesDecr, valuesIncr, keysDecr, and valuesDecr is lame.
* TINKERPOP-983 Provide a way to track open Graph instances in tests
* TINKERPOP-984 Use GraphProvider for id conversion in Groovy Environment test suite
* TINKERPOP-987 Use tinkerpop.apache.org URL in all documentation and homepage
* TINKERPOP-988 SparkGraphComputer.submit shouldn't use ForkJoinPool.commonPool
* TINKERPOP-992 Better support for schema driven Graphs in IO related tests
* TINKERPOP-994 Driver using deprecated Rebindings Still
* TINKERPOP-995 Add Authenticator.newSaslNegotiator(InetAddress)
* TINKERPOP-996 Please delete old releases from mirroring system
* TINKERPOP-998 Deprecate VertexPropertyFeatures.FEATURE_ADD_PROPERTY
* TINKERPOP-1009 Add a CAUTION to documentation about HadoopGraph and getting back elements
* TINKERPOP-1013 Traverser tags as a safer way of using path labels
* TINKERPOP-1018 Allow setting for maxContentLength to be set from yaml in driver
* TINKERPOP-1019 Convert println in test to SLF4j
* TINKERPOP-1022 Automatically warm up ops handlers
* TINKERPOP-1023 Add a spark variable in SparkGremlinPlugin like we do hdfs for HadoopGremlinPlugin
* TINKERPOP-1026 BVLP should store vertex IDs as String
* TINKERPOP-1033 Store sideEffects as a persisted RDD
* TINKERPOP-1035 Better Consistency in Gremlin Server Transaction Management
* TINKERPOP-1045 Client-Side Hangs when attempting to access a HashMap with Keys of type Integer
* TINKERPOP-1047 TinkerGraph GraphSON storage format broken
* TINKERPOP-1051 Add note in best practice docs about gremlin server heap setting
* TINKERPOP-1055 Gremlin Console FileNotFoundException can be misleading
* TINKERPOP-1062 Make LifeCycle beforeEval execute in same thread as eval operation
* TINKERPOP-1064 Allow a ClassResolver to be added to GryoMapper construction
* TINKERPOP-1065 Fix some typos and clarify some wording in the TinkerPop documentation
* TINKERPOP-1066 Add ioRegistries configuration to GraphSON MessageSerializer
* TINKERPOP-1067 Update Groovy to 2.4.5
* TINKERPOP-1072 Allow the user to set persistence options using StorageLevel.valueOf()
* TINKERPOP-1073 HadoopGraph toString() is weird for Spark PersitedRDD data.
* TINKERPOP-1086 Include gryo serializers for java.time related classes
* TINKERPOP-1087 Add has()/order() to FilterRankStrategy
* TINKERPOP-1093 Add Spark init.sh script and update dev documentation.
* TINKERPOP-1100 Look deeply into adding combine()-support in Spark MapReduce.
* TINKERPOP-1117 InputFormatRDD.readGraphRDD requires a valid gremlin.hadoop.inputLocation, breaking InputFormats (Cassandra, HBase) that don't need one

[[release-3-1-0-incubating]]
=== TinkerPop 3.1.0 (Release Date: November 16, 2015)

This release also includes changes from <<release-3-0-1-incubating, 3.0.1-incubating>> and <<release-3-0-2-incubating, 3.0.2-incubating>>.

* Fixed bug in Gryo and GraphSON (with embedded types) serialization for serialization of results returned from `Map.entrySet()`.
* `Transaction` settings for `onReadWrite` and `onClose` are now `ThreadLocal` in nature of standard transactions.
* Optimized `BulkLoaderVertexProgram`. It now uses `EventStrategy` to monitor what the underlying `BulkLoader` implementation does (e.g. whether it creates a new vertex or returns an existing).
* Integrated `NumberHelper` in `SumStep`, `MinStep`, `MaxStep` and `MeanStep` (local and global step variants).
* Gremlin Console remoting to Gremlin Server now supports a configuration option for assigning aliases.
* `CountMatchAlgorithm`, in OLAP, now biases traversal selection towards those traversals that start at the current traverser location to reduce message passing.
* Fixed a file stream bug in Hadoop OLTP that showed up if the streamed file was more than 2G of data.
* Added the ability to set thread local properties in `SparkGraphComputer` when using a persistent context.
* Bumped to Neo4j 2.3.0.
* Deprecated "rebindings" as an argument to Gremlin Server and replaced it with "aliases".
* Added `PersistedInputRDD` and `PersistedOutputRDD` which enables `SparkGraphComputer` to store the graph RDD in the context between jobs (no HDFS serialization required).
* Renamed the `public static String` configuration variable names of TinkerGraph (deprecated old variables).
* Added `GraphComputer.configure(key,value)` to allow engine-specific configurations.
* `GraphStep` is no longer in the `sideEffect`-package and is now in `map`-package (breaking change).
* Added support for mid-traversal `V()`-steps (`GraphStep` semantics updated).
* Fixed `Number` handling in `Operator` enums. Prior this change a lot of operations on mixed `Number` types returned a wrong result (wrong data type).
* Fixed a bug in Gremlin Server/Driver serializer where empty buffers were getting returned in certain cases.
* Renamed `ConjunctionX` to `ConnectiveX` because "conjunction" is assumed "and" (disjunction "or"), where "connective" is the parent concept.
* Removed `PathIdentityStep` as it was a hack that is now solved by `Traversal.Admin.addTraverserRequirement()`.
* Added `Traversal.Admin.addTraverserRequirement()` to allow a traversal strategy or source to add requirements (not only step determined anymore).
* Added `TraverserRequirement.ONE_BULK` to state the traverser does not handle bulk.
* Added `GraphTraversalSource.withBulk(boolean)` to enabled users to compute only using `bulk=1`.
* Gremlin Server supports Netty native transport on linux.
* Removed the need for `GFunction` (etc.) closure wrappers in Gremlin-Groovy as `as Function` can be used to convert closures accordingly.
* Added `SelectColumnStep` (`select(keys)` and `select(values)`). Deprecated `mapKeys()` and `mapValues()`.
* Renamed `gremlin.hadoop.graphInputRDD` and `gremlin.hadoop.graphOutputRDD` to `gremlin.spark.graphInputRDD` and `gremlin.spark.graphOutputRDD`, respectively.
* Fixed a bug in `FoldStep` around bulking. This could be a breaking change, but it is the correct semantics.
* Previous `group()`-behavior steps are accessible via the deprecated `groupV3d0()`-steps.
* `GroupStep` and `GroupSideEffectStep` now do lazy reductions to reduce memory footprint. Breaking change for `group()` semantics.
* Added `GroupStepHelper` with various static methods and classes that are used by both `GroupStep` and `GroupSideEffectStep`.
* Added `BarrierStep` interface with `processAllStarts()` method which process all starts up to yielding the barrier result.
* Fixed a severe threading issue in `TinkerGraphComputer`.
* The location of the jars in HDFS is now `hadoop-gremlin-x.y.z-libs` to ensure multiple TinkerPop versions don't clash.
* `GiraphGraphComputer` will only upload the jars to HDFS if it doesn't already exist (to help speed up startup time).
* `GiraphGraphComputer.workers()` is smart about using threads and machines to load balance TinkerPop workers across cluster.
* `GraphComputer.workers(int)` allows the user to programmatically set the number of workers to spawn.
* Added `GryoSerializer` as the new recommended Spark `Serializer`. Handles `Graph` and `GryoMapper` registries.
* `GryoPool` now makes use of `GryoPool.Builder` for its construction.
* Bumped to Apache Hadoop 2.7.1.
* Bumped to Apache Giraph 1.1.0.
* Bumped to Apache Spark 1.5.1.
* Split Hadoop-Gremlin apart such there is now `hadoop-gremlin`, `spark-gremlin`, and `giraph-gremlin` (and respective `GremlinPlugins`).
* Added `LambdaCollectingBarrierStep` which generalizes `NoOpBarrierStep` and allows for `barrier(normSack)`-type operations.
* Fixed bugs in the Gremlin Server's NIO protocol both on the server and driver side.
* Added `Path.popEquals(Pop,Object)` to check for path equality based on `Pop` (useful for `TraverserRequirement.LABELED_PATH`).
* Added `Operator.assign` to allow setting a direct value.
* `Operator` is now a `BinaryOperator<Object>` with appropriate typecasting for respective number operators.
* Simplified `SackValueStep` so it now supports both `sack(function)` and `sack(function).by()`. Deprecated `sack(function,string)` .
* Added `Parameters` object to allow for the parameters of a step to be retrieved at runtime via a traversal.
* Redesigned (though backwards compatible) `AddEdgeStep`, `AddVertexStep`, and `AddPropertyStep` (and respective `GraphTraversal` API).
* Added `GraphTraversalSource.inject()` so users can spawn a traverser with non-graph objects.
* `GraphStep` can now take a single argument `Collection` which is either elements or element ids (i.e. `g.V([1,2,3])` is supported now).
* Added `LoopsStep` to make the loop counter accessible within `repeat()`, `until()` and `emit()`.
* Gephi Plugin no longer requires manual insert of `store` steps to visualize a traversal.
* Added a `TinkerIoRegistry` that registers a custom serializer for Gryo that will serialize an entire `TinkerGraph` instance.
* Added configuration options to Gephi Plugin for setting the size of nodes visualized.
* Replaced `DedupBijectionStrategy` with the more effective `FilterRankingStrategy`.
* `ComputerAwareSteps` must not only handle step ids, but also step labels.
* Renamed `B_O_P_SE_SL_Traverser` to `B_LP_O_P_SE_SL_Traverser` as it now supports `TraverserRequirement.LABELED_PATH`.
* Added `B_LP_O_S_SE_SL_Traverser` in support of `TraverserRequirement.LABELED_PATH`.
* Added `TraverserRequirement.LABELED_PATH` which only generates path data for steps that are labeled (greatly increases the likelihood of bulking).
* Fixed a bug in `Path` usage that required an API update: `Path.addLabel()` is now `Path.extend(Set<String>)` and `Traverser.addLabels(Set<String>)`.
* Made `Path` iterable, so that it can be ``unfold()``'ed and used by local steps like `min(local)`, `max(local)`, etc.
* `WhereTraversalStep` and `WherePredicateStep` are now the only "special" `Scoping` steps after `MatchStartStep` in `match()`.

==== Bugs

* TINKERPOP-774 order / dedup issues
* TINKERPOP-799 [Proposal] with()-modulator for stream level variable binding.
* TINKERPOP-801 groupCount() fails for vertices (elements?) (using Spark)
* TINKERPOP-811 AddPropertyStepTest fails "all of a sudden"
* TINKERPOP-823 addV() broken for multi-value properties
* TINKERPOP-843 Misspecified HADOOP_GREMLIN_LIBS generates NullPointerException
* TINKERPOP-857 Add GraphComputer.config(key,value)
* TINKERPOP-895 Use "as BinaryOperator" and remove GBinaryOperator
* TINKERPOP-903 Fix empty buffer return upon buffer capacity exceeded
* TINKERPOP-910 In session transaction opened from sessionless request
* TINKERPOP-918 ComputerVerificationStrategy is too restrictive
* TINKERPOP-926 Renamed TinkerGraph public statics to common pattern used for other statics.
* TINKERPOP-948 AbstractGremlinProcessTest.checkMap not asserted in GroupTest
* TINKERPOP-953 Artifact equality is not evaluating properly
* TINKERPOP-955 HashMap$Node not serializable

==== Improvements

* TINKERPOP-297 Ensure Consistent Behavior Over Deleted Elements *(breaking)*
* TINKERPOP-333 Support VertexProperty in PartitionStrategy
* TINKERPOP-391 More fluency in GraphComputer for parameterization.
* TINKERPOP-616 Use Spark 1.3.0 in Hadoop-Gremlin.
* TINKERPOP-624 Passing Detached/Referenced to Graph.vertices/edge()
* TINKERPOP-680 Configurable Channelizer for Gremlin Driver
* TINKERPOP-728 Improve Remote Graph Object Treatment in Console
* TINKERPOP-756 Provide a strict parsing option for GraphMLReader
* TINKERPOP-760 Make loop counter accessible within repeat()
* TINKERPOP-762 Allow mid-traversal V() (and E())
* TINKERPOP-765 Decompose AbstractTransaction for different transactional contexts *(breaking)*
* TINKERPOP-767 Path should play well with "local" steps.
* TINKERPOP-768 MatchStep in OLAP should be smart about current vertex.
* TINKERPOP-769 Make the introduction of the TP3 docs story better.
* TINKERPOP-772 TraverserRequirement.LABELED_PATH
* TINKERPOP-796 Support merge binary operator for Gremlin sacks *(breaking)*
* TINKERPOP-798 [Proposal] Rename mapKeys()/mapValues() to select(keys) and select(values).
* TINKERPOP-802 Provide sack(object) so that the sack can be directly set.
* TINKERPOP-803 A better solution to g.V(someCollection.toArray())
* TINKERPOP-805 Enforce AutoCloseable Semantics on Transaction *(breaking)*
* TINKERPOP-821 Improve testing around TraversalHelper around recursive methods
* TINKERPOP-825 [Proposal] SetBulkStep (sideEffectStep)
* TINKERPOP-826 OneToManyBarrierStrategy
* TINKERPOP-827 Add a console session to the PageRank section of the docs.
* TINKERPOP-829 TinkerGraphComputer should support the user specified thread/worker count.
* TINKERPOP-835 Shade Jackson Dependencies *(breaking)*
* TINKERPOP-836 Support Hadoop2 in place of Hadoop1
* TINKERPOP-850 Reduce Graph.addVertex overload ambiguity *(breaking)*
* TINKERPOP-851 GroupCountStep needs a by() for the count.
* TINKERPOP-861 Solve "The Number Problem" for Operator (and follow on operators)
* TINKERPOP-863 [Proposal] Turn off bulking -- or is there something more general? (hope not).
* TINKERPOP-866 GroupStep and Traversal-Based Reductions *(breaking)*
* TINKERPOP-868 Allow Spark Gremlin Computer to Reuse Spark Contexts
* TINKERPOP-874 Rename Gremlin-Spark properties using gremlin.spark prefix. *(breaking)*
* TINKERPOP-876 Rename VendorOptimizationStrategy XXXOptimizationStrategy *(breaking)*
* TINKERPOP-879 Remove deprecated promoteBindings from GremlinExecutor *(breaking)*
* TINKERPOP-885 Change Transaction.onReadWrite() to be a ThreadLocal setting *(breaking)*
* TINKERPOP-888 GraphTraversal.property overloads *(breaking)*
* TINKERPOP-896 Simplify the {{withSack}} methods of {{GraphTraversalSource}}. *(breaking)*
* TINKERPOP-897 Remove deprecated GSupplier, GFunction, GConsumer, etc. methods. *(breaking)*
* TINKERPOP-898 Rename ConjuctionP and ConjuctionStep to ConnectiveP and ConnectiveStep *(breaking)*
* TINKERPOP-899 Bump to the latest version of Neo4j.
* TINKERPOP-900 Provide by(object) which compiles to by(constant(object))
* TINKERPOP-901 Option for use of Netty epoll on Linux to reduce GC pressure
* TINKERPOP-904 BulkLoaderVertexProgram optimizations
* TINKERPOP-905 Harden time oriented tests in ResultQueueTest
* TINKERPOP-907 getters for RepeatStep.untilTraversal and RepeatStep.emitTraversal
* TINKERPOP-908 Use line breaks in documentation
* TINKERPOP-909 Improve steps that handle numeric data
* TINKERPOP-911 Allow setting Thread Specific Spark JobGroup/Custom Properties based on hadoop conf
* TINKERPOP-913 Rename Gremlin Server arguments rebinding to alias
* TINKERPOP-914 DriverRemoteAcceptor in Gremlin Console supports aliases
* TINKERPOP-917 Add HadoopGraph.open(String)
* TINKERPOP-922 Add a book for Developer Documentation
* TINKERPOP-923 Add a book for Tutorials
* TINKERPOP-925 Use persisted SparkContext to persist an RDD across Spark jobs.
* TINKERPOP-931 Make it possible to extend the core OpProcessor implementations
* TINKERPOP-933 Improve release process to get files named properly
* TINKERPOP-935 Add missing "close" operation to the session opProcessor docs

== TinkerPop 3.0.0 (A Gremlin Rāga in 7/16 Time)

image::https://raw.githubusercontent.com/apache/tinkerpop/master/docs/static/images/gremlin-hindu.png[width=225]

[[release-3-0-2-incubating]]
=== TinkerPop 3.0.2 (Release Date: October 19, 2015)

* Cleaned up `ext/` directory when plugin installation fails for `gremlin-server` and `gremlin-console`.
* Fixed issues in `gremlin-server` when configured for HTTP basic authentication.
* Made `BulkLoaderVertexProgram` work for any persistent TP3-supporting graph (input and output).
* `TreeSideEffectStep` now implements `PathProcessor` which fixed a `ComputerVerificationStrategy` issue.
* Added a shell script that verifies source and binary distributions.
* Fixed a bulk related bug in `GroupStep` when used on `GraphComputer` (OLAP).
* Gremlin Server binary distribution now packages `tinkergraph-gremlin` and `gremlin-groovy` as plugins to be consistent with Gremlin Console's packaging.
* The `RepeatStep` clauses (`until()`,`emit()`,`repeat()`) can only be set at most one time in order to prevent user confusion.
* Fixed a `clone()` bug in `RepeatStep`, `TreeStep`, `GroupCountStep`, `GroupStep`, and `TraversalRing`.
* Fixed a thread context bug in `TinkerGraphComputer`.
* Fixed issues with the `gremlin-driver` related to hanging connections in certain conditions.
* TinkerGraph now has an option for persistence where the data is saved on `close()` and, if present, loaded on `open()`.
* Added an overload for `GremlinExecutor.eval()` that takes a `Lifecycle` object to override some default settings from `GremlinExecutor.Builder`.
* Improved session closing for transactional graphs during shutdown of Gremlin Server.
* Fixed id parameter used in tests for `GroovyStoreTest` and `GroovyRepeatTest` to not be treated as an embedded string.
* `GraphStep` will convert any `Vertex` or `Edge` ids to their id `Object` prior to submission to `GraphComputer` (OLAP).

==== Bugs

* TINKERPOP-814 ConnectionPool can fill with dead Connections
* TINKERPOP-816 Gryo deserialization of error response with null message causes NPE and protocol desync
* TINKERPOP-817 Gryo serialization of large responses fails and causes protocol desync
* TINKERPOP-840 TreeTest Is not being ignored via ComputerVerificationStrategy
* TINKERPOP-849 gremlin-server doesn't close sessions on 'close' opcode
* TINKERPOP-855 sasl authentication type error due to Json format
* TINKERPOP-865 Errors with HTTP REST basic auth
* TINKERPOP-867 TinkerGraphProvider does not initialize temp dir
* TINKERPOP-870 Rebound client requires a connection to occur on the underlying client.
* TINKERPOP-877 Driver hangs if SSL enabled on server but not on client

==== Improvements

* TINKERPOP-828 TinkerGraph can supportPersistence(), should we allow it.
* TINKERPOP-830 process-docs.sh introduces extra white space dependent on console width
* TINKERPOP-839 Docs should have a ${version.number} under the logo.
* TINKERPOP-852 A shell script that validates the distribution artifacts at release time
* TINKERPOP-853 TinkerPop Logo in JavaDoc index.html
* TINKERPOP-858 Cleanup after failed :install

[[release-3-0-1-incubating]]
=== TinkerPop 3.0.1 (Release Date: September 2, 2015)

* `Compare` now uses `BigDecimal` internally to ensure that precision is not lost on standard number comparisons.
* Renamed `ComputerVerificationStrategy` to `VerificationStrategy` so all the verification strategies can use it.
* Added `StandardVerificationStrategy` that throws exceptions for illegal traversal patterns on the standard engine (which extends to `GraphComputer`).
* Added `GraphFeatures.supportsConcurrentAccess()` to allows `Graph` implementations to signify if multiple instances can access the same data.
* Clarified semantics of `Transaction.close()` in unit tests - now refers only to closing the current transaction in the current thread.
* `Neo4jGraph` no longer uses `OptOut` on `TransactionTest.shouldRollbackOnCloseWhenConfigured` (formerly `shouldRollbackOnShutdownWhenConfigured`)
* Gremlin Server initialization scripts can now return a `Map` of values that will become global bindings for the server.
* Introduced the `--dryRun` option to the document generation process which ignores actual script execution in the Gremlin Console.
* Fixed bug in `EventStrategy` around property changed events when calling `property` without cardinality or meta-property values.
* Improved support for the `Accept` header for REST-based requests in Gremlin Server.
* `GraphFactory` now allows specification of the class to use to instantiate the `Graph` through the `GraphFactoryClass` annotation.
* Added `wrapAdjacencyList` and `unwrapAdjacencyList` options to `GraphSONWriter` and `GraphSONReader` respectively, thus allowing valid JSON to be written/read if the user desires.
* Added Gremlin Server/Driver authentication support via SASL.
* Added Basic HTTP authentication support for REST in Gremlin Server.
* Added Gremlin Server plugin to help with "credential graph" management (used in conjunction with authentication features of Gremlin Server).
* Added "secure" Gremlin Server/Driver example configuration files.
* Adjusted configuration for javadoc generation to eliminate error messages.
* Removed "reserved" graph concept names from tests (e.g. "label", "edge", "value") to support the convention of avoiding these strings for property names.
* Introduced `GraphProvider.Descriptor` which annotates a `GraphProvider` implementation to describe what `GraphComputer` implementation will be used.
* Modified `OptOut` to include a `computers` attribute which allows the `Graph` to opt-out of computer-based tests for specific computation engines.
* Added a `SandboxExtension` that can be plugged into `TypeCheckedCustomizerProvider` and `CompileStaticCustomizerProvider` to control classes and methods that can be used in the `GremlinGroovyScriptEngine`.
* Added a number of new `ImportCustomizerProvider` implementations such as, `TimedInterruptCustomizerProvider`, `TypeCheckedCustomizerProvider` and others.
* Refactored `GremlinGroovyScriptEngine` to make more general use of `ImportCustomizerProvider` implementations.
* Removed `SecurityCustomizerProvider` class and the "sandbox" configuration on the `ScriptEngines` class - this was an experimental feature and not meant for public use.
* Removed dependency on `groovy-sandbox` from the `gremlin-groovy` module.

==== Bugs

* TINKERPOP-770 Exception while AddPropertyStep tries to detach vertex property
* TINKERPOP-780 Use of fold() in repeat()
* TINKERPOP-782 map(Traversal) should declare requirements of child
* TINKERPOP-785 Gremlin Server Not Properly Reporting Port Conflict
* TINKERPOP-792 select at start of match traversal on Map can fail
* TINKERPOP-794 IncidentToAdjecentStrategy malfunction
* TINKERPOP-804 Failed installing neo4j-gremlin extension on Windows 7
* TINKERPOP-822 Neo4j GraphStep with element arguments ignores has  *(breaking)*

==== Improvements

* TINKERPOP-576 Gremlin Server Authentication
* TINKERPOP-582 Remove Groovy Sandbox Dependency
* TINKERPOP-610 General graph concept names in test schema
* TINKERPOP-656 IoRegistry Chaining
* TINKERPOP-690 Be able to OPT_OUT for Standard, but not Computer *(breaking)*
* TINKERPOP-699 GraphSON writeGraph not producing valid json object
* TINKERPOP-750 Compare should not have special case for Number
* TINKERPOP-752 Make Gremlin Server Better Respect ACCEPT
* TINKERPOP-764 Unify semantics of Transaction.close() in tests and documentation *(breaking)*
* TINKERPOP-771 IoRegistry Instantiation With GryoPool
* TINKERPOP-778 Support GraphFactory location via annotation.
* TINKERPOP-791 Document rules for committers
* TINKERPOP-797 order() seems to only like List? *(breaking)*
* TINKERPOP-808 TraversalComparator.comparator needs a getter

=== TinkerPop 3.0.0 (Release Date: July 9, 2015)

* Modified the `GremlinExecutor` to catch `Throwable` as opposed to `Exception` so as to properly handle `Error` based exceptions.
* Modified the `GremlinGroovyScriptEngine` compilation configuration to prevent inappropriate script evaluation timeouts on standalone functions.
* Added a custom configuration for "timed interrupt" in the `ScriptEngines` instantiation of the `GremlinGroovyScriptEngine`.
* Added `mapKeys()` (`MapKeyStep`) and `mapValues()` (`MapValueStep`) to get the keys and values of a map, respectively.
* `select()` no longer supports empty arguments. The user must specify the keys they are selecting.
* `MatchStep` and `match()` no longer have a "start label" parameter -- it is computed if the incoming traverser does not have requisite labels.
* Turned transactional testing back on in Gremlin Server using Neo4j.
* Renamed `Transaction.create()` to `Transaction.createThreadedTx()`.
* Added `TraversalParent.removeGlobalChild()` and `TraversalParent.removeLocalChild()`.
* Added a `clear` option to the Gephi Plugin to empty the Gephi workspace.
* Refactored `ResultSet` and related classes to stop polling for results.
* `AbstractStep` now guarantees that bulk-less and null-valued traversers are never propagated.
* Added `dedup(string...)` which allows for the deduplication of a stream based on unique scope values.
* Fixed multiple bugs in the Gephi Plugin related to refactoring of traversal side-effects.
* Split `WhereStep` into `WherePredicateStep` and `WhereTraversalStep` to simplify internals.
* Prevent the driver from attempting to reconnect on a dead host if the `Cluster.close()` method has been called.
* Renamed the "deactivate" option on `:plugin` command to "unuse" to be symmetric with the "use" option.
* Added `Traversal.toStream()` to turn the `Traversal<S,E>` into a `Stream<E>`.
* Added `Scoping.Variable` enum of `START` and `END` which allows the `Scoping` step to specify where its bindings are.
* `ComputerVerificationStrategy` is smart about not allowing `WhereXXXStep` with a start-variable to run in OLAP as it selects the value from the path.
* Rewrote `MatchStep` where it now works on `GraphComputer`, solves more patterns, provides plugable execution plans, supports nested AND/OR, `not()`-patterns, etc.
* Renamed `Graphs` in Gremlin Server to `GraphManager`.
* Fixed bug in Gremlin Driver where client-side serialization errors would not bubble up properly.
* Fixed problem in Gremlin Server to ensure that a final `SUCCESS` or `NO_CONTENT` message assured that the transaction was successful in sessionless requests.
* Arrow keys for cycling through command history now work in Gremlin Console when being used on Windows.
* Added `NotStep` and `not(traversal)` for not'ing a traversal (integrates like `ConjunctionStep`).
* Removed `TraversalP`. Traversals and `P`-predicates are completely separate concepts.
* `has(key,traversal)` is now an alias for `filter(__.values(key).traversal)` using `TraversalFilterStep`.
* Simplified `SubgraphStrategy` by using `TraversalFilterStep` instead of the more complex `WhereStep`.
* Added `TraversalMapStep`, `TraversalFlatMapStep`, `TraversalFilterStep`, and `TraversalSideEffectStep` which all leverage an internal traversal.
* Added `Path.get(pop,label)` as default helpers in `Path`.
* Added `Pop.first`, `Pop.last`, and `Pop.all` as enums for getting single items from a collection or a list of said items.
* Changed `GremlinServer.start()` to return a `CompletableFuture` that contains the constructed `ServerGremlinExecutor`.
* Restructured `IoTest` breaking it up into smaller and more logically grouped test cases.
* Gremlin Server `Settings` now has sensible defaults thus allowing the server to be started with no additional configuration.
* Fixed garbled characters in Gremlin Console that notably showed up in `:help`
* Replaced dependency on `groovy-all` with individual Groovy dependencies as needed.
* Bumped `org.gperfutils:gbench` to the `0.4.3` and a version explicitly compatible with Groovy 2.4.x.
* Renamed `KeyStep` to `PropertyKeyStep` to be consistent with `PropertyValueStep`.
* Added `Gremlin-Lib-Paths` to modify paths in plugin `lib` directory.
* Modified the capabilities of `Gremlin-Plugin-Paths` to delete paths that have no value on the right-hand-side of the equals sign.
* The REST API in Gremlin Server now requires parameters to be defined with a "bindings." prefix.
* Modified the REST API in Gremlin Server to accept rebindings.
* Added `rebindings` optional argument to sessionless requests to allow global bindings to be rebound as needed.
* Added `LazyBarrierStrategy` which "stalls" a traversal of a particular form in order to gain a bulking optimization.
* `CollectingBarrierStep` supports `maxBarrierSize` for "lazy barrier," memory conservation.
* `Scoping` now has `getScopeKeys()` to get the keys desired by the scoping step.
* Refactored SSL support in the Gremlin Server/Driver.
* Factored out `ServerGremlinExecutor` which contains the core elements of server-side script execution in Gremlin Server.
* Bumped to netty 4.0.28.Final.
* Refactored the `Mutating` interface and introduce `CallbackRegistry` interface around `EventStrategy`.
* Changed `onReadWrite` and `onClose` of `AbstractTransaction` to be synchronized.
* Added `LabelP` to support index lookups and `has()` filtering on `Neo4jGraph` multi-label vertices.
* `AddEdgeStep` is now a `Scoping` step.
* Added a fully defined set of `Graph.Feature` implementations to `EmptyGraph`.
* Dropped dependency on `org.json:json` - used existing Jackson dependency.
* Added back neo4j-gremlin as the licensing of the Neo4j API is now Apache2.
* Added `willAllowId` method to features related to vertices, edges and vertex properties to test if an identifier can be use when `supportsUserSuppliedIds` is `true`.
* Fixed a bug in `GraphTraversal.choose(predicate,trueTraversal,falseTraversal)`.
* Removed `MapTraversal`, `MapTraverserTraversal`, `FilterTraversal`, and `FilterTraverserTraversal` as these are simply `__.map(function)` and `__.filter(predicate)`.
* Include `hadoop-gremlin` Hadoop configuration sample files in Gremlin Console distribution.
* Iteration of results in Gremlin Server occur in the same thread as evaluation and prior to transaction close.
* TinkerGraphComputer now supports every `ResultGraph`/`Persist` combination.
* `GraphComputerTest` extended with validation of the semantics of all `ResultGraph`/`Persist` combinations.
* GiraphGraphComputer no longer requires an extra iteration and MapReduce job to derive the full `Memory` result.
* SparkGraphComputer now supports `InputRDD` and `OutputRDD` to allow vendors/users to use a `SparkContext` to read/write the graph adjacency list.
* Added `Scoping.getScopeValue()` method so all "selecting" steps use the same pattern for map, path, and sideEffect data retrieval.

=== TinkerPop 3.0.0.M9 (Release Date: May 26, 2015)

* Removed `GraphComputer.isolation()` as all implementations use standard BSP.
* Added a Gremlin Server `LifeCycleHook` to ensure that certain scripts execute once at startup and once at shutdown.
* `has(key)` and `hasNot(key)` are now aliases for `where(values(key))` and `where(not(values(key)))`, respectively.
* TinkerGraph classes are now final to restrict user and vendor extension.
* Added `TraversalStrategy.VendorOptimization` to ensure that all TinkerPop optimizations execute first on the known TinkerPop steps.
* Added `TailGlobalStep` and `TailLocalStep` (`tail()`) which gets objects from the end of the traversal stream.
* `AndStep` and `OrStep` are now simply markers where `WhereStep(a.and(b).and(c)...and(z))` is the compilation.
* Moved `Compare`, `Contains`, `Order`, `Operator`, and `P` to `process/traversal` from `structure/` as they are process-based objects.
* `HasContainer` now uses `P` predicate as helper methods and tests are more thorough on `P`.
* Changed Gremlin Server integration/performance tests to be runnable from within the `gremlin-server` directory or from the project root.
* Moved the string methods of `TraversalHelper` to `StringFactory`.
* Renamed JSON-related serializers for Gremlin Server to be more consistent with GraphSON naming.
* Removed `HasTraversalStep` in favor of new `P.traversal` model with `HasStep`.
* Fixed bug in `WsGremlinTextRequestDecoder` where custom serializers from graphs were not being used.
* Added `AndP` which allows for the `and()`-ing of `P` predicates.
* `Order.opposite()` is now `reversed()` as that is a `Comparator` interface method with the same semantics.
* `Compare/Contains/P.opposite()` are now `negate()` as that is a `BiPredicate` interface method with the same semantics.
* `has(traversal)` is replaced by `where(traversal)` and `has(key,traversal)`. `HasXXX` is always with respects to an element property.
* Added `TraversalScriptHelper` with static methods for dynamically creating a `Traversal` from a JSR 223 `ScriptEngine`.
* Changed `SubgraphStrategy` to take `Traversal` rather than `Predicate` for filtering.
* Improved `SubgraphStrategy` to only modify the `Traversal` if filtering was required.
* Improved logging of errors in the `HttpGremlinEndpointHandler` to include a stracktrace if one was present.
* Moved `AbstractGremlinSuite.GraphProviderClass` to `org.apache.tinkerpop.gremlin.GraphProviderClass`.
* Simplified the Gremlin-Groovy test suite where there is now no distinction between `STANDARD` and `COMPUTER` tests.
* `VertexProgram` and `MapReduce` now add a `Graph` parameter to `loadState(Graph, Configuration)`.
* Added `ScopingStrategy` which auto-scopes `select()` and `where()` so the language looks clean.
* Added `Scoping` as a marker interface to state that a step desires a particular `Scope`.
* `SelectStep`, `SelectOneStep`, and `WhereStep` support both `Scope.local` and `Scope.global` for `Map<String,Object>` or `Path` analysis, respectively.
* Fixed a bug in the `TraversalStrategies` sort algorithm.
* Removed numerous unused static utility methods in `TraversalHelper`.
* TinkerGraph process suite tests are now running with and without strategies in place.
* Added `IncidentToAdjacentStrategy` which rewrites `outE().inV()`, `inE().outV()` and `bothE().otherV()` to `out()`, `in()` and `both()` respectively.
* Renamed `ComparatorHolderRemovalStrategy` to `OrderGlobalRemovalStrategy` as it now only applies to `OrderGlobalStep`.
* Anonymous traversal no longer have `EmptyGraph` as their graph, but instead use `Optional<Graph>.isPresent() == false`.
* Added `Traversal.Admin.setGraph(Graph)` as strategies that need reference to the graph, need it across all nested traversals.
* `AbstractLambdaTraversal` is now smart about `TraversalParent` and `TraversalStrategies`.
* Fixed bug in `GraphML` reader that was not allowing `<edge>` elements to come before `<node>` elements as allowable by the GraphML specification.
* Added `VertexFeature.getCardinality`.
* Added `AdjacentToIncidentStrategy` which rewrites `out().count()` to `outE().count()` (and similar such patterns).
* `GryoPool` now takes a `Configuration` object which allows setting the size of the pool and the `IoRegistry` instance.
* Added `PersistResultGraphAware` interface which is used by `OutputFormats` to specify persistence possibilities for a Hadoop `GraphComputer`.
* `ElementIdStrategy` now allows the identifier property to be set directly (and not only by specifying `T.id`).
* Added sample configuration files for registering a `TraversalStrategy` in Gremlin Server.
* Added response status code for `NO_CONTENT` to represent output for a successful script execution without a result (e.g. an empty `Iterator`).
* Removed the notion of a "terminator" message from the Gremlin Server protocol - new response status code for `PARTIAL_CONTENT`.
* `Path` and `Step` labels are ordered by the order in which the respective `addLabel()` calls were made.
* A `Step` now has a `Set<String>` of labels. Updated `as()` to take a var args of labels.
* Dropped `BatchGraph` from the code base - it will be replaced by bulk loader functionality over OLAP.
* `TraversalSideEffects` now implements `Optional` semantics. Less code as Java8 provides the helper methods.
* `TraversalScriptSupplier` now takes an `Object` var args for setting `ScriptEngine` bindings if needed.
* `Compare` is now more lenient on `Number`-types.
* Removed `Compare.inside` and `Compare.outside` as they are not primitive comparators and should be composed from primitives.
* Introduced `P` (predicate) for cleaner looking `is()`, `has()`, and `where()` calls -- e.g. `has('age',eq(32))`.
* `GraphTraversalSource` is now the location for `withXXX()` operations. No longer do they exist at `GraphTraversal`.
* All `Traverser` objects now extend from `AbstractTraverser` or a child that ultimately extends from `AbstractTraverser`.
* OLTP `select()` now returns a list for traversals with duplicate labels (as this was a unintended side-effect of `SparsePath`).
* Removed the `SparsePath` optimization as it led to numerous corner-case inconsistencies.
* `VertexWritable` serializes and deserializes the `StarGraph` object -- no more intermediate `DetachedXXX` objects.
* Gremlin Server better supports the settings for the high and low watermark that will slow writes to clients that are lagging.
* Added `GraphReader.readObject()` and `GraphWriter.writeObject` abstractions for those implementations that can support them.
* Altered `GraphWriter.writeVertices()` method to take an `Iterator` of vertices rather than a `Traversal`.
* GraphSON format for output from `GraphWriter.writeVertex`, `GraphWriter.writeVertices`, and `GraphWriter.writeGraph` have all changed now that they use `StarGraph` serialization.
* Gryo format for output from `GraphWriter.writeVertex`, `GraphWriter.writeVertices`, and `GraphWriter.writeGraph` have all changed now that they use `StarGraph` serialization.
* Added read and write methods to `GraphReader` and `GraphWriter` for `Property` and `VertexProperty`.
* Reduced object creation in GraphSON during serialization.
* Moved `T` tokens to the `structure/` package as its more general than `process/`.
* `Attachable.attach()` now takes a `Method` to determine whether to attach via `GET`, `CREATE`, or `GET_OR_CREATE`.
* Decreased size of Gremlin Server `RequestMessage` and `ResponseMessage` serialization payloads and reduced object creation.
* `Graph.empty()` no longer required with the introduction of `ShellGraph` which is a placeholder for a graph class and computer.
* `VertexProperty.Cardinality` default is now vendor chosen. If the vendor has not preference, they should use `Cardinality.single`.
* `Messenger.receiveMessages()` no longer takes a `MessageScope` and thus, consistent behavior between message-passing and message-pulling systems.
* Changed the `gremlin.tests` environment variable for test filtering to the more standard convention of `GREMLIN_TESTS` and made it work for all test suites.
* Removed `back()`-step as `select()`-step provides the same behavior with more intelligent optimizations and `by()`-modulation.
* Removed `Graph.Helper` method annotation and related infrastructure in tests.
* Modified header of Gryo to be 16 bytes instead of 32 (and removed the version stamp).
* Removed the concept of handling version in Gryo via the builder as it wasn't really accomplishing the capability of ensuring backward compatibility.
* Moved `Exceptions.propertyRemovalNotSupported` from `Element` to `Property` for consistency.
* Provided a method for Gremlin Server to bind `TraversalSource` objects for use in scripts.
* Modified the reference implementation for dealing with "custom" identifier serialization in GraphSON - See `IoTest.CustomId` for the example.
* Modified `g.vertices/edges` and related methods and tests to support non-type specific querying (e.g. `g.V(1)` and `g.V(1L)` should both return the same result now).
* `TinkerGraph` supports an `IdManager` which helps enforce identifier types and improve flexibility in terms of how it will respond to queries around identifiers.
* `DetachedXXX` now uses the standard `structure/` exceptions for unsupported operations.
* Added private constructors to all `Exceptions` inner classes in the respective `structure/` interfaces.
* Re-introduced `ReferenceXXX` to ensure a smaller data footprint in OLAP situation (`DetachedXXX` uses too much data).
* `Attachable` now has a set of static exception messages in an `Exceptions` inner class.
* Added `StarGraph` which is a heap efficient representation of a vertex and its incident edges (useful for `GraphComputer` implementations).
* `TraverserSet` uses a `FastNoSuchElementException` on `remove()` for increased performance.
* Add `Profiling` interface to enable vendors to receive a `Step's MutableMetrics`.

=== TinkerPop 3.0.0.M8 (Release Date: April 6, 2015)

* Removed Neo4j-Gremlin from this distribution due to GPL licensing. Working with Neo4j team to reintroduce by M9.
* Altered structure of plugin directories for Gremlin Server and Gremlin Console to allow for the full `lib` directory with all dependencies and the lighter `plugin` directory which contains filtered dependencies given the path.
* Improved `OptOut` to allow for exclusion of a group of tests by specifying a base test class.
* `GraphComputerTest` is now Java8 specific and much easier to extend with new test cases.
* Merged the `gremlin-algorithm` module into `gremlin-test`.
* Removed `LambdaVertexProgram` and `LambdaMapReduce` as it will be one less thing to maintain.
* Gremlin Console accepts a `max-iteration` configuration via the standard `:set` command to limit result iteration.
* `Vertex.property()` default behavior is now `Cardinality.single`.
* Added `ElementIdStrategy` as a `TraversalStrategy`.
* Introduce `AbstractTransaction` to simplify implementation of standard transactional features for vendors.
* Added `EventStrategy` to generate `Graph` modification events to listeners.
* Added test to enforce return of an empty `Property` on `VertexProperty.property(k)` if no meta properties exist.
* Added methods to registered transaction completion listeners on `Transaction` and provided a default implementation.
* Fixed bug in Neo4j where return of an empty meta property was returning a `NullPointerException`.
* Refactored step API -- the TinkerPop3 steps are the foundation for any domain specific language (including graph).
* `MapReduce` now has `workerStart(Stage)` and `workerEnd(Stage)` methods with analagous semantics to `VertexProgram`.
* Hadoop-Gremlin `ObjectWritable` now leverages Kryo for data serialization.
* `GiraphGraphComputer` supports arbitrary objects as the vertex id -- previously, only long ids were supported.
* Added `VertexProgramPool` to support thread safe pooling of vertex programs for graph computers that provide threaded workers.
* Added `GryoPool` to support thread safe pooling of Gryo readers and writers.
* Added `TraversalSource` which contextualizes a traversal to a graph, DSL, execution engine, and runtime strategies.
* Added `AddVertexStep` (`addV`), `AddPropertyStep` (`property`), and changed `AddEdgeStep` to a map-step instead of a sideEffect-step.
* Added `compile` method to `GremlinExecutor` and related classes.
* Fixed bug in Gremlin Server that was generating extra response messages on script evaluation errors.
* Changed the `Memory` API to not return the mutated value on `or`, `and`, `incr` as it is too difficult to implement faithfully in a distributed system.
* Added `SparkGraphComputer` to Hadoop-Gremlin which uses Apache Spark as the underlying computing engine.
* Renamed "Gremlin Kryo" to "Gryo".
* Refactored `TinkerWorkerPool` to use `ExecutorService` so as to reuse threads when executing graph computer functions.
* Removed `Reducing.Reducer` and `ReducingStrategy`. Previous `Reducing` classes are now `MapReducer` classes.
* Refactored the "process" test suite to allow for better test configuration with respect to different `TraversalEngine` implementations.
* Added `hasNot(traversal)` which is a faster way of doing `has(traversal.count().is(0L))`.
* `TraversalStrategy.apply(traversal)` is the new method signature as the `TraversalEngine` can be retrieved from the `Traversal`.
* `TraversalEngine` is now an interface and provided to the traversal by the graph. `Graph` methods added to set the desired traversal engine to use.
* Added `count(local)`, `sum(local)`, `max(local)`, `min(local)`, `mean(local)`, `dedup(local)`, `sample(local)` and `range(local)` for operating on the local object (e.g. collection, map, etc.).
* `TraversalComparator` exists which allows for `order().by(outE().count(),decr)`.
* Added Apache Rat plugin to detect the proper inclusion of license headers in files.
* A `Traversal` now respects thread interruption during iteration, throwing a `TraversalInterruptionException` if it encounters interruption on the current thread.
* Apache refactoring: `com.tinkerpop` -> `org.apache.tinkerpop`.
* `Traversal` is now `Serializable` and with most queries no longer needing lambdas, Gremlin-Java works over the wire.
* Added `VertexProperty.Cardinality` with `list`, `set`, and `single`. No more `Vertex.singleProperty()` method.
* Added `RangeByIsCountStrategy` that adds a `RangeStep` in front of `.count().is(<predicate>, <value>)` to minimize the amount of fetched elements.
* Added `CoalesceStep` / `coalesce()` that emits the first traversal which emits at least one element.
* Added more syntactic sugar tricks to the Gremlin sugar plugin -- `&`, `|`, `select from`, `gt`, etc.
* `Traversal.Admin` is consistent internal to steps, traversals, strategies, etc. For the user, `Traversal` is all they see.
* `TraversalHolder` is now called `TraversalParent` with the child/parent terminology used throughout.
* Added `GroovyEnvironmentPerformanceSuite`.
* Provided more robust shutdown capabilities for the thread pools used in `GremlinExecutor`.
* A massive `process/` package reorganization -- class names are still the same, just in new packages.
* Bumped `neo4j-graph` to Neo4j 2.1.6.
* Bumped to Groovy 2.4.1.
* Added a new "performance" test suite for Gremlin Process.
* Steps now only operate with traversals -- no more lambdas. Lambda-> `Traversal` conversion utilities added.
* `SideEffectStep` always requires a `Consumer`. Steps that were consumer-less simply extends `AbstractStep`.
* Simplified the `Neo4jGraph` implementation by now allowing `cypher()` mid-traversal. Only available via `g.cypher()`.
* Moved `clock()` out of the Utility plugin. It is now available to both Groovy and Java.
* Changed the `OptOut` annotation to allow for ignoring an entire test case using a wildcard.
* Added `AndStep` and `OrStep` filters to support arbitrary conjunction of traversals.
* `__` is now a class with static `GraphTraversal` methods and thus `repeat(out())` is possible.
* Added `IsStep` / `.is()` that supports filtering scalar values.
* `Neo4jGraph` and `TinkerGraph` no longer create new `Feature` instances on each feature check.
* Added `Compare.inside` and `Compare.outside` for testing ranges. Removed `between()` as now its `has('age',inside,[10,30])`.
* `GraphTraversal.has()` no longer requires the element type to be cast in the traversal definition.
* Fixed a `ConcurrentModificationException` bug in TinkerGraph that occurred when doing full vertex/edge scans and removing elements along the way.
* Added `Scope.local` and `Scope.global` in support of `OrderLocalStep` and `OrderGlobalStep` via `order(scope)`.
* Added `Order.keyIncr`, `Order.keyDecr`, `Order.valueIncr`, and `Order.valueDecr` in support of `Map` sorting.
* Added `Order.shuffle` and removed `shuffle()` in favor of `order().by(shuffle)`.
* Changed `Order implements Comparator<Comparable>` to `Order implements Comparator<Object>` as its now generalized to multiple types of objects.
* The `maxContentLength` setting in Gremlin Server is now respected by the HTTP/REST Gremlin endpoint.
* Fixed resource leak in the HTTP/REST Gremlin endpoint of Gremlin Server.
* Refactored Gremlin Server `start` and `stop` functions to return `CompletableFuture`.
* HTTP REST error response JSON objects from Gremlin Server should no longer have issues with control characters, line feeds, etc.
* Added `MeanStep`, `mean()`, and `MeanNumber` for calculating number averages in a traversal.
* Greatly simplified all the traversal `MapReduce` implementations due to the introduction of `VertexTraversalSideEffects`.
* Added `VertexTraversalSideEffects` as a cheap, static way to get a sideEffect-view of a vertex in OLAP.
* Added `TraversalHelper.isLocalStarGraph()` which determines if a traversal is contained within the local star graph.
* Added `TraversalVerificationStrategy` to verify if the traversal can be executed on respective engine.
* Refactored `GraphTraversal.cap()` to `GraphTraversal.cap(String...)` to support multi-sideEffect grabs.
* Added GraphSON serialization for `Path`.
* Added `Traversal.Admin.getTraverserRequirements()` and removed `TraversalHelper.getTraverserRequirements(Traversal)`.
* `Traversal.equals()` is no longer computed by determining if the objects returned are equal.
* Altered messaging in Gremlin Console when using a remote that is not yet activated.
* Fixed potential for deadlock in Gremlin Driver when waiting for results from the server.
* Added the `useMapperFromGraph` serializer option to the Gremlin Server configuration file to allow auto-registration of serialization classes.
* Refactored Netty pipeline structure to not have a second "Gremlin" executor group and instead used a standard `ExecutorService`.
* Refactored the `GremlinExecutor` to take an optional transformation function so as to allow manipulation of results from `eval` in the same thread of execution.
* Fixed issue with the `HttpGremlinEndpointHandler` where requests were getting blocked when `keep-alive` was on.
* Added `MinStep` and `MaxStep` with respective `min()` and `max()`.
* `CountStep` and `SumStep` now extend `ReducingBarrierStep` and no longer are sideEffect steps.
* `SideEffectCapStep` now extends `SupplyingBarrier` and is much simpler than before.
* Added `SupplyingBarrier` which simply drains the traversal and emits the value of a provided supplier.
* Added `TraversalLambda` which implements function, predicate, and consumer over a provided traversal.
* Any non-core `Step` that takes a function or predicate can now take a traversal which maps to `traversal.next()` (function) and `traversal.hasNext()` (predicate).
* `CollectingBarrierStep` is no longer abstract and added `GraphTraversal.barrier()` which is analogous to `fold().unfold()`, though cheaper.
* Added `TraversalOptionHolder` for branching steps to index works with corresponding `GraphTraversal.option()`.
* `BranchStep` is now a proper generalization of `UnionStep` and `ChooseStep`.
* `SubgraphStep` has changed in support of in-traversal filtering and removing the need for path-based traversers.
* Added `HasTraversalStep` which takes an anonymous traversal to determine whether or not to filter the current object.
* Added `Traversal.Admin.getStartStep()` and `Traversal.Admin.getEndStep()`. Removed `TraversalHelper.getStart()` and `TraversalHelper.getEnd()`.
* Refactored `profile()` to use injected steps. `ProfileStep` can now be used without any special JVM command line parameters.
* Added `ReducingBarrierStep` which acts like `CollectingBarrierStep` but operates on a seed with a bi-function.
* Added a preprocessor for AsciiDocs. Documentation code examples are executed and the results are dynamically inserted into the doc file.
* `LocalStep` traversal is treated as a branch, not an isolated traversal. Moreover, moved `LocalStep` to `branch/`.
* Traversal strategies are now applied when the `TraversalVertexProgram` state is loaded, not when submitted. Less error prone as it guarantees strategy application.
* Reworked `TraversalHolder` where there are "local traversals" and "global traversals". Local traversals are not subject to OLAP message passing.
* Fixed a bug in `DedupStep` that made itself apparent in `DedupOptimizerStrategy`.
* Added `RepeatStep.RepeatEndStep` in order to reduce the complexity of the code on OLAP when the predicates are not at the start of `RepeatStep`.

=== TinkerPop 3.0.0.M7 (Release Date: January 19, 2015)

* Added `SideEffectRegistrar` interface and `SideEffectRegistrationStrategy` for allowing steps to register sideEffects at strategy application time.
* Renamed `Traverser.Admin.setFuture()` and `Traverser.Admin.getFuture()` to `setStepId()` and `getStepId()`, respectively.
* Added `TraversalMatrix` for random access to steps in a traversal by their step id. Used by `TraversalVertexProgram`.
* Added unique identifies to `Step` that are not the user provided labels. `Step.getLabel()` now returns an `Optional<String>`.
* Removed `UnionLinearStrategy`, `ChooseLinearStrategy`, and `RepeatLinearStrategy` as nested traversals are now natively supported in OLAP.
* Fixed `Neo4jGraph` around manual transaction behavior on `commit` and `rollback` such that they would throw exceptions if a transaction was not open.
* Redesigned the hidden step labeling mechanism so its consistent across a cluster, easier for rewrite strategies, and will enable nested OLAP traversals.
* `Traverser.incrLoops()` now takes a string step label to enable nested looping constructs (i.e. loop stacks).
* Added `Traversal.tryNext()` which returns an `Optional`, where the provided default method should be sufficient for all vendors.
* Removed `PathConsumer` in favor of `TraverserRequirement.PATH`-model via `Step.getRequirements()`.
* `Step.getRequirements()` returns a `Set<TraverserRequirement>` which is what is required of the `Traverser` by the `Step`.
* `Traverser` now extends `Cloneable` and `Traverser.clone()` is used to good effect in `Traverser.split()`.
* Added `AbstractTraverser` for which all traversers extend.
* Moved `Traversal.SideEffects` to `TraversalSideEffects` as sideEffects are not necessarily tied to the traversal.
* Removed `Graph.of()` for generating anonymous graph traversals -- replaced by `__`-model.
* Removed `Graph` being stored in `Traversal.SideEffects`. Too dangerous when moving between OLTP and OLAP and its limited uses were worked around easily.
* No need for `DefaultXXXGraphTraversal` unless the vendor is extending with new methods (e.g. `DefaultNeo4jGraphTraversal`).
* Reworked `TraversalStrategies` such that the are "emanating object class"-dependant, not `Traversal` dependent.
* Moved `Traverser.sideEffects()` to `Traverser.asAdmin().getSideEffects()`. Users should use `Traverser.sideEffects(key)` and `Traverser.sideEffects(key,value)`.
* Added `SerializationTest` to the `StructureStandardSuite` in `gremlin-test` which validates serialization at a lower level than `IoTest`.
* Removed `IntervalStep` and renamed `interval()` to `between()` which is simply an alias to a `has().has()` chain.
* Added `__` static interface which allows for `__.out().out()`-style construction of anonymous traversals (instead of `g.of()`).
* The only `GraphTraversal` steps that operate on `Traverser` are the base lambdas and `repeat()` (i.e. `emit()` and `until()`).
* Removed dependency on the `reflections` library in `gremlin-test` which removed the default implementation of `GraphProvider.getImplementations()` - vendors now need to implement this method themselves.
* Relaxed the `<S>` typing requirement for anonymous traversals when applied to `choose()`, `repeat()`, `union()`, etc.
* Removed `LoopStep` and `UntilStep` in favor of the new `RepeatStep` model of looping in Gremlin3.
* `BranchStep` is now exposed in `GraphTraversal` via `branch(function)`.
* `UnionStep` now implements `TraversalHolder`.
* Added `RepeatStep` as the new looping construct supporting do/while, while/do, and emit semantics.
* Moved `Traversal.sideEffects()` to `Traversal.Admin.getSideEffects()` as `cap()` should be used to access the sideEffect data of a traversal.
* Renamed vendor `XXXTraversal` to `XXXGraphTraversal` (interface) and `XXXGraphTraversal` to `DefaultXXXGraphTraversal` (implementation class).
* Modified packaging for console plugins to be more consistent by moving them to the `com.tinkerpop.gremlin.console.groovy.plugin` namespace.
* Removed all TinkerPop specific dependencies to Guava to avoid user version conflicts.
* Added support for `-e` (script file execution) and `-v` (version display) options on `gremlin.sh`.
* GraphSON supports the assignment of multiple custom serialization modules.
* `Traverser.get(stepLabel/sideEffectKey)` no longer exists. There now exists: `Traverser.path(stepLabel)` and `Traverser.sideEffects(sideEffectKey)`.
* `SimpleTraverser` now supports "path" but in a very loose, global cache way. Added `SparsePath` as a `Map`-backed `Path` implementation.
* Provided Neo4j multi-label support in Neo4j-Gremlin. Added three `Neo4jVertex`-specific methods: `addLabel()`, `removeLabel()`, `labels()`.
* Bumped to Groovy 2.3.9.
* Added `Graph.Io` interface which allows for simplified helper methods for end users and a way for vendors to override `GraphReader` and `GraphWriter` initial construction when custom serializers are needed.
* Removed methods from `GraphProvider` related to customizing serializers in `IoTest` from the test suite as the new `Graph.Io` interface now serves that purpose.
* Added `Neo4jGraph.checkElementsInTransaction(boolean)` which will (or not) verify whether elements retrieved via Neo4j global graph operations are transactionally consistent.
* Added `ScriptInputFormat` and `ScriptOutputFormat` to Hadoop-Gremlin for reading and writing a file according to an arbitrary parsing script.
* Added `TimeLimitStep.getTimedOut()` to determine if the step timed out or there were no more objects to process.
* `Graph.System` is now `Graph.Hidden` with "hidden" being the vendor namespace and the key prefix being `~`.
* Much better `toString()` handling in `Step` and `Traversal`.
* `ComparatorHolder<V>` interface returns a `List<Comparator<V>>` instead of a `Comparator<V>[]`.
* `T` now implements `Function<Element,Object>`.
* Added `ElementValueComparator` and `ElementFunctionComparator` in support of vendor introspection on `ComparatorHolder`-steps.
* Renamed `Comparing` marker interface to `ComparatorHolder`.
* `FunctionHolder` interface provides vendor introspection via `ElementValueFunction`.
* Removed `OrderByStep` as it is now just `order()` with a `by()`-based comparator.
* Added `SampleStep` (`sample()`) to allow for sampling the set of previous objects. Useful for doing random walks with `local()`.
* Renamed `random()` to `coin()` to better express that the filter is a random coin toss.
* Added `by()`-projection to modulate the meaning of post-processing steps like `aggregate()`, `groupCount()`, `path()`, `order()`, etc.
* Removed the `Strategy` interface and gave `StrategyGraph` direct access to the `GraphStrategy`.
* Added `Graph.strategy()` to help instantiate `StrategyGraph` instances.
* Modified the signature of all `GraphStrategy` methods to include an parameter that contains a reference to the "composing strategy".
* `PartitionStrategy` hides the specified partition key from view when iterating properties, keys, etc.
* Change construction of `GraphStrategy` implementations to be consistent with singleton instances and builder pattern.
* Added `Graph.Helper` annotation to "protected" certain default interface methods from implementation by vendors.
* Transaction retry functions now work with "manual" transactions.
* Improved error messaging when importing "legacy" GraphSON that was not generated with "extended" properties.
* Renamed "iterator" related methods in the `GraphStrategy` interface to be consistent with the method names they represent.
* `PropertyMapStep` (`valueMap()`) now takes a boolean to state if the tokens of the element are desired along with its properties.
* `HadoopGraph` now connected to the `StructureProcessSuite`.
* `HadoopGraph` no longer supports `Graph.Variables` as they were in-memory. A persistence mechanism can be introduced in the future.
* Hidden properties removed in favor of using `GraphStrategy` for such features.
* `Edge.iterators().vertexIterator(BOTH)` now guarantees `OUT` then `IN` vertex iterator order.
* `Graph.v(Object)` and `Graph.e(Object)` no longer exist. Instead, use `Graph.V(Object... ids)` and `Graph.E(Object... ids)`.
* Added `Graph.Iterators` to allow access to vertex and edge iterators based on element ids and bypassing `GraphTraversal`.
* Renamed `GraphStrategy` implementations to be less verbose - removed the word "Graph" from their names (e.g. `IdGraphStrategy` simply changed to `IdStrategy`).
* Removed `Step.NO_OBJECT` as the problem is solves can be solved with proper use of `flatMap` and `EmptyTraverser`.
* `Path` is now part of `GraphSerializer` and thus, not specific to a particular implementation of `Path`.
* Added messaging to show files being downloaded when using the Gremlin Server "install" command.
* Added test name and class arguments to the `GraphProvider.loadGraphWith` method.
* Merged `ReferencedXXX` and `DetachedXXX` so that all migration of graph element data is via `DetachedXXX`.
* Added `StaticVertexProgram` and `StaticMapReduce` which simply return `this` on `clone()`.
* `VertexProgram` and `MapReduce` now implement `Cloneable` and is used for fast copying across workers within the same machine.
* Added `TraversalHolder` interface which extends `PathConsumer` to determine recursively if nested traversals require path calculations turned on.
* Reworked how a `TraverserGenerator` is retrieved and utilized.
* Added `Traversal.toBulkSet()` to make getting resultant data more efficiently for traversals with repeated data.
* Provided a helper `LocalStep.isLocalStarGraph()` so `GraphComputer` implementers know the requisite data boundaries.
* Created `Traversal.Admin` to hide administrative methods. Added `Traversal.asAdmin()` to get at `Traversal.Admin`.
* Fixed up all `Step` cloning operations realizing that Java8 lambdas are always bound to the calling class (no delegates).
* Usage of `:remote close` without configured remotes shows a reasonable message rather than a stack trace.
* Provided `LocalStep` to signify that the internal traversal is locally bound to the incoming object.
* Failed script evaluation in Gremlin Server now triggers the cancel of the process attempting to timeout the script if it were to run too long.
* Greatly increased the speed of `ScriptEngineLambda` by making use of a static `ScriptEngine` cache.
* Fixed a general bug in all sideEffect using steps where the sideEffect should be accessed via the `Traverser` not `Traversal`.
* `GremlinPlugin` interface no longer has the `additionalDependencies` method - those dependencies are now defined by an entry in the manifest file for the jar called `Gremlin-Plugin-Dependencies`.
* Added `TinkerWorkerPool` which is used for resource efficient threading in `TinkerGraphComputer`.
* `MapReduce.createMapReduce(Configuration)` now exists and serves the same purpose as `VertexProgram.createVertexProgram(Configuration)`.
* Enabled SessionOps to be extended. Added eval handler hook.
* Setting a property with an unsupported data type throw `IllegalArgumentException` instead of `UnsupportedOperationException` as the operation is supported, but the argument is not.

=== TinkerPop 3.0.0.M6 (Release Date: December 2, 2014)

* `javatuples.Pair` avoided on `MapReduce` API in favor of a new `KeyValue` class.
* Renamed `Gremlin-Plugin` manifest entry for plugins to `Gremlin-Plugin-Paths`.
* Added `Gremlin-Plugin-Dependencies` manifest entry to list other dependencies that should be retrieved with a plugin jar.
* `Memory.Admin.asImmutable()` yields an immutable representation of the GraphComputer `Memory`.
* Fixed host selection in `gremlin-driver` by properly accounting for all hosts being marked unavailable at the instantiation of a `Client`.
* Removed Giraph-Gremlin in favor of new Hadoop-Gremlin with `GiraphGraphComputer` support. Future support for `MapReduceGraphComputer`.
* Greatly simplified the `InputFormat` and `OutputFormat` model for working with Giraph (and Hadoop).
* Added a serializer for `Property` for GraphSON correcting format of serialization of a single `Property` on an `Edge`.
* Fixed bug in Gremlin Console that prevented assignments to empty `List` objects.
* Added `VertexProgram.getMessageScopes()` to allow vendors to know which `MessageScopes` at a particular `Memory` state.
* Reduced the number of methods in `MessageScope.Local` as its up to vendors to inspect provided incident `Traversal` accordingly.
* Renamed `MessagesType` to `MessageScope` to make it less ambiguous regarding the class of the messages being sent.
* Changed the message type of `TraversalVertexProgram` to `TraverserSet` to support message combining.
* Added `VertexProgram.getMessageCombiner()` to support the combining of messages in route to a vertex.
* Reduced object creation in `TraversalVertexProgram` around vertex-local traversal sideEffects.
* Renamed `Traverser.Admin.makeChild()` and `Traverser.Admin.makeSibling()` to `Traverser.Admin.split()` to correspond with `merge()`.
* Added `Traverser.Admin.merge(Traverser)` method so that the merging algorithm is with the `Traverser`.
* Added `Operator` enum that contains sack-helpful `BinaryOperators`: sum, minus, mult, div, max, min, etc.
* Added `GraphTraversal.withSack()` and renamed `trackPaths()` and `with()` to `withPath()` and `withSideEffect()`, respectively.
* Added the "Gremlin Sacks" feature to allow a `Traverser` to carry local information along its walk.
* GraphSON format no longer makes use of `hiddens` JSON key. Its all just `properties`.
* Added `DoubleIterator` to make vendor implementations of `Edge.iterators().vertexIterator()` efficient.
* `PropertiesStep` is smart about hiddens vs. properties.
* `Element.iterators().hiddenProperties()` no longer exists. For vendors, simply provide an iterator of properties.
* `GIRAPH_GREMLIN_LIBS` supports colon separated directories for loading jars from multiple paths.
* Introduced method to control the location of dependencies dynamically loaded to the Gremlin Console as part of the `:install` command.
* Fixed problem with the Neo4j Gremlin Plugin not loading properly after Gremlin Console restart.
* Removed the "use" configuration from Gremlin Server.
* Moved `SugarGremlinPlugin` from `gremlin-console` to `gremlin-groovy` so that it could be shared with Gremlin Server.
* Fixed bug in serialization of `null` results returned to the Gremlin Console when serializing to strings.
* Moved the `GremlinPlugin` for `TinkerGraph` to `tinkergraph-gremlin` module (it is no longer in `gremlin-console`).
* Added a `plugin-info.txt` file to Gremlin Console `/ext/{module}` subdirectories to identify the module that was originally requested.
* Gremlin Server now allows for the explicit configuration of plugin activation.
* Refactored `GremlinPlugin` and `AbstractGremlinPlugin` to better account for plugins that run on the server and those that run in the console.
* Added a `plugins` configuration to Gremlin Server to control the plugins that are enabled on initialization.
* Added a builder option to `GremlinExecutor` to control the plugins that are enabled on initialization.
* Added `RemoteException` for usage with `RemoteAcceptor` implementations for the Gremlin Console so as to better standardize their development.
* Standardized all text being written to the Gremlin Console using starting upper case letter.
* Prevented error in the Console when `:submit` is called but no remotes were configured.
* Provided a way to clean the `grapes` directory as part of a standard build with `mvn clean install`.

=== TinkerPop 3.0.0.M5 (Release Date: November 7, 2014)

* Removed `PropertyFilterIterator` as using Java8 streams was just as efficient for the use case.
* Renamed `KryoWritable` to `GremlinWritable` as it is not necessarily Kryo that is the serialization mechanism.
* Fixed an input split bug in Giraph that was making it so that splits were not always at vertex boundaries.
* Fixed a combiner bug in `GirapGraphComputer`. Combiners were always calling `MapReduce.reduce()`, not `MapReduce.combine()`.
* Greatly simplified `SubgraphStrategy` by removing requirements for `Traversal` introspection.
* `StrategyWrappedGraph` mimics vendor use of `GraphStep` and `GraphTraversal` and no longer requires dynamic strategy application.
* `TraversalStrategies` make use of a dependency tree sorting algorithm to ensure proper sorts prior to application.
* `TraversalStrategies` are now immutable and are bound to the `Traversal` class.
* Fixed bug in Gephi Plugin that prevented it from communicating with the Gephi Streaming Server.
* Renamed `MessageType.XXX.to()` to `MessageType.XXX.of()` so it makes sense in both the sending and receiving context.
* Improved messaging with respect to tests that are ignored due to features to make it clear that those tests are not in error.
* Relaxed exception consistency checks in the test suite to only check that a thrown exception from an implementation extends the expected exception class (but no longer validates that it is the exact class or that the message text).
* `VertexProgram` now has `workerIterationStart()` and `workerIterationEnd()` to allow developers to control vertex split static data structures.
* `TraversalVertexProgram` startup time greatly reduced due to being smart about `loadState()` behavior.
* Gremlin Server sessions now allow serialization of results that were part of an open transaction.
* Refactor `OpProcessors` implementations in Gremlin Server for better reusability.
* `Vertex.iterators()` no longer have a `branchFactor`. This is now at the query language level with `localLimit()`.
* Added `limit(long)` and `localLimit(int,int)` which simply call the range equivalents with 0 as the low.
* Added `LocalRangeStep` which supports ranging the edges and properties of an element -- `localRange(int,int)`.
* `GraphTraversal.value(String)` no longer exists. Instead, use `GraphTraversal.values(String)`.
* `HiddenXXXStep` and `ValueXXXStep` no longer exist. `PropertyXXXStep` takes a `PropertyType` to denote value and hidden access.
* Added `PropertyType` to the structure-package which provide markers for denoting property types (vs. property classes).
* Renamed `setWorkingDirectory` to `workingDirectory` in the `KryoReader` builder.
* `Path.get(String)` returns the object if only one object is referenced by label, else it returns a `List` of referenced objects.
* Added overload to `GremlinKryo` to allow a serializer to be configured as a `Function<Kryo,Serializer>` to allow better flexibility in serializer creation.
* Added method to `GraphProvider` to allow implementers to provide a mechanism to convert GraphSON serialized identifiers back to custom identifiers as needed.
* Added methods to `GraphProvider` so that implementers could specify a custom built `GremlinKryo` class and/or `SimpleModule` class in case their implementation had custom classes to be serialized.
* Added `Traversal.forEachRemaining(class,consumer)` for those traversals whose end type is different from declared due to strategy rewriting.
* Removed `Traversal.forEach()` as traversal implements `Iterator` and users should use `forEachRemaining()`.
* `RangeStep` now has an inclusive low and an exclusive high -- a change from Gremlin2.
* `DriverGremlinPlugin` returns raw results with driver results available via the `result` variable.
* Removed test enforcement of `private` constructor for a `Graph` instance.
* `RemoteAcceptor` now supports `@` prefixed lines that will grab the script string from the Gremlin Console shell.
* Modified the signature of `Property.element()` to simply return `Element`
* Added `Reducing` marker and `ReducingStrategy` which supports reduction-functions as a final step in Gremlin OLAP (e.g. `fold()`).
* Once strategies are `complete()`, no more steps can be added to a `Traversal`.
* Renamed `Traversal.strategies()` to `Traversal.getStrategies()` as it is not a "query language"-method.
* Added test to enforce that a `label` on a `VertexProperty` is always set to the key of the owning property.
* Fixed bug with multi-property removal in `Neo4jGraph`.
* Bumped to Neo4j 2.1.5.
* Used standard `UUIDSerializer` from the `kryo-serializers` library for serialization of `UUID` objects.
* Changed GraphSON serialization to only use `iterators()` - there were still remnants of `Traversal` usage from previous refactoring.
* Added overload for `detach` method to allow for the `Element` to be detached as a "reference" only (i.e. without properties).
* Renamed `Item` in `gremlin-driver` to `Result`.
* Renamed `strategy` to `getStrategy` in `StrategyWrappedGraph`.
* Renamed `baseGraph` to `getBaseGraph` in `Neo4jGraph`.
* `Neo4jGraph` now returns an empty property `Vertex.property(k)` when the key is non-existent (a problem only visible when meta/multi property configuration was turned off).
* `Traversal.Strategies.apply()` now takes a `TraversalEngine`. Greatly simplifies strategy application for `STANDARD` or `COMPUTER`.
* Renamed `IdentityReductionStrategy` to `IdentityRemovalStrategy` for reasons of clarity.
* Added `ComparingRemovalStrategy` that removes `Comparing`-marked steps unless they are the end step of the traversal.
* `OrderStep` now works in OLAP, but only makes sense as a traversal end step.
* `MapReduce` API extended to include `getMapKeySort()` and `getReduceKeySort()` to sort outputs accordingly.
* Renamed `TraversalResultMapReduce` to `TraverserMapReduce`. Shorter and makes more sense.
* Improved build automation to package javadocs and asciidoc documentation in the distribution files.
* Improved build automation with a script to automatically bump release versions in the various files that needed it such as the `pom.xml` files.
* The identifier on `VertexProperty` is now read properly to those graphs that can support identifier assignment.
* `GraphSONReader.readGraph()` now properly reads vertex properties.
* Removed `Neo4jGraph.getCypher()` as users should use `Neo4jGraph.cypher()` and get back TinkerPop3 graph objects.
* `GiraphGraph.variables().getConfiguration()` is now replaced by `GiraphGraph.configuration()`.
* Added `Graph.configuration()` which returns the `Configuration` object of `Graph.open()`.
* Removed `TraverserTracker` as now there is only a `TraverserSet` for all halted traversers. A nice simplification of `TraversalVertexProgram`.
* Renamed `Traverser.isDone()` to `Traverser.isHalted()` and `DONE` to `HALT`. Consistent with automata terminology.
* Removed `PathTraverserExecutor` and `SimpleTraverserExecutor` as a single `TraverserExecutor` correctly executes both types of traversers.
* `TraversalVertexProgram` does "reflexive message passing" to reduce the total number of iterations required to execute a traversal.
* `MapReduce` no-argument constructors are private and thus, only for reflection and `loadState()` usage.
* MapReducers for `TraversalVertexProgram` are now smart about `with()` declared data structures.
* Updated `Traversal.SideEffects` to use "registered suppliers" and it now works accordingly in both OLTP and OLAP environments.
* Increased the speed of `FlatMapStep` by approximately 1.5x.

=== TinkerPop 3.0.0.M4 (Release Date: October 21, 2014)

* Added features for `VertexProperty` user supplied ids and related data types.
* Removed `SideEffectCap` marker interface as there is only one `SideEffectCapStep` and thus, `instanceof` is sufficient.
* `Path.getObjects()`/`Path.getLabels()` renamed to `Path.objects()`/`Path.labels()` to be in line with "query language" naming convention.
* Greatly simplified `GiraphInternalVertex` due to `Element.graph()` -- 1/2 the memory footprint and reduced construction time.
* Renamed `Property.getElement()` to `Property.element()` given the "query language" naming convention.
* `Element.graph()` added which returns the `Graph` that the element is contained within.
* Added tests for greater consistency around iterating hidden properties.
* Simplified `TraversalVertexProgram` where only a single `TraverserTracker` exists for both path- and simple-traversers.
* Fixed a major bug where `Arrays.binarySearch` was being used on an unsorted array in TinkerGraph and Neo4jGraph.
* Changed `ComputerResult.getXXX()` to `graph()` and `memory()` to be consistent with "query language" naming convention.
* `Traverser.getXXX()` changed to `loops()`, `bulk()`, `path()`, `sideEffects()` to be consistent with "query language" naming convention.
* Optimization to reduce the number of empty lists created due to no step class existing for respective `TraversalStrategy.apply()`.
* Added `CapTraversal` as a marker interface for the `cap()` method.
* Added `union()` with GraphComputer `UnionLinearStrategy`.
* `TimeLimitStep` was moved to `filter/` package. It was a mistake that it was in `sideEffect/`.
* Provided the configuration for generating both a "full" and "core" set of javadocs, where "full" represents all classes in all projects and "core" is the "user" subset.
* Validated bindings passed to Gremlin Server to ensure that they do not match the most common statically imported values.
* If no script engine name is provided to a `LambdaHolder` it is assumed to be Gremlin-Groovy.
* `MapEmitter` and `ReduceEmitter` have an `emit(value)` default method where the key is the `MapReduce.NullObject` singleton.
* `Traverser.Admin` now implements `Attachable` as the `Traversal.SideEffects` can be generated from the `Vertex`.
* Made a solid effort to ensure that all TinkerPop keys are `Graph.System` to leave `Graph.Key` for users.
* The `Graph.System` prefix is now `^` instead of `%&%`. Simpler and easier on the `toString()`-eyes.
* Added `Traversal.SideEffects.ifPresent(Consumer)` as a default helper method.
* Added `profile()`-step which provides detailed information about the performance of each step in a traversal.
* No more `CountCapStep` and `CountStep`, there is only `CountStep` and it is elegant.
* Created a `AbstractTraversalStrategy` with good `toString()`, `hasCode()`, and `equals()` implementations.
* Added `CountTraversal` as a marker-interface stating that the `Traversal` has a `count() -> Long` method.
* `Traversal` no longer has any step methods as its not required for DSL implementers to have "core steps."
* Added "linearization" strategy for `ChooseStep` so it is executed correctly on GraphComputer.
* Added `GraphTraversalStrategyRegistry` which has respective global strategies to make turning on/off strategies easier.
* Added a generic `BranchStep` to be used for re-writing "meta-steps" for execution on GraphComputer.
* Moved `JumpStep`, `UntilStep`, and `ChooseStep` to a new `branch/` package.
* Added test cases to the Structure Suite to enforce consistent operations of reading properties after removal of their owning `Element`.
* GraphSON format change for full `Graph` serialization - Graph variables are now serialized with the key "variables" as opposed to "properties".
* Relaxed `Graph.toString()` test requirements for implementers.
* Made the `toString` operations in `GraphStrategy` consistent.
* Added `VertexFeatures.supportsRemoveProperty`.
* Added `VertexPropertyFeatures.supportsRemoveProperty`.
* Added `EdgeFeatures.supportsRemoveProperty`.
* Added `VertexFeatures.supportsRemoveVertices`.
* Added `EdgeFeatures.supportsRemoveEdges`.
* Vendors should now get a clear error when mis-spelling something in an `@OptOut` (or more likely if a test name changes) and it now works all the test suites.
* All plugins now have a default prefix of "tinkerpop." as a namespace.
* `GraphComputer` now executes a `Set<MapReduce>` and `hashCode()`/`equals()` were implemented for existing `MapReduce` implementations.
* Changed `Contains.in/notin` to `Contains.within/without` as `in` is a reserved term in most languages (including Java and Groovy).
* Added helper methods for loading data into collections in `TraversalHelper`.
* Core `Traversal` methods are smart about bulking -- e.g. `iterate()`, `fill()`, `remove()`, etc.
* `GroupByStep` and `GroupByMapReduce` leverage `BulkSet` as the default group data structure.
* `Element.Iterator` has renamed methods so implementers can do `MyElement implements Element, Element.Iterators`.
* Renamed `MessageType.Global` and `MessageType.Local` creators from `of()` to `to()` as it makes more sense to send messages `to()`.
* With `Traverser.get/setBulk()` there is no need for a `TraverserMessage`. The `Traverser` is now the message in `TraversalVertexProgram`.
* Provided static `make()` methods for constructing `Path` implementations.
* Provided a more space/time efficient algorithm for `Path.isSimple()`.
* The `JumpStep` GraphComputer algorithm `Queue` is now a `TraverserSet`.
* `AggregateStep` and `StoreStep` now use `BulkSet` as their default backing `Collection` (much more space/time efficient).
* Added `BulkSet` which is like `TraverserSet` but for arbitrary objects (i.e. a weighted set).
* `UnrollJumpStrategy` is no longer a default strategy as it is less efficient with the inclusion of `TraverserSet`.
* Introduced `TraverserSet` with bulk updating capabilities. Like OLAP, OLTP looping is now linear space/time complexity.
* TinkerGraph's MapReduce framework is now thread safe with a parallel execution implementation.
* Added a default `Traverser.asAdmin()` method as a typecast convenience to `Traverser.Admin`.
* Renamed `Traverser.System` to `Traverser.Admin` as to not cause `java.lang.System` reference issues.
* Renamed `Memory.Administrative` to `Memory.Admin` to make it shorter and consistent with `Traverser.Admin`.
* Fixed a TinkerGraph bug around user supplied vertex property ids.
* Most `Step` classes are now defined as `public final class` to prevent inheritance.
* `ShuffleStep` now extends `BarrierStep` which enables semantically correct step-sideEffects.
* Leveraged `Traverser.getBulk()` consistently throughout all steps.

=== TinkerPop 3.0.0.M3 (Release Date: October 6, 2014)

* All `Step` fields are now `private`/`protected` with respective getters as currently needed and will be added to as needed.
* Gremlin Server no longer has the `traverse` operation as lambdas aren't really serialized.
* `Path` is now an interface with `ImmutablePath` and `MutablePath` as implementations (2x speedup on path calculations).
* `Traverser` now implements `Comparable`. If the underlying object doesn't implement `Comparable`, then a runtime exception.
* Added abstract `BarrierStep` which greatly simplifies implementing barriers like `AggregateStep`, `OrderStep`, etc.
* `SelectStep` is now intelligent about when to trigger path computations based on label selectors and barriers.
* `T` no longer has `eq`, `neq`, `lt`, `in`, etc. Renamed all respective enums and with `static import`, good in console (e.g. `Compare.eq`).
* Added `Order` enum which provides `Order.decr` and `Order.incr`.
* `Traverser.loops` and `Jump.loops` are now shorts (`32767` max-loops is probably sufficient for 99.9999% of use cases).
* `Traverser.bulk` exists which is how many instances does the traverser represent. For use in grouping with bulk computations.
* Greatly simplified sideEffect steps where there is no distinction between OLAP vs. OLTP (from the `Step` perspective).
* Removed the need for `Bulkable` and `VertexCentric` marker interfaces in process API.
* Renamed configuration parameters in Giraph-Gremlin to be consistent with a `giraph.gremlin`-prefix.
* Made it possible to pass a `ScriptEngine` name and string script in `TraversalVertexProgram` and `LambdaVertexProgram`.
* Made `TinkerGraph` a plugin for the Console as it is no longer a direct dependency in `gremlin-groovy`.
* Added features for supporting the addition of properties via `Element.property(String,Object)`.
* `GiraphGraph` OLTP tested against Gremlin-Java8 and Gremlin-Groovy -- OLAP tested against Gremlin-Groovy.
* `Neo4jGraph` is now tested against both Gremlin-Java8 and Gremlin-Groovy.
* Renamed the test cases in `ProcessTestSuite` to be consistent with other Gremlin language variants.
* Added a `gremlin-groovy-test` suite that can be used to validate implementations against the Groovy variant of Gremlin.
* `TinkerGraph` is no longer serializable, use a `GraphReader`/`GraphWriter` to serialize the graph data.
* Removed `implements Serializable` on numerous classes to ensure safety and proper usage of utilities for cloning.
* `Traversal` now implements `Cloneable` as this is the means that inter-JVM threads are able to get sibling `Traversals`.
* Created "integration" test for `Neo4jGraph` that runs the test suite with multi/meta property features turned off.
* Added `GraphStrategy` methods for `VertexProperty`.
* Converted the `id` data type from string to integer in the Grateful Dead sample data.
* Removed all notions of serializable lambdas as this is a misconception and should not be part of TinkerPop.
* Greatly simplified `TraversalVertexProgram` with three arguments: a `Traversal<Supplier>`, `Class<Traversal<Supplier>>`, or a script string with `ScriptEngine` name.
* Added `TraversalScript` interface with `GroovyTraversalScript` as an instance. To be used by OLAP engines and any language variant (e.g. gremlin-scala, gremlin-js, etc.).
* `UntilStep` now leverages `UnrollJumpStrategy` accordingly.
* Fixed a bug where the `toString()` of `Traversal` was being hijacked by `SugarGremlinPlugin`.
* Fixed compilation bug in `UntilStep` that is realized when used in multi-machine OLAP.
* Simplified `Enumerator` and implementations for `MatchStep`.

=== TinkerPop 3.0.0.M2 (Release Date: September 23, 2014)

* Added an exhaust `InnerJoinEnumerator` fix in `MatchStep` to get all solutions correctly.
* `Neo4jGraph` can be configured to allow or disallow meta- and multi-properties.
* Added `until()`-step as a simpler way to express while-do looping which compiles down to a `jump()`-step equivalent.
* Added "The Crew" (`CREW`) toy graph which contains multi-properties, meta-properties, graph variables, hiddens, etc.
* If the Giraph job fails, then the subsequent `MapReduce` jobs will not execute.
* Added `Graph.System` class which generates keys prefixed with `%&%` which is considered the vendor namespace and not allowed by users.
* Added `ReferencedVertex` (etc. for all graph object types) for lightweight message passing of graph object ids.
* `T.*` now has `label`, `id`, `key`, `value` and no longer are these `String` representations reserved in TinkerPop.
* `Traverser` now has a transient reference to `Traversal.SideEffects`.
* "Detached" classes are now tested by the standard test suite.
* Compartmentalized `Traverser` interface so there is now a `Traverser.System` sub-interface with methods that users shouldn't call.
* Added `OrderByStep` which orders `Elements` according to the value of a provided key.
* 2x speed increase on steps that rely heavily on `ExpandableStepIterator` with massive memory footprint reduction as well.
* Added `VertexProperty<V>` as the property type for vertices -- provides multi-properties and properties on properties for vertices.
* Changed `VertexProgram` such that `getElementComputeKeys()` is simply a `Set<String>`.
* Significant changes to the format of the `ResponseMessage` for Gremlin Server - these changes break existing clients.
* Close any open transactions on any configured `Graph` when a session in Gremlin Server is killed.
* Grateful Dead Graph now uses vertex labels instead of "type" properties.
* There is now a `GraphComputerStrategy` and `EngineDependent` marker interface to allow steps to decide their algorithm depending if they are OLAP or OLTP.
* A labeled step now stores its current traverser value in `Traversal.SideEffects` (no longer can sideEffectKeys and step labels be the same).
* `GraphFactory` support for opening a `Graph` with multiple `GraphStrategy` instances - if there are multiple strategies they are wrapped in order via `SequenceGraphStrategy`.
* The result type for result termination messages returned from Gremlin Server is now set to "no content".
* The `maxContentLength` setting for Gremlin Driver now blocks incoming frames that are too large.
* After initialization scripts are executed in Gremlin Server, the `Graph` instances are re-bound back to their global references, thus allowing `GraphStrategy` initialization or even dynamic `Graph` creation through scripts.
* Added "Modern" graph back which is basically the "Classic" graph with double values for the "weight" property on edges and non-default vertex labels.
* `Traversal.addStep()` is now hard typed so type casting isn't required and traversal APIs look clean.
* Changed the hidden key prefix from `%$%` to `~` in `Graph.Key.hide()`.
* Added `has(label,key,predicate,value)` to allow for `has('person','name','marko')`. Various overloaded methods provided.
* Update to traversal API where if a `SFunction<S,?>` was required, but can process a `Traverser<S>`, then the function is `SFunction<Traverser<S>,?>`.
* Added `WhereStep` as a way to further constrain `select()` and `match()`.
* Extensive work on `GiraphMemory` and its interaction with Giraph aggregators.
* If the input path of a `GiraphGraphComputer` does not exist, failure happens prior to job submission.
* `SugarPlugin` now has all inefficient methods and Gremlin-Groovy proper is only efficient Groovy techniques.
* Prevented concurrency problems by only modifying bindings within the same thread of execution in the `GremlinExecutor`.
* Calls to `use` on the `DependencyManager` now return the list of `GremlinPlugin` instances to initialize instead of just initializing them automatically because it causes problems with `ScriptEngine` setup if a plugin requires a script to be evaluated and a required dependency is not yet loaded.
* `Traversal.SideEffects` has `getGraph()`, `setGraph()`, and `removeGraph()` default helpers.
* `Traversal.Memory` -> `Traversal.SideEffects` and `GraphComputer.SideEffects` -> `GraphComputer.Memory`.
* `StrategyWrappedVertex` and `StrategyWrappedEdge` properly wrap `Element` objects returned from non-traversal based methods.
* Gremlin-Server now sends a single write with status 200 for Object and empty response messages.
* `GremlinGroovyScriptEngine` allows imports to re-import dependencies added via "use".
* Changed order in which the `GremlinExecutor` is initialized such that dependency loading via "use" are handled first which fixes problems with starting Gremlin Server with `gremlin-server-neo4j.yaml`.
* Corrected issues with the "branch factor" related traversals under `SubgraphStrategy`.  This change also altered the semantics of the `SubgraphStrategy` a bit as it became more restrictive around `Edge` inclusion (requires both vertices to be in the subgraph).
* The Gephi Plugin now visualizes traversals and has numerous configuration options.
* Added more specific features around the types of "identifiers" a graph can support.
* Added a new test graph called `MODERN` that is copy of the `CLASSIC` graph, but represents floats as doubles.  This graph will be the default graph for testing going forward.
* Fix bug in `Neo4jGraph` that was not processing multiple vertex labels properly when doing a `has()` step with `IN`.
* Changed semantics of `@LoadGraphWith` in gremlin-test to only refer to the ability of a test implementation to process the data types of the test graph (not to actually load it).
* `StartStep` is a `SideEffect` as it is a process to get data into the stream (like a keyboard) and more efficient as such.
* Greatly simplified the implementations of `Map`, `FlatMap`, `Filter`, and `SideEffect`.
* `Path` data structure changed to an ordered list of objects with each associated to a `Set<String>` of as-labels.
* All sideEffect-based steps no longer extend `FilterStep` with predicate equal true, but a more efficient `SideEffectStep`.
* `TreeStep` now has `TreeMapReduce` for executing on `GraphComputer`.
* `Neo4jTraversal.cypher()` is fluent throughout.
* Reverted back to TP2 model of `as()` referring to step names, not variable names of sideEffects.
* Updated `AddEdge`-step to support property key/value pairs for appending to newly created edges.
* Renamed `Graph.getFeatures()` to `Graph.features()` to be consistent with other API methods.
* `Vertex` and `Edge` now implement all `GraphTraversal` methods to ensure consistency throughout stack.
* `Neo4jTraversal` is auto-generated from `Neo4jTraversalStub` with technique generalizable to other vendors.
* Added test suite to ensure that all traversals are of the same type: `g.V`, `g.E`, `g.of()`, `v.identity()`, `e.identity()`, v-, e-methods.
* Giraph HDFS helpers now support `hdfs.mkdir(string)` and `local.mkdir(string)`
* Added `@OptIn` and `@OptOut` for implementers to specify on their `Graph` implementations for test compliance information.
* `GraphComputer` `Memory` now immutable after computation is complete.
* Dependency grabbing for plugins filter out slf4j logging dependencies so as to avoid multiple bindings with the standard TinkerPop distributions.
* Fixed `GiraphMemory` to be fully consistent with GraphComputer specification.
* Removed fatJar assembly from Giraph-Graph as it is no longed needed with distributed cache model.
* Reworked `GiraphRemoteAcceptor` to provide a `result` variable back to the console with `ComputerResult`.
* `VertexProgram` is no longer `Serializable` (use `loadState` and `storeState` for wire-propagation).
* Moved `GiraphGraph.getOutputGraph()` to `GiraphHelper`.
* Changed `GIRAPH_GREMLIN_HOME` to `GIRAPH_GREMLIN_LIB` to reference directory where jars are to be loaded.
* Updated README with release instructions.

=== TinkerPop 3.0.0.M1 (Release Date: August 12, 2014)

* First official release of TinkerPop3 and thus, no changes.<|MERGE_RESOLUTION|>--- conflicted
+++ resolved
@@ -37,13 +37,9 @@
 * Fixed an issue where missing necessary parameters for logging, resulting in '%!x(MISSING)' output in `gremlin-go`.
 * Added getter method to `ConcatStep`, `ConjoinStep`, `SplitGlobalStep` and `SplitLocalStep` for their private fields.
 * Gremlin Server docker containers shutdown gracefully when receiving a SIGTERM.
-<<<<<<< HEAD
-* TINKERPOP-3080 Support to specify Operator as a reducer in withSideEffect when parsing with the grammar
-* Fixed bug in Bytecode build logic where duplicate strategies were added instead of replacing the existing ones.
-=======
 * Added DefaultIdManager.STRING for proper string id creation/handling.
 * Allowed specification of an `Operator` as a reducer in `withSideEffect` when parsing with the grammar.
->>>>>>> 0f51caab
+* Fixed bug in Bytecode build logic where duplicate strategies were added instead of replacing the existing ones.
 
 [[release-3-7-2]]
 === TinkerPop 3.7.2 (April 8, 2024)
