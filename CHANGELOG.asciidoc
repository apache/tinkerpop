--- conflicted
+++ resolved
@@ -21,14 +21,8 @@
 image::https://raw.githubusercontent.com/apache/tinkerpop/master/docs/static/images/avant-gremlin.png[width=185]
 
 [[release-3-4-9]]
-<<<<<<< HEAD
-=== TinkerPop 3.4.9
+=== TinkerPop 3.4.9 (Release Date: NOT OFFICIALLY RELEASED YET)
 * Replace `Connection` on server initiated `Channel` close for connections with no pending requests.
-=======
-=== TinkerPop 3.4.9 (Release Date: NOT OFFICIALLY RELEASED YET)
-
-
->>>>>>> a9dcb294
 
 [[release-3-4-8]]
 === TinkerPop 3.4.8 (Release Date: August 3, 2020)
