/*
 * Licensed to the Apache Software Foundation (ASF) under one
 * or more contributor license agreements.  See the NOTICE file
 * distributed with this work for additional information
 * regarding copyright ownership.  The ASF licenses this file
 * to you under the Apache License, Version 2.0 (the
 * "License"); you may not use this file except in compliance
 * with the License.  You may obtain a copy of the License at
 *
 * http://www.apache.org/licenses/LICENSE-2.0
 *
 * Unless required by applicable law or agreed to in writing,
 * software distributed under the License is distributed on an
 * "AS IS" BASIS, WITHOUT WARRANTIES OR CONDITIONS OF ANY
 * KIND, either express or implied.  See the License for the
 * specific language governing permissions and limitations
 * under the License.
 */
package org.apache.tinkerpop.gremlin;

import org.apache.tinkerpop.gremlin.process.traversal.TraversalEngine;
import org.apache.tinkerpop.gremlin.structure.Edge;
import org.apache.tinkerpop.gremlin.structure.Element;
import org.apache.tinkerpop.gremlin.structure.Graph;
import org.apache.tinkerpop.gremlin.structure.Property;
import org.apache.tinkerpop.gremlin.structure.Vertex;
import org.apache.tinkerpop.gremlin.structure.VertexProperty;
import org.apache.commons.configuration.Configuration;
import org.javatuples.Pair;
import org.junit.runner.Description;
import org.junit.runner.Runner;
import org.junit.runner.manipulation.Filter;
import org.junit.runner.manipulation.NoTestsRemainException;
import org.junit.runner.notification.RunNotifier;
import org.junit.runners.Suite;
import org.junit.runners.model.InitializationError;
import org.junit.runners.model.RunnerBuilder;

import java.lang.annotation.ElementType;
import java.lang.annotation.Inherited;
import java.lang.annotation.Retention;
import java.lang.annotation.RetentionPolicy;
import java.lang.annotation.Target;
import java.lang.reflect.Method;
import java.lang.reflect.Modifier;
import java.util.ArrayList;
import java.util.Arrays;
import java.util.Collections;
import java.util.HashSet;
import java.util.List;
import java.util.Map;
import java.util.Set;
import java.util.stream.Collectors;
import java.util.stream.Stream;

/**
 * Base Gremlin test suite from which different classes of tests can be exposed to implementers.
 *
 * @author Stephen Mallette (http://stephen.genoprime.com)
 */
public abstract class AbstractGremlinSuite extends Suite {
    /**
     * The GraphProvider instance that will be used to generate a Graph instance.
     */
    @Retention(RetentionPolicy.RUNTIME)
    @Target(ElementType.TYPE)
    @Inherited
    public @interface GraphProviderClass {
        /**
         * The class of the {@link Graph} that will be returned by the {@link GraphProvider}
         */
        public Class<? extends Graph> graph();

        /**
         * The class of the {@link GraphProvider} implementation to use to generate the {@link Graph} specified by
         * {@link #graph()}
         */
        public Class<? extends GraphProvider> provider();
    }

    /**
     * Indicates that this suite is for testing a gremlin flavor and is therefore not responsible for validating
     * the suite against what the Graph implementation opts-in for.
     */
    private final boolean gremlinFlavorSuite;

    public AbstractGremlinSuite(final Class<?> klass, final RunnerBuilder builder, final Class<?>[] testsToExecute) throws InitializationError {
        this(klass, builder, testsToExecute, null);
    }

    public AbstractGremlinSuite(final Class<?> klass, final RunnerBuilder builder, final Class<?>[] testsToExecute, final Class<?>[] testsToEnforce) throws InitializationError {
        this(klass, builder, testsToExecute, testsToEnforce, false);
    }

    public AbstractGremlinSuite(final Class<?> klass, final RunnerBuilder builder, final Class<?>[] testsToExecute, final Class<?>[] testsToEnforce,
                                final boolean gremlinFlavorSuite) throws InitializationError {
        this(klass, builder, testsToExecute, testsToEnforce, gremlinFlavorSuite, TraversalEngine.Type.STANDARD);
    }

    public AbstractGremlinSuite(final Class<?> klass, final RunnerBuilder builder, final Class<?>[] testsToExecute, final Class<?>[] testsToEnforce,
                                final boolean gremlinFlavorSuite, TraversalEngine.Type traversalEngineType) throws InitializationError {
        super(builder, klass, enforce(testsToExecute, testsToEnforce));

        this.gremlinFlavorSuite = gremlinFlavorSuite;

        // figures out what the implementer assigned as the GraphProvider class and make it available to tests.
        // the klass is the Suite that implements this suite (e.g. GroovyTinkerGraphProcessStandardTest).
        // this class should be annotated with GraphProviderClass.  Failure to do so will toss an InitializationError
        final Pair<Class<? extends GraphProvider>, Class<? extends Graph>> pair = getGraphProviderClass(klass);

        // validate public acknowledgement of the test suite and filter out tests ignored by the implementation
        validateOptInToSuite(pair.getValue1());
        validateOptInAndOutAnnotationsOnGraph(pair.getValue1());
        registerOptOuts(pair.getValue1());

        try {
            final GraphProvider graphProvider = pair.getValue0().newInstance();
            GraphManager.setGraphProvider(graphProvider);
            GraphManager.setTraversalEngineType(traversalEngineType);
        } catch (Exception ex) {
            throw new InitializationError(ex);
        }
    }

<<<<<<< HEAD
    /**
     * Need to validate that structure interfaces are implemented so that checks to {@link Graph.Helper} can be
     * properly enforced.
     */
    private void validateStructureInterfacesRegistered(final GraphProvider graphProvider) throws Exception {
        final Set<Class> implementations = graphProvider.getImplementations();
        final Set<Class> noImplementationRegistered = new HashSet<>();

        final Configuration conf = graphProvider.newGraphConfiguration("prototype", AbstractGremlinSuite.class, "validateStructureInterfacesRegistered", null);
        final Graph graph = graphProvider.openTestGraph(conf);
        final Set<Class> structureInterfaces = new HashSet<>(STRUCTURE_INTERFACES);

        // not all graphs implement all features and therefore may not have implementations of certain "core" interfaces
        if (!graph.features().graph().variables().supportsVariables()) structureInterfaces.remove(Graph.Variables.class);

        graphProvider.clear(graph, conf);

        final boolean missingImplementations = structureInterfaces.stream().anyMatch(iface -> {
            final boolean noneMatch = implementations.stream().noneMatch(c -> iface.isAssignableFrom(c));
            if (noneMatch) noImplementationRegistered.add(iface);
            return noneMatch;
        });

        if (missingImplementations)
            throw new RuntimeException(String.format(
                    "Implementations must register their implementations for the following interfaces %s",
                    String.join(",", noImplementationRegistered.stream().map(Class::getName).collect(Collectors.toList()))));
    }

    private void validateHelpersNotImplemented(final GraphProvider graphProvider) {
        final List<String> overridenMethods = new ArrayList<>();
        graphProvider.getImplementations().forEach(clazz ->
                        Stream.of(clazz.getDeclaredMethods())
                                .filter(AbstractGremlinSuite::isHelperMethodOverriden)
                                .map(m -> m.getDeclaringClass().getName() + "." + m.getName())
                                .forEach(overridenMethods::add)
        );

        if (overridenMethods.size() > 0)
            throw new RuntimeException(String.format(
                    "Implementations cannot override methods marked by @Helper annotation - check the following methods [%s]",
                    String.join(",", overridenMethods)));
    }

=======
>>>>>>> c906ee25
    private void validateOptInToSuite(final Class<? extends Graph> klass) throws InitializationError {
        final Graph.OptIn[] optIns = klass.getAnnotationsByType(Graph.OptIn.class);
        if (!gremlinFlavorSuite && !Arrays.stream(optIns).anyMatch(optIn -> optIn.value().equals(this.getClass().getCanonicalName())))
            throw new InitializationError("The suite will not run for this Graph until it is publicly acknowledged with the @OptIn annotation on the Graph instance itself");
    }

    private void registerOptOuts(final Class<? extends Graph> klass) throws InitializationError {
        final Graph.OptOut[] optOuts = klass.getAnnotationsByType(Graph.OptOut.class);

        if (optOuts != null && optOuts.length > 0) {
            // validate annotation - test class and reason must be set
            if (!Arrays.stream(optOuts).allMatch(ignore -> ignore.test() != null && ignore.reason() != null && !ignore.reason().isEmpty()))
                throw new InitializationError("Check @IgnoreTest annotations - all must have a 'test' and 'reason' set");

            try {
                filter(new OptOutTestFilter(optOuts));
            } catch (NoTestsRemainException ex) {
                throw new InitializationError(ex);
            }
        }
    }

    private static Class<?>[] enforce(final Class<?>[] testsToExecute, final Class<?>[] testsToEnforce) {
        if (null == testsToEnforce) return testsToExecute;

        // examine each test to enforce and ensure an instance of it is in the list of testsToExecute
        final List<Class<?>> notSupplied = Stream.of(testsToEnforce)
                .filter(t -> Stream.of(testsToExecute).noneMatch(t::isAssignableFrom))
                .collect(Collectors.toList());

        if (notSupplied.size() > 0)
            System.err.println(String.format("Review the testsToExecute given to the test suite as the following are missing: %s", notSupplied));

        return testsToExecute;
    }

    public static Pair<Class<? extends GraphProvider>, Class<? extends Graph>> getGraphProviderClass(final Class<?> klass) throws InitializationError {
        final GraphProviderClass annotation = klass.getAnnotation(GraphProviderClass.class);
        if (null == annotation)
            throw new InitializationError(String.format("class '%s' must have a GraphProviderClass annotation", klass.getName()));
        return Pair.with(annotation.provider(), annotation.graph());
    }

    public static void validateOptInAndOutAnnotationsOnGraph(final Class<? extends Graph> klass) throws InitializationError {
        // sometimes test names change and since they are String representations they can easily break if a test
        // is renamed. this test will validate such things.  it is not possible to @OptOut of this test.
        final Graph.OptOut[] optOuts = klass.getAnnotationsByType(Graph.OptOut.class);
        for (Graph.OptOut optOut : optOuts) {
            final Class testClass;
            try {
                testClass = Class.forName(optOut.test());
            } catch (Exception ex) {
                throw new InitializationError(String.format("Invalid @OptOut on Graph instance.  Could not instantiate test class (it may have been renamed): %s", optOut.test()));
            }

            if (!optOut.method().equals("*") && !Arrays.stream(testClass.getMethods()).anyMatch(m -> m.getName().equals(optOut.method())))
                throw new InitializationError(String.format("Invalid @OptOut on Graph instance.  Could not match @OptOut test name %s on test class %s (it may have been renamed)", optOut.method(), optOut.test()));
        }
    }

    @Override
    protected void runChild(final Runner runner, final RunNotifier notifier) {
        if (beforeTestExecution((Class<? extends AbstractGremlinTest>) runner.getDescription().getTestClass()))
            super.runChild(runner, notifier);
        afterTestExecution((Class<? extends AbstractGremlinTest>) runner.getDescription().getTestClass());
    }

    /**
     * Called just prior to test class execution.  Return false to ignore test class. By default this always returns
     * true.
     */
    public boolean beforeTestExecution(final Class<? extends AbstractGremlinTest> testClass) {
        return true;
    }

    /**
     * Called just after test class execution.
     */
    public void afterTestExecution(final Class<? extends AbstractGremlinTest> testClass) {
    }

    /**
     * Filter for tests in the suite which is controlled by the {@link Graph.OptOut} annotation.
     */
    public static class OptOutTestFilter extends Filter {

        /**
         * Ignores a specific test in a specific test case.
         */
        private final List<Description> individualSpecificTestsToIgnore;

        /**
         * Defines a group of tests to ignore which is useful with some of the Gremlin process tests which all
         * have the same name.  It is only possible to ignore tests that extend from certain pre-defined classes.
         */
        private final List<Description> testGroupToIgnore;

        /**
         * Ignores an entire specific test case.
         */
        private final List<Graph.OptOut> entireTestCaseToIgnore;

        public OptOutTestFilter(final Graph.OptOut[] optOuts) {
            // split the tests to filter into two groups - true represents those that should ignore a whole
            final Map<Boolean, List<Graph.OptOut>> split = Arrays.stream(optOuts).collect(
                    Collectors.groupingBy(optOut -> optOut.method().equals("*")));

            final List<Graph.OptOut> optOutsOfIndividualTests = split.getOrDefault(Boolean.FALSE, Collections.emptyList());
            individualSpecificTestsToIgnore = optOutsOfIndividualTests.stream()
                    .filter(ignoreTest -> !ignoreTest.method().equals("*"))
                    .filter(ignoreTest -> {
                        try {
                            final Class testClass = Class.forName(ignoreTest.test());
                            return !Modifier.isAbstract(testClass.getModifiers());
                        } catch (Exception ex) {
                            throw new RuntimeException(ex);
                        }
                    })
                    .<Pair>map(ignoreTest -> Pair.with(ignoreTest.test(), ignoreTest.specific().isEmpty() ? ignoreTest.method() : String.format("%s[%s]", ignoreTest.method(), ignoreTest.specific())))
                    .<Description>map(p -> Description.createTestDescription(p.getValue0().toString(), p.getValue1().toString()))
                    .collect(Collectors.toList());

            testGroupToIgnore = optOutsOfIndividualTests.stream()
                    .filter(ignoreTest -> !ignoreTest.method().equals("*"))
                    .filter(ignoreTest -> {
                        try {
                            final Class testClass = Class.forName(ignoreTest.test());
                            return Modifier.isAbstract(testClass.getModifiers());
                        } catch (Exception ex) {
                            throw new RuntimeException(ex);
                        }
                    })
                    .<Pair>map(ignoreTest -> Pair.with(ignoreTest.test(), ignoreTest.specific().isEmpty() ? ignoreTest.method() : String.format("%s[%s]", ignoreTest.method(), ignoreTest.specific())))
                    .<Description>map(p -> Description.createTestDescription(p.getValue0().toString(), p.getValue1().toString()))
                    .collect(Collectors.toList());

            entireTestCaseToIgnore = split.getOrDefault(Boolean.TRUE, Collections.emptyList());
        }

        @Override
        public boolean shouldRun(final Description description) {
            // first check if all tests from a class should be ignored.
            if (!entireTestCaseToIgnore.isEmpty() && entireTestCaseToIgnore.stream().map(optOut -> {
                try {
                    return Class.forName(optOut.test());
                } catch (Exception ex) {
                    throw new RuntimeException(ex);
                }
            }).anyMatch(claxx -> claxx.isAssignableFrom(description.getTestClass()))) {
                return false;
            }

            if (description.isTest()) {
                // next check if there is a test group to consider. if not then check for a  specific test to ignore
                return !(!testGroupToIgnore.isEmpty() && testGroupToIgnore.stream().anyMatch(optOut -> optOut.getTestClass().isAssignableFrom(description.getTestClass()) && description.getMethodName().equals(optOut.getMethodName())))
                        && !individualSpecificTestsToIgnore.contains(description);
            }

            // explicitly check if any children want to run
            for (Description each : description.getChildren()) {
                if (shouldRun(each)) {
                    return true;
                }
            }
            return false;
        }

        @Override
        public String describe() {
            return String.format("Method %s",
                    String.join(",", individualSpecificTestsToIgnore.stream().map(Description::getDisplayName).collect(Collectors.toList())));
        }
    }
}<|MERGE_RESOLUTION|>--- conflicted
+++ resolved
@@ -122,53 +122,6 @@
         }
     }
 
-<<<<<<< HEAD
-    /**
-     * Need to validate that structure interfaces are implemented so that checks to {@link Graph.Helper} can be
-     * properly enforced.
-     */
-    private void validateStructureInterfacesRegistered(final GraphProvider graphProvider) throws Exception {
-        final Set<Class> implementations = graphProvider.getImplementations();
-        final Set<Class> noImplementationRegistered = new HashSet<>();
-
-        final Configuration conf = graphProvider.newGraphConfiguration("prototype", AbstractGremlinSuite.class, "validateStructureInterfacesRegistered", null);
-        final Graph graph = graphProvider.openTestGraph(conf);
-        final Set<Class> structureInterfaces = new HashSet<>(STRUCTURE_INTERFACES);
-
-        // not all graphs implement all features and therefore may not have implementations of certain "core" interfaces
-        if (!graph.features().graph().variables().supportsVariables()) structureInterfaces.remove(Graph.Variables.class);
-
-        graphProvider.clear(graph, conf);
-
-        final boolean missingImplementations = structureInterfaces.stream().anyMatch(iface -> {
-            final boolean noneMatch = implementations.stream().noneMatch(c -> iface.isAssignableFrom(c));
-            if (noneMatch) noImplementationRegistered.add(iface);
-            return noneMatch;
-        });
-
-        if (missingImplementations)
-            throw new RuntimeException(String.format(
-                    "Implementations must register their implementations for the following interfaces %s",
-                    String.join(",", noImplementationRegistered.stream().map(Class::getName).collect(Collectors.toList()))));
-    }
-
-    private void validateHelpersNotImplemented(final GraphProvider graphProvider) {
-        final List<String> overridenMethods = new ArrayList<>();
-        graphProvider.getImplementations().forEach(clazz ->
-                        Stream.of(clazz.getDeclaredMethods())
-                                .filter(AbstractGremlinSuite::isHelperMethodOverriden)
-                                .map(m -> m.getDeclaringClass().getName() + "." + m.getName())
-                                .forEach(overridenMethods::add)
-        );
-
-        if (overridenMethods.size() > 0)
-            throw new RuntimeException(String.format(
-                    "Implementations cannot override methods marked by @Helper annotation - check the following methods [%s]",
-                    String.join(",", overridenMethods)));
-    }
-
-=======
->>>>>>> c906ee25
     private void validateOptInToSuite(final Class<? extends Graph> klass) throws InitializationError {
         final Graph.OptIn[] optIns = klass.getAnnotationsByType(Graph.OptIn.class);
         if (!gremlinFlavorSuite && !Arrays.stream(optIns).anyMatch(optIn -> optIn.value().equals(this.getClass().getCanonicalName())))
