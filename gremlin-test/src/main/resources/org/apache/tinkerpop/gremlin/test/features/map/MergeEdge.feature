# Licensed to the Apache Software Foundation (ASF) under one
# or more contributor license agreements.  See the NOTICE file
# distributed with this work for additional information
# regarding copyright ownership.  The ASF licenses this file
# to you under the Apache License, Version 2.0 (the
# "License"); you may not use this file except in compliance
# with the License.  You may obtain a copy of the License at
#
# http://www.apache.org/licenses/LICENSE-2.0
#
# Unless required by applicable law or agreed to in writing,
# software distributed under the License is distributed on an
# "AS IS" BASIS, WITHOUT WARRANTIES OR CONDITIONS OF ANY
# KIND, either express or implied.  See the License for the
# specific language governing permissions and limitations
# under the License.

@StepClassMap @StepMergeE
Feature: Step - mergeE()

  Scenario: g_V_mergeEXlabel_selfX_optionXonMatch_emptyX
    Given the empty graph
    And the graph initializer of
      """
      g.addV("person").property("name", "marko").property("age", 29).
        addE("self")
      """
    And using the parameter xx1 defined as "m[{\"t[label]\": \"self\"}]"
    And the traversal of
      """
      g.V().mergeE(xx1).option(Merge.onMatch,[:])
      """
    When iterated to list
    Then the result should have a count of 1
    And the graph should return 1 for count of "g.E()"
    And the graph should return 0 for count of "g.E().properties()"
    And the graph should return 1 for count of "g.V()"

  Scenario: g_V_mergeEXlabel_selfX_optionXonMatch_nullX
    Given the empty graph
    And the graph initializer of
      """
      g.addV("person").property("name", "marko").property("age", 29).
        addE("self")
      """
    And using the parameter xx1 defined as "m[{\"t[label]\": \"self\"}]"
    And the traversal of
      """
      g.V().mergeE(xx1).option(Merge.onMatch,null)
      """
    When iterated to list
    Then the result should have a count of 1
    And the graph should return 1 for count of "g.E()"
    And the graph should return 0 for count of "g.E().properties()"
    And the graph should return 1 for count of "g.V()"

  Scenario: g_V_mergeEXemptyX_optionXonCreate_nullX
    Given the empty graph
    And the graph initializer of
      """
      g.addV("person").property("name", "marko").property("age", 29)
      """
    And using the parameter xx1 defined as "m[{\"t[label]\": \"self\", \"D[OUT]\":\"M[outV]\", \"D[IN]\":\"M[inV]\"}]"
    And the traversal of
      """
      g.V().as("v").mergeE(xx1).option(Merge.onCreate,null).option(Merge.outV,select("v")).option(Merge.inV,select("v"))
      """
    When iterated to list
    Then the result should have a count of 1
    And the graph should return 1 for count of "g.E()"
    And the graph should return 1 for count of "g.V()"

  Scenario: g_V_mergeE_inlineXemptyX_optionXonCreate_nullX
    Given the empty graph
    And the graph initializer of
      """
      g.addV("person").property("name", "marko").property("age", 29)
      """
    And the traversal of
      """
      g.V().as("v").mergeE([T.label:"self",(OUT):Merge.outV,(IN):Merge.inV]).option(Merge.onCreate,null).option(Merge.outV,select("v")).option(Merge.inV,select("v"))
      """
    When iterated to list
    Then the result should have a count of 1
    And the graph should return 1 for count of "g.E()"
    And the graph should return 1 for count of "g.V()"

  Scenario: g_mergeEXemptyX_exists
    Given the empty graph
    And the graph initializer of
      """
      g.addV("person").property("name", "marko").property("age", 29).
        addE("self")
      """
    And the traversal of
      """
      g.mergeE([:])
      """
    When iterated to list
    Then the result should have a count of 1
    And the graph should return 1 for count of "g.E()"
    And the graph should return 1 for count of "g.V()"

  Scenario: g_mergeEXemptyX
    Given the empty graph
    And the graph initializer of
      """
      g.addV("person").property("name", "marko").property("age", 29)
      """
    And the traversal of
      """
      g.mergeE([:])
      """
    When iterated to list
    Then the traversal will raise an error with message containing text of "Out Vertex not specified"

  Scenario: g_V_mergeEXemptyX_two_exist
    Given the empty graph
    And the graph initializer of
      """
      g.addV("person").property("name", "marko").property("age", 29).
        addV("person").property("name", "vadas").property("age", 27)
      """
    And using the parameter xx1 defined as "m[{\"t[label]\": \"self\", \"D[OUT]\":\"M[outV]\", \"D[IN]\":\"M[inV]\"}]"
    And the traversal of
      """
      g.V().as("v").mergeE(xx1).option(Merge.outV,select("v")).option(Merge.inV,select("v"))
      """
    When iterated to list
    Then the result should have a count of 2
    And the graph should return 2 for count of "g.E()"
    And the graph should return 2 for count of "g.V()"

  Scenario: g_V_mergeE_inlineXemptyX_two_exist
    Given the empty graph
    And the graph initializer of
      """
      g.addV("person").property("name", "marko").property("age", 29).
        addV("person").property("name", "vadas").property("age", 27)
      """
    And the traversal of
      """
      g.V().as("v").mergeE([T.label:"self",(OUT):Merge.outV,(IN):Merge.inV]).option(Merge.outV,select("v")).option(Merge.inV,select("v"))
      """
    When iterated to list
    Then the result should have a count of 2
    And the graph should return 2 for count of "g.E()"
    And the graph should return 2 for count of "g.V()"

  Scenario: g_mergeEXnullX
    Given the empty graph
    And the graph initializer of
      """
      g.addV("person").property("name", "marko").property("age", 29)
      """
    And the traversal of
      """
      g.mergeE(null)
      """
    When iterated to list
    Then the traversal will raise an error with message containing text of "Out Vertex not specified"

  @GremlinGroovyNotSupported
  Scenario: g_mergeEXnullvarX
    Given the empty graph
    And the graph initializer of
      """
      g.addV("person").property("name", "marko").property("age", 29)
      """
    And using the parameter xx1 defined as "null"
    And the traversal of
      """
      g.mergeE(xx1)
      """
    When iterated to list
    Then the traversal will raise an error with message containing text of "Out Vertex not specified"

  @GremlinGroovyNotSupported
  Scenario: g_V_limitX1X_mergeEXnullvarX
    Given the empty graph
    And the graph initializer of
      """
      g.addV("person").property("name", "marko").property("age", 29)
      """
    And using the parameter xx1 defined as "null"
    And the traversal of
      """
      g.V().limit(1).mergeE(xx1)
      """
    When iterated to list
    Then the traversal will raise an error with message containing text of "Out Vertex not specified"

  # Directions not specified
  Scenario: g_V_mergeEXnullX
    Given the empty graph
    And the graph initializer of
      """
      g.addV("person").property("name", "marko").property("age", 29)
      """
    And the traversal of
      """
      g.V().mergeE(null)
      """
    When iterated to list
    Then the traversal will raise an error with message containing text of "Out Vertex not specified"

  Scenario: g_mergeEXlabel_knows_out_marko_in_vadasX
    Given the empty graph
    And the graph initializer of
      """
      g.addV("person").property("name", "marko").
        addV("person").property("name", "vadas")
      """
    And using the parameter xx1 defined as "m[{\"t[label]\": \"knows\", \"D[OUT]\":\"v[marko].id\", \"D[IN]\":\"v[vadas].id\"}]"
    And the traversal of
      """
      g.mergeE(xx1)
      """
    When iterated to list
    Then the result should have a count of 1
    And the graph should return 1 for count of "g.V().has(\"person\",\"name\",\"marko\").out(\"knows\").has(\"person\",\"name\",\"vadas\")"

  Scenario: g_withSideEffectXa_label_knows_out_marko_in_vadasX_mergeEXselectXaXX
    Given the empty graph
    And the graph initializer of
      """
      g.addV("person").property("name", "marko").
        addV("person").property("name", "vadas")
      """
    And using the side effect a defined as "m[{\"t[label]\": \"knows\", \"D[OUT]\":\"v[marko].id\", \"D[IN]\":\"v[vadas].id\"}]"
    And the traversal of
      """
      g.mergeE(__.select("a"))
      """
    When iterated to list
    Then the result should have a count of 1
    And the graph should return 1 for count of "g.V().has(\"person\",\"name\",\"marko\").out(\"knows\").has(\"person\",\"name\",\"vadas\")"

  Scenario: g_mergeEXlabel_knows_out_marko1_in_vadas1X
    Given the empty graph
    And the graph initializer of
      """
      g.addV("person").property("name", "marko").
        addV("person").property("name", "vadas")
      """
    And using the parameter xx1 defined as "m[{\"t[label]\": \"knows\", \"D[OUT]\":\"v[marko].id\", \"D[IN]\":\"v[vadas].id\"}]"
    And the traversal of
      """
      g.mergeE(xx1)
      """
    When iterated to list
    Then the result should have a count of 1
    And the graph should return 1 for count of "g.V().has(\"person\",\"name\",\"marko\").out(\"knows\").has(\"person\",\"name\",\"vadas\")"

  Scenario: g_mergeEXlabel_knows_out_marko_in_vadas_weight_05X_exists
    Given the empty graph
    And the graph initializer of
      """
      g.addV("person").property("name", "marko").as("a").
        addV("person").property("name", "vadas").as("b").
        addE("knows").from("a").to("b")
      """
    And using the parameter xx1 defined as "m[{\"t[label]\": \"knows\", \"D[OUT]\":\"v[marko].id\", \"D[IN]\":\"v[vadas].id\", \"weight\":\"d[0.5].d\"}]"
    And the traversal of
      """
      g.mergeE(xx1)
      """
    When iterated to list
    Then the result should have a count of 1
    And the graph should return 1 for count of "g.V().has(\"person\",\"name\",\"marko\").outE(\"knows\").has(\"weight\",0.5).inV().has(\"person\",\"name\",\"vadas\")"
    And the graph should return 2 for count of "g.V().has(\"person\",\"name\",\"marko\").out(\"knows\").has(\"person\",\"name\",\"vadas\")"

  @UserSuppliedVertexIds
  Scenario: g_mergeEXlabel_knows_out_marko_in_vadas_weight_05X
    Given the empty graph
    And using the parameter xx1 defined as "m[{\"t[label]\": \"knows\", \"D[OUT]\":\"100\", \"D[IN]\":\"101\", \"weight\":\"d[0.5].d\"}]"
    And the traversal of
      """
      g.mergeE(xx1)
      """
    When iterated to list
    Then the traversal will raise an error with message containing text of "Vertex does not exist for mergeE"

  @UserSuppliedVertexIds
  Scenario: g_mergeEXlabel_knows_out_marko_in_vadasX_optionXonCreate_created_YX_optionXonMatch_created_NX
    Given the empty graph
    And using the parameter xx1 defined as "m[{\"t[label]\": \"knows\", \"D[OUT]\":\"100\", \"D[IN]\":\"101\"}]"
    And using the parameter xx2 defined as "m[{\"t[label]\": \"knows\", \"D[OUT]\":\"100\", \"D[IN]\":\"101\", \"created\":\"Y\"}]"
    And using the parameter xx3 defined as "m[{\"created\":\"N\"}]"
    And the traversal of
      """
      g.mergeE(xx1).option(Merge.onCreate,xx2).option(Merge.onMatch,xx3)
      """
    When iterated to list
    Then the traversal will raise an error with message containing text of "Vertex does not exist for mergeE"

  Scenario: g_mergeEXlabel_knows_out_marko_in_vadasX_optionXonCreate_created_YX_optionXonMatch_created_NX_exists
    Given the empty graph
    And the graph initializer of
      """
      g.addV("person").property("name", "marko").as("a").
        addV("person").property("name", "vadas").as("b").
        addE("knows").from("a").to("b")
      """
    And using the parameter xx1 defined as "m[{\"t[label]\": \"knows\", \"D[OUT]\":\"v[marko].id\", \"D[IN]\":\"v[vadas].id\"}]"
    And using the parameter xx2 defined as "m[{\"t[label]\": \"knows\", \"D[OUT]\":\"v[marko].id\", \"D[IN]\":\"v[vadas].id\",\"created\":\"Y\"}]"
    And using the parameter xx3 defined as "m[{\"created\":\"N\"}]"
    And the traversal of
      """
      g.mergeE(xx1).option(Merge.onCreate,xx2).option(Merge.onMatch,xx3)
      """
    When iterated to list
    Then the result should have a count of 1
    And the graph should return 2 for count of "g.V()"
    And the graph should return 0 for count of "g.E().hasLabel(\"knows\").has(\"created\",\"Y\")"
    And the graph should return 1 for count of "g.E().hasLabel(\"knows\").has(\"created\",\"N\")"

  Scenario: g_mergeEXlabel_knows_out_marko_in_vadasX_optionXonCreate_created_YX_optionXonMatch_created_NX_exists_updated
    Given the empty graph
    And the graph initializer of
      """
      g.addV("person").property("name", "marko").as("a").
        addV("person").property("name", "vadas").as("b").
        addE("knows").from("a").to("b").property("created","Y")
      """
    And using the parameter xx1 defined as "m[{\"t[label]\": \"knows\", \"D[OUT]\":\"v[marko].id\", \"D[IN]\":\"v[vadas].id\"}]"
    And using the parameter xx2 defined as "m[{\"t[label]\": \"knows\", \"D[OUT]\":\"v[marko].id\", \"D[IN]\":\"v[vadas].id\",\"created\":\"Y\"}]"
    And using the parameter xx3 defined as "m[{\"created\":\"N\"}]"
    And the traversal of
      """
      g.mergeE(xx1).option(Merge.onCreate,xx2).option(Merge.onMatch,xx3)
      """
    When iterated to list
    Then the result should have a count of 1
    And the graph should return 2 for count of "g.V()"
    And the graph should return 0 for count of "g.E().hasLabel(\"knows\").has(\"created\",\"Y\")"
    And the graph should return 1 for count of "g.E().hasLabel(\"knows\").has(\"created\",\"N\")"

  Scenario: g_V_hasXperson_name_marko_X_mergeEXlabel_knowsX_optionXonCreate_created_YX_optionXonMatch_created_NX_exists_updated
    Given the empty graph
    And the graph initializer of
      """
      g.addV("person").property("name", "marko").as("a").
        addV("person").property("name", "vadas").as("b").
        addE("knows").from("a").to("b").property("created","Y").
        addE("knows").from("a").to("b")
      """
    And using the parameter xx1 defined as "m[{\"t[label]\": \"knows\"}]"
    And using the parameter xx2 defined as "m[{\"t[label]\": \"knows\", \"D[OUT]\":\"v[marko].id\", \"D[IN]\":\"v[vadas].id\",\"created\":\"Y\"}]"
    And using the parameter xx3 defined as "m[{\"created\":\"N\"}]"
    And the traversal of
      """
      g.V().has("person","name","marko").mergeE(xx1).option(Merge.onCreate,xx2).option(Merge.onMatch,xx3)
      """
    When iterated to list
    Then the result should have a count of 2
    And the graph should return 2 for count of "g.V()"
    And the graph should return 2 for count of "g.E()"
    And the graph should return 0 for count of "g.E().hasLabel(\"knows\").has(\"created\",\"Y\")"
    And the graph should return 2 for count of "g.E().hasLabel(\"knows\").has(\"created\",\"N\")"

  Scenario: g_injectXlabel_knows_out_marko_in_vadasX_mergeE
    Given the empty graph
    And the graph initializer of
      """
      g.addV("person").property("name", "marko").
        addV("person").property("name", "vadas")
      """
    And using the parameter xx1 defined as "m[{\"t[label]\": \"knows\", \"D[OUT]\":\"v[marko].id\", \"D[IN]\":\"v[vadas].id\"}]"
    And the traversal of
      """
      g.inject(xx1).mergeE()
      """
    When iterated to list
    Then the result should have a count of 1
    And the graph should return 1 for count of "g.V().has(\"person\",\"name\",\"marko\").out(\"knows\").has(\"person\",\"name\",\"vadas\")"

  Scenario: g_mergeEXlabel_knows_in_vadasX_optionXonCreate_created_YX_optionXonMatch_created_NX_exists_updated
    Given the empty graph
    And the graph initializer of
      """
      g.addV("person").property("name", "marko").as("a").
        addV("person").property("name", "vadas").as("b").
        addE("knows").from("a").to("b").property("created","Y").
        addE("knows").from("b").to("a").property("created","Y")
      """
    And using the parameter xx1 defined as "m[{\"t[label]\": \"knows\", \"D[IN]\":\"v[vadas].id\"}]"
    And using the parameter xx2 defined as "m[{\"t[label]\": \"knows\", \"D[OUT]\":\"v[marko].id\", \"D[IN]\":\"v[vadas].id\",\"created\":\"Y\"}]"
    And using the parameter xx3 defined as "m[{\"created\":\"N\"}]"
    And the traversal of
      """
      g.mergeE(xx1).option(Merge.onCreate,xx2).option(Merge.onMatch,xx3)
      """
    When iterated to list
    Then the result should have a count of 1
    And the graph should return 2 for count of "g.V()"
    And the graph should return 2 for count of "g.E()"
    And the graph should return 1 for count of "g.E().hasLabel(\"knows\").has(\"created\",\"Y\")"
    And the graph should return 1 for count of "g.E().hasLabel(\"knows\").has(\"created\",\"N\").inV().has(\"name\",\"vadas\")"

  Scenario: g_mergeEXlabel_knows_out_vadasX_optionXonCreate_created_YX_optionXonMatch_created_NX_exists_updated
    Given the empty graph
    And the graph initializer of
      """
      g.addV("person").property("name", "marko").as("a").
        addV("person").property("name", "vadas").as("b").
        addE("knows").from("a").to("b").property("created","Y").
        addE("knows").from("b").to("a").property("created","Y")
      """
    And using the parameter xx1 defined as "m[{\"t[label]\": \"knows\", \"D[OUT]\":\"v[vadas].id\"}]"
    And using the parameter xx2 defined as "m[{\"t[label]\": \"knows\", \"D[OUT]\":\"v[marko].id\", \"D[IN]\":\"v[vadas].id\",\"created\":\"Y\"}]"
    And using the parameter xx3 defined as "m[{\"created\":\"N\"}]"
    And the traversal of
      """
      g.mergeE(xx1).option(Merge.onCreate,xx2).option(Merge.onMatch,xx3)
      """
    When iterated to list
    Then the result should have a count of 1
    And the graph should return 2 for count of "g.V()"
    And the graph should return 2 for count of "g.E()"
    And the graph should return 1 for count of "g.E().hasLabel(\"knows\").has(\"created\",\"Y\")"
    And the graph should return 1 for count of "g.E().hasLabel(\"knows\").has(\"created\",\"N\").outV().has(\"name\",\"vadas\")"

  Scenario: g_mergeEXout_vadasX_optionXonCreate_created_YX_optionXonMatch_created_NX_exists_updated
    Given the empty graph
    And the graph initializer of
      """
      g.addV("person").property("name", "marko").as("a").
        addV("person").property("name", "vadas").as("b").
        addE("knows").from("a").to("b").property("created","Y").
        addE("knows").from("b").to("a").property("created","Y")
      """
    And using the parameter xx1 defined as "m[{\"D[OUT]\":\"v[vadas].id\"}]"
    And using the parameter xx2 defined as "m[{\"t[label]\": \"knows\", \"D[OUT]\":\"v[marko].id\", \"D[IN]\":\"v[vadas].id\",\"created\":\"Y\"}]"
    And using the parameter xx3 defined as "m[{\"created\":\"N\"}]"
    And the traversal of
      """
      g.mergeE(xx1).option(Merge.onCreate,xx2).option(Merge.onMatch,xx3)
      """
    When iterated to list
    Then the result should have a count of 1
    And the graph should return 2 for count of "g.V()"
    And the graph should return 2 for count of "g.E()"
    And the graph should return 1 for count of "g.E().hasLabel(\"knows\").has(\"created\",\"Y\")"
    And the graph should return 1 for count of "g.E().hasLabel(\"knows\").has(\"created\",\"N\").outV().has(\"name\",\"vadas\")"

  Scenario: g_V_hasXperson_name_marko_X_mergeEXlabel_self_out_vadas1_in_vadas1X
    Given the empty graph
    And the graph initializer of
      """
      g.addV("person").property("name", "marko").
        addV("person").property("name", "vadas")
      """
    And using the parameter xx1 defined as "m[{\"t[label]\": \"self\", \"D[OUT]\":\"v[vadas].id\", \"D[IN]\":\"v[vadas].id\"}]"
    And the traversal of
      """
      g.V().has("person","name","marko").mergeE(xx1)
      """
    When iterated to list
    Then the result should have a count of 1
    And the graph should return 2 for count of "g.V()"
    And the graph should return 1 for count of "g.E()"
    And the graph should return 2 for count of "g.E().hasLabel(\"self\").bothV().has(\"name\",\"vadas\")"

  Scenario: g_withSideEffectXc_created_YX_withSideEffectXm_matchedX_mergeEXlabel_knows_out_marko_in_vadasX_optionXonCreate_selectXcXX_optionXonMatch_selectXmXX_exists
    Given the empty graph
    And the graph initializer of
      """
      g.addV("person").property("name", "marko").as("a").
        addV("person").property("name", "vadas").as("b").
        addE("knows").from("a").to("b")
      """
    And using the parameter xx1 defined as "m[{\"t[label]\": \"knows\", \"D[OUT]\":\"v[marko].id\", \"D[IN]\":\"v[vadas].id\"}]"
    And using the side effect c defined as "m[{\"t[label]\": \"knows\", \"D[OUT]\":\"v[marko].id\", \"D[IN]\":\"v[vadas].id\",\"created\":\"Y\"}]"
    And using the side effect m defined as "m[{\"created\":\"N\"}]"
    And the traversal of
      """
      g.mergeE(xx1).option(Merge.onCreate,__.select("c")).option(Merge.onMatch,__.select("m"))
      """
    When iterated to list
    Then the result should have a count of 1
    And the graph should return 2 for count of "g.V()"
    And the graph should return 0 for count of "g.E().hasLabel(\"knows\").has(\"created\",\"Y\")"
    And the graph should return 1 for count of "g.E().hasLabel(\"knows\").has(\"created\",\"N\")"

  Scenario: g_withSideEffectXc_created_YX_withSideEffectXm_matchedX_mergeEXlabel_knows_out_marko_in_vadasX_optionXonCreate_selectXcXX_optionXonMatch_selectXmXX
    Given the empty graph
    And the graph initializer of
      """
      g.addV("person").property("name", "marko").as("a").
        addV("person").property("name", "vadas").as("b")
      """
    And using the parameter xx1 defined as "m[{\"t[label]\": \"knows\", \"D[OUT]\":\"v[marko].id\", \"D[IN]\":\"v[vadas].id\"}]"
    And using the side effect c defined as "m[{\"t[label]\": \"knows\", \"D[OUT]\":\"v[marko].id\", \"D[IN]\":\"v[vadas].id\",\"created\":\"Y\"}]"
    And using the side effect m defined as "m[{\"created\":\"N\"}]"
    And the traversal of
      """
      g.mergeE(xx1).option(Merge.onCreate, __.select("c")).option(Merge.onMatch, __.select("m"))
      """
    When iterated to list
    Then the result should have a count of 1
    And the graph should return 2 for count of "g.V()"
    And the graph should return 1 for count of "g.E()"
    And the graph should return 1 for count of "g.E().hasLabel(\"knows\").has(\"created\",\"Y\")"
    And the graph should return 0 for count of "g.E().hasLabel(\"knows\").has(\"created\",\"N\")"

  Scenario: g_withSideEffectXc_created_YX_withSideEffectXm_matchedX_mergeEXlabel_knows_out_marko1_in_vadas1X_optionXonCreate_selectXcXX_optionXonMatch_selectXmXX
    Given the empty graph
    And the graph initializer of
      """
      g.addV("person").property("name", "marko").as("a").
        addV("person").property("name", "vadas").as("b")
      """
    And using the parameter xx1 defined as "m[{\"t[label]\": \"knows\", \"D[OUT]\":\"v[marko].id\", \"D[IN]\":\"v[vadas].id\"}]"
    And using the side effect c defined as "m[{\"t[label]\": \"knows\", \"D[OUT]\":\"v[marko].id\", \"D[IN]\":\"v[vadas].id\",\"created\":\"Y\"}]"
    And using the side effect m defined as "m[{\"created\":\"N\"}]"
    And the traversal of
      """
      g.mergeE(xx1).option(Merge.onCreate, __.select("c")).option(Merge.onMatch, __.select("m"))
      """
    When iterated to list
    Then the result should have a count of 1
    And the graph should return 2 for count of "g.V()"
    And the graph should return 1 for count of "g.E()"
    And the graph should return 1 for count of "g.E().hasLabel(\"knows\").has(\"created\",\"Y\")"
    And the graph should return 0 for count of "g.E().hasLabel(\"knows\").has(\"created\",\"N\")"

  Scenario: g_mergeEXlabel_knows_out_marko_in_vadasX_aliased_direction
    Given the empty graph
    And the graph initializer of
      """
      g.addV("person").property("name", "marko").
        addV("person").property("name", "vadas")
      """
    And using the parameter xx1 defined as "m[{\"t[label]\": \"knows\", \"D[from]\":\"v[marko].id\", \"D[to]\":\"v[vadas].id\"}]"
    And the traversal of
      """
      g.mergeE(xx1)
      """
    When iterated to list
    Then the result should have a count of 1
    And the graph should return 1 for count of "g.V().has(\"person\",\"name\",\"marko\").out(\"knows\").has(\"person\",\"name\",\"vadas\")"

  Scenario: g_injectXlabel_knows_out_marko_in_vadas_label_self_out_vadas_in_vadasX
    Given the empty graph
    And the graph initializer of
      """
      g.addV("person").property("name", "marko").
        addV("person").property("name", "vadas")
      """
    And using the parameter xx1 defined as "m[{\"t[label]\": \"knows\", \"D[OUT]\":\"v[marko].id\", \"D[IN]\":\"v[vadas].id\"}]"
    And using the parameter xx2 defined as "m[{\"t[label]\": \"self\", \"D[OUT]\":\"v[vadas].id\", \"D[IN]\":\"v[vadas].id\"}]"
    And the traversal of
      """
      g.inject(xx1, xx2).mergeE()
      """
    When iterated to list
    Then the result should have a count of 2
    And the graph should return 2 for count of "g.V()"
    And the graph should return 2 for count of "g.E()"
    And the graph should return 1 for count of "g.V().has(\"person\",\"name\",\"marko\").out(\"knows\").has(\"person\",\"name\",\"vadas\")"
    And the graph should return 1 for count of "g.V().has(\"person\",\"name\",\"vadas\").out(\"self\").has(\"person\",\"name\",\"vadas\")"

  Scenario: g_withSideEffectXc_created_YX_withSideEffectXm_matchedX_mergeEXlabel_knows_out_marko_in_vadasX_optionXonCreate_selectXcXX_optionXonMatch_sideEffectXpropertiesXweightX_dropX_selectXmXX_exists
    Given the empty graph
    And the graph initializer of
      """
      g.addV("person").property("name", "marko").as("a").
        addV("person").property("name", "vadas").as("b").
        addE("knows").property("weight", 1.0d).from("a").to("b")
      """
    And using the parameter xx1 defined as "m[{\"t[label]\": \"knows\", \"D[OUT]\":\"v[marko].id\", \"D[IN]\":\"v[vadas].id\"}]"
    And using the side effect c defined as "m[{\"t[label]\": \"knows\", \"D[OUT]\":\"v[marko].id\", \"D[IN]\":\"v[vadas].id\",\"created\":\"Y\"}]"
    And using the side effect m defined as "m[{\"created\":\"N\"}]"
    And the traversal of
      """
      g.mergeE(xx1).
          option(Merge.onCreate, __.select("c")).
          option(Merge.onMatch, __.sideEffect(__.properties("weight").drop()).select("m"))
      """
    When iterated to list
    Then the result should have a count of 1
    And the graph should return 2 for count of "g.V()"
    And the graph should return 0 for count of "g.E().hasLabel(\"knows\").has(\"created\",\"Y\")"
    And the graph should return 1 for count of "g.E().hasLabel(\"knows\").has(\"created\",\"N\")"
    And the graph should return 0 for count of "g.E().hasLabel(\"knows\").has(\"weight\")"

  Scenario: g_mergeE_with_outVinV_options_map
    Given the empty graph
    And the graph initializer of
      """
      g.addV("person").property("name", "marko").
        addV("person").property("name", "vadas")
      """
    And using the parameter xx1 defined as "m[{ \"D[OUT]\": \"M[outV]\", \"D[IN]\": \"M[inV]\", \"t[label]\": \"knows\"}]"
    And using the parameter xx2 defined as "m[{\"t[id]\": \"v[marko].id\"}]"
    And using the parameter xx3 defined as "m[{\"t[id]\": \"v[vadas].id\"}]"
    And the traversal of
      """
      g.mergeE(xx1).option(outV, xx2).option(inV, xx3)
      """
    When iterated to list
    Then the result should have a count of 1
    And the graph should return 2 for count of "g.V()"
    And the graph should return 1 for count of "g.V().has(\"name\",\"marko\").out(\"knows\").has(\"name\",\"vadas\")"

  Scenario: g_mergeE_inline_with_outVinV_options_map
    Given the empty graph
    And the graph initializer of
      """
      g.addV("person").property("name", "marko").
        addV("person").property("name", "vadas")
      """
    And using the parameter xx1 defined as "m[{\"t[id]\": \"v[marko].id\"}]"
    And using the parameter xx2 defined as "m[{\"t[id]\": \"v[vadas].id\"}]"
    And the traversal of
      """
      g.mergeE([(OUT):Merge.outV,(IN):Merge.inV,T.label:"knows"]).option(outV, xx1).option(inV, xx2)
      """
    When iterated to list
    Then the result should have a count of 1
    And the graph should return 2 for count of "g.V()"
    And the graph should return 1 for count of "g.V().has(\"name\",\"marko\").out(\"knows\").has(\"name\",\"vadas\")"

  Scenario: g_mergeE_with_outVinV_options_select
    Given the empty graph
    And the graph initializer of
      """
      g.addV("person").property("name", "marko").
       addV("person").property("name", "vadas")
      """
    And using the parameter xx1 defined as "m[{ \"D[OUT]\": \"M[outV]\", \"D[IN]\": \"M[inV]\", \"t[label]\": \"knows\"}]"
    And using the parameter vid1 defined as "v[marko].id"
    And using the parameter vid2 defined as "v[vadas].id"
    And the traversal of
      """
      g.V(vid1).as("x").V(vid2).as("y").mergeE(xx1).option(outV, select("x")).option(inV, select("y"))
      """
    When iterated to list
    Then the result should have a count of 1
    And the graph should return 2 for count of "g.V()"
    And the graph should return 1 for count of "g.V().has(\"name\",\"marko\").out(\"knows\").has(\"name\",\"vadas\")"

  Scenario: g_mergeE_inline_with_outVinV_options_select
    Given the empty graph
    And the graph initializer of
      """
      g.addV("person").property("name", "marko").
       addV("person").property("name", "vadas")
      """
    And using the parameter vid1 defined as "v[marko].id"
    And using the parameter vid2 defined as "v[vadas].id"
    And the traversal of
      """
      g.V(vid1).as("x").V(vid2).as("y").mergeE([(OUT):Merge.outV,(IN):Merge.inV,T.label:"knows"]).option(outV, select("x")).option(inV, select("y"))
      """
    When iterated to list
    Then the result should have a count of 1
    And the graph should return 2 for count of "g.V()"
    And the graph should return 1 for count of "g.V().has(\"name\",\"marko\").out(\"knows\").has(\"name\",\"vadas\")"

  # onCreate inherits from merge and can specify an eid
  @UserSuppliedEdgeIds
  Scenario: g_mergeE_with_eid_specified_and_inheritance_1
    Given the empty graph
    And the graph initializer of
      """
      g.addV("person").property("name", "marko").
        addV("person").property("name", "vadas")
      """
    And using the parameter xx1 defined as "m[{\"D[OUT]\": \"v[marko].id\", \"D[IN]\": \"v[vadas].id\", \"t[label]\": \"knows\"}]"
    And using the parameter xx2 defined as "m[{\"t[id]\": \"201\"}]"
    And the traversal of
      """
      g.mergeE(xx1).option(onCreate, xx2)
      """
    When iterated to list
    Then the result should have a count of 1
    And the graph should return 2 for count of "g.V()"
    And the graph should return 1 for count of "g.E()"
    And the graph should return 1 for count of "g.E(\"201\")"
    And the graph should return 1 for count of "g.V().has(\"name\",\"marko\").out(\"knows\").has(\"name\",\"vadas\")"

  # onCreate inherits from merge and can specify an eid
  @UserSuppliedEdgeIds
  Scenario: g_mergeE_with_eid_specified_and_inheritance_2
    Given the empty graph
    And the graph initializer of
      """
      g.addV("person").property("name", "marko").
        addV("person").property("name", "vadas")
      """
    And using the parameter xx1 defined as "m[{\"t[id]\": \"201\"}]"
    And using the parameter xx2 defined as "m[{\"D[OUT]\": \"v[marko].id\", \"D[IN]\": \"v[vadas].id\", \"t[label]\": \"knows\"}]"
    And the traversal of
      """
      g.mergeE(xx1).option(onCreate, xx2)
      """
    When iterated to list
    Then the result should have a count of 1
    And the graph should return 2 for count of "g.V()"
    And the graph should return 1 for count of "g.E()"
    And the graph should return 1 for count of "g.E(\"201\")"
    And the graph should return 1 for count of "g.V().has(\"name\",\"marko\").out(\"knows\").has(\"name\",\"vadas\")"

  # cannot override Direction.OUT in onCreate
  Scenario: g_mergeE_outV_override_prohibited
    Given the empty graph
    And the graph initializer of
      """
      g.addV("person").property("name", "marko").
        addV("person").property("name", "vadas")
      """
    And using the parameter xx1 defined as "m[{\"D[OUT]\" : \"v[marko].id\", \"D[IN]\" : \"v[vadas].id\", \"t[label]\": \"knows\"}]"
    And using the parameter xx2 defined as "m[{\"D[OUT]\" : \"v[vadas].id\"}]"
    And the traversal of
      """
      g.mergeE(xx1).option(onCreate, xx2)
      """
    When iterated to list
    Then the traversal will raise an error with message containing text of "option(onCreate) cannot override values from merge() argument"

  # cannot override Direction.IN in onCreate
  Scenario: g_mergeE_inV_override_prohibited
    Given the empty graph
    And the graph initializer of
      """
      g.addV("person").property("name", "marko").
        addV("person").property("name", "vadas")
      """
    And using the parameter xx1 defined as "m[{\"D[OUT]\" : \"v[marko].id\", \"D[IN]\" : \"v[vadas].id\", \"t[label]\": \"knows\"}]"
    And using the parameter xx2 defined as "m[{\"D[IN]\" : \"v[marko].id\"}]"
    And the traversal of
      """
      g.mergeE(xx1).option(onCreate, xx2)
      """
    When iterated to list
    Then the traversal will raise an error with message containing text of "option(onCreate) cannot override values from merge() argument"

  # cannot override T.label in onCreate
  Scenario: g_mergeE_label_override_prohibited
    Given the empty graph
    And the graph initializer of
      """
      g.addV("person").property("name", "marko").
        addV("person").property("name", "vadas")
      """
    And using the parameter xx1 defined as "m[{\"D[OUT]\" : \"v[marko].id\", \"D[IN]\" : \"v[vadas].id\", \"t[label]\": \"knows\"}]"
    And using the parameter xx2 defined as "m[{\"t[label]\": \"likes\"}]"
    And the traversal of
      """
      g.mergeE(xx1).option(onCreate, xx2)
      """
    When iterated to list
    Then the traversal will raise an error with message containing text of "option(onCreate) cannot override values from merge() argument"

  # cannot override T.id in onCreate
  @UserSuppliedEdgeIds
  Scenario: g_mergeE_id_override_prohibited
    Given the empty graph
    And the graph initializer of
      """
      g.addV("person").property("name", "marko").
        addV("person").property("name", "vadas")
      """
    And using the parameter xx1 defined as "m[{\"D[OUT]\" : \"v[marko].id\", \"D[IN]\" : \"v[vadas].id\", \"t[label]\": \"knows\", \"t[id]\": \"101\"}]"
    And using the parameter xx2 defined as "m[{\"t[id]\": \"201\"}]"
    And the traversal of
      """
      g.mergeE(xx1).option(onCreate, xx2)
      """
    When iterated to list
    Then the traversal will raise an error with message containing text of "option(onCreate) cannot override values from merge() argument"

  # combining mergeV and mergeE when vertices do not exist
  Scenario: g_mergeV_mergeE_combination_new_vertices
    Given the empty graph
    And using the parameter xx1 defined as "m[{\"name\": \"marko\", \"t[label]\": \"person\"}]"
    And using the parameter xx2 defined as "m[{\"name\": \"vadas\", \"t[label]\": \"person\"}]"
    And using the parameter xx3 defined as "m[{\"D[OUT]\": \"M[outV]\", \"D[IN]\": \"M[inV]\", \"t[label]\": \"knows\"}]"
    And the traversal of
      """
      g.mergeV(xx1).as("outV").mergeV(xx2).as("inV").mergeE(xx3).option(outV, select("outV")).option(inV, select("inV"))
      """
    When iterated to list
    Then the result should have a count of 1
    And the graph should return 2 for count of "g.V()"
    And the graph should return 1 for count of "g.E()"
    And the graph should return 1 for count of "g.V().has(\"name\",\"marko\").out(\"knows\").has(\"name\",\"vadas\")"

  # combining mergeV and mergeE when vertices exist
  Scenario: g_mergeV_mergeE_combination_existing_vertices
    Given the empty graph
    And the graph initializer of
      """
      g.addV("person").property("name", "marko").
        addV("person").property("name", "vadas")
      """
    And using the parameter xx1 defined as "m[{\"t[id]\": \"v[marko].id\", \"t[label]\": \"person\"}]"
    And using the parameter xx2 defined as "m[{\"t[id]\": \"v[vadas].id\", \"t[label]\": \"person\"}]"
    And using the parameter xx3 defined as "m[{\"D[OUT]\": \"M[outV]\", \"D[IN]\": \"M[inV]\", \"t[label]\": \"knows\"}]"
    And the traversal of
      """
      g.mergeV(xx1).as("outV").mergeV(xx2).as("inV").mergeE(xx3).option(outV, select("outV")).option(inV, select("inV"))
      """
    When iterated to list
    Then the result should have a count of 1
    And the graph should return 2 for count of "g.V()"
    And the graph should return 1 for count of "g.E()"
    And the graph should return 1 for count of "g.V().has(\"name\",\"marko\").out(\"knows\").has(\"name\",\"vadas\")"

  # cannot use hidden namespace for label key for onMatch
  Scenario: g_V_asXvX_mergeEXxx1X_optionXMerge_onMatch_xx2X_optionXMerge_outV_selectXvXX_optionXMerge_inV_selectXvXX
    Given the empty graph
    And the graph initializer of
      """
      g.addV("person").property("name", "marko").property("age", 29)
      """
    And using the parameter xx1 defined as "m[{\"t[label]\": \"self\", \"D[OUT]\":\"M[outV]\", \"D[IN]\":\"M[inV]\"}]"
    And using the parameter xx2 defined as "m[{\"~label\":\"vertex\"}]"
    And the traversal of
      """
      g.V().as("v").mergeE(xx1).option(Merge.onMatch,xx2).option(Merge.outV,select("v")).option(Merge.inV,select("v"))
      """
    When iterated to list
    Then the traversal will raise an error with message containing text of "Property key can not be a hidden key: ~label"

  Scenario: g_V_mergeEXlabel_knows_out_marko_in_vadasX_optionXonMatch_sideEffectXpropertyXweight_0XX_constantXemptyXX
    Given the empty graph
    And the graph initializer of
      """
      g.addV("person").property("name", "marko").as("a").
        addV("person").property("name", "vadas").as("b").
        addE("knows").property("weight", 1).from("a").to("b")
      """
    And using the parameter xx1 defined as "m[{\"t[label]\": \"knows\", \"D[OUT]\":\"v[marko].id\", \"D[IN]\":\"v[vadas].id\"}]"
    And the traversal of
      """
      g.V().mergeE(xx1).
              option(Merge.onMatch, __.sideEffect(__.property("weight", 0)).constant([:]))
      """
    When iterated to list
    Then the result should have a count of 2
    And the graph should return 2 for count of "g.V()"
    And the graph should return 1 for count of "g.E()"
    And the graph should return 1 for count of "g.E().hasLabel(\"knows\").has(\"weight\",0)"

  Scenario: g_mergeEXlabel_knows_out_marko_in_vadasX_optionXonMatch_sideEffectXpropertyXweight_0XX_constantXemptyXX
    Given the empty graph
    And the graph initializer of
      """
      g.addV("person").property("name", "marko").as("a").
        addV("person").property("name", "vadas").as("b").
        addE("knows").property("weight", 1).from("a").to("b")
      """
    And using the parameter xx1 defined as "m[{\"t[label]\": \"knows\", \"D[OUT]\":\"v[marko].id\", \"D[IN]\":\"v[vadas].id\"}]"
    And the traversal of
      """
      g.mergeE(xx1).
          option(Merge.onMatch, __.sideEffect(__.property("weight", 0)).constant([:]))
      """
    When iterated to list
    Then the result should have a count of 1
    And the graph should return 2 for count of "g.V()"
    And the graph should return 0 for count of "g.E().hasLabel(\"knows\").has(\"weight\",1)"
    And the graph should return 1 for count of "g.E().hasLabel(\"knows\").has(\"weight\",0)"
    And the graph should return 0 for count of "g.V().has(\"weight\")"

<<<<<<< HEAD
  Scenario: g_injectXlist1_list2X_mergeEXlimitXlocal_1X_unfoldX_optionXonCreate_rangeXlocal_1_2X_unfoldX_optionXonMatch_tailXlocalX_unfoldX_to_match
=======
    Scenario: g_unionXselectXmapX_selectXmapX_constantXcreated_NXX_fold_asXmX_mergeEXselectXmX_limitXlocal_1X_unfoldX_optionXonCreate_selectXmX_rangeXlocal_1_2X_unfoldX_optionXonMatch_selectXmX_tailXlocalX_unfoldX_to_match
>>>>>>> dff09d41
    Given the empty graph
    And the graph initializer of
      """
      g.addV("person").property("name", "marko").property("age", 29).as("marko").
        addV("person").property("name", "vadas").property("age", 27).as("vadas").
        addV("software").property("name", "lop").property("lang", "java").as("lop").
        addV("person").property("name","josh").property("age", 32).as("josh").
        addV("software").property("name", "ripple").property("lang", "java").as("ripple").
        addV("person").property("name", "peter").property("age", 35).as('peter').
        addE("knows").from("marko").to("vadas").property("weight", 0.5d).
        addE("knows").from("marko").to("josh").property("weight", 1.0d).
        addE("created").from("marko").to("lop").property("weight", 0.4d).
        addE("created").from("josh").to("ripple").property("weight", 1.0d).
        addE("created").from("josh").to("lop").property("weight", 0.4d).
        addE("created").from("peter").to("lop").property("weight", 0.2d)
      """
<<<<<<< HEAD
    And using the parameter xx1 defined as "m[{\"t[label]\": \"knows\", \"D[OUT]\":\"v[marko].id\", \"D[IN]\":\"v[vadas].id\"}]"
    And using the parameter xx2 defined as "m[{\"created\": \"N\"}]"
    And the traversal of
      """
      g.inject(xx1, xx1, xx2).
=======
    And using the side effect map defined as "m[{\"t[label]\": \"knows\", \"D[OUT]\":\"v[marko].id\", \"D[IN]\":\"v[vadas].id\"}]"
    And the traversal of
      """
      g.union(select("map"), select("map"), constant([created: "N"])).
>>>>>>> dff09d41
        fold().as("m").
        mergeE(__.select("m").limit(Scope.local,1).unfold()).
          option(Merge.onCreate, __.select("m").range(Scope.local, 1, 2).unfold()).
          option(Merge.onMatch, __.select("m").tail(Scope.local).unfold())
      """
    When iterated to list
    Then the result should have a count of 1
    And the graph should return 6 for count of "g.V()"
    And the graph should return 6 for count of "g.E()"
    And the graph should return 1 for count of "g.E().has(\"created\",\"N\")"
    And the graph should return 1 for count of "g.V().has(\"person\",\"name\",\"marko\").outE(\"knows\").has(\"created\",\"N\").inV().has(\"person\",\"name\",\"vadas\")"

<<<<<<< HEAD
  Scenario: g_injectXlist1_list2X_mergeEXlimitXlocal_1X_unfoldX_optionXonCreate_rangeXlocal_1_2X_unfoldX_optionXonMatch_tailXlocalX_unfoldX_to_create
=======
   Scenario: g_unionXselectXmapX_selectXmapX_constantXcreated_NXX_fold_asXmX_mergeEXselectXmX_limitXlocal_1X_unfoldX_optionXonCreate_selectXmX_rangeXlocal_1_2X_unfoldX_optionXonMatch_selectXmX_tailXlocalX_unfoldX_to_create
>>>>>>> dff09d41
    Given the empty graph
    And the graph initializer of
      """
      g.addV("person").property("name", "marko").property("age", 29).as("marko").
        addV("person").property("name", "vadas").property("age", 27).as("vadas").
        addV("software").property("name", "lop").property("lang", "java").as("lop").
        addV("person").property("name","josh").property("age", 32).as("josh").
        addV("software").property("name", "ripple").property("lang", "java").as("ripple").
        addV("person").property("name", "peter").property("age", 35).as('peter').
        addE("knows").from("marko").to("vadas").property("weight", 0.5d).
        addE("knows").from("marko").to("josh").property("weight", 1.0d).
        addE("created").from("marko").to("lop").property("weight", 0.4d).
        addE("created").from("josh").to("ripple").property("weight", 1.0d).
        addE("created").from("josh").to("lop").property("weight", 0.4d).
        addE("created").from("peter").to("lop").property("weight", 0.2d)
      """
<<<<<<< HEAD
    And using the parameter xx1 defined as "m[{\"t[label]\": \"self\", \"D[OUT]\":\"v[vadas].id\", \"D[IN]\":\"v[vadas].id\"}]"
    And using the parameter xx2 defined as "m[{\"created\": \"N\"}]"
    And the traversal of
      """
      g.inject(xx1, xx1, xx2).
=======
    And using the side effect map defined as "m[{\"t[label]\": \"self\", \"D[OUT]\":\"v[vadas].id\", \"D[IN]\":\"v[vadas].id\"}]"
    And the traversal of
      """
      g.union(select("map"), select("map"), constant([created:"N"])).
>>>>>>> dff09d41
        fold().as("m").
        mergeE(__.select("m").limit(Scope.local,1).unfold()).
          option(Merge.onCreate, __.select("m").range(Scope.local, 1, 2).unfold()).
          option(Merge.onMatch, __.select("m").tail(Scope.local).unfold())
      """
    When iterated to list
    Then the result should have a count of 1
    And the graph should return 6 for count of "g.V()"
    And the graph should return 7 for count of "g.E()"
    And the graph should return 7 for count of "g.E().hasNot(\"created\")"
    And the graph should return 1 for count of "g.V().has(\"person\",\"name\",\"marko\").outE(\"knows\").hasNot(\"created\").inV().has(\"person\",\"name\",\"vadas\")"
    And the graph should return 1 for count of "g.V().has(\"person\",\"name\",\"vadas\").outE(\"self\").hasNot(\"weight\").inV().has(\"person\",\"name\",\"vadas\")"

  @AllowNullPropertyValues
  Scenario: g_mergeEXlabel_knows_out_marko_in_vadasX_optionXonMatch_weight_nullX_allowed
    Given the empty graph
    And the graph initializer of
      """
      g.addV("person").property("name", "marko").as("a").
        addV("person").property("name", "vadas").as("b").
        addE("knows").from("a").to("b").property("weight",1.0d)
      """
    And using the parameter xx1 defined as "m[{\"t[label]\": \"knows\", \"D[OUT]\":\"v[marko].id\", \"D[IN]\":\"v[vadas].id\"}]"
    And using the parameter xx2 defined as "m[{\"weight\":null}]"
    And the traversal of
      """
      g.mergeE(xx1).option(Merge.onMatch,xx2)
      """
    When iterated to list
    Then the result should have a count of 1
    And the graph should return 2 for count of "g.V()"
    And the graph should return 1 for count of "g.E().hasLabel(\"knows\")"
    And the graph should return 1 for count of "g.E().hasLabel(\"knows\").has(\"weight\",null)"

  @DisallowNullPropertyValues
  Scenario: g_mergeEXlabel_knows_out_marko_in_vadasX_optionXonMatch_weight_nullX
    Given the empty graph
    And the graph initializer of
      """
      g.addV("person").property("name", "marko").as("a").
        addV("person").property("name", "vadas").as("b").
        addE("knows").from("a").to("b").property("weight",1.0d)
      """
    And using the parameter xx1 defined as "m[{\"t[label]\": \"knows\", \"D[OUT]\":\"v[marko].id\", \"D[IN]\":\"v[vadas].id\"}]"
    And using the parameter xx2 defined as "m[{\"weight\":null}]"
    And the traversal of
      """
      g.mergeE(xx1).option(Merge.onMatch,xx2)
      """
    When iterated to list
    Then the result should have a count of 1
    And the graph should return 2 for count of "g.V()"
    And the graph should return 1 for count of "g.E().hasLabel(\"knows\")"
    And the graph should return 0 for count of "g.E().hasLabel(\"knows\").has(\"weight\")"<|MERGE_RESOLUTION|>--- conflicted
+++ resolved
@@ -866,11 +866,7 @@
     And the graph should return 1 for count of "g.E().hasLabel(\"knows\").has(\"weight\",0)"
     And the graph should return 0 for count of "g.V().has(\"weight\")"
 
-<<<<<<< HEAD
-  Scenario: g_injectXlist1_list2X_mergeEXlimitXlocal_1X_unfoldX_optionXonCreate_rangeXlocal_1_2X_unfoldX_optionXonMatch_tailXlocalX_unfoldX_to_match
-=======
     Scenario: g_unionXselectXmapX_selectXmapX_constantXcreated_NXX_fold_asXmX_mergeEXselectXmX_limitXlocal_1X_unfoldX_optionXonCreate_selectXmX_rangeXlocal_1_2X_unfoldX_optionXonMatch_selectXmX_tailXlocalX_unfoldX_to_match
->>>>>>> dff09d41
     Given the empty graph
     And the graph initializer of
       """
@@ -887,18 +883,10 @@
         addE("created").from("josh").to("lop").property("weight", 0.4d).
         addE("created").from("peter").to("lop").property("weight", 0.2d)
       """
-<<<<<<< HEAD
-    And using the parameter xx1 defined as "m[{\"t[label]\": \"knows\", \"D[OUT]\":\"v[marko].id\", \"D[IN]\":\"v[vadas].id\"}]"
-    And using the parameter xx2 defined as "m[{\"created\": \"N\"}]"
-    And the traversal of
-      """
-      g.inject(xx1, xx1, xx2).
-=======
     And using the side effect map defined as "m[{\"t[label]\": \"knows\", \"D[OUT]\":\"v[marko].id\", \"D[IN]\":\"v[vadas].id\"}]"
     And the traversal of
       """
       g.union(select("map"), select("map"), constant([created: "N"])).
->>>>>>> dff09d41
         fold().as("m").
         mergeE(__.select("m").limit(Scope.local,1).unfold()).
           option(Merge.onCreate, __.select("m").range(Scope.local, 1, 2).unfold()).
@@ -911,11 +899,7 @@
     And the graph should return 1 for count of "g.E().has(\"created\",\"N\")"
     And the graph should return 1 for count of "g.V().has(\"person\",\"name\",\"marko\").outE(\"knows\").has(\"created\",\"N\").inV().has(\"person\",\"name\",\"vadas\")"
 
-<<<<<<< HEAD
-  Scenario: g_injectXlist1_list2X_mergeEXlimitXlocal_1X_unfoldX_optionXonCreate_rangeXlocal_1_2X_unfoldX_optionXonMatch_tailXlocalX_unfoldX_to_create
-=======
    Scenario: g_unionXselectXmapX_selectXmapX_constantXcreated_NXX_fold_asXmX_mergeEXselectXmX_limitXlocal_1X_unfoldX_optionXonCreate_selectXmX_rangeXlocal_1_2X_unfoldX_optionXonMatch_selectXmX_tailXlocalX_unfoldX_to_create
->>>>>>> dff09d41
     Given the empty graph
     And the graph initializer of
       """
@@ -932,18 +916,10 @@
         addE("created").from("josh").to("lop").property("weight", 0.4d).
         addE("created").from("peter").to("lop").property("weight", 0.2d)
       """
-<<<<<<< HEAD
-    And using the parameter xx1 defined as "m[{\"t[label]\": \"self\", \"D[OUT]\":\"v[vadas].id\", \"D[IN]\":\"v[vadas].id\"}]"
-    And using the parameter xx2 defined as "m[{\"created\": \"N\"}]"
-    And the traversal of
-      """
-      g.inject(xx1, xx1, xx2).
-=======
     And using the side effect map defined as "m[{\"t[label]\": \"self\", \"D[OUT]\":\"v[vadas].id\", \"D[IN]\":\"v[vadas].id\"}]"
     And the traversal of
       """
       g.union(select("map"), select("map"), constant([created:"N"])).
->>>>>>> dff09d41
         fold().as("m").
         mergeE(__.select("m").limit(Scope.local,1).unfold()).
           option(Merge.onCreate, __.select("m").range(Scope.local, 1, 2).unfold()).
