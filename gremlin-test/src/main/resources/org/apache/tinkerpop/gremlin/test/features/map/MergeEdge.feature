--- conflicted
+++ resolved
@@ -866,11 +866,7 @@
     And the graph should return 1 for count of "g.E().hasLabel(\"knows\").has(\"weight\",0)"
     And the graph should return 0 for count of "g.V().has(\"weight\")"
 
-<<<<<<< HEAD
-  Scenario: g_injectXlist1_list2X_mergeEXlimitXlocal_1XX_optionXonCreate_rangeXlocal_1_2XX_optionXonMatch_tailXlocalXX_to_match
-=======
-    Scenario: g_unionXselectXmX_selectXmX_constantXcreated_NXX_fold_mergeEXlimitXlocal_1X_unfoldX_optionXonCreate_rangeXlocal_1_2X_unfoldX_optionXonMatch_tailXlocalX_unfoldX_to_match
->>>>>>> 544ed90c
+  Scenario: g_injectXlist1_list2X_mergeEXlimitXlocal_1X_unfoldX_optionXonCreate_rangeXlocal_1_2X_unfoldX_optionXonMatch_tailXlocalX_unfoldX_to_match
     Given the empty graph
     And the graph initializer of
       """
@@ -891,19 +887,11 @@
     And using the parameter xx2 defined as "m[{\"created\": \"N\"}]"
     And the traversal of
       """
-<<<<<<< HEAD
       g.inject(xx1, xx1, xx2).
         fold().as("m").
-        mergeE(__.select("m").limit(Scope.local,1)).
-          option(Merge.onCreate, __.select("m").range(Scope.local, 1, 2)).
-          option(Merge.onMatch, __.select("m").tail(Scope.local))
-=======
-      g.union(select("m"), select("m"), constant([created: "N"])).
-        fold().
-        mergeE(__.limit(Scope.local,1).unfold()).
-          option(Merge.onCreate, __.range(Scope.local, 1, 2).unfold()).
-          option(Merge.onMatch, __.tail(Scope.local).unfold())
->>>>>>> 544ed90c
+        mergeE(__.select("m").limit(Scope.local,1).unfold()).
+          option(Merge.onCreate, __.select("m").range(Scope.local, 1, 2).unfold()).
+          option(Merge.onMatch, __.select("m").tail(Scope.local).unfold())
       """
     When iterated to list
     Then the result should have a count of 1
@@ -912,11 +900,7 @@
     And the graph should return 1 for count of "g.E().has(\"created\",\"N\")"
     And the graph should return 1 for count of "g.V().has(\"person\",\"name\",\"marko\").outE(\"knows\").has(\"created\",\"N\").inV().has(\"person\",\"name\",\"vadas\")"
 
-<<<<<<< HEAD
-  Scenario: g_injectXlist1_list2X_mergeEXlimitXlocal_1XX_optionXonCreate_rangeXlocal_1_2XX_optionXonMatch_tailXlocalXX_to_create
-=======
-   Scenario: g_unionXselectXmX_selectXmX_constantXcreated_NXX_fold_mergeEXlimitXlocal_1X_unfoldX_optionXonCreate_rangeXlocal_1_2X_unfoldX_optionXonMatch_tailXlocalX_unfoldX_to_create
->>>>>>> 544ed90c
+  Scenario: g_injectXlist1_list2X_mergeEXlimitXlocal_1X_unfoldX_optionXonCreate_rangeXlocal_1_2X_unfoldX_optionXonMatch_tailXlocalX_unfoldX_to_create
     Given the empty graph
     And the graph initializer of
       """
@@ -937,19 +921,11 @@
     And using the parameter xx2 defined as "m[{\"created\": \"N\"}]"
     And the traversal of
       """
-<<<<<<< HEAD
       g.inject(xx1, xx1, xx2).
         fold().as("m").
-        mergeE(__.select("m").limit(Scope.local,1)).
-          option(Merge.onCreate, __.select("m").range(Scope.local, 1, 2)).
-          option(Merge.onMatch, __.select("m").tail(Scope.local))
-=======
-      g.union(select("m"), select("m"), constant([created:"N"])).
-        fold().
-        mergeE(__.limit(Scope.local,1).unfold()).
-          option(Merge.onCreate, __.range(Scope.local, 1, 2).unfold()).
-          option(Merge.onMatch, __.tail(Scope.local).unfold())
->>>>>>> 544ed90c
+        mergeE(__.select("m").limit(Scope.local,1).unfold()).
+          option(Merge.onCreate, __.select("m").range(Scope.local, 1, 2).unfold()).
+          option(Merge.onMatch, __.select("m").tail(Scope.local).unfold())
       """
     When iterated to list
     Then the result should have a count of 1
