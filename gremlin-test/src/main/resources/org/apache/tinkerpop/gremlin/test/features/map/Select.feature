# Licensed to the Apache Software Foundation (ASF) under one
# or more contributor license agreements.  See the NOTICE file
# distributed with this work for additional information
# regarding copyright ownership.  The ASF licenses this file
# to you under the Apache License, Version 2.0 (the
# "License"); you may not use this file except in compliance
# with the License.  You may obtain a copy of the License at
#
# http://www.apache.org/licenses/LICENSE-2.0
#
# Unless required by applicable law or agreed to in writing,
# software distributed under the License is distributed on an
# "AS IS" BASIS, WITHOUT WARRANTIES OR CONDITIONS OF ANY
# KIND, either express or implied.  See the License for the
# specific language governing permissions and limitations
# under the License.

@StepClassMap @StepSelect
Feature: Step - select()

  Scenario: g_VX1X_asXaX_outXknowsX_asXbX_selectXa_bX
    Given the modern graph
    And using the parameter vid1 defined as "v[marko].id"
    And the traversal of
      """
      g.V(vid1).as("a").out("knows").as("b").select("a", "b")
      """
    When iterated to list
    Then the result should be unordered
      | result |
      | m[{"a": "v[marko]", "b": "v[vadas]"}] |
      | m[{"a": "v[marko]", "b": "v[josh]"}] |

  Scenario: g_VX1X_asXaX_outXknowsX_asXbX_selectXa_bX_byXnameX
    Given the modern graph
    And using the parameter vid1 defined as "v[marko].id"
    And the traversal of
      """
      g.V(vid1).as("a").out("knows").as("b").
        select("a", "b").by("name")
      """
    When iterated to list
    Then the result should be unordered
      | result |
      | m[{"a": "marko", "b": "vadas"}] |
      | m[{"a": "marko", "b": "josh"}] |

  Scenario: g_VX1X_asXaX_outXknowsX_asXbX_selectXaX
    Given the modern graph
    And using the parameter vid1 defined as "v[marko].id"
    And the traversal of
      """
      g.V(vid1).as("a").out("knows").as("b").select("a")
      """
    When iterated to list
    Then the result should be unordered
      | result |
      | v[marko] |
      | v[marko] |

  # ProductiveBy
  @GraphComputerVerificationReferenceOnly
  Scenario: g_VX1X_asXaX_outXknowsX_asXbX_selectXaX_byXnameX
    Given the modern graph
    And using the parameter vid1 defined as "v[marko].id"
    And the traversal of
      """
      g.V(vid1).as("a").out("knows").as("b").
        select("a").by("name")
      """
    When iterated to list
    Then the result should be unordered
      | result |
      | marko |
      | marko |

  Scenario: g_V_asXaX_out_asXbX_selectXa_bX_byXnameX
    Given the modern graph
    And the traversal of
      """
      g.V().as("a").out().as("b").
        select("a", "b").by("name")
      """
    When iterated to list
    Then the result should be unordered
      | result |
      | m[{"a": "marko", "b": "lop"}] |
      | m[{"a": "marko", "b": "vadas"}] |
      | m[{"a": "marko", "b": "josh"}] |
      | m[{"a": "josh", "b": "ripple"}] |
      | m[{"a": "josh", "b": "lop"}] |
      | m[{"a": "peter", "b": "lop"}] |

  Scenario: g_V_asXaX_out_aggregateXxX_asXbX_selectXa_bX_byXnameX
    Given the modern graph
    And the traversal of
      """
      g.V().as("a").out().aggregate("x").as("b").
        select("a", "b").by("name")
      """
    When iterated to list
    Then the result should be unordered
      | result |
      | m[{"a": "marko", "b": "lop"}] |
      | m[{"a": "marko", "b": "vadas"}] |
      | m[{"a": "marko", "b": "josh"}] |
      | m[{"a": "josh", "b": "ripple"}] |
      | m[{"a": "josh", "b": "lop"}] |
      | m[{"a": "peter", "b": "lop"}] |

  Scenario: g_V_asXaX_name_order_asXbX_selectXa_bX_byXnameX_by_XitX
    Given the modern graph
    And the traversal of
      """
      g.V().as("a").
        values("name").
        order().as("b").
        select("a", "b").
          by("name").by()
      """
    When iterated to list
    Then the result should be unordered
      | result |
      | m[{"a": "marko", "b": "marko"}] |
      | m[{"a": "vadas", "b": "vadas"}] |
      | m[{"a": "josh", "b": "josh"}] |
      | m[{"a": "ripple", "b": "ripple"}] |
      | m[{"a": "lop", "b": "lop"}] |
      | m[{"a": "peter", "b": "peter"}] |

  @MultiProperties @MetaProperties
  Scenario: g_V_hasXname_gremlinX_inEXusesX_order_byXskill_ascX_asXaX_outV_asXbX_selectXa_bX_byXskillX_byXnameX
    Given the crew graph
    And the traversal of
      """
      g.V().has("name", "gremlin").
        inE("uses").
        order().by("skill", Order.asc).as("a").
        outV().as("b").
        select("a", "b").
          by("skill").
          by("name")
      """
    When iterated to list
    Then the result should be unordered
      | result |
      | m[{"a":"d[3].i", "b": "matthias"}] |
      | m[{"a":"d[4].i", "b": "marko"}] |
      | m[{"a":"d[5].i", "b": "stephen"}] |
      | m[{"a":"d[5].i", "b": "daniel"}] |

  Scenario: g_V_whereX_valueXnameX_isXmarkoXX_asXaX_selectXaX
    Given the modern graph
    And the traversal of
      """
      g.V().where(values("name").is("marko")).as("a").select("a")
      """
    When iterated to list
    Then the result should be unordered
      | result |
      | v[marko] |

  Scenario: g_V_label_groupCount_asXxX_selectXxX
    Given the modern graph
    And the traversal of
      """
      g.V().label().groupCount().as("x").select("x")
      """
    When iterated to list
    Then the result should be unordered
      | result |
      | m[{"software":"d[2].l", "person":"d[4].l"}] |

  Scenario: g_V_hasLabelXpersonX_asXpX_mapXbothE_label_groupCountX_asXrX_selectXp_rX
    Given the modern graph
    And the traversal of
      """
      g.V().hasLabel("person").as("p").
        map(__.bothE().label().groupCount()).as("r").
        select("p", "r")
      """
    When iterated to list
    Then the result should be unordered
      | result |
      | m[{"p": "v[marko]", "r": {"created": "d[1].l", "knows": "d[2].l"}}] |
      | m[{"p": "v[vadas]", "r": {"knows": "d[1].l"}}] |
      | m[{"p": "v[josh]", "r": {"created": "d[2].l", "knows": "d[1].l"}}] |
      | m[{"p": "v[peter]", "r": {"created": "d[1].l"}}] |

  Scenario: g_V_chooseXoutE_count_isX0X__asXaX__asXbXX_chooseXselectXaX__selectXaX__selectXbXX
    Given the modern graph
    And using the parameter xx1 defined as "d[0].l"
    And the traversal of
      """
      g.V().choose(__.outE().count().is(xx1),
                   __.as("a"),
                   __.as("b")).
            choose(__.select("a"),
                   __.select("a"),
                   __.select("b"))
      """
    When iterated to list
    Then the result should be unordered
      | result |
      | v[marko] |
      | v[vadas] |
      | v[lop] |
      | v[josh] |
      | v[ripple] |
      | v[peter] |

  Scenario: g_VX1X_groupXaX_byXconstantXaXX_byXnameX_selectXaX_selectXaX
    Given the modern graph
    And using the parameter vid1 defined as "v[marko].id"
    And the traversal of
      """
      g.V(vid1).group("a").
                  by(__.constant("a")).
                  by(__.values("name")).
        barrier().
        select("a").select("a")
      """
    When iterated to list
    Then the result should be unordered
      | result |
      | marko |

  Scenario: g_VX1X_asXhereX_out_selectXhereX
    Given the modern graph
    And using the parameter vid1 defined as "v[marko].id"
    And the traversal of
      """
      g.V(vid1).as("here").out().select("here")
      """
    When iterated to list
    Then the result should be unordered
      | result |
      | v[marko] |
      | v[marko] |
      | v[marko] |

  Scenario: g_VX4X_out_asXhereX_hasXlang_javaX_selectXhereX
    Given the modern graph
    And using the parameter vid4 defined as "v[josh].id"
    And the traversal of
      """
      g.V(vid4).as("here").out().select("here")
      """
    When iterated to list
    Then the result should be unordered
      | result |
      | v[josh] |
      | v[josh] |

  Scenario: g_VX4X_out_asXhereX_hasXlang_javaX_selectXhereX_name
    Given the modern graph
    And using the parameter vid4 defined as "v[josh].id"
    And the traversal of
      """
      g.V(vid4).out().as("here").
        has("lang", "java").
        select("here").values("name")
      """
    When iterated to list
    Then the result should be unordered
      | result |
      | ripple |
      | lop |

  Scenario: g_VX1X_outE_asXhereX_inV_hasXname_vadasX_selectXhereX
    Given the modern graph
    And using the parameter vid1 defined as "v[marko].id"
    And the traversal of
      """
      g.V(vid1).outE().as("here").
        inV().has("name", "vadas").
        select("here")
      """
    When iterated to list
    Then the result should be unordered
      | result |
      | e[marko-knows->vadas] |

  Scenario: g_VX1X_outEXknowsX_hasXweight_1X_asXhereX_inV_hasXname_joshX_selectXhereX
    Given the modern graph
    And using the parameter vid1 defined as "v[marko].id"
    And the traversal of
      """
      g.V(vid1).outE("knows").
        has("weight", 1.0).as("here").
        inV().has("name", "josh").
        select("here")
      """
    When iterated to list
    Then the result should be unordered
      | result |
      | e[marko-knows->josh] |

  Scenario: g_VX1X_outEXknowsX_asXhereX_hasXweight_1X_asXfakeX_inV_hasXname_joshX_selectXhereX
    Given the modern graph
    And using the parameter vid1 defined as "v[marko].id"
    And the traversal of
      """
      g.V(vid1).outE("knows").as("here").
        has("weight", 1.0).as("fake").
        inV().has("name", "josh").
        select("here")
      """
    When iterated to list
    Then the result should be unordered
      | result |
      | e[marko-knows->josh] |

  Scenario: g_V_asXhereXout_name_selectXhereX
    Given the modern graph
    And the traversal of
      """
      g.V().as("here").
        out().values("name").
        select("here")
      """
    When iterated to list
    Then the result should be unordered
      | result |
      | v[marko] |
      | v[marko] |
      | v[marko] |
      | v[josh] |
      | v[josh] |
      | v[peter] |

  Scenario: g_V_outXcreatedX_unionXasXprojectX_inXcreatedX_hasXname_markoX_selectXprojectX__asXprojectX_inXcreatedX_inXknowsX_hasXname_markoX_selectXprojectXX_groupCount_byXnameX
    Given the modern graph
    And the traversal of
      """
      g.V().out("created").
        union(__.as("project").in("created").has("name", "marko").select("project"),
              __.as("project").in("created").in("knows").has("name", "marko").select("project")).
        groupCount().
          by("name")
      """
    When iterated to list
    Then the result should be unordered
      | result |
      | m[{"ripple":"d[1].l", "lop":"d[6].l"}] |

  @GraphComputerVerificationStarGraphExceeded
  Scenario: g_V_untilXout_outX_repeatXin_asXaXX_selectXaX_byXtailXlocalX_nameX
    Given the modern graph
    And the traversal of
      """
      g.V().until(__.out().out()).repeat(__.in().as("a")).select("a").by(__.tail(Scope.local).values("name"))
      """
    When iterated to list
    Then the result should be unordered
      | result |
      | marko |
      | marko |
      | marko |
      | marko |
      | marko |

  Scenario: g_V_outE_weight_groupCount_selectXkeysX_unfold
    Given the modern graph
    And the traversal of
      """
      g.V().outE().values("weight").groupCount().select(Column.keys).unfold()
      """
    When iterated to list
    Then the result should be unordered
      | result |
      | d[0.5].d |
      | d[1.0].d |
      | d[0.4].d |
      | d[0.2].d |

  @GraphComputerVerificationStarGraphExceeded
  Scenario: g_V_hasLabelXsoftwareX_asXnameX_asXlanguageX_asXcreatorsX_selectXname_language_creatorsX_byXnameX_byXlangX_byXinXcreatedX_name_fold_orderXlocalXX
    Given the modern graph
    And the traversal of
      """
      g.V().hasLabel("software").as("name").as("language").as("creators").select("name", "language", "creators").by("name").by("lang").
                    by(__.in("created").values("name").fold().order(Scope.local))
      """
    When iterated to list
    Then the result should be unordered
      | result |
      | m[{"name":"lop","language":"java","creators":["josh","marko","peter"]}] |
      | m[{"name":"ripple","language":"java","creators":["josh"]}] |

  Scenario: g_V_outE_weight_groupCount_unfold_selectXkeysX_unfold
    Given the modern graph
    And the traversal of
      """
      g.V().outE().values("weight").groupCount().unfold().select(Column.keys).unfold()
      """
    When iterated to list
    Then the result should be unordered
      | result |
      | d[0.5].d |
      | d[1.0].d |
      | d[0.4].d |
      | d[0.2].d |

  Scenario: g_V_outE_weight_groupCount_unfold_selectXvaluesX_unfold
    Given the modern graph
    And the traversal of
      """
      g.V().outE().values("weight").groupCount().unfold().select(Column.values).unfold()
      """
    When iterated to list
    Then the result should be unordered
      | result |
      | d[1].l |
      | d[2].l |
      | d[2].l |
      | d[1].l |

  @GraphComputerVerificationReferenceOnly
  Scenario: g_V_untilXout_outX_repeatXin_asXaX_in_asXbXX_selectXa_bX_byXnameX
    Given the modern graph
    And the traversal of
      """
      g.V().until(__.out().out()).repeat(__.in().as("a").in().as("b")).select("a", "b").by("name")
      """
    When iterated to list
    Then the result should be unordered
      | result |
      | m[{"a":"josh","b":"marko"}] |
      | m[{"a":"josh","b":"marko"}] |

  Scenario: g_V_outE_weight_groupCount_selectXvaluesX_unfold
    Given the modern graph
    And the traversal of
      """
      g.V().outE().values("weight").groupCount().select(Column.values).unfold()
      """
    When iterated to list
    Then the result should be unordered
      | result |
      | d[1].l |
      | d[2].l |
      | d[2].l |
      | d[1].l |

  Scenario: g_V_asXaX_whereXoutXknowsXX_selectXaX
    Given the modern graph
    And the traversal of
      """
      g.V().as("a").where(__.out("knows")).select("a")
      """
    When iterated to list
    Then the result should be unordered
      | result |
      | v[marko] |

  Scenario: g_VX1X_asXaX_repeatXout_asXaXX_timesX2X_selectXfirst_aX
    Given the modern graph
    And using the parameter vid1 defined as "v[marko].id"
    And the traversal of
      """
      g.V(vid1).as("a").repeat(__.out().as("a")).times(2).select(Pop.first, "a")
      """
    When iterated to list
    Then the result should be unordered
      | result |
      | v[marko] |
      | v[marko] |

  @GraphComputerVerificationReferenceOnly
  Scenario: g_V_asXaX_outXknowsX_asXbX_localXselectXa_bX_byXnameXX
    Given the modern graph
    And the traversal of
      """
      g.V().as("a").out("knows").as("b").local(__.select("a", "b").by("name"))
      """
    When iterated to list
    Then the result should be unordered
      | result |
      | m[{"a":"marko","b":"vadas"}] |
      | m[{"a":"marko","b":"josh"}] |

  Scenario: g_VX1X_asXaX_repeatXout_asXaXX_timesX2X_selectXlast_aX
    Given the modern graph
    And using the parameter vid1 defined as "v[marko].id"
    And the traversal of
      """
      g.V(vid1).as("a").repeat(__.out().as("a")).times(2).select(Pop.last, "a")
      """
    When iterated to list
    Then the result should be unordered
      | result |
      | v[ripple] |
      | v[lop] |

  Scenario: g_VX1X_outEXknowsX_asXhereX_hasXweight_1X_inV_hasXname_joshX_selectXhereX
    Given the modern graph
    And using the parameter vid1 defined as "v[marko].id"
    And the traversal of
      """
      g.V(vid1).outE("knows").as("here").has("weight", 1.0).inV().has("name", "josh").select("here")
      """
    When iterated to list
    Then the result should be unordered
      | result |
      | e[marko-knows->josh] |

  Scenario: g_V_asXaX_hasXname_markoX_asXbX_asXcX_selectXa_b_cX_by_byXnameX_byXageX
    Given the modern graph
    And the traversal of
      """
      g.V().as("a").has("name", "marko").as("b").as("c").select("a", "b", "c").by().by("name").by("age")
      """
    When iterated to list
    Then the result should be unordered
      | result |
      | m[{"a":"v[marko]","b":"marko","c":"d[29].i"}] |

  Scenario: g_V_outE_weight_groupCount_selectXvaluesX_unfold_groupCount_selectXvaluesX_unfold
    Given the modern graph
    And the traversal of
      """
      g.V().outE().values("weight").groupCount().select(Column.values).unfold().groupCount().select(Column.values).unfold()
      """
    When iterated to list
    Then the result should be unordered
      | result |
      | d[2].l |
      | d[2].l |

  @GraphComputerVerificationReferenceOnly
  Scenario: g_V_asXaX_groupXmX_by_byXbothE_countX_barrier_selectXmX_selectXselectXaXX
    Given the modern graph
    And the traversal of
      """
      g.V().as("a").group("m").by().by(__.bothE().count()).barrier().select("m").select(__.select("a"))
      """
    When iterated to list
    Then the result should be unordered
      | result |
      | d[3].l |
      | d[1].l |
      | d[3].l |
      | d[3].l |
      | d[1].l |
      | d[1].l |

  @GraphComputerVerificationReferenceOnly
  Scenario: g_V_asXaX_groupXmX_by_byXbothE_countX_barrier_selectXmX_selectXselectXaXX_byXmathX_plus_XX
    Given the modern graph
    And the traversal of
      """
      g.V().as("a").group("m").by().by(__.bothE().count()).barrier().select("m").select(__.select("a")).by(__.math("_+_"))
      """
    When iterated to list
    Then the result should be unordered
      | result |
      | d[6].d |
      | d[2].d |
      | d[6].d |
      | d[6].d |
      | d[2].d |
      | d[2].d |

  @GraphComputerVerificationReferenceOnly
  Scenario: g_V_asXaX_outXknowsX_asXaX_selectXall_constantXaXX
    Given the modern graph
    And the traversal of
      """
      g.V().as("a").out("knows").as("a").select(Pop.all, __.constant("a"))
      """
    When iterated to list
    Then the result should be unordered
      | result |
      | l[v[marko],v[vadas]] |
      | l[v[marko],v[josh]] |

  Scenario: g_V_selectXaX
    Given the modern graph
    And the traversal of
      """
      g.V().select("a")
      """
    When iterated to list
    Then the result should be empty

  Scenario: g_V_selectXaX_count
    Given the modern graph
    And the traversal of
      """
      g.V().select("a").count()
      """
    When iterated to list
    Then the result should be unordered
      | result |
      | d[0].l |

  Scenario: g_V_selectXa_bX
    Given the modern graph
    And the traversal of
      """
      g.V().select("a","b")
      """
    When iterated to list
    Then the result should be empty

  Scenario: g_V_valueMap_selectXaX
    Given the modern graph
    And the traversal of
      """
      g.V().valueMap().select("a")
      """
    When iterated to list
    Then the result should be empty

  Scenario: g_V_valueMap_selectXa_bX
    Given the modern graph
    And the traversal of
      """
      g.V().valueMap().select("a","b")
      """
    When iterated to list
    Then the result should be empty

  Scenario: g_V_selectXfirst_aX
    Given the modern graph
    And the traversal of
      """
      g.V().select(Pop.first, "a")
      """
    When iterated to list
    Then the result should be empty

  Scenario: g_V_selectXfirst_a_bX
    Given the modern graph
    And the traversal of
      """
      g.V().select(Pop.first, "a","b")
      """
    When iterated to list
    Then the result should be empty

  Scenario: g_V_valueMap_selectXfirst_aX
    Given the modern graph
    And the traversal of
      """
      g.V().valueMap().select(Pop.first, "a")
      """
    When iterated to list
    Then the result should be empty

  Scenario: g_V_valueMap_selectXfirst_a_bX
    Given the modern graph
    And the traversal of
      """
      g.V().valueMap().select(Pop.first, "a","b")
      """
    When iterated to list
    Then the result should be empty

  Scenario: g_V_selectXlast_aX
    Given the modern graph
    And the traversal of
      """
      g.V().select(Pop.last, "a")
      """
    When iterated to list
    Then the result should be empty

  Scenario: g_V_selectXlast_a_bX
    Given the modern graph
    And the traversal of
      """
      g.V().select(Pop.last, "a","b")
      """
    When iterated to list
    Then the result should be empty

  Scenario: g_V_valueMap_selectXlast_aX
    Given the modern graph
    And the traversal of
      """
      g.V().valueMap().select(Pop.last, "a")
      """
    When iterated to list
    Then the result should be empty

  Scenario: g_V_valueMap_selectXlast_a_bX
    Given the modern graph
    And the traversal of
      """
      g.V().valueMap().select(Pop.last, "a","b")
      """
    When iterated to list
    Then the result should be empty

  Scenario: g_V_selectXall_aX
    Given the modern graph
    And the traversal of
      """
      g.V().select(Pop.all, "a")
      """
    When iterated to list
    Then the result should be empty

  Scenario: g_V_selectXall_a_bX
    Given the modern graph
    And the traversal of
      """
      g.V().select(Pop.all, "a","b")
      """
    When iterated to list
    Then the result should be empty

  Scenario: g_V_valueMap_selectXall_aX
    Given the modern graph
    And the traversal of
      """
      g.V().valueMap().select(Pop.all, "a")
      """
    When iterated to list
    Then the result should be empty

  Scenario: g_V_valueMap_selectXall_a_bX
    Given the modern graph
    And the traversal of
      """
      g.V().valueMap().select(Pop.all, "a","b")
      """
    When iterated to list
    Then the result should be empty

  Scenario: g_V_asXa_bX_out_asXcX_path_selectXkeysX
    Given the modern graph
    And the traversal of
      """
      g.V().as("a", "b").out().as("c").path().select(Column.keys)
      """
    When iterated next
    Then the result should be ordered
      | result |
      | s[a,b] |
      | s[c]   |
    And the graph should return 6 for count of "g.V().as(\"a\", \"b\").out().as(\"c\").path().select(Column.keys)"

  Scenario: g_V_hasXperson_name_markoX_barrier_asXaX_outXknows_selectXaX
    Given the modern graph
    And the traversal of
      """
      g.V().has("person","name","marko").barrier().as("a").out("knows").select("a")
      """
    When iterated to list
    Then the result should be unordered
      | result |
      | v[marko] |
      | v[marko] |

  Scenario: g_V_hasXperson_name_markoX_elementMapXnameX_asXaX_unionXidentity_identityX_selectXaX_selectXnameX
    Given the modern graph
    And the traversal of
      """
      g.V().has("person","name","marko").elementMap("name").as("a").union(__.identity(),__.identity()).select("a").select("name")
      """
    When iterated to list
    Then the result should be unordered
      | result |
      | marko |
      | marko |

  Scenario: g_V_hasXperson_name_markoX_count_asXaX_unionXidentity_identityX_selectXaX
    Given the modern graph
    And the traversal of
      """
      g.V().has("person","name","marko").count().as("a").union(__.identity(),__.identity()).select("a")
      """
    When iterated to list
    Then the result should be unordered
      | result |
      | d[1].l |
      | d[1].l |

  Scenario: g_V_hasXperson_name_markoX_path_asXaX_unionXidentity_identityX_selectXaX_unfold
    Given the modern graph
    And the traversal of
      """
      g.V().has("person","name","marko").path().as("a").union(__.identity(),__.identity()).select("a").unfold()
      """
    When iterated to list
    Then the result should be unordered
      | result |
      | v[marko] |
      | v[marko] |

  # ProductiveBy
  @GraphComputerVerificationReferenceOnly
  Scenario: g_EX11X_propertiesXweightX_asXaX_selectXaX_byXkeyX
    Given the modern graph
    And using the parameter eid11 defined as "e[josh-created->lop].id"
    And the traversal of
      """
      g.E(eid11).properties("weight").as("a").select("a").by(T.key)
      """
    When iterated to list
    Then the result should be unordered
      | result |
      | weight |

  # ProductiveBy
  @GraphComputerVerificationReferenceOnly
  Scenario: g_EX11X_propertiesXweightX_asXaX_selectXaX_byXvalueX
    Given the modern graph
    And using the parameter eid11 defined as "e[josh-created->lop].id"
    And the traversal of
      """
      g.E(eid11).properties("weight").as("a").select("a").by(T.value)
      """
    When iterated to list
    Then the result should be unordered
      | result |
      | d[0.4].d |

  Scenario: g_V_asXaX_selectXaX_byXageX
    Given the modern graph
    And the traversal of
      """
      g.V().as("a").select("a").by("age")
      """
    When iterated to list
    Then the result should be unordered
      | result |
      | d[29].i |
      | d[27].i |
      | d[32].i |
      | d[35].i |

  Scenario: g_V_asXa_nX_selectXa_nX_byXageX_byXnameX
    Given the modern graph
    And the traversal of
      """
      g.V().as("a","n").select("a","n").by("age").by("name")
      """
    When iterated to list
    Then the result should be unordered
      | result |
      | m[{"a":"d[29].i","n":"marko"}] |
      | m[{"a":"d[27].i","n":"vadas"}] |
      | m[{"a":"d[32].i","n":"josh"}] |
      | m[{"a":"d[35].i","n":"peter"}] |

  @GraphComputerVerificationReferenceOnly @WithProductiveByStrategy
  Scenario: g_withStrategiesXProductiveByStrategyX_V_asXaX_selectXaX_byXageX
    Given the modern graph
    And the traversal of
      """
      g.withStrategies(ProductiveByStrategy).V().as("a").select("a").by("age")
      """
    When iterated to list
    Then the result should be unordered
      | result |
      | d[29].i |
      | d[27].i |
      | null |
      | d[32].i |
      | null |
      | d[35].i |

  Scenario: g_withSideEffectXk_nullX_injectXxX_selectXkX
    Given the empty graph
    And the traversal of
      """
      g.withSideEffect("k",null).inject("x").select("k")
      """
    When iterated to list
    Then the result should be unordered
      | result |
      | null |

  Scenario: g_V_out_in_selectXall_a_a_aX_byXunfold_name_foldX
    Given the empty graph
    And the graph initializer of
      """
      g.addV("A").property("name", "a1").as("a1").
        addV("B").property("name", "b1").as("b1").
        addE("ab").from("a1").to("b1")
      """
    And the traversal of
      """
      g.V().as("a").out().as("a").in().as("a").
        select(Pop.all, "a", "a", "a").
          by(unfold().values('name').fold())
      """
    When iterated to list
    Then the result should be of
      | result |
      | m[{"a":["a1","b1","a1"]}] |
      | m[{"a":["a1","a1","b1"]}] |
      | m[{"a":["b1","a1","a1"]}] |

<<<<<<< HEAD
  @StepClassIntegrated
  Scenario: g_withoutStrategiesXLazyBarrierStrategyX_V_asXlabelX_aggregateXlocal_xX_selectXxX_selectXlabelX
    Given the modern graph
    And the traversal of
      """
      g.withoutStrategies(LazyBarrierStrategy).V().as("label").aggregate(local,"x").select("x").select("label")
=======
  Scenario: g_V_asXlabelX_localXaggregateXxX_selectXxX_selectXlabelX
    Given the modern graph
    And the traversal of
      """
      g.V().as("label").local(aggregate("x")).barrier().select("x").select("label")
>>>>>>> baba903f
      """
    When iterated to list
    Then the result should be unordered
      | result |
      | v[marko] |
      | v[vadas] |
      | v[lop] |
      | v[josh] |
      | v[ripple] |
      | v[peter] |

  Scenario: g_V_name_asXaX_selectXfirst_aX
    Given the modern graph
    And the traversal of
      """
      g.V().values("name").as("a").select(Pop.first, "a")
      """
    When iterated to list
    Then the result should be unordered
      | result |
      | marko |
      | vadas |
      | lop |
      | josh |
      | ripple |
      | peter |

  Scenario: g_V_name_asXaX_selectXlast_aX
    Given the modern graph
    And the traversal of
      """
      g.V().values("name").as("a").select(Pop.last, "a")
      """
    When iterated to list
    Then the result should be unordered
      | result |
      | marko |
      | vadas |
      | lop |
      | josh |
      | ripple |
      | peter |

  Scenario: g_V_name_asXaX_selectXmixed_aX
    Given the modern graph
    And the traversal of
      """
      g.V().values("name").as("a").select(Pop.mixed, "a")
      """
    When iterated to list
    Then the result should be unordered
      | result |
      | marko |
      | vadas |
      | lop |
      | josh |
      | ripple |
      | peter |

  Scenario: g_V_name_asXaX_selectXall_aX
    Given the modern graph
    And the traversal of
      """
      g.V().values("name").as("a").select(Pop.all, "a")
      """
    When iterated to list
    Then the result should be unordered
      | result |
      | l[marko] |
      | l[vadas] |
      | l[lop] |
      | l[josh] |
      | l[ripple] |
      | l[peter] |

  Scenario: g_V_hasLabelXpersonX_name_asXaX_concatXXX_asXaX_length_asXaX_selectXaX
    Given the modern graph
    And the traversal of
      """
      g.V().hasLabel("person").values("name").as("a").concat("X").as("a").length().as("a").
        select("a")
      """
    When iterated to list
    Then the result should be unordered
      | result |
      | d[6].i |
      | d[6].i |
      | d[5].i |
      | d[6].i |

  Scenario: g_V_hasLabelXpersonX_name_asXaX_concatXXX_asXaX_length_asXaX_selectXfirst_aX
    Given the modern graph
    And the traversal of
      """
      g.V().hasLabel("person").values("name").as("a").concat("X").as("a").length().as("a").
        select(Pop.first, "a")
      """
    When iterated to list
    Then the result should be unordered
      | result |
      | marko |
      | vadas |
      | josh |
      | peter |

  Scenario: g_V_hasLabelXpersonX_name_asXaX_concatXXX_asXaX_length_asXaX_selectXlast_aX
    Given the modern graph
    And the traversal of
      """
      g.V().hasLabel("person").values("name").as("a").concat("X").as("a").length().as("a").
        select(Pop.last, "a")
      """
    When iterated to list
    Then the result should be unordered
      | result |
      | d[6].i |
      | d[6].i |
      | d[5].i |
      | d[6].i |

  Scenario: g_V_hasLabelXpersonX_name_asXaX_concatXXX_asXaX_concatXYZX_asXaX_selectXmixed_aX
    Given the modern graph
    And the traversal of
      """
      g.V().hasLabel("person").values("name").as("a").concat("X").as("a").concat("YZ").as("a").
        select(Pop.mixed, "a")
      """
    When iterated to list
    Then the result should be unordered
      | result |
      | l[marko,markoX,markoXYZ] |
      | l[vadas,vadasX,vadasXYZ] |
      | l[josh,joshX,joshXYZ] |
      | l[peter,peterX,peterXYZ] |

  Scenario: g_V_hasLabelXpersonX_name_asXaX_concatXXX_asXaX_concatXYZX_asXaX_selectXall_aX
    Given the modern graph
    And the traversal of
      """
      g.V().hasLabel("person").values("name").as("a").concat("X").as("a").concat("YZ").as("a").
        select(Pop.all, "a")
      """
    When iterated to list
    Then the result should be unordered
      | result |
      | l[marko,markoX,markoXYZ] |
      | l[vadas,vadasX,vadasXYZ] |
      | l[josh,joshX,joshXYZ] |
      | l[peter,peterX,peterXYZ] |

  @GraphComputerVerificationReferenceOnly
  Scenario: g_V_asXaX_out_asXaX_out_asXaX_selectXmixed_aX_byXunfold_valuesXnameX_foldX
    Given the modern graph
    And the traversal of
      """
      g.V().as("a").out().as("a").out().as("a").select(Pop.mixed, "a").by(__.unfold().values("name").fold())
      """
    When iterated to list
    Then the result should be of
      | result |
      | l[marko,josh,ripple] |
      | l[marko,ripple,josh] |
      | l[josh,marko,ripple] |
      | l[josh,ripple,marko] |
      | l[ripple,marko,josh] |
      | l[ripple,josh,marko] |
      | l[marko,josh,lop] |
      | l[marko,lop,josh] |
      | l[josh,marko,lop] |
      | l[josh,lop,marko] |
      | l[lop,marko,josh] |
      | l[lop,josh,marko] |

  @GraphComputerVerificationReferenceOnly
  Scenario: g_V_asXaX_out_asXaX_out_asXaX_selectXall_aX_byXunfold_valuesXnameX_foldX
    Given the modern graph
    And the traversal of
      """
      g.V().as("a").out().as("a").out().as("a").select(Pop.all, "a").by(__.unfold().values("name").fold())
      """
    When iterated to list
    Then the result should be of
      | result |
      | l[marko,josh,ripple] |
      | l[marko,ripple,josh] |
      | l[josh,marko,ripple] |
      | l[josh,ripple,marko] |
      | l[ripple,marko,josh] |
      | l[ripple,josh,marko] |
      | l[marko,josh,lop] |
      | l[marko,lop,josh] |
      | l[josh,marko,lop] |
      | l[josh,lop,marko] |
      | l[lop,marko,josh] |
      | l[lop,josh,marko] |<|MERGE_RESOLUTION|>--- conflicted
+++ resolved
@@ -896,20 +896,12 @@
       | m[{"a":["a1","a1","b1"]}] |
       | m[{"a":["b1","a1","a1"]}] |
 
-<<<<<<< HEAD
   @StepClassIntegrated
-  Scenario: g_withoutStrategiesXLazyBarrierStrategyX_V_asXlabelX_aggregateXlocal_xX_selectXxX_selectXlabelX
-    Given the modern graph
-    And the traversal of
-      """
-      g.withoutStrategies(LazyBarrierStrategy).V().as("label").aggregate(local,"x").select("x").select("label")
-=======
-  Scenario: g_V_asXlabelX_localXaggregateXxX_selectXxX_selectXlabelX
-    Given the modern graph
-    And the traversal of
-      """
-      g.V().as("label").local(aggregate("x")).barrier().select("x").select("label")
->>>>>>> baba903f
+  Scenario: g_withoutStrategiesXLazyBarrierStrategyX_V_asXlabelX_localXaggregate_xX_selectXxX_selectXlabelX
+    Given the modern graph
+    And the traversal of
+      """
+      g.withoutStrategies(LazyBarrierStrategy).V().as("label").local(aggregate("x")).select("x").select("label")
       """
     When iterated to list
     Then the result should be unordered
