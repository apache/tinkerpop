--- conflicted
+++ resolved
@@ -101,19 +101,7 @@
                     return;
                 }
 
-<<<<<<< HEAD
-                final ResponseMessageV4 chunk = serializer.readChunk(((HttpContent) msg).content(), isFirstChunk.get());
-
-                if (msg instanceof LastHttpContent) {
-                    final HttpHeaders trailingHeaders = ((LastHttpContent) msg).trailingHeaders();
-
-                    if (!Objects.equals(trailingHeaders.get("code"), "200")) {
-                        throw new Exception(trailingHeaders.contains("message") ? trailingHeaders.get("message") : "Server error");
-                    }
-                }
-=======
                 final ResponseMessageV4 chunk = serializer.readChunk(content, isFirstChunk.get());
->>>>>>> ba25c697
 
                 isFirstChunk.set(false);
 
