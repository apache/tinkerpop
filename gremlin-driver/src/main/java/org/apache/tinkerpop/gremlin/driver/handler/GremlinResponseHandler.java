/*
 * Licensed to the Apache Software Foundation (ASF) under one
 * or more contributor license agreements.  See the NOTICE file
 * distributed with this work for additional information
 * regarding copyright ownership.  The ASF licenses this file
 * to you under the Apache License, Version 2.0 (the
 * "License"); you may not use this file except in compliance
 * with the License.  You may obtain a copy of the License at
 *
 * http://www.apache.org/licenses/LICENSE-2.0
 *
 * Unless required by applicable law or agreed to in writing,
 * software distributed under the License is distributed on an
 * "AS IS" BASIS, WITHOUT WARRANTIES OR CONDITIONS OF ANY
 * KIND, either express or implied.  See the License for the
 * specific language governing permissions and limitations
 * under the License.
 */
package org.apache.tinkerpop.gremlin.driver.handler;

import io.netty.channel.ChannelHandlerContext;
import io.netty.channel.SimpleChannelInboundHandler;
import io.netty.handler.codec.http.HttpResponseStatus;
import org.apache.commons.lang3.exception.ExceptionUtils;
import org.apache.tinkerpop.gremlin.driver.Result;
import org.apache.tinkerpop.gremlin.driver.ResultQueue;
import org.apache.tinkerpop.gremlin.driver.exception.ResponseException;
import org.apache.tinkerpop.gremlin.util.Tokens;
import org.apache.tinkerpop.gremlin.util.iterator.IteratorUtils;
import org.apache.tinkerpop.gremlin.util.message.ResponseMessageV4;
import org.apache.tinkerpop.gremlin.util.ser.SerializationException;
import org.slf4j.Logger;
import org.slf4j.LoggerFactory;

import java.util.HashMap;
import java.util.List;
import java.util.Map;
import java.util.concurrent.atomic.AtomicReference;

/**
 * Takes a map of requests pending responses and writes responses to the {@link ResultQueue} of a request
 * as the {@link ResponseMessageV4} objects are deserialized.
 */
public class GremlinResponseHandler extends SimpleChannelInboundHandler<ResponseMessageV4> {
    private static final Logger logger = LoggerFactory.getLogger(GremlinResponseHandler.class);
    private final AtomicReference<ResultQueue> pending;

    public GremlinResponseHandler(final AtomicReference<ResultQueue> pending) {
        this.pending = pending;
    }

    @Override
    public void channelInactive(final ChannelHandlerContext ctx) throws Exception {
        // occurs when the server shuts down in a disorderly fashion, otherwise in an orderly shutdown the server
        // should fire off a close message which will properly release the driver.
        super.channelInactive(ctx);

        final ResultQueue current = pending.getAndSet(null);
        if (current != null) {
            current.markError(new IllegalStateException("Connection to server is no longer active"));
        }
    }

    @Override
<<<<<<< HEAD
    protected void channelRead0(final ChannelHandlerContext channelHandlerContext, final ResponseMessage response) throws Exception {
=======
    protected void channelRead0(final ChannelHandlerContext channelHandlerContext, final ResponseMessageV4 response) throws Exception {
        final UUID requestId = ((AttributeMap) channelHandlerContext).attr(REQUEST_ID).get();

>>>>>>> e01da969
        final HttpResponseStatus statusCode = response.getStatus() == null ? HttpResponseStatus.PARTIAL_CONTENT : response.getStatus().getCode();
        final ResultQueue queue = pending.get();
        if (response.getResult().getData() != null) {
            System.out.println("GremlinResponseHandler payload size: " + ((List) response.getResult().getData()).size());
        }

        if (statusCode == HttpResponseStatus.OK || statusCode == HttpResponseStatus.PARTIAL_CONTENT) {
            final Object data = response.getResult().getData();

            // this is a "result" from the server which is either the result of a script or a
            // serialized traversal
            if (data instanceof List) {
                // unrolls the collection into individual results to be handled by the queue.
                final List<Object> listToUnroll = (List<Object>) data;
                listToUnroll.forEach(item -> queue.add(new Result(item)));
            } else {
                // since this is not a list it can just be added to the queue
                queue.add(new Result(response.getResult().getData()));
            }
        } else {
            // this is a "success" but represents no results otherwise it is an error
            if (statusCode != HttpResponseStatus.NO_CONTENT) {
                final Map<String, Object> attributes = response.getStatus().getAttributes();
                final String stackTrace = attributes.containsKey(Tokens.STATUS_ATTRIBUTE_STACK_TRACE) ?
                        (String) attributes.get(Tokens.STATUS_ATTRIBUTE_STACK_TRACE) : null;
                final List<String> exceptions = attributes.containsKey(Tokens.STATUS_ATTRIBUTE_EXCEPTIONS) ?
                        (List<String>) attributes.get(Tokens.STATUS_ATTRIBUTE_EXCEPTIONS) : null;
                queue.markError(new ResponseException(response.getStatus().getCode(), response.getStatus().getMessage(),
                        exceptions, stackTrace, cleanStatusAttributes(attributes)));
            }
        }

        // todo:
        // as this is a non-PARTIAL_CONTENT code - the stream is done.
        if (statusCode != HttpResponseStatus.PARTIAL_CONTENT) {
            final ResultQueue current = pending.getAndSet(null);
            if (current != null) {
                current.markComplete(response.getStatus().getAttributes());
            }
        }

        System.out.println("----------------------------");
    }

    @Override
    public void exceptionCaught(final ChannelHandlerContext ctx, final Throwable cause) throws Exception {
        // if this happens enough times (like the client is unable to deserialize a response) the pending
        // messages queue will not clear.  wonder if there is some way to cope with that.  of course, if
        // there are that many failures someone would take notice and hopefully stop the client.
        logger.error("Could not process the response", cause);

        pending.getAndSet(null).markError(cause);

        // serialization exceptions should not close the channel - that's worth a retry
        if (!IteratorUtils.anyMatch(ExceptionUtils.getThrowableList(cause).iterator(), t -> t instanceof SerializationException))
            if (ctx.channel().isActive()) ctx.close();
    }

    // todo: solution is not decided
    private Map<String, Object> cleanStatusAttributes(final Map<String, Object> statusAttributes) {
        final Map<String, Object> m = new HashMap<>();
        statusAttributes.forEach((k, v) -> {
            if (!k.equals(Tokens.STATUS_ATTRIBUTE_EXCEPTIONS) && !k.equals(Tokens.STATUS_ATTRIBUTE_STACK_TRACE))
                m.put(k, v);
        });
        return m;
    }
}<|MERGE_RESOLUTION|>--- conflicted
+++ resolved
@@ -62,13 +62,7 @@
     }
 
     @Override
-<<<<<<< HEAD
-    protected void channelRead0(final ChannelHandlerContext channelHandlerContext, final ResponseMessage response) throws Exception {
-=======
     protected void channelRead0(final ChannelHandlerContext channelHandlerContext, final ResponseMessageV4 response) throws Exception {
-        final UUID requestId = ((AttributeMap) channelHandlerContext).attr(REQUEST_ID).get();
-
->>>>>>> e01da969
         final HttpResponseStatus statusCode = response.getStatus() == null ? HttpResponseStatus.PARTIAL_CONTENT : response.getStatus().getCode();
         final ResultQueue queue = pending.get();
         if (response.getResult().getData() != null) {
