/*
 * Licensed to the Apache Software Foundation (ASF) under one
 * or more contributor license agreements.  See the NOTICE file
 * distributed with this work for additional information
 * regarding copyright ownership.  The ASF licenses this file
 * to you under the Apache License, Version 2.0 (the
 * "License"); you may not use this file except in compliance
 * with the License.  You may obtain a copy of the License at
 *
 * http://www.apache.org/licenses/LICENSE-2.0
 *
 * Unless required by applicable law or agreed to in writing,
 * software distributed under the License is distributed on an
 * "AS IS" BASIS, WITHOUT WARRANTIES OR CONDITIONS OF ANY
 * KIND, either express or implied.  See the License for the
 * specific language governing permissions and limitations
 * under the License.
 */
package org.apache.tinkerpop.gremlin.driver;

import org.apache.tinkerpop.gremlin.driver.handler.GremlinResponseHandler;
import org.apache.tinkerpop.gremlin.process.traversal.Traversal;
import org.javatuples.Pair;

import java.util.ArrayList;
import java.util.Collection;
import java.util.List;
import java.util.Queue;
import java.util.concurrent.CompletableFuture;
import java.util.concurrent.ConcurrentLinkedQueue;
import java.util.concurrent.LinkedBlockingQueue;
import java.util.concurrent.atomic.AtomicReference;

/**
 * A queue of incoming {@link Result} objects.  The queue is updated by the {@link GremlinResponseHandler}
 * until a response terminator is identified.
 *
 * @author Stephen Mallette (http://stephen.genoprime.com)
 */
@SuppressWarnings("ThrowableResultOfMethodCallIgnored")
public final class ResultQueue {

    private final LinkedBlockingQueue<Result> resultLinkedBlockingQueue;

<<<<<<< HEAD
    private final Object aggregatedResult = null;

=======
>>>>>>> 14b6f105
    private final AtomicReference<Throwable> error = new AtomicReference<>();

    private final CompletableFuture<Void> readComplete;

    private final Queue<Pair<CompletableFuture<List<Result>>,Integer>> waiting = new ConcurrentLinkedQueue<>();

    public ResultQueue(final LinkedBlockingQueue<Result> resultLinkedBlockingQueue, final CompletableFuture<Void> readComplete) {
        this.resultLinkedBlockingQueue = resultLinkedBlockingQueue;
        this.readComplete = readComplete;
    }

    /**
     * Adds a {@link Result} to the queue which will be later read by the {@link ResultSet}.
     *
     * @param result a return value from the {@link Traversal} or script submitted for execution
     */
    public void add(final Result result) {
        this.resultLinkedBlockingQueue.offer(result);
        tryDrainNextWaiting(false);
    }

    public CompletableFuture<List<Result>> await(final int items) {
        final CompletableFuture<List<Result>> result = new CompletableFuture<>();
        waiting.add(Pair.with(result, items));

        tryDrainNextWaiting(false);

        return result;
    }

    public int size() {
        if (error.get() != null) throw new RuntimeException(error.get());
        return this.resultLinkedBlockingQueue.size();
    }

    public boolean isEmpty() {
        if (error.get() != null) throw new RuntimeException(error.get());
        return this.size() == 0;
    }

    public boolean isComplete() {
        return readComplete.isDone();
    }

    void drainTo(final Collection<Result> collection) {
        if (error.get() != null) throw new RuntimeException(error.get());
        resultLinkedBlockingQueue.drainTo(collection);
    }

<<<<<<< HEAD
     public void markComplete() {
        // if there was some aggregation performed in the queue then the full object is hanging out waiting to be
        // added to the ResultSet
        if (aggregatedResult != null)
            add(new Result(aggregatedResult));
=======
    void markComplete(final Map<String,Object> statusAttributes) {
        this.statusAttributes = null == statusAttributes ? Collections.emptyMap() : statusAttributes;
>>>>>>> 14b6f105

        this.readComplete.complete(null);

        this.drainAllWaiting();
    }

    public void markError(final Throwable throwable) {
        error.set(throwable);
        this.readComplete.completeExceptionally(throwable);
        this.drainAllWaiting();
    }

    /**
     * Completes the next waiting future if there is one.
     */
    private synchronized void tryDrainNextWaiting(final boolean force) {
        // need to peek because the number of available items needs to be >= the expected size for that future. if not
        // it needs to keep waiting
        final Pair<CompletableFuture<List<Result>>, Integer> nextWaiting = waiting.peek();
        if (nextWaiting != null && (force || (resultLinkedBlockingQueue.size() >= nextWaiting.getValue1() || readComplete.isDone()))) {
            final int items = nextWaiting.getValue1();
            final CompletableFuture<List<Result>> future = nextWaiting.getValue0();
            final List<Result> results = new ArrayList<>(items);
            resultLinkedBlockingQueue.drainTo(results, items);

            // it's important to check for error here because a future may have already been queued in "waiting" prior
            // to the first response back from the server. if that happens, any "waiting" futures should be completed
            // exceptionally otherwise it will look like success.
            if (null == error.get())
                future.complete(results);
            else
                future.completeExceptionally(error.get());

            waiting.remove(nextWaiting);
        }
    }

    /**
     * Completes all remaining futures.
     */
    private void drainAllWaiting() {
        while (!waiting.isEmpty()) {
            tryDrainNextWaiting(true);
        }
    }
}<|MERGE_RESOLUTION|>--- conflicted
+++ resolved
@@ -42,11 +42,6 @@
 
     private final LinkedBlockingQueue<Result> resultLinkedBlockingQueue;
 
-<<<<<<< HEAD
-    private final Object aggregatedResult = null;
-
-=======
->>>>>>> 14b6f105
     private final AtomicReference<Throwable> error = new AtomicReference<>();
 
     private final CompletableFuture<Void> readComplete;
@@ -96,17 +91,7 @@
         resultLinkedBlockingQueue.drainTo(collection);
     }
 
-<<<<<<< HEAD
      public void markComplete() {
-        // if there was some aggregation performed in the queue then the full object is hanging out waiting to be
-        // added to the ResultSet
-        if (aggregatedResult != null)
-            add(new Result(aggregatedResult));
-=======
-    void markComplete(final Map<String,Object> statusAttributes) {
-        this.statusAttributes = null == statusAttributes ? Collections.emptyMap() : statusAttributes;
->>>>>>> 14b6f105
-
         this.readComplete.complete(null);
 
         this.drainAllWaiting();
