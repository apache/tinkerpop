--- conflicted
+++ resolved
@@ -36,24 +36,6 @@
     public static final String OPS_INVALID = "invalid";
     public static final String OPS_CLOSE = "close";
 
-<<<<<<< HEAD
-    public static final String REQUEST_ID = "requestId";
-
-=======
-    /**
-     * @deprecated As of release 3.3.8, not directly replaced in the protocol as side-effect retrieval after
-     * traversal iteration is not being promoted anymore as a feature.
-     */
-    @Deprecated
-    public static final String OPS_GATHER = "gather";
-
-    /**
-     * @deprecated As of release 3.3.8, not directly replaced in the protocol as side-effect retrieval after
-     * traversal iteration is not being promoted anymore as a feature.
-     */
-    @Deprecated
-    public static final String OPS_KEYS = "keys";
-
     /**
      * The key for the unique identifier of the request.
      */
@@ -63,7 +45,6 @@
      * Argument name that allows definition of the number of iterations each {@link ResponseMessage} should contain -
      * overrides the @{code resultIterationBatchSize} server setting.
      */
->>>>>>> 8156a514
     public static final String ARGS_BATCH_SIZE = "batchSize";
 
     /**
@@ -88,55 +69,22 @@
      * Argument name that allows definition of the flavor of Gremlin used (e.g. gremlin-groovy) to process the request.
      */
     public static final String ARGS_LANGUAGE = "language";
-<<<<<<< HEAD
-=======
-
-    /**
-     * @deprecated As of release 3.3.9, replaced by {@link #ARGS_EVAL_TIMEOUT}.
-     */
-    @Deprecated
-    public static final String ARGS_SCRIPT_EVAL_TIMEOUT = "scriptEvaluationTimeout";
 
     /**
      * Argument name that allows the override of the server setting that determines the maximum time to wait for a
      * request to execute on the server.
      */
->>>>>>> 8156a514
     public static final String ARGS_EVAL_TIMEOUT = "evaluationTimeout";
     public static final String ARGS_HOST = "host";
     public static final String ARGS_SESSION = "session";
     public static final String ARGS_MANAGE_TRANSACTION = "manageTransaction";
     public static final String ARGS_SASL = "sasl";
     public static final String ARGS_SASL_MECHANISM = "saslMechanism";
-<<<<<<< HEAD
-=======
-
-    /**
-     * @deprecated As of release 3.3.8, not directly replaced in the protocol as side-effect retrieval after
-     * traversal iteration is not being promoted anymore as a feature.
-     */
-    @Deprecated
-    public static final String ARGS_SIDE_EFFECT = "sideEffect";
-
-    /**
-     * @deprecated As of release 3.3.8, not directly replaced in the protocol as side-effect retrieval after
-     * traversal iteration is not being promoted anymore as a feature.
-     */
-    @Deprecated
-    public static final String ARGS_AGGREGATE_TO = "aggregateTo";
-
-    /**
-     * @deprecated As of release 3.3.8, not directly replaced in the protocol as side-effect retrieval after
-     * traversal iteration is not being promoted anymore as a feature.
-     */
-    @Deprecated
-    public static final String ARGS_SIDE_EFFECT_KEY = "sideEffectKey";
 
     /**
      * A value that is a custom string that the user can pass to a server that might accept it for purpose of
      * identifying the kind of client it came from.
      */
->>>>>>> 8156a514
     public static final String ARGS_USER_AGENT = "userAgent";
 
     public static final String VAL_TRAVERSAL_SOURCE_ALIAS = "g";
