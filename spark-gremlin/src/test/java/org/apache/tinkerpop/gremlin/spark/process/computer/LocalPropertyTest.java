/*
 * Licensed to the Apache Software Foundation (ASF) under one
 * or more contributor license agreements.  See the NOTICE file
 * distributed with this work for additional information
 * regarding copyright ownership.  The ASF licenses this file
 * to you under the Apache License, Version 2.0 (the
 * "License"); you may not use this file except in compliance
 * with the License.  You may obtain a copy of the License at
 *
 * http://www.apache.org/licenses/LICENSE-2.0
 *
 * Unless required by applicable law or agreed to in writing,
 * software distributed under the License is distributed on an
 * "AS IS" BASIS, WITHOUT WARRANTIES OR CONDITIONS OF ANY
 * KIND, either express or implied.  See the License for the
 * specific language governing permissions and limitations
 * under the License.
 */

package org.apache.tinkerpop.gremlin.spark.process.computer;

import org.apache.commons.configuration.BaseConfiguration;
import org.apache.commons.configuration.Configuration;
import org.apache.spark.SparkConf;
import org.apache.spark.SparkContext;
import org.apache.spark.api.java.JavaSparkContext;
import org.apache.spark.api.java.JavaSparkStatusTracker;
import org.apache.tinkerpop.gremlin.TestHelper;
import org.apache.tinkerpop.gremlin.hadoop.Constants;
import org.apache.tinkerpop.gremlin.hadoop.structure.HadoopGraph;
import org.apache.tinkerpop.gremlin.hadoop.structure.io.gryo.GryoInputFormat;
import org.apache.tinkerpop.gremlin.hadoop.structure.util.ConfUtil;
import org.apache.tinkerpop.gremlin.process.computer.GraphComputer;
import org.apache.tinkerpop.gremlin.process.computer.traversal.TraversalVertexProgram;
import org.apache.tinkerpop.gremlin.process.traversal.dsl.graph.GraphTraversalSource;
import org.apache.tinkerpop.gremlin.process.traversal.engine.ComputerTraversalEngine;
import org.apache.tinkerpop.gremlin.spark.AbstractSparkTest;
import org.apache.tinkerpop.gremlin.spark.structure.Spark;
import org.apache.tinkerpop.gremlin.spark.structure.io.PersistedInputRDD;
import org.apache.tinkerpop.gremlin.spark.structure.io.PersistedOutputRDD;
import org.apache.tinkerpop.gremlin.spark.structure.io.gryo.GryoSerializer;
import org.apache.tinkerpop.gremlin.structure.Graph;
import org.apache.tinkerpop.gremlin.structure.util.GraphFactory;
import org.junit.Test;

import java.util.UUID;

import static org.junit.Assert.assertTrue;

public class LocalPropertyTest extends AbstractSparkTest {

    @Test
    public void shouldSetThreadLocalProperties() throws Exception {
        final String testName = "ThreadLocalProperties";
<<<<<<< HEAD
        final String rddLocation = "target/test-output/" + UUID.randomUUID();
=======
        final String rddName = TestHelper.makeTestDataDirectory(LocalPropertyTest.class) + UUID.randomUUID().toString();
>>>>>>> 46c7189e
        final Configuration configuration = new BaseConfiguration();
        configuration.setProperty("spark.master", "local[4]");
        configuration.setProperty("spark.serializer", GryoSerializer.class.getCanonicalName());
        configuration.setProperty(Graph.GRAPH, HadoopGraph.class.getName());
        configuration.setProperty(Constants.GREMLIN_HADOOP_INPUT_LOCATION, SparkHadoopGraphProvider.PATHS.get("tinkerpop-modern.kryo"));
        configuration.setProperty(Constants.GREMLIN_HADOOP_GRAPH_INPUT_FORMAT, GryoInputFormat.class.getCanonicalName());
        configuration.setProperty(Constants.GREMLIN_SPARK_GRAPH_OUTPUT_RDD, PersistedOutputRDD.class.getCanonicalName());
        configuration.setProperty(Constants.GREMLIN_HADOOP_OUTPUT_LOCATION, rddLocation);
        configuration.setProperty(Constants.GREMLIN_HADOOP_JARS_IN_DISTRIBUTED_CACHE, false);
        configuration.setProperty(Constants.GREMLIN_SPARK_PERSIST_CONTEXT, true);
        configuration.setProperty("spark.jobGroup.id", "22");
        Graph graph = GraphFactory.open(configuration);
        graph.compute(SparkGraphComputer.class)
                .result(GraphComputer.ResultGraph.NEW)
                .persist(GraphComputer.Persist.EDGES)
                .program(TraversalVertexProgram.build()
                        .traversal(GraphTraversalSource.build().engine(ComputerTraversalEngine.build().computer(SparkGraphComputer.class)),
                                "gremlin-groovy",
                                "g.V()").create(graph)).submit().get();
        ////////
        SparkConf sparkConfiguration = new SparkConf();
        sparkConfiguration.setAppName(testName);
        ConfUtil.makeHadoopConfiguration(configuration).forEach(entry -> sparkConfiguration.set(entry.getKey(), entry.getValue()));
        JavaSparkContext sparkContext = new JavaSparkContext(SparkContext.getOrCreate(sparkConfiguration));
        JavaSparkStatusTracker statusTracker = sparkContext.statusTracker();
        assertTrue(statusTracker.getJobIdsForGroup("22").length >= 1);
        assertTrue(Spark.hasRDD(Constants.getGraphLocation(rddLocation)));
        ///////
        configuration.setProperty(Constants.GREMLIN_SPARK_GRAPH_INPUT_RDD, PersistedInputRDD.class.getCanonicalName());
        configuration.setProperty(Constants.GREMLIN_HADOOP_INPUT_LOCATION, rddLocation);
        configuration.setProperty(Constants.GREMLIN_SPARK_GRAPH_OUTPUT_RDD, null);
        configuration.setProperty(Constants.GREMLIN_HADOOP_OUTPUT_LOCATION, null);
        configuration.setProperty(Constants.GREMLIN_SPARK_PERSIST_CONTEXT, false);
        configuration.setProperty("spark.jobGroup.id", "44");
        graph = GraphFactory.open(configuration);
        graph.compute(SparkGraphComputer.class)
                .result(GraphComputer.ResultGraph.NEW)
                .persist(GraphComputer.Persist.NOTHING)
                .program(TraversalVertexProgram.build()
                        .traversal(GraphTraversalSource.build().engine(ComputerTraversalEngine.build().computer(SparkGraphComputer.class)),
                                "gremlin-groovy",
                                "g.V()").create(graph)).submit().get();
        ///////
        assertTrue(statusTracker.getJobIdsForGroup("44").length >= 1);
    }
}
<|MERGE_RESOLUTION|>--- conflicted
+++ resolved
@@ -52,11 +52,7 @@
     @Test
     public void shouldSetThreadLocalProperties() throws Exception {
         final String testName = "ThreadLocalProperties";
-<<<<<<< HEAD
-        final String rddLocation = "target/test-output/" + UUID.randomUUID();
-=======
         final String rddName = TestHelper.makeTestDataDirectory(LocalPropertyTest.class) + UUID.randomUUID().toString();
->>>>>>> 46c7189e
         final Configuration configuration = new BaseConfiguration();
         configuration.setProperty("spark.master", "local[4]");
         configuration.setProperty("spark.serializer", GryoSerializer.class.getCanonicalName());
@@ -64,7 +60,7 @@
         configuration.setProperty(Constants.GREMLIN_HADOOP_INPUT_LOCATION, SparkHadoopGraphProvider.PATHS.get("tinkerpop-modern.kryo"));
         configuration.setProperty(Constants.GREMLIN_HADOOP_GRAPH_INPUT_FORMAT, GryoInputFormat.class.getCanonicalName());
         configuration.setProperty(Constants.GREMLIN_SPARK_GRAPH_OUTPUT_RDD, PersistedOutputRDD.class.getCanonicalName());
-        configuration.setProperty(Constants.GREMLIN_HADOOP_OUTPUT_LOCATION, rddLocation);
+        configuration.setProperty(Constants.GREMLIN_HADOOP_OUTPUT_LOCATION, rddName);
         configuration.setProperty(Constants.GREMLIN_HADOOP_JARS_IN_DISTRIBUTED_CACHE, false);
         configuration.setProperty(Constants.GREMLIN_SPARK_PERSIST_CONTEXT, true);
         configuration.setProperty("spark.jobGroup.id", "22");
@@ -83,10 +79,10 @@
         JavaSparkContext sparkContext = new JavaSparkContext(SparkContext.getOrCreate(sparkConfiguration));
         JavaSparkStatusTracker statusTracker = sparkContext.statusTracker();
         assertTrue(statusTracker.getJobIdsForGroup("22").length >= 1);
-        assertTrue(Spark.hasRDD(Constants.getGraphLocation(rddLocation)));
+        assertTrue(Spark.hasRDD(Constants.getGraphLocation(rddName)));
         ///////
         configuration.setProperty(Constants.GREMLIN_SPARK_GRAPH_INPUT_RDD, PersistedInputRDD.class.getCanonicalName());
-        configuration.setProperty(Constants.GREMLIN_HADOOP_INPUT_LOCATION, rddLocation);
+        configuration.setProperty(Constants.GREMLIN_HADOOP_INPUT_LOCATION, rddName);
         configuration.setProperty(Constants.GREMLIN_SPARK_GRAPH_OUTPUT_RDD, null);
         configuration.setProperty(Constants.GREMLIN_HADOOP_OUTPUT_LOCATION, null);
         configuration.setProperty(Constants.GREMLIN_SPARK_PERSIST_CONTEXT, false);
