<!--
Licensed to the Apache Software Foundation (ASF) under one or more
contributor license agreements.  See the NOTICE file distributed with
this work for additional information regarding copyright ownership.
The ASF licenses this file to You under the Apache License, Version 2.0
(the "License"); you may not use this file except in compliance with
the License.  You may obtain a copy of the License at

  http://www.apache.org/licenses/LICENSE-2.0

Unless required by applicable law or agreed to in writing, software
distributed under the License is distributed on an "AS IS" BASIS,
WITHOUT WARRANTIES OR CONDITIONS OF ANY KIND, either express or implied.
See the License for the specific language governing permissions and
limitations under the License.
-->
<project xmlns="http://maven.apache.org/POM/4.0.0"
         xmlns:xsi="http://www.w3.org/2001/XMLSchema-instance"
         xsi:schemaLocation="http://maven.apache.org/POM/4.0.0 http://maven.apache.org/xsd/maven-4.0.0.xsd">
    <modelVersion>4.0.0</modelVersion>
    <parent>
        <artifactId>tinkerpop</artifactId>
        <groupId>org.apache.tinkerpop</groupId>
        <version>4.0.0-SNAPSHOT</version>
    </parent>
    <artifactId>gremlin-console</artifactId>
    <name>Apache TinkerPop :: Gremlin Console</name>
    <properties>
<<<<<<< HEAD
        <docker.platforms>linux/amd64,linux/arm64/v8,linux/arm64</docker.platforms>
=======
        <docker.platforms>linux/amd64,linux/arm64</docker.platforms>
>>>>>>> 54e48d85
    </properties>
    <dependencies>
        <dependency>
            <groupId>org.apache.tinkerpop</groupId>
            <artifactId>gremlin-groovy</artifactId>
            <version>${project.version}</version>
        </dependency>
        <dependency>
            <groupId>org.apache.tinkerpop</groupId>
            <artifactId>tinkergraph-gremlin</artifactId>
            <version>${project.version}</version>
        </dependency>
        <!-- commons-codec is a dependency of httpclient - excluded in root pom to bring all commons-codec versions inline -->
        <dependency>
            <groupId>commons-codec</groupId>
            <artifactId>commons-codec</artifactId>
        </dependency>
        <dependency>
            <groupId>org.apache.tinkerpop</groupId>
            <artifactId>gremlin-driver</artifactId>
            <version>${project.version}</version>
        </dependency>
        <dependency>
            <groupId>ch.qos.logback</groupId>
            <artifactId>logback-classic</artifactId>
            <optional>true</optional>
        </dependency>
        <dependency>
            <groupId>org.fusesource.jansi</groupId>
            <artifactId>jansi</artifactId>
            <version>2.4.1</version>
        </dependency>
        <!-- TESTING -->
        <dependency>
            <groupId>junit</groupId>
            <artifactId>junit</artifactId>
            <scope>test</scope>
        </dependency>
        <dependency>
            <groupId>org.hamcrest</groupId>
            <artifactId>hamcrest</artifactId>
            <scope>test</scope>
        </dependency>
        <dependency>
            <groupId>org.apache.tinkerpop</groupId>
            <artifactId>gremlin-server</artifactId>
            <version>${project.version}</version>
            <scope>test</scope>
        </dependency>
        <dependency>
            <groupId>org.apache.tinkerpop</groupId>
            <artifactId>gremlin-test</artifactId>
            <version>${project.version}</version>
            <scope>test</scope>
        </dependency>
        <dependency>
            <groupId>com.github.tomakehurst</groupId>
            <artifactId>wiremock</artifactId>
            <version>1.58</version>
            <scope>test</scope>
            <classifier>standalone</classifier>
            <exclusions>
                <exclusion>
                    <groupId>org.slf4j</groupId>
                    <artifactId>slf4j-api</artifactId>
                </exclusion>
                <exclusion>
                    <groupId>org.mortbay.jetty</groupId>
                    <artifactId>jetty</artifactId>
                </exclusion>
                <exclusion>
                    <groupId>com.google.guava</groupId>
                    <artifactId>guava</artifactId>
                </exclusion>
                <exclusion>
                    <groupId>com.fasterxml.jackson.core</groupId>
                    <artifactId>jackson-core</artifactId>
                </exclusion>
                <exclusion>
                    <groupId>com.fasterxml.jackson.core</groupId>
                    <artifactId>jackson-annotations</artifactId>
                </exclusion>
                <exclusion>
                    <groupId>com.fasterxml.jackson.core</groupId>
                    <artifactId>jackson-databind</artifactId>
                </exclusion>
                <exclusion>
                    <groupId>org.apache.httpcomponents</groupId>
                    <artifactId>httpclient</artifactId>
                </exclusion>
                <exclusion>
                    <groupId>org.skyscreamer</groupId>
                    <artifactId>jsonassert</artifactId>
                </exclusion>
                <exclusion>
                    <groupId>xmlunit</groupId>
                    <artifactId>xmlunit</artifactId>
                </exclusion>
                <exclusion>
                    <groupId>com.jayway.jsonpath</groupId>
                    <artifactId>json-path</artifactId>
                </exclusion>
                <exclusion>
                    <groupId>net.sf.jopt-simple</groupId>
                    <artifactId>jopt-simple</artifactId>
                </exclusion>
            </exclusions>
        </dependency>
        <dependency>
            <groupId>org.apache.groovy</groupId>
            <artifactId>groovy-cli-picocli</artifactId>
            <version>${groovy.version}</version>
        </dependency>
    </dependencies>
    <build>
        <directory>${basedir}/target</directory>
        <finalName>${project.artifactId}-${project.version}</finalName>
        <resources>
            <resource>
                <directory>${basedir}/src/main/resources
                </directory>
            </resource>
        </resources>
        <testResources>
            <testResource>
                <directory>${basedir}/src/test/resources
                </directory>
            </testResource>
        </testResources>
        <plugins>
            <plugin>
                <groupId>org.apache.maven.plugins</groupId>
                <artifactId>maven-surefire-plugin</artifactId>
            </plugin>
            <plugin>
                <groupId>org.apache.maven.plugins</groupId>
                <artifactId>maven-failsafe-plugin</artifactId>
            </plugin>
            <plugin>
                <groupId>org.apache.maven.plugins</groupId>
                <artifactId>maven-assembly-plugin</artifactId>
                <executions>
                    <execution>
                        <phase>package</phase>
                        <goals>
                            <goal>single</goal>
                        </goals>
                    </execution>
                </executions>
                <configuration>
                    <attach>true</attach>
                    <descriptors>
                        <descriptor>src/assembly/standalone.xml</descriptor>
                        <descriptor>src/assembly/distribution.xml</descriptor>
                    </descriptors>
                    <finalName>apache-tinkerpop-${project.artifactId}-${project.version}</finalName>
                    <outputDirectory>target</outputDirectory>
                    <workDirectory>target/assembly/work</workDirectory>
                    <tarLongFileMode>warn</tarLongFileMode>
                    <archive>
                        <manifest>
                            <mainClass>org.apache.tinkerpop.gremlin.console.Console</mainClass>
                        </manifest>
                    </archive>
                </configuration>
            </plugin>
            <plugin>
                <groupId>org.codehaus.gmavenplus</groupId>
                <artifactId>gmavenplus-plugin</artifactId>
                <executions>
                    <execution>
                        <goals>
                            <goal>addSources</goal>
                            <goal>addTestSources</goal>
                            <goal>generateStubs</goal>
                            <goal>compile</goal>
                            <goal>generateTestStubs</goal>
                            <goal>compileTests</goal>
                            <goal>removeStubs</goal>
                            <goal>removeTestStubs</goal>
                        </goals>
                    </execution>
                </executions>
            </plugin>
            <plugin>
                <groupId>org.apache.maven.plugins</groupId>
                <artifactId>maven-shade-plugin</artifactId>
                <executions>
                    <execution>
                        <phase>package</phase>
                        <goals>
                            <goal>shade</goal>
                        </goals>
                        <configuration>
                            <shadedArtifactAttached>true</shadedArtifactAttached>
                            <shadedClassifierName>uber</shadedClassifierName>
                            <shadeSourcesContent>true</shadeSourcesContent>
                            <createSourcesJar>true</createSourcesJar>
                            <relocations>
                                <relocation>
                                    <pattern>io.netty</pattern>
                                    <shadedPattern>io.shaded.netty</shadedPattern>
                                </relocation>
                            </relocations>
                            <!-- exclude jdk21 classes for now -->
                            <filters>
                                <filter>
                                    <artifact>ch.qos.logback:logback-core</artifact>
                                    <excludes>versions/21/**</excludes>
                                </filter>
                            </filters>
                            <transformers>
                                <transformer implementation="org.apache.maven.plugins.shade.resource.ApacheLicenseResourceTransformer"></transformer>
                                <transformer implementation="org.apache.maven.plugins.shade.resource.DontIncludeResourceTransformer">
                                    <resources>
                                        <resource>LICENSE.txt</resource>
                                        <resource>LICENSE</resource>
                                        <resource>NOTICE.txt</resource>
                                        <resource>NOTICE</resource>
                                        <resource>licenses</resource>
                                        <!--Exclude kryo, minlog and bigint licenses to avoid conflict as they are included in
                                            both gremlin-shaded and gremlin-driver-->
                                        <resource>META-INF/licenses/kryo</resource>
                                        <resource>META-INF/licenses/minlog</resource>
                                        <resource>META-INF/licenses/bigint</resource>
                                    </resources>
                                </transformer>
                                <transformer implementation="org.apache.maven.plugins.shade.resource.IncludeResourceTransformer">
                                    <resource>META-INF/LICENSE</resource>
                                    <file>src/main/static/LICENSE</file>
                                </transformer>
                                <transformer implementation="org.apache.maven.plugins.shade.resource.IncludeResourceTransformer">
                                    <resource>META-INF/NOTICE</resource>
                                    <file>src/main/static/NOTICE</file>
                                </transformer>
                                <transformer implementation="org.apache.maven.plugins.shade.resource.IncludeResourceTransformer">
                                    <resource>META-INF/licenses/foundation</resource>
                                    <file>src/main/static/licenses/foundation</file>
                                </transformer>
                                <transformer implementation="org.apache.maven.plugins.shade.resource.IncludeResourceTransformer">
                                    <resource>META-INF/licenses/jbcrypt</resource>
                                    <file>src/main/static/licenses/jbcrypt</file>
                                </transformer>
                                <transformer implementation="org.apache.maven.plugins.shade.resource.IncludeResourceTransformer">
                                    <resource>META-INF/licenses/jline2</resource>
                                    <file>src/main/static/licenses/jline2</file>
                                </transformer>
                                <transformer implementation="org.apache.maven.plugins.shade.resource.IncludeResourceTransformer">
                                    <resource>META-INF/licenses/kryo</resource>
                                    <file>src/main/static/licenses/kryo</file>
                                </transformer>
                                <transformer implementation="org.apache.maven.plugins.shade.resource.IncludeResourceTransformer">
                                    <resource>META-INF/licenses/minlog</resource>
                                    <file>src/main/static/licenses/minlog</file>
                                </transformer>
                                <transformer implementation="org.apache.maven.plugins.shade.resource.IncludeResourceTransformer">
                                    <resource>META-INF/licenses/bigint</resource>
                                    <file>src/main/static/licenses/bigint</file>
                                </transformer>
                                <transformer implementation="org.apache.maven.plugins.shade.resource.IncludeResourceTransformer">
                                    <resource>META-INF/licenses/ganymed-ssh</resource>
                                    <file>src/main/static/licenses/ganymed-ssh</file>
                                </transformer>
                                <transformer implementation="org.apache.maven.plugins.shade.resource.IncludeResourceTransformer">
                                    <resource>META-INF/licenses/normalize</resource>
                                    <file>src/main/static/licenses/normalize</file>
                                </transformer>
                                <transformer implementation="org.apache.maven.plugins.shade.resource.IncludeResourceTransformer">
                                    <resource>META-INF/licenses/slf4j</resource>
                                    <file>src/main/static/licenses/slf4j</file>
                                </transformer>
                                <transformer implementation="org.apache.maven.plugins.shade.resource.IncludeResourceTransformer">
                                    <resource>META-INF/licenses/treelayout</resource>
                                    <file>src/main/static/licenses/treelayout</file>
                                </transformer>
                                <transformer implementation="org.apache.maven.plugins.shade.resource.IncludeResourceTransformer">
                                    <resource>META-INF/licenses/logback</resource>
                                    <file>src/main/static/licenses/logback</file>
                                </transformer>
                                <transformer implementation="org.apache.maven.plugins.shade.resource.IncludeResourceTransformer">
                                    <resource>META-INF/licenses/antlr4</resource>
                                    <file>src/main/static/licenses/antlr4</file>
                                </transformer>
                            </transformers>
                        </configuration>
                    </execution>
                </executions>
            </plugin>
        </plugins>
        <pluginManagement>
            <plugins>
                <plugin>
                    <groupId>io.fabric8</groupId>
                    <artifactId>docker-maven-plugin</artifactId>
                    <configuration>
                        <images>
                            <image>
                                <name>tinkerpop/gremlin-console:${project.version}</name>
                                <build>
                                    <dockerFile>${project.build.directory}/../Dockerfile</dockerFile>
                                    <args>
                                        <GREMLIN_CONSOLE_DIR>target/apache-tinkerpop-${project.artifactId}-${project.version}-standalone</GREMLIN_CONSOLE_DIR>
                                    </args>
                                    <tags>
                                        <!-- docker.tags.* properties are empty if project.version is a pre-release
                                            resulting in no additional tags -->
                                        <tag>${docker.tags.majorVersion.minorVersion}</tag>
                                        <tag>${docker.tags.latest}</tag>
                                    </tags>
                                    <buildx>
                                        <platforms>
                                            <platform>${docker.platforms}</platform>
                                        </platforms>
                                    </buildx>
                                </build>
                            </image>
                        </images>
                    </configuration>
                </plugin>
            </plugins>
        </pluginManagement>
    </build>

    <profiles>
        <!-- activates the building of python components through Docker.
             use the .glv file in gremlin-python as an indicator to activate -->
        <profile>
            <id>console-integration-tests</id>
            <activation>
                <activeByDefault>false</activeByDefault>
                <file>
                    <!-- can't use variable here - maven no likey -->
                    <exists>../gremlin-python/.glv</exists>
                </file>
            </activation>
            <build>
                <plugins>
                    <plugin>
                        <groupId>org.apache.maven.plugins</groupId>
                        <artifactId>maven-antrun-plugin</artifactId>
                        <executions>
                            <!--
                            use pytest to execute native python tests - output of xunit output is configured in setup.cfg.
                            must run on integration tests because package phase has to execute to get the console binaries
                            available for testing
                            -->
                            <execution>
                                <id>native-python-test</id>
                                <phase>integration-test</phase>
                                <goals>
                                    <goal>run</goal>
                                </goals>
                                <configuration>
                                    <skip>${skipIntegrationTests}</skip>
                                    <target>
                                        <exec executable="docker" failonerror="true">
                                            <!-- This build command relies on Docker's caching mechanism to reduce the amount of times it is run. -->
                                            <arg line="build -t gremlin-console-test:py3.9jre11 ./src/test/python/docker"/>
                                        </exec>
                                        <exec executable="docker" failonerror="true">
                                            <arg line="run --rm --mount type=bind,src=${project.basedir}/src/test/python,dst=/console_app
                                            --mount type=bind,src=${project.basedir}/target/apache-tinkerpop-gremlin-console-${project.version}-standalone,dst=/console_app/gremlin-console
                                            gremlin-console-test:py3.9jre11"/>
                                        </exec>
                                    </target>
                                </configuration>
                            </execution>
                        </executions>
                    </plugin>
                </plugins>
            </build>
        </profile>

        <profile>
            <id>docker-images</id>
            <activation>
                <activeByDefault>false</activeByDefault>
                <property>
                    <name>dockerImages</name>
                </property>
            </activation>
            <build>
                <plugins>
                    <!--
                    Deploying docker images will happen out of the normal jvm artifact deployment flow, so disable that
                    -->
                    <plugin>
                        <groupId>org.apache.maven.plugins</groupId>
                        <artifactId>maven-deploy-plugin</artifactId>
                        <configuration>
                            <skip>true</skip>
                        </configuration>
                    </plugin>

                    <plugin>
                        <groupId>io.fabric8</groupId>
                        <artifactId>docker-maven-plugin</artifactId>
                        <executions>
                            <execution>
                                <id>docker:build</id>
                                <goals>
                                    <goal>build</goal>
                                </goals>
                                <phase>package</phase>
                            </execution>
                            <execution>
                                <id>docker:push</id>
                                <goals>
                                    <goal>push</goal>
                                </goals>
                                <phase>deploy</phase>
                            </execution>
                        </executions>
                    </plugin>
                </plugins>
            </build>
        </profile>
    </profiles>
</project><|MERGE_RESOLUTION|>--- conflicted
+++ resolved
@@ -26,11 +26,7 @@
     <artifactId>gremlin-console</artifactId>
     <name>Apache TinkerPop :: Gremlin Console</name>
     <properties>
-<<<<<<< HEAD
-        <docker.platforms>linux/amd64,linux/arm64/v8,linux/arm64</docker.platforms>
-=======
         <docker.platforms>linux/amd64,linux/arm64</docker.platforms>
->>>>>>> 54e48d85
     </properties>
     <dependencies>
         <dependency>
