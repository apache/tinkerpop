--- conflicted
+++ resolved
@@ -30,15 +30,9 @@
         'importlib-metadata<5.0.0'
     ],
     tests_require=[
-<<<<<<< HEAD
-        'pytest>=4.6.4,<7.2.0',
+        'pytest>=6.2.5,<8.0.0',
         'mock>=3.0.5,<5.1.0',
         'pexpect==4.9.0',
         'iniconfig<2.0.0'
-=======
-        'pytest>=6.2.5,<8.0.0',
-        'mock>=3.0.5,<4.0.0',
-        'pexpect==4.8.0'
->>>>>>> 2bb5fcce
     ]
 )