/*
 * Licensed to the Apache Software Foundation (ASF) under one
 * or more contributor license agreements.  See the NOTICE file
 * distributed with this work for additional information
 * regarding copyright ownership.  The ASF licenses this file
 * to you under the Apache License, Version 2.0 (the
 * "License"); you may not use this file except in compliance
 * with the License.  You may obtain a copy of the License at
 *
 * http://www.apache.org/licenses/LICENSE-2.0
 *
 * Unless required by applicable law or agreed to in writing,
 * software distributed under the License is distributed on an
 * "AS IS" BASIS, WITHOUT WARRANTIES OR CONDITIONS OF ANY
 * KIND, either express or implied.  See the License for the
 * specific language governing permissions and limitations
 * under the License.
 */
package org.apache.tinkerpop.gremlin.language.translator;

import org.antlr.v4.runtime.ParserRuleContext;
import org.antlr.v4.runtime.tree.ParseTree;
import org.antlr.v4.runtime.tree.TerminalNode;
import org.apache.tinkerpop.gremlin.language.grammar.GremlinBaseVisitor;
import org.apache.tinkerpop.gremlin.language.grammar.GremlinParser;
import org.apache.tinkerpop.gremlin.process.traversal.DT;
import org.apache.tinkerpop.gremlin.process.traversal.Merge;
import org.apache.tinkerpop.gremlin.process.traversal.Operator;
import org.apache.tinkerpop.gremlin.process.traversal.Order;
import org.apache.tinkerpop.gremlin.process.traversal.P;
import org.apache.tinkerpop.gremlin.process.traversal.Pick;
import org.apache.tinkerpop.gremlin.process.traversal.Pop;
import org.apache.tinkerpop.gremlin.process.traversal.SackFunctions;
import org.apache.tinkerpop.gremlin.process.traversal.Scope;
import org.apache.tinkerpop.gremlin.process.traversal.TextP;
import org.apache.tinkerpop.gremlin.structure.Column;
import org.apache.tinkerpop.gremlin.structure.Direction;
import org.apache.tinkerpop.gremlin.structure.T;
import org.apache.tinkerpop.gremlin.structure.VertexProperty.Cardinality;

import java.util.HashSet;
import java.util.List;
import java.util.Set;
import java.util.stream.Collectors;

/**
 * A Gremlin to Gremlin translator. Makes no changes to input except:
 * <ul>
 *     <li>Normalizes whitespace</li>
 *     <li>Normalize numeric suffixes to lower case</li>
 *     <li>Makes anonymous traversals explicit with double underscore</li>
 *     <li>Makes enums explicit with their proper name</li>
 * </ul>
 */
public class TranslateVisitor extends GremlinBaseVisitor<Void> {

    protected final String graphTraversalSourceName;

    protected final StringBuilder sb = new StringBuilder();

    protected final Set<String> parameters = new HashSet<>();

    public TranslateVisitor() {
        this("g");
    }

    public TranslateVisitor(final String graphTraversalSourceName) {
        this.graphTraversalSourceName = graphTraversalSourceName;
    }

    public String getTranslated() {
        return sb.toString();
    }

    public Set<String> getParameters() {
        return parameters;
    }

    protected String processGremlinSymbol(final String step) {
        return step;
    }

    protected void appendArgumentSeparator() {
        sb.append(", ");
    }

    protected void appendStepSeparator() {
        sb.append(".");
    }

    protected void appendStepOpen() {
        sb.append("(");
    }

    protected void appendStepClose() {
        sb.append(")");
    }

    protected static String removeFirstAndLastCharacters(final String text) {
        return text != null && !text.isEmpty() ? text.substring(1, text.length() - 1) : "";
    }

    @Override
    public Void visitTraversalSource(final GremlinParser.TraversalSourceContext ctx) {
        // replace "g" with whatever the user wanted to use as the graph traversal source name
        sb.append(graphTraversalSourceName);

        // child counts more than 1 means there is a step separator and a traversal source method
        if (ctx.getChildCount() > 1) {
            if (ctx.getChild(0).getChildCount() > 1) {
                appendStepSeparator();
                visitTraversalSourceSelfMethod((GremlinParser.TraversalSourceSelfMethodContext) ctx.getChild(0).getChild(2));
            }
            appendStepSeparator();
            visitTraversalSourceSelfMethod((GremlinParser.TraversalSourceSelfMethodContext) ctx.getChild(2));
        }
        return null;
    }

    @Override
    public Void visitNestedTraversal(final GremlinParser.NestedTraversalContext ctx) {
        if (ctx.ANON_TRAVERSAL_ROOT() == null)
            appendAnonymousSpawn();
        return visitChildren(ctx);
    }

    @Override
    public Void visitTraversalScope(final GremlinParser.TraversalScopeContext ctx) {
        appendExplicitNaming(ctx.getText(), Scope.class.getSimpleName());
        return null;
    }

    @Override
    public Void visitTraversalT(final GremlinParser.TraversalTContext ctx) {
        appendExplicitNaming(ctx.getText(), T.class.getSimpleName());
        return null;
    }

    @Override
    public Void visitTraversalMerge(final GremlinParser.TraversalMergeContext ctx) {
        appendExplicitNaming(ctx.getText(), Merge.class.getSimpleName());
        return null;
    }

    @Override
    public Void visitTraversalOrder(final GremlinParser.TraversalOrderContext ctx) {
        appendExplicitNaming(ctx.getText(), Order.class.getSimpleName());
        return null;
    }

    @Override
    public Void visitTraversalBarrier(final GremlinParser.TraversalBarrierContext ctx) {
        appendExplicitNaming(ctx.getText(), SackFunctions.Barrier.class.getSimpleName());
        return null;
    }

    @Override
    public Void visitTraversalDirection(final GremlinParser.TraversalDirectionContext ctx) {
        appendExplicitNaming(ctx.getText(), Direction.class.getSimpleName());
        return null;
    }

    @Override
    public Void visitTraversalCardinality(final GremlinParser.TraversalCardinalityContext ctx) {
        // handle the enum style of cardinality if there are no parens otherwise is the function call.
        if (ctx.LPAREN() != null && ctx.RPAREN() != null) {
            final int idx = ctx.K_CARDINALITY() != null ? 2 : 0;
            final String txt = ctx.getChild(idx).getText();
            appendExplicitNaming(txt, getCardinalityFunctionClass());
            appendStepOpen();
            visit(ctx.genericLiteral());
            appendStepClose();
        } else {
            appendExplicitNaming(ctx.getText(), "Cardinality");
        }

        return null;
    }

    @Override
    public Void visitTraversalColumn(final GremlinParser.TraversalColumnContext ctx) {
        appendExplicitNaming(ctx.getText(), Column.class.getSimpleName());
        return null;
    }

    @Override
    public Void visitTraversalPop(final GremlinParser.TraversalPopContext ctx) {
        appendExplicitNaming(ctx.getText(), Pop.class.getSimpleName());
        return null;
    }

    @Override
    public Void visitTraversalOperator(final GremlinParser.TraversalOperatorContext ctx) {
        appendExplicitNaming(ctx.getText(), Operator.class.getSimpleName());
        return null;
    }

    @Override
    public Void visitTraversalPick(final GremlinParser.TraversalPickContext ctx) {
        appendExplicitNaming(ctx.getText(), Pick.class.getSimpleName());
        return null;
    }

    @Override
    public Void visitTraversalDT(final GremlinParser.TraversalDTContext ctx) {
        appendExplicitNaming(ctx.getText(), DT.class.getSimpleName());
        return null;
    }

    @Override
    public Void visitTraversalPredicate(final GremlinParser.TraversalPredicateContext ctx) {
        switch(ctx.getChildCount()) {
            case 1:
                // handle simple predicate
                visit(ctx.getChild(0));
                break;
            case 5:
                // handle negate of P
                visit(ctx.getChild(0));
                sb.append(".").append(processGremlinSymbol("negate")).append("()");
                break;
            case 6:
                // handle and/or predicates
                final int childIndexOfParameterOperator = 2;
                final int childIndexOfCaller = 0;
                final int childIndexOfArgument = 4;

                visit(ctx.getChild(childIndexOfCaller));
                sb.append(".").append(processGremlinSymbol(ctx.getChild(childIndexOfParameterOperator).getText())).append("(");
                visit(ctx.getChild(childIndexOfArgument));
                sb.append(")");
                break;
        }
        return null;
    }

    @Override
    public Void visitTraversalPredicate_eq(final GremlinParser.TraversalPredicate_eqContext ctx) {
        visitP(ctx, P.class, "eq");
        return null;
    }

    @Override
    public Void visitTraversalPredicate_neq(final GremlinParser.TraversalPredicate_neqContext ctx) {
        visitP(ctx, P.class, "neq");
        return null;
    }

    protected void visitP(final ParserRuleContext ctx, final Class<?> clazzOfP, final String methodName) {
        sb.append(clazzOfP.getSimpleName());
        appendStepSeparator();
        sb.append(processGremlinSymbol(methodName));
        appendStepOpen();

        final List<ParseTree> list =  ctx.children.stream().filter(
                t -> t instanceof GremlinParser.GenericLiteralArgumentContext ||
                              t instanceof GremlinParser.GenericLiteralListArgumentContext ||
                              t instanceof GremlinParser.StringArgumentContext ||
                              t instanceof GremlinParser.TraversalPredicateContext).collect(Collectors.toList());
        for (int ix = 0; ix < list.size(); ix++) {
            visit(list.get(ix));
            if (ix < list.size() - 1) appendArgumentSeparator();
        }

        appendStepClose();
    }

    @Override
    public Void visitTraversalPredicate_lt(final GremlinParser.TraversalPredicate_ltContext ctx) {
        visitP(ctx, P.class, "lt");
        return null;
    }

    @Override
    public Void visitTraversalPredicate_lte(final GremlinParser.TraversalPredicate_lteContext ctx) {
        visitP(ctx, P.class, "lte");
        return null;
    }

    @Override
<<<<<<< HEAD
    public Void visitUuidArgument(final GremlinParser.UuidArgumentContext ctx) {
        return visitChildren(ctx);
    }

    @Override
    public Void visitTraversalStrategyList(final GremlinParser.TraversalStrategyListContext ctx) {
        return visitChildren(ctx);
=======
    public Void visitTraversalPredicate_gt(final GremlinParser.TraversalPredicate_gtContext ctx) {
        visitP(ctx, P.class, "gt");
        return null;
>>>>>>> 866613ae
    }

    @Override
    public Void visitTraversalPredicate_gte(final GremlinParser.TraversalPredicate_gteContext ctx) {
        visitP(ctx, P.class, "gte");
        return null;
    }

    @Override
    public Void visitTraversalPredicate_inside(final GremlinParser.TraversalPredicate_insideContext ctx) {
        visitP(ctx, P.class, "inside");
        return null;
    }

    @Override
    public Void visitTraversalPredicate_outside(final GremlinParser.TraversalPredicate_outsideContext ctx) {
        visitP(ctx, P.class, "outside");
        return null;
    }

    @Override
    public Void visitTraversalPredicate_between(final GremlinParser.TraversalPredicate_betweenContext ctx) {
        visitP(ctx, P.class, "between");
        return null;
    }

    @Override
    public Void visitTraversalPredicate_within(final GremlinParser.TraversalPredicate_withinContext ctx) {
        visitP(ctx, P.class, "within");
        return null;
    }

    @Override
    public Void visitTraversalPredicate_without(final GremlinParser.TraversalPredicate_withoutContext ctx) {
        visitP(ctx, P.class, "without");
        return null;
    }

    @Override
    public Void visitTraversalPredicate_not(final GremlinParser.TraversalPredicate_notContext ctx) {
        visitP(ctx, P.class, "not");
        return null;
    }

    @Override
    public Void visitTraversalPredicate_containing(final GremlinParser.TraversalPredicate_containingContext ctx) {
        visitP(ctx, TextP.class, "containing");
        return null;
    }

    @Override
    public Void visitTraversalPredicate_notContaining(final GremlinParser.TraversalPredicate_notContainingContext ctx) {
        visitP(ctx, TextP.class, "notContaining");
        return null;
    }

    @Override
    public Void visitTraversalPredicate_startingWith(final GremlinParser.TraversalPredicate_startingWithContext ctx) {
        visitP(ctx, TextP.class, "startingWith");
        return null;
    }

    @Override
    public Void visitTraversalPredicate_notStartingWith(final GremlinParser.TraversalPredicate_notStartingWithContext ctx) {
        visitP(ctx, TextP.class, "notStartingWith");
        return null;
    }

    @Override
    public Void visitTraversalPredicate_endingWith(final GremlinParser.TraversalPredicate_endingWithContext ctx) {
        visitP(ctx, TextP.class, "endingWith");
        return null;
    }

    @Override
    public Void visitTraversalPredicate_notEndingWith(final GremlinParser.TraversalPredicate_notEndingWithContext ctx) {
        visitP(ctx, TextP.class, "notEndingWith");
        return null;
    }

    @Override
    public Void visitTraversalPredicate_regex(final GremlinParser.TraversalPredicate_regexContext ctx) {
        visitP(ctx, TextP.class, "regex");
        return null;
    }

    @Override
    public Void visitTraversalPredicate_notRegex(final GremlinParser.TraversalPredicate_notRegexContext ctx) {
        visitP(ctx, TextP.class, "notRegex");
        return null;
    }

    @Override
    public Void visitBooleanArgument(final GremlinParser.BooleanArgumentContext ctx) {
        if (ctx.booleanLiteral() != null)
            visitBooleanLiteral(ctx.booleanLiteral());
        else
            visitVariable(ctx.variable());

        return null;
    }

    @Override
    public Void visitGenericLiteralArgument(final GremlinParser.GenericLiteralArgumentContext ctx) {
        if (ctx.genericLiteral() != null)
            visitGenericLiteral(ctx.genericLiteral());
        else
            visitVariable(ctx.variable());

        return null;
    }

    @Override
    public Void visitIntegerLiteral(final GremlinParser.IntegerLiteralContext ctx) {
        sb.append(ctx.getText().toLowerCase());
        return null;
    }

    @Override
    public Void visitFloatLiteral(final GremlinParser.FloatLiteralContext ctx) {
        if (ctx.infLiteral() != null) return visit(ctx.infLiteral());
        if (ctx.nanLiteral() != null) return visit(ctx.nanLiteral());
        sb.append(ctx.getText().toLowerCase());
        return null;
    }

    @Override
    public Void visitBooleanLiteral(final GremlinParser.BooleanLiteralContext ctx) {
        sb.append(ctx.getText());
        return null;
    }

    @Override
    public Void visitNullLiteral(final GremlinParser.NullLiteralContext ctx) {
        sb.append(ctx.getText());
        return null;
    }

    @Override
    public Void visitNanLiteral(final GremlinParser.NanLiteralContext ctx) {
        sb.append(ctx.getText());
        return null;
    }

    @Override
    public Void visitInfLiteral(final GremlinParser.InfLiteralContext ctx) {
        sb.append(ctx.getText());
        return null;
    }

    @Override
    public Void visitUuidLiteral(final GremlinParser.UuidLiteralContext ctx) {
        return visitChildren(ctx);
    }

    @Override
    public Void visitVariable(final GremlinParser.VariableContext ctx) {
        final String var = ctx.getText();
        sb.append(var);
        parameters.add(var);
        return null;
    }

    @Override
    public Void visitKeyword(final GremlinParser.KeywordContext ctx) {
        final String keyword = ctx.getText();

        // translate differently based on the context of the keyword's parent.
        if (ctx.getParent() instanceof GremlinParser.MapKeyContext || ctx.getParent() instanceof GremlinParser.ConfigurationContext) {
            // if the keyword is a key in a map, then it's a string literal essentially
            sb.append(keyword);
        } else {
            // in all other cases it's used more like "new Class()"
            sb.append(keyword).append(" ");
        }

        return null;
    }

    @Override
    public Void visitTerminal(final TerminalNode node) {
        // skip EOF node
        if (null == node || node.getSymbol().getType() == -1) return null;

        final String terminal = node.getSymbol().getText();
        switch (terminal) {
            case "(":
                appendStepOpen();
                break;
            case ")":
                appendStepClose();
                break;
            case ",":
                appendArgumentSeparator();
                break;
            case ".":
                appendStepSeparator();
                break;
            case "new":
                // seems we still sometimes interpret this as a TerminalNode like when newing up a class
                // which is optional syntax and will go away in the future.
                sb.append("new");
                if (!(node.getParent() instanceof GremlinParser.MapKeyContext))
                    sb.append(" "); // includes a space for when not use in context of a Map entry key...one off
                break;
            default:
                sb.append(processGremlinSymbol(terminal));
        }
        return null;
    }

    @Override
    public Void visitTraversalTShort(final GremlinParser.TraversalTShortContext ctx) {
        appendExplicitNaming(ctx.getText(), T.class.getSimpleName());
        return null;
    }

    @Override
    public Void visitTraversalTLong(final GremlinParser.TraversalTLongContext ctx) {
        appendExplicitNaming(ctx.getText(), T.class.getSimpleName());
        return null;
    }

    @Override
    public Void visitTraversalDirectionShort(final GremlinParser.TraversalDirectionShortContext ctx) {
        appendExplicitNaming(ctx.getText(), Direction.class.getSimpleName());
        return null;
    }

    @Override
    public Void visitTraversalDirectionLong(final GremlinParser.TraversalDirectionLongContext ctx) {
        appendExplicitNaming(ctx.getText(), Direction.class.getSimpleName());
        return null;
    }

    protected void appendExplicitNaming(final String txt, final String prefix) {
        if (!txt.startsWith(prefix + ".")) {
            sb.append(processGremlinSymbol(prefix)).append(".");
            sb.append(processGremlinSymbol(txt));
        } else {
            final String[] split = txt.split("\\.");
            sb.append(processGremlinSymbol(split[0])).append(".");
            sb.append(processGremlinSymbol(split[1]));
        }
    }

    protected void appendAnonymousSpawn() {
        sb.append("__.");
    }

    protected String getCardinalityFunctionClass() {
        return Cardinality.class.getSimpleName();
    }
}<|MERGE_RESOLUTION|>--- conflicted
+++ resolved
@@ -278,19 +278,9 @@
     }
 
     @Override
-<<<<<<< HEAD
-    public Void visitUuidArgument(final GremlinParser.UuidArgumentContext ctx) {
-        return visitChildren(ctx);
-    }
-
-    @Override
-    public Void visitTraversalStrategyList(final GremlinParser.TraversalStrategyListContext ctx) {
-        return visitChildren(ctx);
-=======
     public Void visitTraversalPredicate_gt(final GremlinParser.TraversalPredicate_gtContext ctx) {
         visitP(ctx, P.class, "gt");
         return null;
->>>>>>> 866613ae
     }
 
     @Override
