--- conflicted
+++ resolved
@@ -663,11 +663,7 @@
     @Override
     public Void visitTraversalMethod_hasKey_String_String(final GremlinParser.TraversalMethod_hasKey_String_StringContext ctx) {
         // if there is only one argument then cast to string otherwise it's ambiguous with hasKey(P)
-<<<<<<< HEAD
-        if (ctx.stringLiteralVarargsLiterals() == null || ctx.stringLiteralVarargsLiterals().getChildCount() == 0) {
-=======
         if (ctx.stringNullableLiteralVarargs() == null || ctx.stringNullableLiteralVarargs().getChildCount() == 0) {
->>>>>>> 746fd637
             final String step = ctx.getChild(0).getText();
             sb.append(convertToPascalCase(step));
             sb.append("(");
@@ -735,8 +731,8 @@
             visit(ctx.stringNullableArgument());
 
             // more arguments to come
-            if (!ctx.stringLiteralVarargsArgument().stringNullableArgument().isEmpty()) {
-                ctx.stringLiteralVarargsArgument().stringNullableArgument().forEach(sna -> {
+            if (!ctx.stringNullableArgumentVarargs().stringNullableArgument().isEmpty()) {
+                ctx.stringNullableArgumentVarargs().stringNullableArgument().forEach(sna -> {
                     sb.append(", ");
                     tryAppendCastToString(sna);
                     visit(sna);
@@ -749,7 +745,7 @@
     }
 
     @Override
-    public Void visitStringLiteralVarargs(final GremlinParser.StringLiteralVarargsContext ctx) {
+    public Void visitStringNullableLiteralVarargs(final GremlinParser.StringNullableLiteralVarargsContext ctx) {
         for (int ix = 0; ix < ctx.getChildCount(); ix++) {
             final ParseTree pt = ctx.getChild(ix);
             if (pt instanceof GremlinParser.StringNullableArgumentContext) {
@@ -892,10 +888,10 @@
 
     @Override
     public Void visitTraversalMethod_option_Object_Traversal(final GremlinParser.TraversalMethod_option_Object_TraversalContext ctx) {
-        if (ctx.genericLiteralArgument().genericLiteral() != null && ctx.genericLiteralArgument().genericLiteral().traversalMerge() != null) {
+        if (ctx.genericArgument().genericLiteral() != null && ctx.genericArgument().genericLiteral().traversalMerge() != null) {
             visit(ctx.getChild(0));
             sb.append("(");
-            visit(ctx.genericLiteralArgument());
+            visit(ctx.genericArgument());
             sb.append(", ");
             sb.append("(ITraversal) ");
             visit(ctx.nestedTraversal());
