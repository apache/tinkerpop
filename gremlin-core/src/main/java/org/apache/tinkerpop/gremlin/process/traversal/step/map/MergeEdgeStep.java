/*
 * Licensed to the Apache Software Foundation (ASF) under one
 * or more contributor license agreements.  See the NOTICE file
 * distributed with this work for additional information
 * regarding copyright ownership.  The ASF licenses this file
 * to you under the Apache License, Version 2.0 (the
 * "License"); you may not use this file except in compliance
 * with the License.  You may obtain a copy of the License at
 *
 * http://www.apache.org/licenses/LICENSE-2.0
 *
 * Unless required by applicable law or agreed to in writing,
 * software distributed under the License is distributed on an
 * "AS IS" BASIS, WITHOUT WARRANTIES OR CONDITIONS OF ANY
 * KIND, either express or implied.  See the License for the
 * specific language governing permissions and limitations
 * under the License.
 */
package org.apache.tinkerpop.gremlin.process.traversal.step.map;

import java.util.ArrayList;
import java.util.Arrays;
import java.util.HashMap;
import java.util.Iterator;
import java.util.LinkedHashMap;
import java.util.LinkedHashSet;
import java.util.List;
import java.util.Map;
import java.util.Objects;
import java.util.Set;

import org.apache.tinkerpop.gremlin.process.traversal.Merge;
import org.apache.tinkerpop.gremlin.process.traversal.Traversal;
import org.apache.tinkerpop.gremlin.process.traversal.Traverser;
import org.apache.tinkerpop.gremlin.process.traversal.dsl.graph.GraphTraversal;
import org.apache.tinkerpop.gremlin.process.traversal.lambda.ConstantTraversal;
import org.apache.tinkerpop.gremlin.process.traversal.step.GValue;
import org.apache.tinkerpop.gremlin.process.traversal.step.util.event.EventUtil;
import org.apache.tinkerpop.gremlin.process.traversal.util.TraversalUtil;
import org.apache.tinkerpop.gremlin.structure.Direction;
import org.apache.tinkerpop.gremlin.structure.Edge;
import org.apache.tinkerpop.gremlin.structure.Graph;
import org.apache.tinkerpop.gremlin.structure.T;
import org.apache.tinkerpop.gremlin.structure.Vertex;
import org.apache.tinkerpop.gremlin.structure.util.Attachable;
import org.apache.tinkerpop.gremlin.structure.util.CloseableIterator;
import org.apache.tinkerpop.gremlin.structure.util.StringFactory;
import org.apache.tinkerpop.gremlin.util.iterator.IteratorUtils;

import static org.apache.tinkerpop.gremlin.process.traversal.dsl.graph.__.inV;
import static org.apache.tinkerpop.gremlin.process.traversal.dsl.graph.__.outV;

/**
 * Implementation for the {@code mergeE()} step covering both the start step version and the one used mid-traversal.
 */
public class MergeEdgeStep<S> extends MergeElementStep<S, Edge, Object> {

    private static final Set allowedTokens = new LinkedHashSet(Arrays.asList(T.id, T.label, Direction.IN, Direction.OUT));

    public static void validateMapInput(final Map map, final boolean ignoreTokens) {
        MergeElementStep.validate(map, ignoreTokens, allowedTokens, "mergeE");
    }

    private Traversal.Admin<S, Object> outVTraversal = null;
    private Traversal.Admin<S, Object> inVTraversal = null;

    public MergeEdgeStep(final Traversal.Admin traversal, final boolean isStart) {
        super(traversal, isStart);
    }

    public MergeEdgeStep(final Traversal.Admin traversal, final boolean isStart, final Map merge) {
        super(traversal, isStart, merge);
    }

    public MergeEdgeStep(final Traversal.Admin traversal, final boolean isStart, final GValue<Map> merge) {
        super(traversal, isStart, merge);
    }

    public MergeEdgeStep(final Traversal.Admin traversal, final boolean isStart, final Traversal.Admin<S,Map> mergeTraversal) {
        super(traversal, isStart, mergeTraversal);
    }

    /**
     * Gets the traversal that will be used to provide the {@code Map} that will be used to identify the Direction.OUT
     * vertex during merge.
     */
    public Traversal.Admin<S, Object> getOutVTraversal() {
        return outVTraversal;
    }

    /**
     * Gets the traversal that will be used to provide the {@code Map} that will be used to identify the Direction.IN
     * vertex during merge.
     */
    public Traversal.Admin<S, Object> getInVTraversal() {
        return inVTraversal;
    }

    @Override
    public void addChildOption(final Merge token, final Traversal.Admin<S, Object> traversalOption) {
        if (token == Merge.outV) {
            this.outVTraversal = this.integrateChild(traversalOption);
        } else if (token == Merge.inV) {
            this.inVTraversal = this.integrateChild(traversalOption);
        } else {
            super.addChildOption(token, traversalOption);
        }
    }

    @Override
    public <S, C> List<Traversal.Admin<S, C>> getLocalChildren() {
        final List<Traversal.Admin<S, C>> children = super.getLocalChildren();
        if (outVTraversal != null) children.add((Traversal.Admin<S, C>) outVTraversal);
        if (inVTraversal != null) children.add((Traversal.Admin<S, C>) inVTraversal);
        return children;
    }

    @Override
    public int hashCode() {
        int result = super.hashCode();
        if (outVTraversal != null)
            result ^= outVTraversal.hashCode();
        if (inVTraversal != null)
            result ^= inVTraversal.hashCode();
        return result;
    }

    @Override
    public void reset() {
        super.reset();
        if (outVTraversal != null) outVTraversal.reset();
        if (inVTraversal != null) inVTraversal.reset();
    }

    @Override
    public String toString() {
        return StringFactory.stepString(this, mergeTraversal, onCreateTraversal, onMatchTraversal, outVTraversal, inVTraversal);
    }

    @Override
    public void setTraversal(final Traversal.Admin<?, ?> parentTraversal) {
        super.setTraversal(parentTraversal);
        this.integrateChild(outVTraversal);
        this.integrateChild(inVTraversal);
    }

    @Override
    public MergeEdgeStep<S> clone() {
        final MergeEdgeStep<S> clone = (MergeEdgeStep<S>) super.clone();
        clone.outVTraversal = outVTraversal != null ? outVTraversal.clone() : null;
        clone.inVTraversal = inVTraversal != null ? inVTraversal.clone() : null;
        return clone;
    }

    @Override
    protected Set getAllowedTokens() {
        return allowedTokens;
    }

    /**
     * Translate the Map into search criteria. Default implementation is to translate the Map into a g.E() or
     * g.V().out/inE() traversal. Graph providers will presumably optimize this traversal to use whatever indices are
     * present and appropriate for efficiency.
     *
     * Callers are responsible for closing this iterator when finished.
     */
    protected CloseableIterator<Edge> searchEdges(final Map search) {
        if (search == null)
            return CloseableIterator.empty();

        final Graph graph = getGraph();

        final Object edgeId = search.get(T.id);
        final String edgeLabel = (String) search.get(T.label);
        final Object fromId = search.get(Direction.OUT);
        final Object toId = search.get(Direction.IN);

        GraphTraversal t;
        if (edgeId != null) {

            // g.E(eid).hasLabel(label).where(outV().hasId(fromId)).where(inV().hasId(toId));
            t = graph.traversal().E(edgeId);
            if (edgeLabel != null)
                t = t.hasLabel(edgeLabel);
            if (fromId != null)
                t = t.where(outV().hasId(fromId));
            if (toId != null)
                t = t.where(inV().hasId(toId));

        } else if (fromId != null) {

            // g.V(fromId).outE(label).where(inV().hasId(toId));
            t = graph.traversal().V(fromId);
            if (edgeLabel != null)
                t = t.outE(edgeLabel);
            else
                t = t.outE();
            if (toId != null)
                t = t.where(inV().hasId(toId));

        } else if (toId != null) {

            // g.V(toId).inE(edgeLabel);
            t = graph.traversal().V(toId);
            if (edgeLabel != null)
                t = t.inE(edgeLabel);
            else
                t = t.inE();

        } else {

            // g.E().hasLabel(label)
            t = graph.traversal().E();
            if (edgeLabel != null)
                t = t.hasLabel(edgeLabel);

        }

        // add property constraints
        for (final Map.Entry e : ((Map<?,?>) search).entrySet()) {
            final Object k = e.getKey();
            if (!(k instanceof String)) continue;
            t = t.has((String) k, e.getValue());
        }

        // this should auto-close the underlying traversal
        return CloseableIterator.of(t);
    }

    protected Map<?,?> resolveVertices(final Map map, final Traverser.Admin<S> traverser) {
        resolveVertex(Merge.outV, Direction.OUT, map, traverser, outVTraversal);
        resolveVertex(Merge.inV, Direction.IN, map, traverser, inVTraversal);
        return map;
    }

    protected void resolveVertex(final Merge token, final Direction direction, final Map map,
            final Traverser.Admin<S> traverser, final Traversal.Admin<S, Object> traversal) {
        // no Direction specified in the map, nothing to resolve
        if (!map.containsKey(direction))
            return;

        final Object value = map.get(direction);
        if (Objects.equals(token, value)) {
            if (traversal == null) {
                throw new IllegalArgumentException(String.format(
                        "option(%s) must be specified if it is used for %s", token, direction));
            }
            final Vertex vertex = resolveVertex(traverser, traversal);
            if (vertex == null)
                throw new IllegalArgumentException(String.format(
                        "Could not resolve vertex for option(%s)", token));
            map.put(direction, vertex.id());
        } else if (value instanceof Vertex) {
            // flatten Vertex down to its id
            map.put(direction, ((Vertex) value).id());
        }
    }

    @Override
    protected Iterator<Edge> flatMap(final Traverser.Admin<S> traverser) {
        final Map unresolvedMergeMap = materializeMap(traverser, mergeTraversal);
        validateMapInput(unresolvedMergeMap, false);

        /*
         * Create a copy of the unresolved map and attempt to resolve any Vertex references.
         */
        final Map mergeMap = resolveVertices(new LinkedHashMap<>(unresolvedMergeMap), traverser);

        Iterator<Edge> edges = searchEdges(mergeMap);

        if (onMatchTraversal != null) {
            if (onMatchTraversal instanceof ConstantTraversal) {
                final Map matchMap = onMatchTraversal.next();
                validateMapInput(matchMap, true);
            }

            edges = IteratorUtils.peek(edges, e -> {

                // override current traverser with the matched Edge so that the option() traversal can operate
<<<<<<< HEAD
                // on it properly. prior to 4.x this only worked for start steps, but now it works consistently
                // with mid-traversal usage. this breaks past behavior like g.inject(Map).mergeE() where you
                // could operate on the Map directly with the child traversal. from 4.x onward you will have to do
=======
                // on it properly. prior to 3.8.x this only worked for start steps, but now it works consistently
                // with mid-traversal usage. this breaks past behavior like g.inject(Map).mergeE() where you
                // could operate on the Map directly with the child traversal. from 3.8.x onward you will have to do
>>>>>>> dff09d41
                // something like g.inject(Map).as('a').mergeE().option(onMatch, select('a'))
                traverser.set((S) e);

                // assume good input from GraphTraversal - folks might drop in a T here even though it is immutable
                final Map<String, ?> onMatchMap = materializeMap(traverser, onMatchTraversal);
                validateMapInput(onMatchMap, true);

                onMatchMap.forEach((key, value) -> {
                    // trigger callbacks for eventing - in this case, it's a EdgePropertyChangedEvent. if there's no
                    // registry/callbacks then just set the property
                    EventUtil.registerEdgePropertyChange(callbackRegistry, getTraversal(), e, key, value);
                    e.property(key, value);
                });

            });

        }

        /*
         * Search produced results, and onMatch action will be triggered.
         */
        if (edges.hasNext()) {
            return edges;
        }

        // make sure we close the search traversal
        CloseableIterator.closeIterator(edges);

        /*
         * This onCreateMap will inherit from the main merge argument - a union of merge and onCreate with no overrides
         * allowed.
         */
        final Map onCreateMap = onCreateMap(traverser, unresolvedMergeMap, mergeMap);

        // check for from/to vertices, which must be specified for the create action
        if (!onCreateMap.containsKey(Direction.OUT))
            throw new IllegalArgumentException("Out Vertex not specified in onCreate - edge cannot be created");
        if (!onCreateMap.containsKey(Direction.IN))
            throw new IllegalArgumentException("In Vertex not specified in onCreate - edge cannot be created");

        final Vertex fromV = resolveVertex(onCreateMap.get(Direction.OUT));
        final Vertex toV = resolveVertex(onCreateMap.get(Direction.IN));
        final String label = (String) onCreateMap.getOrDefault(T.label, Edge.DEFAULT_LABEL);

        final List<Object> properties = new ArrayList<>();

        // add property constraints
        for (final Map.Entry e : ((Map<?,?>) onCreateMap).entrySet()) {
            final Object k = e.getKey();
            if (k.equals(Direction.OUT) || k.equals(Direction.IN) || k.equals(T.label)) continue;
            properties.add(k);
            properties.add(e.getValue());
        }

        final Edge edge = fromV.addEdge(label, toV, properties.toArray());

        // trigger callbacks for eventing - in this case, it's a VertexAddedEvent
        EventUtil.registerEdgeCreationWithGenericEventRegistry(callbackRegistry, getTraversal(), edge);

        return IteratorUtils.of(edge);
    }

    protected Map onCreateMap(final Traverser.Admin<S> traverser, final Map unresolvedMergeMap, final Map mergeMap) {
        // no onCreateTraversal - use main mergeMap argument
        if (onCreateTraversal == null)
            return mergeMap;

        final Map onCreateMap = materializeMap(traverser, onCreateTraversal);
        // null result from onCreateTraversal - use main mergeMap argument
        if (onCreateMap == null || onCreateMap.size() == 0)
            return mergeMap;
        validateMapInput(onCreateMap, false);

        /*
         * Now we need to merge the two maps - onCreate should inherit traits from mergeMap, and it is not allowed to
         * override values for any keys.
         */

        /*
         * We use the unresolved version here in case onCreateMap uses Merge tokens or Vertex objects for its values.
         */
        validateNoOverrides(unresolvedMergeMap, onCreateMap);

        /*
         * Use the resolved version here so that onCreateMap picks up fully resolved vertex arguments from the main
         * merge argument and so we don't re-resolve them below.
         */
        final Map<Object, Object> combinedMap = new HashMap<>(onCreateMap.size() + mergeMap.size());
        combinedMap.putAll(onCreateMap);
        combinedMap.putAll(mergeMap);

        /*
         * Do any final vertex resolution, for example if Merge tokens were used in option(onCreate) but not in the main
         * merge argument.
         */
        resolveVertices(combinedMap, traverser);

        return combinedMap;
    }

    /*
     * Merge.outV/inV traversals can either provide a Map (which we then use to search for a vertex) or it can provide a
     * Vertex directly, e.g. select from a labeled mergeV.
     */
    protected Vertex resolveVertex(final Traverser.Admin<S> traverser, final Traversal.Admin<S, Object> traversal) {
        final Object o = TraversalUtil.apply(traverser, traversal);
        if (o instanceof Vertex)
            return (Vertex) o;
        else if (o instanceof Map) {
            final Map search = (Map) o;
            final Vertex v = IteratorUtils.findFirst(searchVertices(search)).get();
            return tryAttachVertex(v);
        }
        throw new IllegalArgumentException(
                String.format("Vertex does not exist for mergeE: %s", o));
    }

    /*
     * Resolve the argument for Direction.IN/OUT into a proper Vertex.
     */
    protected Vertex resolveVertex(final Object arg) {
        // arg might already be a Vertex
        if (arg instanceof Vertex)
            return tryAttachVertex((Vertex) arg);

        // otherwise use the arg as a vertex id
        try (CloseableIterator<Vertex> it = CloseableIterator.of(getGraph().vertices(arg))) {
            if (!it.hasNext())
                throw new IllegalArgumentException(
                        String.format("Vertex does not exist for mergeE: %s", arg));
            return it.next();
        }
    }

    /**
     * Tries to attach a {@link Vertex} to its host {@link Graph} of the traversal. If the {@link Vertex} cannot be
     * found then an {@code IllegalArgumentException} is expected.
     */
    protected Vertex tryAttachVertex(final Vertex v) {
        if (v instanceof Attachable) {
            try {
                return ((Attachable<Vertex>) v).attach(Attachable.Method.get(getGraph()));
            } catch (IllegalStateException ise) {
                throw new IllegalArgumentException(
                        String.format("Vertex does not exist for mergeE: %s", v));
            }
        } else {
            return v;
        }
    }

}<|MERGE_RESOLUTION|>--- conflicted
+++ resolved
@@ -277,15 +277,9 @@
             edges = IteratorUtils.peek(edges, e -> {
 
                 // override current traverser with the matched Edge so that the option() traversal can operate
-<<<<<<< HEAD
-                // on it properly. prior to 4.x this only worked for start steps, but now it works consistently
-                // with mid-traversal usage. this breaks past behavior like g.inject(Map).mergeE() where you
-                // could operate on the Map directly with the child traversal. from 4.x onward you will have to do
-=======
                 // on it properly. prior to 3.8.x this only worked for start steps, but now it works consistently
                 // with mid-traversal usage. this breaks past behavior like g.inject(Map).mergeE() where you
                 // could operate on the Map directly with the child traversal. from 3.8.x onward you will have to do
->>>>>>> dff09d41
                 // something like g.inject(Map).as('a').mergeE().option(onMatch, select('a'))
                 traverser.set((S) e);
 
