--- conflicted
+++ resolved
@@ -62,11 +62,8 @@
 import org.apache.tinkerpop.gremlin.process.traversal.step.filter.WhereTraversalStep;
 import org.apache.tinkerpop.gremlin.process.traversal.step.map.AddEdgeStep;
 import org.apache.tinkerpop.gremlin.process.traversal.step.map.AddVertexStep;
-<<<<<<< HEAD
 import org.apache.tinkerpop.gremlin.process.traversal.step.map.AsDateStep;
-=======
 import org.apache.tinkerpop.gremlin.process.traversal.step.map.AsStringStep;
->>>>>>> e444e771
 import org.apache.tinkerpop.gremlin.process.traversal.step.map.CallStep;
 import org.apache.tinkerpop.gremlin.process.traversal.step.map.CoalesceStep;
 import org.apache.tinkerpop.gremlin.process.traversal.step.map.ConcatStep;
@@ -215,11 +212,6 @@
             put(GraphTraversal.Symbols.min, Arrays.asList(MinGlobalStep.class, MinGlobalStep.class));
             put(GraphTraversal.Symbols.mean, Arrays.asList(MeanGlobalStep.class, MeanLocalStep.class));
             put(GraphTraversal.Symbols.concat, Collections.singletonList(ConcatStep.class));
-<<<<<<< HEAD
-            put(GraphTraversal.Symbols.asDate, Collections.singletonList(AsDateStep.class));
-            put(GraphTraversal.Symbols.dateAdd, Collections.singletonList(DateAddStep.class));
-            put(GraphTraversal.Symbols.dateDiff, Collections.singletonList(DateDiffStep.class));
-=======
             put(GraphTraversal.Symbols.asString, Collections.singletonList(AsStringStep.class));
             put(GraphTraversal.Symbols.length, Collections.singletonList(LengthStep.class));
             put(GraphTraversal.Symbols.toLower, Collections.singletonList(ToLowerStep.class));
@@ -231,7 +223,9 @@
             put(GraphTraversal.Symbols.replace, Collections.singletonList(ReplaceStep.class));
             put(GraphTraversal.Symbols.substring, Collections.singletonList(SubstringStep.class));
             put(GraphTraversal.Symbols.split, Collections.singletonList(SplitStep.class));
->>>>>>> e444e771
+            put(GraphTraversal.Symbols.asDate, Collections.singletonList(AsDateStep.class));
+            put(GraphTraversal.Symbols.dateAdd, Collections.singletonList(DateAddStep.class));
+            put(GraphTraversal.Symbols.dateDiff, Collections.singletonList(DateDiffStep.class));
             put(GraphTraversal.Symbols.group, Arrays.asList(GroupStep.class, GroupSideEffectStep.class));
             put(GraphTraversal.Symbols.groupCount, Arrays.asList(GroupCountStep.class, GroupCountSideEffectStep.class));
             put(GraphTraversal.Symbols.tree, Arrays.asList(TreeStep.class, TreeSideEffectStep.class));
