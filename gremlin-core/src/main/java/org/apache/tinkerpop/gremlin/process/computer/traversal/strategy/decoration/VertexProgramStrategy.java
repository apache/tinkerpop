--- conflicted
+++ resolved
@@ -173,11 +173,7 @@
             graphComputerClass = this.computer.getGraphComputerClass();
         try {
             Class.forName(graphComputerClass.getCanonicalName());
-<<<<<<< HEAD
-        } catch (ClassNotFoundException e) {
-=======
         } catch (final ClassNotFoundException e) {
->>>>>>> 42090f2e
             throw new IllegalStateException(e.getMessage(), e);
         }
         final List<TraversalStrategy<?>> graphComputerStrategies = TraversalStrategies.GlobalCache.getStrategies(graphComputerClass).toList();
