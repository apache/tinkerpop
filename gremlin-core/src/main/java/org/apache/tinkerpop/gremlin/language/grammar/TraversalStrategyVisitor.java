--- conflicted
+++ resolved
@@ -100,11 +100,7 @@
                     builder.throwException(antlr.argumentVisitor.parseBoolean(ctx.booleanArgument()));
                     break;
                 case ReservedKeysVerificationStrategy.KEYS:
-<<<<<<< HEAD
-                    builder.reservedKeys(new LinkedHashSet<>(Arrays.asList(GenericLiteralVisitor.getStringLiteralList(ctx.stringLiteralList()))));
-=======
-                    builder.reservedKeys(new HashSet<>(Arrays.asList(antlr.genericVisitor.parseStringList(ctx.stringLiteralList()))));
->>>>>>> 53270ca4
+                    builder.reservedKeys(new LinkedHashSet<>(Arrays.asList(antlr.genericVisitor.parseStringList(ctx.stringLiteralList()))));
                     break;
             }
         });
