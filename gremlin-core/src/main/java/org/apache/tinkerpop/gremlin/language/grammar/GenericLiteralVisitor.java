--- conflicted
+++ resolved
@@ -143,13 +143,8 @@
     /**
      * Parse a string literal varargs, and return a string array
      */
-<<<<<<< HEAD
-    public String[] parseStringVarargs(final GremlinParser.StringLiteralVarargsContext varargsContext) {
-        if (varargsContext == null || varargsContext.stringNullableLiteral() == null) {
-=======
     public String[] parseStringVarargs(final GremlinParser.StringNullableLiteralVarargsContext varargsContext) {
         if (varargsContext == null) {
->>>>>>> 746fd637
             return new String[0];
         }
         return varargsContext.stringNullableLiteral()
@@ -367,8 +362,6 @@
         return literalMap;
     }
 
-<<<<<<< HEAD
-=======
     /**
      * {@inheritDoc}
      */
@@ -385,7 +378,6 @@
         return visitGenericMapLiteral(ctx.genericMapLiteral());
     }
 
->>>>>>> 746fd637
     /**
      * {@inheritDoc}
      */
@@ -690,30 +682,16 @@
     }
 
     @Override
-    public Object[] visitStringLiteralVarargs(final GremlinParser.StringLiteralVarargsContext ctx) {
+    public Object[] visitStringNullableLiteralVarargs(final GremlinParser.StringNullableLiteralVarargsContext ctx) {
         if (ctx == null) {
             return new Object[0];
         }
         return ctx.children
                 .stream()
                 .filter(Objects::nonNull)
-                .filter(p -> p instanceof GremlinParser.StringNullableArgumentContext)
-                .map(p -> (GremlinParser.StringNullableArgumentContext) p)
-                .map(antlr.argumentVisitor::visitStringNullableArgument)
+                .filter(p -> p instanceof GremlinParser.StringNullableLiteralContext)
+                .map(p -> (GremlinParser.StringNullableLiteralContext) p)
+                .map(antlr.genericVisitor::visitStringNullableLiteral)
                 .toArray(Object[]::new);
     }
-
-    /**
-     * Parse a string literal varargs, and return a string array
-     */
-    public String[] parseStringVarargsLiterals(final GremlinParser.StringLiteralVarargsLiteralsContext varargsContext) {
-        if (varargsContext == null || varargsContext.stringNullableLiteral() == null) {
-            return new String[0];
-        }
-        return varargsContext.stringNullableLiteral()
-                .stream()
-                .filter(Objects::nonNull)
-                .map(antlr.genericVisitor::parseString)
-                .toArray(String[]::new);
-    }
 }