--- conflicted
+++ resolved
@@ -702,18 +702,6 @@
      * {@inheritDoc}
      */
     @Override
-    public Traversal visitTraversalMethod_from_Vertex(final GremlinParser.TraversalMethod_from_VertexContext ctx) {
-        final Object literalOrVar = antlr.argumentVisitor.visitStructureVertexArgument(ctx.structureVertexArgument());
-        if (GValue.valueInstanceOf(literalOrVar, GType.VERTEX))
-            return graphTraversal.from((GValue<Vertex>) literalOrVar);
-        else
-            return graphTraversal.from((Vertex) literalOrVar);
-    }
-
-    /**
-     * {@inheritDoc}
-     */
-    @Override
     public GraphTraversal visitTraversalMethod_from_Traversal(final GremlinParser.TraversalMethod_from_TraversalContext ctx) {
         return this.graphTraversal.from(antlr.tvisitor.visitNestedTraversal(ctx.nestedTraversal()));
     }
@@ -1823,18 +1811,6 @@
      * {@inheritDoc}
      */
     @Override
-    public Traversal visitTraversalMethod_to_Vertex(final GremlinParser.TraversalMethod_to_VertexContext ctx) {
-        final Object literalOrVar = antlr.argumentVisitor.visitStructureVertexArgument(ctx.structureVertexArgument());
-        if (GValue.valueInstanceOf(literalOrVar, GType.VERTEX))
-            return graphTraversal.to((GValue<Vertex>) literalOrVar);
-        else
-            return graphTraversal.to((Vertex) literalOrVar);
-    }
-
-    /**
-     * {@inheritDoc}
-     */
-    @Override
     public GraphTraversal visitTraversalMethod_to_Traversal(final GremlinParser.TraversalMethod_to_TraversalContext ctx) {
         return this.graphTraversal.to(antlr.tvisitor.visitNestedTraversal(ctx.nestedTraversal()));
     }
@@ -1971,8 +1947,6 @@
      * {@inheritDoc}
      */
     @Override
-<<<<<<< HEAD
-=======
     public GraphTraversal visitTraversalMethod_from_GenricArgument(final GremlinParser.TraversalMethod_from_GenricArgumentContext ctx) {
         return graphTraversal.from(antlr.argumentVisitor.visitGenericArgument(ctx.genericArgument()));
     }
@@ -1989,7 +1963,6 @@
      * {@inheritDoc}
      */
     @Override
->>>>>>> 9f429b85
     public Traversal visitTraversalMethod_element(final GremlinParser.TraversalMethod_elementContext ctx) {
         return graphTraversal.element();
     }
