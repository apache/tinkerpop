/*
 * Licensed to the Apache Software Foundation (ASF) under one
 * or more contributor license agreements.  See the NOTICE file
 * distributed with this work for additional information
 * regarding copyright ownership.  The ASF licenses this file
 * to you under the Apache License, Version 2.0 (the
 * "License"); you may not use this file except in compliance
 * with the License.  You may obtain a copy of the License at
 *
 * http://www.apache.org/licenses/LICENSE-2.0
 *
 * Unless required by applicable law or agreed to in writing,
 * software distributed under the License is distributed on an
 * "AS IS" BASIS, WITHOUT WARRANTIES OR CONDITIONS OF ANY
 * KIND, either express or implied.  See the License for the
 * specific language governing permissions and limitations
 * under the License.
 */
package org.apache.tinkerpop.gremlin.process.traversal.dsl.graph;

import org.apache.tinkerpop.gremlin.process.computer.VertexProgram;
import org.apache.tinkerpop.gremlin.process.computer.clustering.connected.ConnectedComponentVertexProgram;
import org.apache.tinkerpop.gremlin.process.computer.traversal.step.map.ConnectedComponentVertexProgramStep;
import org.apache.tinkerpop.gremlin.process.computer.traversal.step.map.PageRankVertexProgramStep;
import org.apache.tinkerpop.gremlin.process.computer.traversal.step.map.PeerPressureVertexProgramStep;
import org.apache.tinkerpop.gremlin.process.computer.traversal.step.map.ProgramVertexProgramStep;
import org.apache.tinkerpop.gremlin.process.computer.traversal.step.map.ShortestPathVertexProgramStep;
import org.apache.tinkerpop.gremlin.process.traversal.DT;
import org.apache.tinkerpop.gremlin.process.traversal.Failure;
import org.apache.tinkerpop.gremlin.process.traversal.GType;
import org.apache.tinkerpop.gremlin.process.traversal.Merge;
import org.apache.tinkerpop.gremlin.process.traversal.Order;
import org.apache.tinkerpop.gremlin.process.traversal.P;
import org.apache.tinkerpop.gremlin.process.traversal.Path;
import org.apache.tinkerpop.gremlin.process.traversal.Pick;
import org.apache.tinkerpop.gremlin.process.traversal.Pop;
import org.apache.tinkerpop.gremlin.process.traversal.Scope;
import org.apache.tinkerpop.gremlin.process.traversal.Step;
import org.apache.tinkerpop.gremlin.process.traversal.Traversal;
import org.apache.tinkerpop.gremlin.process.traversal.Traverser;
import org.apache.tinkerpop.gremlin.process.traversal.lambda.CardinalityValueTraversal;
import org.apache.tinkerpop.gremlin.process.traversal.lambda.ColumnTraversal;
import org.apache.tinkerpop.gremlin.process.traversal.lambda.ConstantTraversal;
import org.apache.tinkerpop.gremlin.process.traversal.lambda.FunctionTraverser;
import org.apache.tinkerpop.gremlin.process.traversal.lambda.GValueConstantTraversal;
import org.apache.tinkerpop.gremlin.process.traversal.lambda.LoopTraversal;
import org.apache.tinkerpop.gremlin.process.traversal.lambda.PredicateTraverser;
import org.apache.tinkerpop.gremlin.process.traversal.lambda.TokenTraversal;
import org.apache.tinkerpop.gremlin.process.traversal.lambda.TrueTraversal;
import org.apache.tinkerpop.gremlin.process.traversal.step.ByModulating;
import org.apache.tinkerpop.gremlin.process.traversal.step.Configuring;
import org.apache.tinkerpop.gremlin.process.traversal.step.filter.IsStepPlaceholder;
import org.apache.tinkerpop.gremlin.process.traversal.step.filter.RangeGlobalStepPlaceholder;
import org.apache.tinkerpop.gremlin.process.traversal.step.filter.TailGlobalStepPlaceholder;
import org.apache.tinkerpop.gremlin.process.traversal.step.map.RangeLocalStepPlaceholder;
import org.apache.tinkerpop.gremlin.process.traversal.step.map.TailLocalStepPlaceholder;
import org.apache.tinkerpop.gremlin.process.traversal.step.map.AddEdgeStepPlaceholder;
import org.apache.tinkerpop.gremlin.process.traversal.step.map.AddVertexStepPlaceholder;
import org.apache.tinkerpop.gremlin.process.traversal.step.map.CallStepPlaceholder;
import org.apache.tinkerpop.gremlin.process.traversal.step.map.GraphStepPlaceholder;
import org.apache.tinkerpop.gremlin.process.traversal.step.map.MergeEdgeStepPlaceholder;
import org.apache.tinkerpop.gremlin.process.traversal.step.map.MergeStep;
import org.apache.tinkerpop.gremlin.process.traversal.step.map.MergeStepContract;
import org.apache.tinkerpop.gremlin.process.traversal.step.map.MergeVertexStepPlaceholder;
import org.apache.tinkerpop.gremlin.process.traversal.step.PropertiesHolder;
import org.apache.tinkerpop.gremlin.process.traversal.step.map.VertexStepPlaceholder;
import org.apache.tinkerpop.gremlin.process.traversal.step.sideEffect.AddPropertyStepPlaceholder;
import org.apache.tinkerpop.gremlin.process.traversal.step.map.AddEdgeStepContract;
import org.apache.tinkerpop.gremlin.process.traversal.step.sideEffect.AddPropertyStepContract;
import org.apache.tinkerpop.gremlin.process.traversal.step.FromToModulating;
import org.apache.tinkerpop.gremlin.process.traversal.step.GValue;
import org.apache.tinkerpop.gremlin.process.traversal.step.ReadWriting;
import org.apache.tinkerpop.gremlin.process.traversal.step.TimesModulating;
import org.apache.tinkerpop.gremlin.process.traversal.step.TraversalOptionParent;
import org.apache.tinkerpop.gremlin.process.traversal.step.branch.BranchStep;
import org.apache.tinkerpop.gremlin.process.traversal.step.branch.ChooseStep;
import org.apache.tinkerpop.gremlin.process.traversal.step.branch.LocalStep;
import org.apache.tinkerpop.gremlin.process.traversal.step.branch.OptionalStep;
import org.apache.tinkerpop.gremlin.process.traversal.step.branch.RepeatStep;
import org.apache.tinkerpop.gremlin.process.traversal.step.branch.UnionStep;
import org.apache.tinkerpop.gremlin.process.traversal.step.filter.AllStep;
import org.apache.tinkerpop.gremlin.process.traversal.step.filter.AndStep;
import org.apache.tinkerpop.gremlin.process.traversal.step.filter.AnyStep;
import org.apache.tinkerpop.gremlin.process.traversal.step.filter.CoinStep;
import org.apache.tinkerpop.gremlin.process.traversal.step.filter.ConnectiveStep;
import org.apache.tinkerpop.gremlin.process.traversal.step.filter.DedupGlobalStep;
import org.apache.tinkerpop.gremlin.process.traversal.step.filter.DropStep;
import org.apache.tinkerpop.gremlin.process.traversal.step.filter.HasStep;
import org.apache.tinkerpop.gremlin.process.traversal.step.filter.IsStep;
import org.apache.tinkerpop.gremlin.process.traversal.step.filter.LambdaFilterStep;
import org.apache.tinkerpop.gremlin.process.traversal.step.filter.NoneStep;
import org.apache.tinkerpop.gremlin.process.traversal.step.filter.NotStep;
import org.apache.tinkerpop.gremlin.process.traversal.step.filter.OrStep;
import org.apache.tinkerpop.gremlin.process.traversal.step.filter.PathFilterStep;
import org.apache.tinkerpop.gremlin.process.traversal.step.filter.RangeGlobalStep;
import org.apache.tinkerpop.gremlin.process.traversal.step.filter.SampleGlobalStep;
import org.apache.tinkerpop.gremlin.process.traversal.step.filter.TailGlobalStep;
import org.apache.tinkerpop.gremlin.process.traversal.step.filter.TimeLimitStep;
import org.apache.tinkerpop.gremlin.process.traversal.step.filter.TraversalFilterStep;
import org.apache.tinkerpop.gremlin.process.traversal.step.filter.WherePredicateStep;
import org.apache.tinkerpop.gremlin.process.traversal.step.filter.WhereTraversalStep;
import org.apache.tinkerpop.gremlin.process.traversal.step.map.AsBoolStep;
import org.apache.tinkerpop.gremlin.process.traversal.step.map.AsDateStep;
import org.apache.tinkerpop.gremlin.process.traversal.step.map.AsNumberStep;
import org.apache.tinkerpop.gremlin.process.traversal.step.map.AsStringGlobalStep;
import org.apache.tinkerpop.gremlin.process.traversal.step.map.AsStringLocalStep;
import org.apache.tinkerpop.gremlin.process.traversal.step.map.CallStep;
import org.apache.tinkerpop.gremlin.process.traversal.step.map.CoalesceStep;
import org.apache.tinkerpop.gremlin.process.traversal.step.map.CombineStep;
import org.apache.tinkerpop.gremlin.process.traversal.step.map.ConcatStep;
import org.apache.tinkerpop.gremlin.process.traversal.step.map.ConjoinStep;
import org.apache.tinkerpop.gremlin.process.traversal.step.map.ConstantStep;
import org.apache.tinkerpop.gremlin.process.traversal.step.map.CountGlobalStep;
import org.apache.tinkerpop.gremlin.process.traversal.step.map.CountLocalStep;
import org.apache.tinkerpop.gremlin.process.traversal.step.map.DateAddStep;
import org.apache.tinkerpop.gremlin.process.traversal.step.map.DateDiffStep;
import org.apache.tinkerpop.gremlin.process.traversal.step.map.DedupLocalStep;
import org.apache.tinkerpop.gremlin.process.traversal.step.map.DifferenceStep;
import org.apache.tinkerpop.gremlin.process.traversal.step.map.DisjunctStep;
import org.apache.tinkerpop.gremlin.process.traversal.step.map.EdgeOtherVertexStep;
import org.apache.tinkerpop.gremlin.process.traversal.step.map.EdgeVertexStep;
import org.apache.tinkerpop.gremlin.process.traversal.step.map.ElementMapStep;
import org.apache.tinkerpop.gremlin.process.traversal.step.map.ElementStep;
import org.apache.tinkerpop.gremlin.process.traversal.step.map.FoldStep;
import org.apache.tinkerpop.gremlin.process.traversal.step.map.FormatStep;
import org.apache.tinkerpop.gremlin.process.traversal.step.map.GraphStep;
import org.apache.tinkerpop.gremlin.process.traversal.step.map.GroupCountStep;
import org.apache.tinkerpop.gremlin.process.traversal.step.map.GroupStep;
import org.apache.tinkerpop.gremlin.process.traversal.step.map.IdStep;
import org.apache.tinkerpop.gremlin.process.traversal.step.map.IndexStep;
import org.apache.tinkerpop.gremlin.process.traversal.step.map.IntersectStep;
import org.apache.tinkerpop.gremlin.process.traversal.step.map.LTrimGlobalStep;
import org.apache.tinkerpop.gremlin.process.traversal.step.map.LTrimLocalStep;
import org.apache.tinkerpop.gremlin.process.traversal.step.map.LabelStep;
import org.apache.tinkerpop.gremlin.process.traversal.step.map.LambdaCollectingBarrierStep;
import org.apache.tinkerpop.gremlin.process.traversal.step.map.LambdaFlatMapStep;
import org.apache.tinkerpop.gremlin.process.traversal.step.map.LambdaMapStep;
import org.apache.tinkerpop.gremlin.process.traversal.step.map.LengthGlobalStep;
import org.apache.tinkerpop.gremlin.process.traversal.step.map.LengthLocalStep;
import org.apache.tinkerpop.gremlin.process.traversal.step.map.LoopsStep;
import org.apache.tinkerpop.gremlin.process.traversal.step.map.MatchStep;
import org.apache.tinkerpop.gremlin.process.traversal.step.map.MathStep;
import org.apache.tinkerpop.gremlin.process.traversal.step.map.MaxGlobalStep;
import org.apache.tinkerpop.gremlin.process.traversal.step.map.MaxLocalStep;
import org.apache.tinkerpop.gremlin.process.traversal.step.map.MeanGlobalStep;
import org.apache.tinkerpop.gremlin.process.traversal.step.map.MeanLocalStep;
import org.apache.tinkerpop.gremlin.process.traversal.step.map.MergeVertexStep;
import org.apache.tinkerpop.gremlin.process.traversal.step.map.MinGlobalStep;
import org.apache.tinkerpop.gremlin.process.traversal.step.map.MinLocalStep;
import org.apache.tinkerpop.gremlin.process.traversal.step.map.NoOpBarrierStep;
import org.apache.tinkerpop.gremlin.process.traversal.step.map.OrderGlobalStep;
import org.apache.tinkerpop.gremlin.process.traversal.step.map.OrderLocalStep;
import org.apache.tinkerpop.gremlin.process.traversal.step.map.PathStep;
import org.apache.tinkerpop.gremlin.process.traversal.step.map.ProductStep;
import org.apache.tinkerpop.gremlin.process.traversal.step.map.ProjectStep;
import org.apache.tinkerpop.gremlin.process.traversal.step.map.PropertiesStep;
import org.apache.tinkerpop.gremlin.process.traversal.step.map.PropertyKeyStep;
import org.apache.tinkerpop.gremlin.process.traversal.step.map.PropertyMapStep;
import org.apache.tinkerpop.gremlin.process.traversal.step.map.PropertyValueStep;
import org.apache.tinkerpop.gremlin.process.traversal.step.map.RTrimGlobalStep;
import org.apache.tinkerpop.gremlin.process.traversal.step.map.RTrimLocalStep;
import org.apache.tinkerpop.gremlin.process.traversal.step.map.RangeLocalStep;
import org.apache.tinkerpop.gremlin.process.traversal.step.map.ReplaceGlobalStep;
import org.apache.tinkerpop.gremlin.process.traversal.step.map.ReplaceLocalStep;
import org.apache.tinkerpop.gremlin.process.traversal.step.map.ReverseStep;
import org.apache.tinkerpop.gremlin.process.traversal.step.map.SackStep;
import org.apache.tinkerpop.gremlin.process.traversal.step.map.SampleLocalStep;
import org.apache.tinkerpop.gremlin.process.traversal.step.map.SelectOneStep;
import org.apache.tinkerpop.gremlin.process.traversal.step.map.SelectStep;
import org.apache.tinkerpop.gremlin.process.traversal.step.map.SplitGlobalStep;
import org.apache.tinkerpop.gremlin.process.traversal.step.map.SplitLocalStep;
import org.apache.tinkerpop.gremlin.process.traversal.step.map.SubstringGlobalStep;
import org.apache.tinkerpop.gremlin.process.traversal.step.map.SubstringLocalStep;
import org.apache.tinkerpop.gremlin.process.traversal.step.map.SumGlobalStep;
import org.apache.tinkerpop.gremlin.process.traversal.step.map.SumLocalStep;
import org.apache.tinkerpop.gremlin.process.traversal.step.map.TailLocalStep;
import org.apache.tinkerpop.gremlin.process.traversal.step.map.ToLowerGlobalStep;
import org.apache.tinkerpop.gremlin.process.traversal.step.map.ToLowerLocalStep;
import org.apache.tinkerpop.gremlin.process.traversal.step.map.ToUpperGlobalStep;
import org.apache.tinkerpop.gremlin.process.traversal.step.map.ToUpperLocalStep;
import org.apache.tinkerpop.gremlin.process.traversal.step.map.TraversalFlatMapStep;
import org.apache.tinkerpop.gremlin.process.traversal.step.map.TraversalMapStep;
import org.apache.tinkerpop.gremlin.process.traversal.step.map.TraversalSelectStep;
import org.apache.tinkerpop.gremlin.process.traversal.step.map.TreeStep;
import org.apache.tinkerpop.gremlin.process.traversal.step.map.TrimGlobalStep;
import org.apache.tinkerpop.gremlin.process.traversal.step.map.TrimLocalStep;
import org.apache.tinkerpop.gremlin.process.traversal.step.map.UnfoldStep;
import org.apache.tinkerpop.gremlin.process.traversal.step.map.VertexStep;
import org.apache.tinkerpop.gremlin.process.traversal.step.sideEffect.AggregateStep;
import org.apache.tinkerpop.gremlin.process.traversal.step.sideEffect.FailStep;
import org.apache.tinkerpop.gremlin.process.traversal.step.sideEffect.GroupCountSideEffectStep;
import org.apache.tinkerpop.gremlin.process.traversal.step.sideEffect.GroupSideEffectStep;
import org.apache.tinkerpop.gremlin.process.traversal.step.sideEffect.IdentityStep;
import org.apache.tinkerpop.gremlin.process.traversal.step.sideEffect.InjectStep;
import org.apache.tinkerpop.gremlin.process.traversal.step.sideEffect.IoStep;
import org.apache.tinkerpop.gremlin.process.traversal.step.sideEffect.LambdaSideEffectStep;
import org.apache.tinkerpop.gremlin.process.traversal.step.sideEffect.ProfileSideEffectStep;
import org.apache.tinkerpop.gremlin.process.traversal.step.sideEffect.SackValueStep;
import org.apache.tinkerpop.gremlin.process.traversal.step.sideEffect.SideEffectCapStep;
import org.apache.tinkerpop.gremlin.process.traversal.step.sideEffect.StartStep;
import org.apache.tinkerpop.gremlin.process.traversal.step.sideEffect.SubgraphStep;
import org.apache.tinkerpop.gremlin.process.traversal.step.sideEffect.TraversalSideEffectStep;
import org.apache.tinkerpop.gremlin.process.traversal.step.sideEffect.TreeSideEffectStep;
import org.apache.tinkerpop.gremlin.process.traversal.step.map.AddVertexStepContract;
import org.apache.tinkerpop.gremlin.process.traversal.step.map.GraphStepContract;
import org.apache.tinkerpop.gremlin.process.traversal.step.util.HasContainer;
import org.apache.tinkerpop.gremlin.process.traversal.step.util.Tree;
import org.apache.tinkerpop.gremlin.process.traversal.step.util.WithOptions;
import org.apache.tinkerpop.gremlin.process.traversal.traverser.util.TraverserSet;
import org.apache.tinkerpop.gremlin.process.traversal.util.TraversalHelper;
import org.apache.tinkerpop.gremlin.process.traversal.util.TraversalMetrics;
import org.apache.tinkerpop.gremlin.structure.Column;
import org.apache.tinkerpop.gremlin.structure.Direction;
import org.apache.tinkerpop.gremlin.structure.Edge;
import org.apache.tinkerpop.gremlin.structure.Element;
import org.apache.tinkerpop.gremlin.structure.Graph;
import org.apache.tinkerpop.gremlin.structure.Property;
import org.apache.tinkerpop.gremlin.structure.PropertyType;
import org.apache.tinkerpop.gremlin.structure.T;
import org.apache.tinkerpop.gremlin.structure.Vertex;
import org.apache.tinkerpop.gremlin.structure.VertexProperty;
import org.apache.tinkerpop.gremlin.util.CollectionUtil;
import org.apache.tinkerpop.gremlin.util.function.ConstantSupplier;

import java.time.OffsetDateTime;
import java.util.ArrayList;
import java.util.Arrays;
import java.util.Collection;
import java.util.Collections;
import java.util.Comparator;
import java.util.Date;
import java.util.Iterator;
import java.util.LinkedHashMap;
import java.util.List;
import java.util.Map;
import java.util.Optional;
import java.util.Set;
import java.util.function.BiFunction;
import java.util.function.Consumer;
import java.util.function.Function;
import java.util.function.Predicate;

import static org.apache.tinkerpop.gremlin.structure.VertexProperty.Cardinality.single;

/**
 * @author Marko A. Rodriguez (http://markorodriguez.com)
 * @author Stephen Mallette (http://stephen.genoprime.com)
 */
public interface GraphTraversal<S, E> extends Traversal<S, E> {

    /**
     * Exposes administrative methods that are either internal to TinkerPop or for users with advanced needs. This
     * separation helps keep the Gremlin API more concise. Any {@code GraphTraversal} can get an instance of its
     * administrative form by way of {@link GraphTraversal#asAdmin()}.
     */
    public interface Admin<S, E> extends Traversal.Admin<S, E>, GraphTraversal<S, E> {

        @Override
        public default <E2> GraphTraversal.Admin<S, E2> addStep(final Step<?, E2> step) {
            return (GraphTraversal.Admin<S, E2>) Traversal.Admin.super.addStep((Step) step);
        }

        @Override
        public default GraphTraversal<S, E> iterate() {
            return GraphTraversal.super.iterate();
        }

        @Override
        public GraphTraversal.Admin<S, E> clone();
    }

    @Override
    public default GraphTraversal.Admin<S, E> asAdmin() {
        return (GraphTraversal.Admin<S, E>) this;
    }

    ///////////////////// MAP STEPS /////////////////////

    /**
     * Map a {@link Traverser} referencing an object of type <code>E</code> to an object of type <code>E2</code>.
     *
     * @param function the lambda expression that does the functional mapping
     * @return the traversal with an appended {@link LambdaMapStep}.
     * @see <a href="http://tinkerpop.apache.org/docs/${project.version}/reference/#general-steps" target="_blank">Reference Documentation - General Steps</a>
     * @since 3.0.0-incubating
     */
    public default <E2> GraphTraversal<S, E2> map(final Function<Traverser<E>, E2> function) {
        this.asAdmin().getGremlinLang().addStep(Symbols.map, function);
        return this.asAdmin().addStep(new LambdaMapStep<>(this.asAdmin(), function));
    }

    /**
     * Map a {@link Traverser} referencing an object of type <code>E</code> to an object of type <code>E2</code>.
     *
     * @param mapTraversal the traversal expression that does the functional mapping
     * @return the traversal with an appended {@link LambdaMapStep}.
     * @see <a href="http://tinkerpop.apache.org/docs/${project.version}/reference/#general-steps" target="_blank">Reference Documentation - General Steps</a>
     * @since 3.0.0-incubating
     */
    public default <E2> GraphTraversal<S, E2> map(final Traversal<?, E2> mapTraversal) {
        this.asAdmin().getGremlinLang().addStep(Symbols.map, mapTraversal);
        return this.asAdmin().addStep(new TraversalMapStep<>(this.asAdmin(), mapTraversal));
    }

    /**
     * Map a {@link Traverser} referencing an object of type <code>E</code> to an iterator of objects of type <code>E2</code>.
     * The resultant iterator is drained one-by-one before a new <code>E</code> object is pulled in for processing.
     *
     * @param function the lambda expression that does the functional mapping
     * @param <E2>     the type of the returned iterator objects
     * @return the traversal with an appended {@link LambdaFlatMapStep}.
     * @see <a href="http://tinkerpop.apache.org/docs/${project.version}/reference/#general-steps" target="_blank">Reference Documentation - General Steps</a>
     * @since 3.0.0-incubating
     */
    public default <E2> GraphTraversal<S, E2> flatMap(final Function<Traverser<E>, Iterator<E2>> function) {
        this.asAdmin().getGremlinLang().addStep(Symbols.flatMap, function);
        return this.asAdmin().addStep(new LambdaFlatMapStep<>(this.asAdmin(), function));
    }

    /**
     * Map a {@link Traverser} referencing an object of type <code>E</code> to an iterator of objects of type <code>E2</code>.
     * The internal traversal is drained one-by-one before a new <code>E</code> object is pulled in for processing.
     *
     * @param flatMapTraversal the traversal generating objects of type <code>E2</code>
     * @param <E2>             the end type of the internal traversal
     * @return the traversal with an appended {@link TraversalFlatMapStep}.
     * @see <a href="http://tinkerpop.apache.org/docs/${project.version}/reference/#general-steps" target="_blank">Reference Documentation - General Steps</a>
     * @since 3.0.0-incubating
     */
    public default <E2> GraphTraversal<S, E2> flatMap(final Traversal<?, E2> flatMapTraversal) {
        this.asAdmin().getGremlinLang().addStep(Symbols.flatMap, flatMapTraversal);
        return this.asAdmin().addStep(new TraversalFlatMapStep<>(this.asAdmin(), flatMapTraversal));
    }

    /**
     * Map the {@link Element} to its {@link Element#id}.
     *
     * @return the traversal with an appended {@link IdStep}.
     * @see <a href="http://tinkerpop.apache.org/docs/${project.version}/reference/#id-step" target="_blank">Reference Documentation - Id Step</a>
     * @since 3.0.0-incubating
     */
    public default GraphTraversal<S, Object> id() {
        this.asAdmin().getGremlinLang().addStep(Symbols.id);
        return this.asAdmin().addStep(new IdStep<>(this.asAdmin()));
    }

    /**
     * Map the {@link Element} to its {@link Element#label}.
     *
     * @return the traversal with an appended {@link LabelStep}.
     * @see <a href="http://tinkerpop.apache.org/docs/${project.version}/reference/#label-step" target="_blank">Reference Documentation - Label Step</a>
     * @since 3.0.0-incubating
     */
    public default GraphTraversal<S, String> label() {
        this.asAdmin().getGremlinLang().addStep(Symbols.label);
        return this.asAdmin().addStep(new LabelStep<>(this.asAdmin()));
    }

    /**
     * Map the <code>E</code> object to itself. In other words, a "no op."
     *
     * @return the traversal with an appended {@link IdentityStep}.
     * @since 3.0.0-incubating
     */
    public default GraphTraversal<S, E> identity() {
        this.asAdmin().getGremlinLang().addStep(Symbols.identity);
        return this.asAdmin().addStep(new IdentityStep<>(this.asAdmin()));
    }

    /**
     * Map any object to a fixed <code>E</code> value.
     *
     * @return the traversal with an appended {@link ConstantStep}.
     * @see <a href="http://tinkerpop.apache.org/docs/${project.version}/reference/#constant-step" target="_blank">Reference Documentation - Constant Step</a>
     * @since 3.0.0-incubating
     */
    public default <E2> GraphTraversal<S, E2> constant(final E2 e) {
        this.asAdmin().getGremlinLang().addStep(Symbols.constant, e);
        return this.asAdmin().addStep(new ConstantStep<E, E2>(this.asAdmin(), e));
    }

    /**
     * Map any object to a fixed <code>E</code> value. For internal use for  parameterization features.
     *
     * @return the traversal with an appended {@link ConstantStep}.
     * @see <a href="http://tinkerpop.apache.org/docs/${project.version}/reference/#constant-step" target="_blank">Reference Documentation - Constant Step</a>
     * @since 4.0.0
     */
    public default <E2> GraphTraversal<S, E2> constant(final GValue<E2> e) {
        this.asAdmin().getGremlinLang().addStep(GraphTraversal.Symbols.constant, e);
        return this.asAdmin().addStep(new ConstantStep<E, E2>(this.asAdmin(), e));
    }

    /**
     * A {@code V} step is usually used to start a traversal but it may also be used mid-traversal.
     *
     * @param vertexIdsOrElements vertices to inject into the traversal
     * @return the traversal with an appended {@link GraphStep}
     * @see <a href="http://tinkerpop.apache.org/docs/${project.version}/reference/#graph-step" target="_blank">Reference Documentation - Graph Step</a>
     * @since 3.1.0-incubating
     */
    public default GraphTraversal<S, Vertex> V(final Object... vertexIdsOrElements) {
        // a single null is [null]
        final Object[] ids = null == vertexIdsOrElements ? new Object[] { null } : vertexIdsOrElements;
        this.asAdmin().getGremlinLang().addStep(Symbols.V, ids);

        GraphStepContract<E, Vertex> step;
        if (GValue.containsGValues(ids)) {
            step = new GraphStepPlaceholder<>(this.asAdmin(), Vertex.class, false, GValue.ensureGValues(ids));
        } else {
            step = new GraphStep<>(this.asAdmin(), Vertex.class, false, ids);
        }

        return this.asAdmin().addStep(step);
    }

    /**
     * A {@code E} step is usually used to start a traversal but it may also be used mid-traversal.
     *
     * @param edgeIdsOrElements edges to inject into the traversal
     * @return the traversal with an appended {@link GraphStep}
     * @see <a href="http://tinkerpop.apache.org/docs/${project.version}/reference/#e-step" target="_blank">Reference Documentation - E Step</a>
     * @since 3.7.0
     */
    public default GraphTraversal<S, Edge> E(final Object... edgeIdsOrElements) {
        // a single null is [null]
        final Object[] ids = null == edgeIdsOrElements ? new Object[] { null } : edgeIdsOrElements;
        this.asAdmin().getGremlinLang().addStep(Symbols.E, ids);

        GraphStepContract<E, Edge> step;
        if (GValue.containsGValues(ids)) {
            step = new GraphStepPlaceholder<>(this.asAdmin(), Edge.class, false, GValue.ensureGValues(ids));
        } else {
            step = new GraphStep<>(this.asAdmin(), Edge.class, false, ids);
        }

        return this.asAdmin().addStep(step);
    }

    /**
     * Map the {@link Vertex} to its adjacent vertices given a direction.
     *
     * @param direction  the direction to traverse from the current vertex
     * @return the traversal with an appended {@link VertexStep}.
     * @see <a href="http://tinkerpop.apache.org/docs/${project.version}/reference/#vertex-steps" target="_blank">Reference Documentation - Vertex Step</a>
     * @since 3.0.0-incubating
     */
    public default GraphTraversal<S, Vertex> to(final Direction direction) {
        return this.to(direction, new String[0]);
    }

    /**
     * Map the {@link Vertex} to its adjacent vertices given a direction and edge labels.
     *
     * @param direction  the direction to traverse from the current vertex
     * @param edgeLabels the edge labels to traverse
     * @return the traversal with an appended {@link VertexStep}.
     * @see <a href="http://tinkerpop.apache.org/docs/${project.version}/reference/#vertex-steps" target="_blank">Reference Documentation - Vertex Step</a>
     * @since 3.0.0-incubating
     */
    public default GraphTraversal<S, Vertex> to(final Direction direction, final String... edgeLabels) {
        this.asAdmin().getGremlinLang().addStep(Symbols.to, direction, edgeLabels);
        return this.asAdmin().addStep(new VertexStep<>(this.asAdmin(), Vertex.class, direction, edgeLabels));
    }

    /**
     * Map the {@link Vertex} to its adjacent vertices given a direction and edge labels. The arguments for the
     * labels must be either a {@code String} or a {@link GValue<String>}. For internal use for parameterization.
     *
     * @param direction  the direction to traverse from the current vertex
     * @param edgeLabels the edge labels to traverse
     * @return the traversal with an appended {@link VertexStep}.
     * @see <a href="http://tinkerpop.apache.org/docs/${project.version}/reference/#vertex-steps" target="_blank">Reference Documentation - Vertex Step</a>
     * @since 3.8.0
     */
    public default GraphTraversal<S, Vertex> to(final Direction direction, final GValue<String>... edgeLabels) {
        if (edgeLabels.length == 0) {
            return to(direction);
        }
        this.asAdmin().getGremlinLang().addStep(GraphTraversal.Symbols.to, direction, edgeLabels);
        return this.asAdmin().addStep(new VertexStepPlaceholder<>(this.asAdmin(), Vertex.class, direction, edgeLabels));
    }

    /**
     * Map the {@link Vertex} to its outgoing adjacent vertices.
     *
     * @return the traversal with an appended {@link VertexStep}.
     * @see <a href="http://tinkerpop.apache.org/docs/${project.version}/reference/#vertex-steps" target="_blank">Reference Documentation - Vertex Step</a>
     * @since 3.8.0
     */
    public default GraphTraversal<S, Vertex> out() {
        return this.out(new String[0]);
    }

    /**
     * Map the {@link Vertex} to its outgoing adjacent vertices given the edge labels.
     *
     * @param edgeLabels the edge labels to traverse
     * @return the traversal with an appended {@link VertexStep}.
     * @see <a href="http://tinkerpop.apache.org/docs/${project.version}/reference/#vertex-steps" target="_blank">Reference Documentation - Vertex Step</a>
     * @since 3.0.0-incubating
     */
    public default GraphTraversal<S, Vertex> out(final String... edgeLabels) {
        this.asAdmin().getGremlinLang().addStep(Symbols.out, edgeLabels);
        return this.asAdmin().addStep(new VertexStep<>(this.asAdmin(), Vertex.class, Direction.OUT, edgeLabels));
    }

    /**
     * Map the {@link Vertex} to its outgoing adjacent vertices given the edge labels. The arguments for the
     * labels must be either a {@code String} or a {@link GValue<String>}. For internal use for  parameterization.
     *
     * @param edgeLabels the edge labels to traverse
     * @return the traversal with an appended {@link VertexStep}.
     * @see <a href="http://tinkerpop.apache.org/docs/${project.version}/reference/#vertex-steps" target="_blank">Reference Documentation - Vertex Step</a>
     * @since 3.8.0
     */

    public default GraphTraversal<S, Vertex> out(final GValue<String>... edgeLabels) {
        if (edgeLabels.length == 0) {
            return out();
        }
        this.asAdmin().getGremlinLang().addStep(GraphTraversal.Symbols.out, edgeLabels);
        return this.asAdmin().addStep(new VertexStepPlaceholder<>(this.asAdmin(), Vertex.class, Direction.OUT, edgeLabels));
    }

    /**
     * Map the {@link Vertex} to its incoming adjacent vertices.
     *
     * @return the traversal with an appended {@link VertexStep}.
     * @see <a href="http://tinkerpop.apache.org/docs/${project.version}/reference/#vertex-steps" target="_blank">Reference Documentation - Vertex Step</a>
     * @since 3.8.0
     */
    public default GraphTraversal<S, Vertex> in() {
        return this.in(new String[0]);
    }


    /**
     * Map the {@link Vertex} to its incoming adjacent vertices given the edge labels.
     *
     * @param edgeLabels the edge labels to traverse
     * @return the traversal with an appended {@link VertexStep}.
     * @see <a href="http://tinkerpop.apache.org/docs/${project.version}/reference/#vertex-steps" target="_blank">Reference Documentation - Vertex Step</a>
     * @since 3.0.0-incubating
     */
    public default GraphTraversal<S, Vertex> in(final String... edgeLabels) {
        this.asAdmin().getGremlinLang().addStep(Symbols.in, edgeLabels);
        return this.asAdmin().addStep(new VertexStep<>(this.asAdmin(), Vertex.class, Direction.IN, edgeLabels));
    }

    /**
     * Map the {@link Vertex} to its incoming adjacent vertices given the edge labels. The arguments for the
     * labels must be either a {@code String} or a {@link GValue<String>}. For internal use for  parameterization.
     *
     * @param edgeLabels the edge labels to traverse
     * @return the traversal with an appended {@link VertexStep}.
     * @see <a href="http://tinkerpop.apache.org/docs/${project.version}/reference/#vertex-steps" target="_blank">Reference Documentation - Vertex Step</a>
     * @since 3.8.0
     */
    public default GraphTraversal<S, Vertex> in(final GValue<String>... edgeLabels) {
        if (edgeLabels.length == 0) {
            return in();
        }
        this.asAdmin().getGremlinLang().addStep(GraphTraversal.Symbols.in, edgeLabels);
        return this.asAdmin().addStep(new VertexStepPlaceholder<>(this.asAdmin(), Vertex.class, Direction.IN, edgeLabels));
    }

    /**
     * Map the {@link Vertex} to its adjacent vertices.
     *
     * @return the traversal with an appended {@link VertexStep}.
     * @see <a href="http://tinkerpop.apache.org/docs/${project.version}/reference/#vertex-steps" target="_blank">Reference Documentation - Vertex Step</a>
     * @since 3.8.0
     */
    public default GraphTraversal<S, Vertex> both() {
        return this.both(new String[0]);
    }

    /**
     * Map the {@link Vertex} to its adjacent vertices given the edge labels.
     *
     * @param edgeLabels the edge labels to traverse
     * @return the traversal with an appended {@link VertexStep}.
     * @see <a href="http://tinkerpop.apache.org/docs/${project.version}/reference/#vertex-steps" target="_blank">Reference Documentation - Vertex Step</a>
     * @since 3.0.0-incubating
     */
    public default GraphTraversal<S, Vertex> both(final String... edgeLabels) {
        this.asAdmin().getGremlinLang().addStep(Symbols.both, edgeLabels);
        return this.asAdmin().addStep(new VertexStep<>(this.asAdmin(), Vertex.class, Direction.BOTH, edgeLabels));
    }

    /**
     * Map the {@link Vertex} to its adjacent vertices given the edge labels. The arguments for the labels must be
     * either a {@code String} or a {@link GValue<String>}. For internal use for  parameterization.
     *
     * @param edgeLabels the edge labels to traverse
     * @return the traversal with an appended {@link VertexStep}.
     * @see <a href="http://tinkerpop.apache.org/docs/${project.version}/reference/#vertex-steps" target="_blank">Reference Documentation - Vertex Step</a>
     * @since 3.8.0
     */
    public default GraphTraversal<S, Vertex> both(final GValue<String>... edgeLabels) {
        if (edgeLabels.length == 0) {
            return both();
        }
        this.asAdmin().getGremlinLang().addStep(GraphTraversal.Symbols.both, edgeLabels);
        return this.asAdmin().addStep(new VertexStepPlaceholder<>(this.asAdmin(), Vertex.class, Direction.BOTH, edgeLabels));
    }

    /**
     * Map the {@link Vertex} to its incident edges given the direction.
     *
     * @param direction  the direction to traverse from the current vertex
     * @return the traversal with an appended {@link VertexStep}.
     * @see <a href="http://tinkerpop.apache.org/docs/${project.version}/reference/#vertex-steps" target="_blank">Reference Documentation - Vertex Step</a>
     * @since 3.8.0
     */
    public default GraphTraversal<S, Edge> toE(final Direction direction) {
        return this.toE(direction, new String[0]);
    }

    /**
     * Map the {@link Vertex} to its incident edges given the direction and edge labels.
     *
     * @param direction  the direction to traverse from the current vertex
     * @param edgeLabels the edge labels to traverse
     * @return the traversal with an appended {@link VertexStep}.
     * @see <a href="http://tinkerpop.apache.org/docs/${project.version}/reference/#vertex-steps" target="_blank">Reference Documentation - Vertex Step</a>
     * @since 3.0.0-incubating
     */
    public default GraphTraversal<S, Edge> toE(final Direction direction, final String... edgeLabels) {
        this.asAdmin().getGremlinLang().addStep(Symbols.toE, direction, edgeLabels);
        return this.asAdmin().addStep(new VertexStep<>(this.asAdmin(), Edge.class, direction, edgeLabels));
    }


    /**
     * Map the {@link Vertex} to its incident edges given the direction and edge labels. The arguments for the
     * labels must be either a {@code String} or a {@link GValue<String>}. For internal use for  parameterization.
     *
     * @param direction  the direction to traverse from the current vertex
     * @param edgeLabels the edge labels to traverse
     * @return the traversal with an appended {@link VertexStep}.
     * @see <a href="http://tinkerpop.apache.org/docs/${project.version}/reference/#vertex-steps" target="_blank">Reference Documentation - Vertex Step</a>
     * @since 3.8.0
     */
    public default GraphTraversal<S, Edge> toE(final Direction direction, final GValue<String>... edgeLabels) {
        if (edgeLabels.length == 0) {
            return toE(direction);
        }
        this.asAdmin().getGremlinLang().addStep(GraphTraversal.Symbols.toE, direction, edgeLabels);
        return this.asAdmin().addStep(new VertexStepPlaceholder<>(this.asAdmin(), Edge.class, direction, edgeLabels));
    }

    /**
     * Map the {@link Vertex} to its outgoing incident edges.
     *
     * @return the traversal with an appended {@link VertexStep}.
     * @see <a href="http://tinkerpop.apache.org/docs/${project.version}/reference/#vertex-steps" target="_blank">Reference Documentation - Vertex Step</a>
     * @since 3.8.0
     */
    public default GraphTraversal<S, Edge> outE() {
        return this.outE(new String[0]);
    }

    /**
     * Map the {@link Vertex} to its outgoing incident edges given the edge labels.
     *
     * @param edgeLabels the edge labels to traverse
     * @return the traversal with an appended {@link VertexStep}.
     * @see <a href="http://tinkerpop.apache.org/docs/${project.version}/reference/#vertex-steps" target="_blank">Reference Documentation - Vertex Step</a>
     * @since 3.0.0-incubating
     */
    public default GraphTraversal<S, Edge> outE(final String... edgeLabels) {
        this.asAdmin().getGremlinLang().addStep(Symbols.outE, edgeLabels);
        return this.asAdmin().addStep(new VertexStep<>(this.asAdmin(), Edge.class, Direction.OUT, edgeLabels));
    }

    /**
     * Map the {@link Vertex} to its outgoing incident edges given the edge labels. The arguments for the labels
     * must be either a {@code String} or a {@link GValue<String>}. For internal use for  parameterization.
     *
     * @param edgeLabels the edge labels to traverse
     * @return the traversal with an appended {@link VertexStep}.
     * @see <a href="http://tinkerpop.apache.org/docs/${project.version}/reference/#vertex-steps" target="_blank">Reference Documentation - Vertex Step</a>
     * @since 3.8.0
     */
    public default GraphTraversal<S, Edge> outE(final GValue<String>... edgeLabels) {
        if (edgeLabels.length == 0) {
            return outE();
        }
        this.asAdmin().getGremlinLang().addStep(GraphTraversal.Symbols.outE, edgeLabels);
        return this.asAdmin().addStep(new VertexStepPlaceholder<>(this.asAdmin(), Edge.class, Direction.OUT, edgeLabels));
    }

    /**
     * Map the {@link Vertex} to its incoming incident edges.
     *
     * @return the traversal with an appended {@link VertexStep}.
     * @see <a href="http://tinkerpop.apache.org/docs/${project.version}/reference/#vertex-steps" target="_blank">Reference Documentation - Vertex Step</a>
     * @since 3.8.0
     */
    public default GraphTraversal<S, Edge> inE() {
        return this.inE(new String[0]);
    }

    /**
     * Map the {@link Vertex} to its incoming incident edges given the edge labels.
     *
     * @param edgeLabels the edge labels to traverse
     * @return the traversal with an appended {@link VertexStep}.
     * @see <a href="http://tinkerpop.apache.org/docs/${project.version}/reference/#vertex-steps" target="_blank">Reference Documentation - Vertex Step</a>
     * @since 3.0.0-incubating
     */
    public default GraphTraversal<S, Edge> inE(final String... edgeLabels) {
        this.asAdmin().getGremlinLang().addStep(Symbols.inE, edgeLabels);
        return this.asAdmin().addStep(new VertexStep<>(this.asAdmin(), Edge.class, Direction.IN, edgeLabels));
    }

    /**
     * Map the {@link Vertex} to its incoming incident edges given the edge labels. The arguments for the labels
     * must be either a {@code String} or a {@link GValue<String>}. For internal use for  parameterization.
     *
     * @param edgeLabels the edge labels to traverse
     * @return the traversal with an appended {@link VertexStep}.
     * @see <a href="http://tinkerpop.apache.org/docs/${project.version}/reference/#vertex-steps" target="_blank">Reference Documentation - Vertex Step</a>
     * @since 3.8.0
     */

    public default GraphTraversal<S, Edge> inE(final GValue<String>... edgeLabels) {
        if (edgeLabels.length == 0) {
            return inE();
        }
        this.asAdmin().getGremlinLang().addStep(GraphTraversal.Symbols.inE, edgeLabels);
        return this.asAdmin().addStep(new VertexStepPlaceholder<>(this.asAdmin(), Edge.class, Direction.IN, edgeLabels));
    }

    /**
     * Map the {@link Vertex} to its incident edges.
     *
     * @return the traversal with an appended {@link VertexStep}.
     * @see <a href="http://tinkerpop.apache.org/docs/${project.version}/reference/#vertex-steps" target="_blank">Reference Documentation - Vertex Step</a>
     * @since 3.8.0
     */
    public default GraphTraversal<S, Edge> bothE() {
        return this.bothE(new String[0]);
    }

    /**
     * Map the {@link Vertex} to its incident edges given the edge labels.
     *
     * @param edgeLabels the edge labels to traverse
     * @return the traversal with an appended {@link VertexStep}.
     * @see <a href="http://tinkerpop.apache.org/docs/${project.version}/reference/#vertex-steps" target="_blank">Reference Documentation - Vertex Step</a>
     * @since 3.0.0-incubating
     */
    public default GraphTraversal<S, Edge> bothE(final String... edgeLabels) {
        this.asAdmin().getGremlinLang().addStep(Symbols.bothE, edgeLabels);
        return this.asAdmin().addStep(new VertexStep<>(this.asAdmin(), Edge.class, Direction.BOTH, edgeLabels));
    }

    /**
     * Map the {@link Vertex} to its incident edges given the edge labels. The arguments for the labels must be
     * either a {@code String} or a {@link GValue<String>}. For internal use for  parameterization.
     *
     * @param edgeLabels the edge labels to traverse
     * @return the traversal with an appended {@link VertexStep}.
     * @see <a href="http://tinkerpop.apache.org/docs/${project.version}/reference/#vertex-steps" target="_blank">Reference Documentation - Vertex Step</a>
     * @since 3.8.0
     */
    public default GraphTraversal<S, Edge> bothE(final GValue<String>... edgeLabels) {
        if (edgeLabels.length == 0) {
            return bothE();
        }
        this.asAdmin().getGremlinLang().addStep(GraphTraversal.Symbols.bothE, edgeLabels);
        return this.asAdmin().addStep(new VertexStepPlaceholder<>(this.asAdmin(), Edge.class, Direction.BOTH, edgeLabels));
    }

    /**
     * Map the {@link Edge} to its incident vertices given the direction.
     *
     * @param direction the direction to traverser from the current edge
     * @return the traversal with an appended {@link EdgeVertexStep}.
     * @see <a href="http://tinkerpop.apache.org/docs/${project.version}/reference/#vertex-steps" target="_blank">Reference Documentation - Vertex Step</a>
     * @since 3.0.0-incubating
     */
    public default GraphTraversal<S, Vertex> toV(final Direction direction) {
        this.asAdmin().getGremlinLang().addStep(Symbols.toV, direction);
        return this.asAdmin().addStep(new EdgeVertexStep(this.asAdmin(), direction));
    }

    /**
     * Map the {@link Edge} to its incoming/head incident {@link Vertex}.
     *
     * @return the traversal with an appended {@link EdgeVertexStep}.
     * @see <a href="http://tinkerpop.apache.org/docs/${project.version}/reference/#vertex-steps" target="_blank">Reference Documentation - Vertex Step</a>
     * @since 3.0.0-incubating
     */
    public default GraphTraversal<S, Vertex> inV() {
        this.asAdmin().getGremlinLang().addStep(Symbols.inV);
        return this.asAdmin().addStep(new EdgeVertexStep(this.asAdmin(), Direction.IN));
    }

    /**
     * Map the {@link Edge} to its outgoing/tail incident {@link Vertex}.
     *
     * @return the traversal with an appended {@link EdgeVertexStep}.
     * @see <a href="http://tinkerpop.apache.org/docs/${project.version}/reference/#vertex-steps" target="_blank">Reference Documentation - Vertex Step</a>
     * @since 3.0.0-incubating
     */
    public default GraphTraversal<S, Vertex> outV() {
        this.asAdmin().getGremlinLang().addStep(Symbols.outV);
        return this.asAdmin().addStep(new EdgeVertexStep(this.asAdmin(), Direction.OUT));
    }

    /**
     * Map the {@link Edge} to its incident vertices.
     *
     * @return the traversal with an appended {@link EdgeVertexStep}.
     * @see <a href="http://tinkerpop.apache.org/docs/${project.version}/reference/#vertex-steps" target="_blank">Reference Documentation - Vertex Step</a>
     * @since 3.0.0-incubating
     */
    public default GraphTraversal<S, Vertex> bothV() {
        this.asAdmin().getGremlinLang().addStep(Symbols.bothV);
        return this.asAdmin().addStep(new EdgeVertexStep(this.asAdmin(), Direction.BOTH));
    }

    /**
     * Map the {@link Edge} to the incident vertex that was not just traversed from in the path history.
     *
     * @return the traversal with an appended {@link EdgeOtherVertexStep}.
     * @see <a href="http://tinkerpop.apache.org/docs/${project.version}/reference/#vertex-steps" target="_blank">Reference Documentation - Vertex Step</a>
     * @since 3.0.0-incubating
     */
    public default GraphTraversal<S, Vertex> otherV() {
        this.asAdmin().getGremlinLang().addStep(Symbols.otherV);
        return this.asAdmin().addStep(new EdgeOtherVertexStep(this.asAdmin()));
    }

    /**
     * Order all the objects in the traversal up to this point and then emit them one-by-one in their ordered sequence.
     *
     * @return the traversal with an appended {@link OrderGlobalStep}.
     * @see <a href="http://tinkerpop.apache.org/docs/${project.version}/reference/#order-step" target="_blank">Reference Documentation - Order Step</a>
     * @since 3.0.0-incubating
     */
    public default GraphTraversal<S, E> order() {
        this.asAdmin().getGremlinLang().addStep(Symbols.order);
        return this.asAdmin().addStep(new OrderGlobalStep<>(this.asAdmin()));
    }

    /**
     * Order either the {@link Scope#local} object (e.g. a list, map, etc.) or the entire {@link Scope#global} traversal stream.
     *
     * @param scope whether the ordering is the current local object or the entire global stream.
     * @return the traversal with an appended {@link OrderGlobalStep} or {@link OrderLocalStep} depending on the {@code scope}.
     * @see <a href="http://tinkerpop.apache.org/docs/${project.version}/reference/#order-step" target="_blank">Reference Documentation - Order Step</a>
     * @since 3.0.0-incubating
     */
    public default GraphTraversal<S, E> order(final Scope scope) {
        this.asAdmin().getGremlinLang().addStep(Symbols.order, scope);
        return this.asAdmin().addStep(scope.equals(Scope.global) ? new OrderGlobalStep<>(this.asAdmin()) : new OrderLocalStep<>(this.asAdmin()));
    }

    /**
     * Map the {@link Element} to its associated properties given the provide property keys.
     * If no property keys are provided, then all properties are emitted.
     *
     * @param propertyKeys the properties to retrieve
     * @param <E2>         the value type of the returned properties
     * @return the traversal with an appended {@link PropertiesStep}.
     * @see <a href="http://tinkerpop.apache.org/docs/${project.version}/reference/#properties-step" target="_blank">Reference Documentation - Properties Step</a>
     * @since 3.0.0-incubating
     */
    public default <E2> GraphTraversal<S, ? extends Property<E2>> properties(final String... propertyKeys) {
        this.asAdmin().getGremlinLang().addStep(Symbols.properties, propertyKeys);
        return this.asAdmin().addStep(new PropertiesStep<>(this.asAdmin(), PropertyType.PROPERTY, propertyKeys));
    }

    /**
     * Map the {@link Element} to the values of the associated properties given the provide property keys.
     * If no property keys are provided, then all property values are emitted.
     *
     * @param propertyKeys the properties to retrieve their value from
     * @param <E2>         the value type of the properties
     * @return the traversal with an appended {@link PropertiesStep}.
     * @see <a href="http://tinkerpop.apache.org/docs/${project.version}/reference/#values-step" target="_blank">Reference Documentation - Values Step</a>
     * @since 3.0.0-incubating
     */
    public default <E2> GraphTraversal<S, E2> values(final String... propertyKeys) {
        this.asAdmin().getGremlinLang().addStep(Symbols.values, propertyKeys);
        return this.asAdmin().addStep(new PropertiesStep<>(this.asAdmin(), PropertyType.VALUE, propertyKeys));
    }

    /**
     * Map the {@link Element} to a {@link Map} of the properties key'd according to their {@link Property#key}.
     * If no property keys are provided, then all properties are retrieved.
     *
     * @param propertyKeys the properties to retrieve
     * @param <E2>         the value type of the returned properties
     * @return the traversal with an appended {@link PropertyMapStep}.
     * @see <a href="http://tinkerpop.apache.org/docs/${project.version}/reference/#propertymap-step" target="_blank">Reference Documentation - PropertyMap Step</a>
     * @since 3.0.0-incubating
     */
    public default <E2> GraphTraversal<S, Map<String, E2>> propertyMap(final String... propertyKeys) {
        this.asAdmin().getGremlinLang().addStep(Symbols.propertyMap, propertyKeys);
        return this.asAdmin().addStep(new PropertyMapStep<>(this.asAdmin(), WithOptions.none, PropertyType.PROPERTY, propertyKeys));
    }

    /**
     * Map the {@link Element} to a {@code Map} of the property values key'd according to their {@link Property#key}.
     * If no property keys are provided, then all property values are retrieved. For vertices, the {@code Map} will
     * be returned with the assumption of single property values along with {@link T#id} and {@link T#label}. Prefer
     * {@link #valueMap(String...)} if multi-property processing is required. For  edges, keys will include additional
     * related edge structure of {@link Direction#IN} and {@link Direction#OUT} which themselves are {@code Map}
     * instances of the particular {@link Vertex} represented by {@link T#id} and {@link T#label}.
     *
     * @param propertyKeys the properties to retrieve
     * @param <E2>         the value type of the returned properties
     * @return the traversal with an appended {@link ElementMapStep}.
     * @see <a href="http://tinkerpop.apache.org/docs/${project.version}/reference/#elementmap-step" target="_blank">Reference Documentation - ElementMap Step</a>
     * @since 3.4.4
     */
    public default <E2> GraphTraversal<S, Map<Object, E2>> elementMap(final String... propertyKeys) {
        this.asAdmin().getGremlinLang().addStep(Symbols.elementMap, propertyKeys);
        return this.asAdmin().addStep(new ElementMapStep<>(this.asAdmin(), propertyKeys));
    }

    /**
     * Map the {@link Element} to a {@code Map} of the property values key'd according to their {@link Property#key}.
     * If no property keys are provided, then all property values are retrieved.
     *
     * @param propertyKeys the properties to retrieve
     * @param <E2>         the value type of the returned properties
     * @return the traversal with an appended {@link PropertyMapStep}.
     * @see <a href="http://tinkerpop.apache.org/docs/${project.version}/reference/#valuemap-step" target="_blank">Reference Documentation - ValueMap Step</a>
     * @since 3.0.0-incubating
     */
    public default <E2> GraphTraversal<S, Map<Object, E2>> valueMap(final String... propertyKeys) {
        this.asAdmin().getGremlinLang().addStep(Symbols.valueMap, propertyKeys);
        return this.asAdmin().addStep(new PropertyMapStep<>(this.asAdmin(), WithOptions.none, PropertyType.VALUE, propertyKeys));
    }

    /**
     * Map the {@link Element} to a {@code Map} of the property values key'd according to their {@link Property#key}.
     * If no property keys are provided, then all property values are retrieved.
     *
     * @param includeTokens whether to include {@link T} tokens in the emitted map.
     * @param propertyKeys  the properties to retrieve
     * @param <E2>          the value type of the returned properties
     * @return the traversal with an appended {@link PropertyMapStep}.
     * @see <a href="http://tinkerpop.apache.org/docs/${project.version}/reference/#valuemap-step" target="_blank">Reference Documentation - ValueMap Step</a>
     * @since 3.0.0-incubating
     * @deprecated As of release 3.4.0, deprecated in favor of {@link GraphTraversal#valueMap(String...)} in conjunction with
     *             {@link GraphTraversal#with(String, Object)} or simple prefer {@link #elementMap(String...)}.
     */
    @Deprecated
    public default <E2> GraphTraversal<S, Map<Object, E2>> valueMap(final boolean includeTokens, final String... propertyKeys) {
        this.asAdmin().getGremlinLang().addStep(Symbols.valueMap, includeTokens, propertyKeys);
        return this.asAdmin().addStep(new PropertyMapStep<>(this.asAdmin(), WithOptions.all, PropertyType.VALUE, propertyKeys));
    }

    /**
     * Map the {@link Property} to its {@link Property#key}.
     *
     * @return the traversal with an appended {@link PropertyKeyStep}.
     * @see <a href="http://tinkerpop.apache.org/docs/${project.version}/reference/#key-step" target="_blank">Reference Documentation - Key Step</a>
     * @since 3.0.0-incubating
     */
    public default GraphTraversal<S, String> key() {
        this.asAdmin().getGremlinLang().addStep(Symbols.key);
        return this.asAdmin().addStep(new PropertyKeyStep(this.asAdmin()));
    }

    /**
     * Map the {@link Property} to its {@link Property#value}.
     *
     * @return the traversal with an appended {@link PropertyValueStep}.
     * @see <a href="http://tinkerpop.apache.org/docs/${project.version}/reference/#value-step" target="_blank">Reference Documentation - Value Step</a>
     * @since 3.0.0-incubating
     */
    public default <E2> GraphTraversal<S, E2> value() {
        this.asAdmin().getGremlinLang().addStep(Symbols.value);
        return this.asAdmin().addStep(new PropertyValueStep<>(this.asAdmin()));
    }

    /**
     * Map the {@link Traverser} to its {@link Path} history via {@link Traverser#path}.
     *
     * @return the traversal with an appended {@link PathStep}.
     * @see <a href="http://tinkerpop.apache.org/docs/${project.version}/reference/#path-step" target="_blank">Reference Documentation - Path Step</a>
     * @since 3.0.0-incubating
     */
    public default GraphTraversal<S, Path> path() {
        this.asAdmin().getGremlinLang().addStep(Symbols.path);
        return this.asAdmin().addStep(new PathStep<>(this.asAdmin()));
    }

    /**
     * Map the {@link Traverser} to a {@link Map} of bindings as specified by the provided match traversals.
     *
     * @param matchTraversals the traversal that maintain variables which must hold for the life of the traverser
     * @param <E2>            the type of the objects bound in the variables
     * @return the traversal with an appended {@link MatchStep}.
     * @see <a href="http://tinkerpop.apache.org/docs/${project.version}/reference/#match-step" target="_blank">Reference Documentation - Match Step</a>
     * @since 3.0.0-incubating
     */
    public default <E2> GraphTraversal<S, Map<String, E2>> match(final Traversal<?, ?>... matchTraversals) {
        this.asAdmin().getGremlinLang().addStep(Symbols.match, matchTraversals);
        return this.asAdmin().addStep(new MatchStep<>(this.asAdmin(), ConnectiveStep.Connective.AND, matchTraversals));
    }

    /**
     * Map the {@link Traverser} to its {@link Traverser#sack} value.
     *
     * @param <E2> the sack value type
     * @return the traversal with an appended {@link SackStep}.
     * @see <a href="http://tinkerpop.apache.org/docs/${project.version}/reference/#sack-step" target="_blank">Reference Documentation - Sack Step</a>
     * @since 3.0.0-incubating
     */
    public default <E2> GraphTraversal<S, E2> sack() {
        this.asAdmin().getGremlinLang().addStep(Symbols.sack);
        return this.asAdmin().addStep(new SackStep<>(this.asAdmin()));
    }

    /**
     * If the {@link Traverser} supports looping then calling this method will extract the number of loops for that
     * traverser.
     *
     * @return the traversal with an appended {@link LoopsStep}
     * @see <a href="http://tinkerpop.apache.org/docs/${project.version}/reference/#loops-step" target="_blank">Reference Documentation - Loops Step</a>
     * @since 3.1.0-incubating
     */
    public default GraphTraversal<S, Integer> loops() {
        this.asAdmin().getGremlinLang().addStep(Symbols.loops);
        return this.asAdmin().addStep(new LoopsStep<>(this.asAdmin(), null));
    }

    /**
     * If the {@link Traverser} supports looping then calling this method will extract the number of loops for that
     * traverser for the named loop.
     *
     * @return the traversal with an appended {@link LoopsStep}
     * @see <a href="http://tinkerpop.apache.org/docs/${project.version}/reference/#loops-step" target="_blank">Reference Documentation - Loops Step</a>
     * @since 3.4.0
     */
    public default GraphTraversal<S, Integer> loops(final String loopName) {
        this.asAdmin().getGremlinLang().addStep(Symbols.loops, loopName);
        return this.asAdmin().addStep(new LoopsStep<>(this.asAdmin(), loopName));
    }

    /**
     * Projects the current object in the stream into a {@code Map} that is keyed by the provided labels.
     *
     * @return the traversal with an appended {@link ProjectStep}
     * @see <a href="http://tinkerpop.apache.org/docs/${project.version}/reference/#project-step" target="_blank">Reference Documentation - Project Step</a>
     * @since 3.2.0-incubating
     */
    public default <E2> GraphTraversal<S, Map<String, E2>> project(final String projectKey, final String... otherProjectKeys) {
        final String[] projectKeys = new String[otherProjectKeys.length + 1];
        projectKeys[0] = projectKey;
        System.arraycopy(otherProjectKeys, 0, projectKeys, 1, otherProjectKeys.length);
        this.asAdmin().getGremlinLang().addStep(Symbols.project, projectKey, otherProjectKeys);
        return this.asAdmin().addStep(new ProjectStep<>(this.asAdmin(), projectKeys));
    }

    /**
     * Map the {@link Traverser} to a {@link Map} projection of sideEffect values, map values, and/or path values.
     *
     * @param pop             if there are multiple objects referenced in the path, the {@link Pop} to use.
     * @param selectKey1      the first key to project
     * @param selectKey2      the second key to project
     * @param otherSelectKeys the third+ keys to project
     * @param <E2>            the type of the objects projected
     * @return the traversal with an appended {@link SelectStep}.
     * @see <a href="http://tinkerpop.apache.org/docs/${project.version}/reference/#select-step" target="_blank">Reference Documentation - Select Step</a>
     * @since 3.0.0-incubating
     */
    public default <E2> GraphTraversal<S, Map<String, E2>> select(final Pop pop, final String selectKey1, final String selectKey2, String... otherSelectKeys) {
        final String[] selectKeys = new String[otherSelectKeys.length + 2];
        selectKeys[0] = selectKey1;
        selectKeys[1] = selectKey2;
        System.arraycopy(otherSelectKeys, 0, selectKeys, 2, otherSelectKeys.length);
        this.asAdmin().getGremlinLang().addStep(Symbols.select, pop, selectKey1, selectKey2, otherSelectKeys);
        return this.asAdmin().addStep(new SelectStep<>(this.asAdmin(), pop, selectKeys));
    }

    /**
     * Map the {@link Traverser} to a {@link Map} projection of sideEffect values, map values, and/or path values.
     *
     * @param selectKey1      the first key to project
     * @param selectKey2      the second key to project
     * @param otherSelectKeys the third+ keys to project
     * @param <E2>            the type of the objects projected
     * @return the traversal with an appended {@link SelectStep}.
     * @see <a href="http://tinkerpop.apache.org/docs/${project.version}/reference/#select-step" target="_blank">Reference Documentation - Select Step</a>
     * @since 3.0.0-incubating
     */
    public default <E2> GraphTraversal<S, Map<String, E2>> select(final String selectKey1, final String selectKey2, String... otherSelectKeys) {
        final String[] selectKeys = new String[otherSelectKeys.length + 2];
        selectKeys[0] = selectKey1;
        selectKeys[1] = selectKey2;
        System.arraycopy(otherSelectKeys, 0, selectKeys, 2, otherSelectKeys.length);
        this.asAdmin().getGremlinLang().addStep(Symbols.select, selectKey1, selectKey2, otherSelectKeys);
        return this.asAdmin().addStep(new SelectStep<>(this.asAdmin(), Pop.last, selectKeys));
    }

    /**
     * Map the {@link Traverser} to the object specified by the {@code selectKey} and apply the {@link Pop} operation
     * to it.
     *
     * @param selectKey the key to project
     * @return the traversal with an appended {@link SelectStep}.
     * @see <a href="http://tinkerpop.apache.org/docs/${project.version}/reference/#select-step" target="_blank">Reference Documentation - Select Step</a>
     * @since 3.0.0-incubating
     */
    public default <E2> GraphTraversal<S, E2> select(final Pop pop, final String selectKey) {
        this.asAdmin().getGremlinLang().addStep(Symbols.select, pop, selectKey);
        return this.asAdmin().addStep(new SelectOneStep<>(this.asAdmin(), pop, selectKey));
    }

    /**
     * Map the {@link Traverser} to the object specified by the {@code selectKey}. Note that unlike other uses of
     * {@code select} where there are multiple keys, this use of {@code select} with a single key does not produce a
     * {@code Map}.
     *
     * @param selectKey the key to project
     * @return the traversal with an appended {@link SelectStep}.
     * @see <a href="http://tinkerpop.apache.org/docs/${project.version}/reference/#select-step" target="_blank">Reference Documentation - Select Step</a>
     * @since 3.0.0-incubating
     */
    public default <E2> GraphTraversal<S, E2> select(final String selectKey) {
        this.asAdmin().getGremlinLang().addStep(Symbols.select, selectKey);
        return this.asAdmin().addStep(new SelectOneStep<>(this.asAdmin(), Pop.last, selectKey));
    }

    /**
     * Map the {@link Traverser} to the object specified by the key returned by the {@code keyTraversal} and apply the {@link Pop} operation
     * to it.
     *
     * @param keyTraversal the traversal expression that selects the key to project
     * @return the traversal with an appended {@link SelectStep}.
     * @see <a href="http://tinkerpop.apache.org/docs/${project.version}/reference/#select-step" target="_blank">Reference Documentation - Select Step</a>
     * @since 3.3.3
     */
    public default <E2> GraphTraversal<S, E2> select(final Pop pop, final Traversal<S, E2> keyTraversal) {
        this.asAdmin().getGremlinLang().addStep(Symbols.select, pop, keyTraversal);
        return this.asAdmin().addStep(new TraversalSelectStep<>(this.asAdmin(), pop, keyTraversal));
    }

    /**
     * Map the {@link Traverser} to the object specified by the key returned by the {@code keyTraversal}. Note that unlike other uses of
     * {@code select} where there are multiple keys, this use of {@code select} with a traversal does not produce a
     * {@code Map}.
     *
     * @param keyTraversal the traversal expression that selects the key to project
     * @return the traversal with an appended {@link TraversalSelectStep}.
     * @see <a href="http://tinkerpop.apache.org/docs/${project.version}/reference/#select-step" target="_blank">Reference Documentation - Select Step</a>
     * @since 3.3.3
     */
    public default <E2> GraphTraversal<S, E2> select(final Traversal<S, E2> keyTraversal) {
        this.asAdmin().getGremlinLang().addStep(Symbols.select, keyTraversal);
        return this.asAdmin().addStep(new TraversalSelectStep<>(this.asAdmin(), null, keyTraversal));
    }

    /**
     * A version of {@code select} that allows for the extraction of a {@link Column} from objects in the traversal.
     *
     * @param column the column to extract
     * @return the traversal with an appended {@link TraversalMapStep}
     * @see <a href="http://tinkerpop.apache.org/docs/${project.version}/reference/#select-step" target="_blank">Reference Documentation - Select Step</a>
     * @since 3.1.0-incubating
     */
    public default <E2> GraphTraversal<S, Collection<E2>> select(final Column column) {
        this.asAdmin().getGremlinLang().addStep(Symbols.select, column);
        return this.asAdmin().addStep(new TraversalMapStep<>(this.asAdmin(), new ColumnTraversal(column)));
    }

    /**
     * Unrolls a {@code Iterator}, {@code Iterable} or {@code Map} into a linear form or simply emits the object if it
     * is not one of those types.
     *
     * @return the traversal with an appended {@link UnfoldStep}
     * @see <a href="http://tinkerpop.apache.org/docs/${project.version}/reference/#unfold-step" target="_blank">Reference Documentation - Unfold Step</a>
     * @since 3.0.0-incubating
     */
    public default <E2> GraphTraversal<S, E2> unfold() {
        this.asAdmin().getGremlinLang().addStep(Symbols.unfold);
        return this.asAdmin().addStep(new UnfoldStep<>(this.asAdmin()));
    }

    /**
     * Rolls up objects in the stream into an aggregate list.
     *
     * @return the traversal with an appended {@link FoldStep}
     * @see <a href="http://tinkerpop.apache.org/docs/${project.version}/reference/#fold-step" target="_blank">Reference Documentation - Fold Step</a>
     * @since 3.0.0-incubating
     */
    public default GraphTraversal<S, List<E>> fold() {
        this.asAdmin().getGremlinLang().addStep(Symbols.fold);
        return this.asAdmin().addStep(new FoldStep<>(this.asAdmin()));
    }

    /**
     * Rolls up objects in the stream into an aggregate value as defined by a {@code seed} and {@code BiFunction}.
     *
     * @param seed         the value to provide as the first argument to the {@code foldFunction}
     * @param foldFunction the function to fold by where the first argument is the {@code seed} or the value returned from subsequent class and
     *                     the second argument is the value from the stream
     * @return the traversal with an appended {@link FoldStep}
     * @see <a href="http://tinkerpop.apache.org/docs/${project.version}/reference/#fold-step" target="_blank">Reference Documentation - Fold Step</a>
     * @since 3.0.0-incubating
     */
    public default <E2> GraphTraversal<S, E2> fold(final E2 seed, final BiFunction<E2, E, E2> foldFunction) {
        this.asAdmin().getGremlinLang().addStep(Symbols.fold, seed, foldFunction);
        return this.asAdmin().addStep(new FoldStep<>(this.asAdmin(), new ConstantSupplier<>(seed), foldFunction));
    }

    /**
     * Map the traversal stream to its reduction as a sum of the {@link Traverser#bulk} values (i.e. count the number
     * of traversers up to this point).
     *
     * @return the traversal with an appended {@link CountGlobalStep}.
     * @see <a href="http://tinkerpop.apache.org/docs/${project.version}/reference/#count-step" target="_blank">Reference Documentation - Count Step</a>
     * @since 3.0.0-incubating
     */
    public default GraphTraversal<S, Long> count() {
        this.asAdmin().getGremlinLang().addStep(Symbols.count);
        return this.asAdmin().addStep(new CountGlobalStep<>(this.asAdmin()));
    }

    /**
     * Map the traversal stream to its reduction as a sum of the {@link Traverser#bulk} values given the specified
     * {@link Scope} (i.e. count the number of traversers up to this point).
     *
     * @return the traversal with an appended {@link CountGlobalStep} or {@link CountLocalStep} depending on the {@link Scope}
     * @see <a href="http://tinkerpop.apache.org/docs/${project.version}/reference/#count-step" target="_blank">Reference Documentation - Count Step</a>
     * @since 3.0.0-incubating
     */
    public default GraphTraversal<S, Long> count(final Scope scope) {
        this.asAdmin().getGremlinLang().addStep(Symbols.count, scope);
        return this.asAdmin().addStep(scope.equals(Scope.global) ? new CountGlobalStep<>(this.asAdmin()) : new CountLocalStep<>(this.asAdmin()));
    }

    /**
     * Map the traversal stream to its reduction as a sum of the {@link Traverser#get} values multiplied by their
     * {@link Traverser#bulk} (i.e. sum the traverser values up to this point).
     *
     * @return the traversal with an appended {@link SumGlobalStep}.
     * @see <a href="http://tinkerpop.apache.org/docs/${project.version}/reference/#sum-step" target="_blank">Reference Documentation - Sum Step</a>
     * @since 3.0.0-incubating
     */
    public default <E2 extends Number> GraphTraversal<S, E2> sum() {
        this.asAdmin().getGremlinLang().addStep(Symbols.sum);
        return this.asAdmin().addStep(new SumGlobalStep<>(this.asAdmin()));
    }

    /**
     * Map the traversal stream to its reduction as a sum of the {@link Traverser#get} values multiplied by their
     * {@link Traverser#bulk} given the specified {@link Scope} (i.e. sum the traverser values up to this point).
     *
     * @return the traversal with an appended {@link SumGlobalStep} or {@link SumLocalStep} depending on the {@link Scope}.
     * @see <a href="http://tinkerpop.apache.org/docs/${project.version}/reference/#sum-step" target="_blank">Reference Documentation - Sum Step</a>
     * @since 3.0.0-incubating
     */
    public default <E2 extends Number> GraphTraversal<S, E2> sum(final Scope scope) {
        this.asAdmin().getGremlinLang().addStep(Symbols.sum, scope);
        return this.asAdmin().addStep(scope.equals(Scope.global) ? new SumGlobalStep<>(this.asAdmin()) : new SumLocalStep<>(this.asAdmin()));
    }

    /**
     * Determines the largest value in the stream.
     *
     * @return the traversal with an appended {@link MaxGlobalStep}.
     * @see <a href="http://tinkerpop.apache.org/docs/${project.version}/reference/#max-step" target="_blank">Reference Documentation - Max Step</a>
     * @since 3.0.0-incubating
     */
    public default <E2 extends Comparable> GraphTraversal<S, E2> max() {
        this.asAdmin().getGremlinLang().addStep(Symbols.max);
        return this.asAdmin().addStep(new MaxGlobalStep<>(this.asAdmin()));
    }

    /**
     * Determines the largest value in the stream given the {@link Scope}.
     *
     * @return the traversal with an appended {@link MaxGlobalStep} or {@link MaxLocalStep} depending on the {@link Scope}
     * @see <a href="http://tinkerpop.apache.org/docs/${project.version}/reference/#max-step" target="_blank">Reference Documentation - Max Step</a>
     * @since 3.0.0-incubating
     */
    public default <E2 extends Comparable> GraphTraversal<S, E2> max(final Scope scope) {
        this.asAdmin().getGremlinLang().addStep(Symbols.max, scope);
        return this.asAdmin().addStep(scope.equals(Scope.global) ? new MaxGlobalStep<>(this.asAdmin()) : new MaxLocalStep<>(this.asAdmin()));
    }

    /**
     * Determines the smallest value in the stream.
     *
     * @return the traversal with an appended {@link MinGlobalStep}.
     * @see <a href="http://tinkerpop.apache.org/docs/${project.version}/reference/#min-step" target="_blank">Reference Documentation - Min Step</a>
     * @since 3.0.0-incubating
     */
    public default <E2 extends Comparable> GraphTraversal<S, E2> min() {
        this.asAdmin().getGremlinLang().addStep(Symbols.min);
        return this.asAdmin().addStep(new MinGlobalStep<>(this.asAdmin()));
    }

    /**
     * Determines the smallest value in the stream given the {@link Scope}.
     *
     * @return the traversal with an appended {@link MinGlobalStep} or {@link MinLocalStep} depending on the {@link Scope}
     * @see <a href="http://tinkerpop.apache.org/docs/${project.version}/reference/#min-step" target="_blank">Reference Documentation - Min Step</a>
     * @since 3.0.0-incubating
     */
    public default <E2 extends Comparable> GraphTraversal<S, E2> min(final Scope scope) {
        this.asAdmin().getGremlinLang().addStep(Symbols.min, scope);
        return this.asAdmin().addStep(scope.equals(Scope.global) ? new MinGlobalStep<E2>(this.asAdmin()) : new MinLocalStep<>(this.asAdmin()));
    }

    /**
     * Determines the mean value in the stream.
     *
     * @return the traversal with an appended {@link MeanGlobalStep}.
     * @see <a href="http://tinkerpop.apache.org/docs/${project.version}/reference/#mean-step" target="_blank">Reference Documentation - Mean Step</a>
     * @since 3.0.0-incubating
     */
    public default <E2 extends Number> GraphTraversal<S, E2> mean() {
        this.asAdmin().getGremlinLang().addStep(Symbols.mean);
        return this.asAdmin().addStep(new MeanGlobalStep<>(this.asAdmin()));
    }

    /**
     * Determines the mean value in the stream given the {@link Scope}.
     *
     * @return the traversal with an appended {@link MeanGlobalStep} or {@link MeanLocalStep} depending on the {@link Scope}
     * @see <a href="http://tinkerpop.apache.org/docs/${project.version}/reference/#mean-step" target="_blank">Reference Documentation - Mean Step</a>
     * @since 3.0.0-incubating
     */
    public default <E2 extends Number> GraphTraversal<S, E2> mean(final Scope scope) {
        this.asAdmin().getGremlinLang().addStep(Symbols.mean, scope);
        return this.asAdmin().addStep(scope.equals(Scope.global) ? new MeanGlobalStep(this.asAdmin()) : new MeanLocalStep(this.asAdmin()));
    }

    /**
     * Organize objects in the stream into a {@code Map}. Calls to {@code group()} are typically accompanied with
     * {@link #by()} modulators which help specify how the grouping should occur.
     *
     * @return the traversal with an appended {@link GroupStep}.
     * @see <a href="http://tinkerpop.apache.org/docs/${project.version}/reference/#group-step" target="_blank">Reference Documentation - Group Step</a>
     * @since 3.1.0-incubating
     */
    public default <K, V> GraphTraversal<S, Map<K, V>> group() {
        this.asAdmin().getGremlinLang().addStep(Symbols.group);
        return this.asAdmin().addStep(new GroupStep<>(this.asAdmin()));
    }

    /**
     * Counts the number of times a particular objects has been part of a traversal, returning a {@code Map} where the
     * object is the key and the value is the count.
     *
     * @return the traversal with an appended {@link GroupCountStep}.
     * @see <a href="http://tinkerpop.apache.org/docs/${project.version}/reference/#groupcount-step" target="_blank">Reference Documentation - GroupCount Step</a>
     * @since 3.0.0-incubating
     */
    public default <K> GraphTraversal<S, Map<K, Long>> groupCount() {
        this.asAdmin().getGremlinLang().addStep(Symbols.groupCount);
        return this.asAdmin().addStep(new GroupCountStep<>(this.asAdmin()));
    }

    /**
     * Aggregates the emanating paths into a {@link Tree} data structure.
     *
     * @return the traversal with an appended {@link TreeStep}
     * @see <a href="http://tinkerpop.apache.org/docs/${project.version}/reference/#tree-step" target="_blank">Reference Documentation - Tree Step</a>
     * @since 3.0.0-incubating
     */
    public default GraphTraversal<S, Tree> tree() {
        this.asAdmin().getGremlinLang().addStep(Symbols.tree);
        return this.asAdmin().addStep(new TreeStep<>(this.asAdmin()));
    }

    /**
     * Adds a {@link Vertex}.
     *
     * @param vertexLabel the label of the {@link Vertex} to add
     * @return the traversal with the {@link AddVertexStepContract} added
     * @see <a href="http://tinkerpop.apache.org/docs/${project.version}/reference/#addvertex-step" target="_blank">Reference Documentation - AddVertex Step</a>
     * @since 3.1.0-incubating
     */
    public default GraphTraversal<S, Vertex> addV(final String vertexLabel) {
        if (null == vertexLabel) throw new IllegalArgumentException("vertexLabel cannot be null");
        this.asAdmin().getGremlinLang().addStep(Symbols.addV, vertexLabel);
        return this.asAdmin().addStep(new AddVertexStepPlaceholder<>(this.asAdmin(), vertexLabel));
    }

    /**
     * Adds a {@link Vertex} with a vertex label determined by a {@link Traversal}.
     *
     * @return the traversal with the {@link AddVertexStepContract} added
     * @see <a href="http://tinkerpop.apache.org/docs/${project.version}/reference/#addvertex-step" target="_blank">Reference Documentation - AddVertex Step</a>
     * @since 3.3.1
     */
    public default GraphTraversal<S, Vertex> addV(final Traversal<?, String> vertexLabelTraversal) {
        if (null == vertexLabelTraversal) throw new IllegalArgumentException("vertexLabelTraversal cannot be null");
        this.asAdmin().getGremlinLang().addStep(Symbols.addV, vertexLabelTraversal);
        return this.asAdmin().addStep(new AddVertexStepPlaceholder<>(this.asAdmin(), vertexLabelTraversal.asAdmin()));
    }

    /**
     * Adds a {@link Vertex}.
     *
     * @param vertexLabel the label of the {@link Vertex} to add
     * @return the traversal with the {@link AddVertexStepContract} added
     * @see <a href="http://tinkerpop.apache.org/docs/${project.version}/reference/#addvertex-step" target="_blank">Reference Documentation - AddVertex Step</a>
     * @since 3.8.0
     */
    public default GraphTraversal<S, Vertex> addV(final GValue<String> vertexLabel) {
        if (null == vertexLabel || null == vertexLabel.get()) throw new IllegalArgumentException("vertexLabel cannot be null");
        this.asAdmin().getGremlinLang().addStep(GraphTraversal.Symbols.addV, vertexLabel);
        return this.asAdmin().addStep(new AddVertexStepPlaceholder<>(this.asAdmin(), vertexLabel));
    }

    /**
     * Adds a {@link Vertex} with a default vertex label.
     *
     * @return the traversal with the {@link AddVertexStepContract} added
     * @see <a href="http://tinkerpop.apache.org/docs/${project.version}/reference/#addvertex-step" target="_blank">Reference Documentation - AddVertex Step</a>
     * @since 3.1.0-incubating
     */
    public default GraphTraversal<S, Vertex> addV() {
        this.asAdmin().getGremlinLang().addStep(Symbols.addV);
        return this.asAdmin().addStep(new AddVertexStepPlaceholder<>(this.asAdmin(), (String) null));
    }

    /**
     * Performs a merge (i.e. upsert) style operation for an {@link Vertex} using the incoming {@code Map} traverser as
     * an argument. The {@code Map} represents search criteria and will match each of the supplied key/value pairs where
     * the keys may be {@code String} property values or a value of {@link T}. If a match is not made it will use that
     * search criteria to create the new {@link Vertex}.
     *
     * @since 3.6.0
     */
    public default GraphTraversal<S, Vertex> mergeV() {
        this.asAdmin().getGremlinLang().addStep(Symbols.mergeV);
        return this.asAdmin().addStep(new MergeVertexStepPlaceholder<>(this.asAdmin(), false));
    }

    /**
     * Performs a merge (i.e. upsert) style operation for an {@link Vertex} using a {@code Map} as an argument.
     * The {@code Map} represents search criteria and will match each of the supplied key/value pairs where the keys
     * may be {@code String} property values or a value of {@link T}. If a match is not made it will use that search
     * criteria to create the new {@link Vertex}.
     *
     * @param searchCreate This {@code Map} can have a key of {@link T} or a {@code String}.
     * @since 3.6.0
     */
    public default GraphTraversal<S, Vertex> mergeV(final Map<Object, Object> searchCreate) {
        this.asAdmin().getGremlinLang().addStep(Symbols.mergeV, searchCreate);
        return this.asAdmin().addStep(new MergeVertexStepPlaceholder<>(this.asAdmin(), false, searchCreate));
    }

    /**
     * Performs a merge (i.e. upsert) style operation for an {@link Vertex} using a {@code Map} as an argument.
     * The {@code Map} represents search criteria and will match each of the supplied key/value pairs where the keys
     * may be {@code String} property values or a value of {@link T}. If a match is not made it will use that search
     * criteria to create the new {@link Vertex}.
     *
     *  @param searchCreate This anonymous {@link Traversal} must produce a {@code Map} that may have a keys of
     *  {@link T} or a {@code String}.
     *  @since 3.6.0
     */
    public default GraphTraversal<S, Vertex> mergeV(final Traversal<?, Map<Object, Object>> searchCreate) {
        this.asAdmin().getGremlinLang().addStep(Symbols.mergeV, searchCreate);
        final MergeVertexStepPlaceholder<S> step = null == searchCreate ? new MergeVertexStepPlaceholder<>(this.asAdmin(), false, (Map) null) :
                new MergeVertexStepPlaceholder<>(this.asAdmin(), false, searchCreate.asAdmin());
        return this.asAdmin().addStep(step);
    }

    /**
     * Performs a merge (i.e. upsert) style operation for an {@link Vertex} using a {@code Map} as an argument.
     * The {@code Map} represents search criteria and will match each of the supplied key/value pairs where the keys
     * may be {@code String} property values or a value of {@link T}. If a match is not made it will use that search
     * criteria to create the new {@link Vertex}.
     *
     * @param searchCreate This {@code Map} can have a key of {@link T} or a {@code String}.
     * @since 3.8.0
     */
    public default GraphTraversal<S, Vertex> mergeV(final GValue<Map<Object, Object>> searchCreate) {
        this.asAdmin().getGremlinLang().addStep(GraphTraversal.Symbols.mergeV, searchCreate);
        final MergeVertexStepPlaceholder<S> step = null == searchCreate ? new MergeVertexStepPlaceholder<>(this.asAdmin(), false, (Map) null) :
                new MergeVertexStepPlaceholder<>(this.asAdmin(), false, searchCreate);
        return this.asAdmin().addStep(step);
    }

    /**
     * Spawns a {@link GraphTraversal} by doing a merge (i.e. upsert) style operation for an {@link Edge} using an
     * incoming {@code Map} as an argument.
     *
     * @since 3.6.0
     */
    public default GraphTraversal<S, Edge> mergeE() {
        this.asAdmin().getGremlinLang().addStep(Symbols.mergeE);
        final MergeEdgeStepPlaceholder<S> step = new MergeEdgeStepPlaceholder<>(this.asAdmin(), false);
        return this.asAdmin().addStep(step);
    }

    /**
     * Spawns a {@link GraphTraversal} by doing a merge (i.e. upsert) style operation for an {@link Edge} using a
     * {@code Map} as an argument.
     *
     * @param searchCreate This {@code Map} can have a key of {@link T} {@link Direction} or a {@code String}.
     * @since 3.6.0
     */
    public default GraphTraversal<S, Edge> mergeE(final Map<Object, Object> searchCreate) {
        // get a construction time exception if the Map is bad
        this.asAdmin().getGremlinLang().addStep(Symbols.mergeE, searchCreate);
        final MergeEdgeStepPlaceholder<S> step = new MergeEdgeStepPlaceholder<>(this.asAdmin(), false, searchCreate);
        return this.asAdmin().addStep(step);
    }

    /**
     * Spawns a {@link GraphTraversal} by doing a merge (i.e. upsert) style operation for an {@link Edge} using a
     * {@code Map} as an argument.
     *
     * @param searchCreate This {@code Map} can have a key of {@link T} {@link Direction} or a {@code String}.
     * @since 3.6.0
     */
    public default GraphTraversal<S, Edge> mergeE(final Traversal<?, Map<Object, Object>> searchCreate) {
        this.asAdmin().getGremlinLang().addStep(Symbols.mergeE, searchCreate);

        final MergeEdgeStepPlaceholder<S> step = null == searchCreate ? new MergeEdgeStepPlaceholder<>(this.asAdmin(), false,  (Map) null) :
                new MergeEdgeStepPlaceholder<>(this.asAdmin(), false, searchCreate.asAdmin());
        return this.asAdmin().addStep(step);
    }

    /**
     * Spawns a {@link GraphTraversal} by doing a merge (i.e. upsert) style operation for an {@link Edge} using a
     * {@code Map} as an argument.
     *
     * @param searchCreate This {@code Map} can have a key of {@link T} {@link Direction} or a {@code String}.
     * @since 3.8.0
     */
    public default GraphTraversal<S, Edge> mergeE(final GValue<Map<Object, Object>> searchCreate) {
        // get a construction time exception if the Map is bad
        this.asAdmin().getGremlinLang().addStep(GraphTraversal.Symbols.mergeE, searchCreate);
        final MergeEdgeStepPlaceholder<S> step = null == searchCreate ? new MergeEdgeStepPlaceholder<>(this.asAdmin(), false,  (Map) null) :
                new MergeEdgeStepPlaceholder<>(this.asAdmin(), false, searchCreate);
        return this.asAdmin().addStep(step);
    }

    /**
     * Adds an {@link Edge} with the specified edge label.
     *
     * @param edgeLabel the label of the newly added edge
     * @return the traversal with the {@link AddEdgeStepContract} added
     * @see <a href="http://tinkerpop.apache.org/docs/${project.version}/reference/#addedge-step" target="_blank">Reference Documentation - AddEdge Step</a>
     * @since 3.1.0-incubating
     */
    public default GraphTraversal<S, Edge> addE(final String edgeLabel) {
        this.asAdmin().getGremlinLang().addStep(Symbols.addE, edgeLabel);
        // Use AddEdgeStepGValueContract even if label is not GValue in case `from(), `to()`, or `property()` steps with GValue are merged in.
        return this.asAdmin().addStep(new AddEdgeStepPlaceholder<>(this.asAdmin(), edgeLabel));
    }

    /**
     * Adds a {@link Edge} with an edge label determined by a {@link Traversal}.
     *
     * @return the traversal with the {@link AddEdgeStepContract} added
     * @see <a href="http://tinkerpop.apache.org/docs/${project.version}/reference/#addedge-step" target="_blank">Reference Documentation - AddEdge Step</a>
     * @since 3.3.1
     */
    public default GraphTraversal<S, Edge> addE(final Traversal<?, String> edgeLabelTraversal) {
        this.asAdmin().getGremlinLang().addStep(Symbols.addE, edgeLabelTraversal);
        // Use AddEdgeStepGValueContract even if label is not GValue in case `from(), `to()`, or `property()` steps with GValue are merged in.
        return this.asAdmin().addStep(new AddEdgeStepPlaceholder<>(this.asAdmin(), null == edgeLabelTraversal ? null : edgeLabelTraversal.asAdmin()));
    }

    /**
     * Adds an {@link Edge} with the specified edge label.
     *
     * @param edgeLabel the label of the newly added edge
     * @return the traversal with the {@link AddEdgeStepContract} added
     * @see <a href="http://tinkerpop.apache.org/docs/${project.version}/reference/#addedge-step" target="_blank">Reference Documentation - AddEdge Step</a>
     * @since 3.8.0
     */
    public default GraphTraversal<S, Edge> addE(final GValue<String> edgeLabel) {
        this.asAdmin().getGremlinLang().addStep(GraphTraversal.Symbols.addE, edgeLabel);
        AddEdgeStepPlaceholder<Edge> step = new AddEdgeStepPlaceholder<>(this.asAdmin(), edgeLabel);
        return this.asAdmin().addStep(step);
    }

    /**
     * Provide {@code from()}-modulation to respective steps.
     *
     * @param fromStepLabel the step label to modulate to.
     * @return the traversal with the modified {@link FromToModulating} step.
     * @see <a href="http://tinkerpop.apache.org/docs/${project.version}/reference/#from-step" target="_blank">Reference Documentation - From Step</a>
     * @since 3.1.0-incubating
     */
    public default GraphTraversal<S, E> from(final String fromStepLabel) {
        final Step<?,?> prev = this.asAdmin().getEndStep();
        if (!(prev instanceof FromToModulating))
            throw new IllegalArgumentException(String.format(
                    "The from() step cannot follow %s", prev.getClass().getSimpleName()));

        this.asAdmin().getGremlinLang().addStep(Symbols.from, fromStepLabel);
        ((FromToModulating) prev).addFrom(fromStepLabel);
        return this;
    }

    /**
     * When used as a modifier to {@link #addE(String)} this method specifies the traversal to use for selecting the
     * outgoing vertex of the newly added {@link Edge}.
     *
     * @param fromVertex the vertex for selecting the outgoing vertex
     * @return the traversal with the modified {@link AddEdgeStepContract}
     * @see <a href="http://tinkerpop.apache.org/docs/${project.version}/reference/#addedge-step" target="_blank">Reference Documentation - From Step</a>
     * @since 3.8.0
     */
    public default GraphTraversal<S, E> from(final GValue<?> fromVertex) {
        final Step<?,?> prev = this.asAdmin().getEndStep();
        if (!(prev instanceof FromToModulating))
            throw new IllegalArgumentException(String.format(
                    "The from() step cannot follow %s", prev.getClass().getSimpleName()));

<<<<<<< HEAD
        this.asAdmin().getGremlinLang().addStep(Symbols.from, fromVertex);
        ((FromToModulating) prev).addFrom(new GValueConstantTraversal<S, Vertex>(fromVertex));
=======
        this.asAdmin().getBytecode().addStep(Symbols.from, fromVertex);
        ((FromToModulating) prev).addFrom(new GValueConstantTraversal<>(fromVertex));
>>>>>>> 0b2e77e7
        return this;
    }

    /**
     * When used as a modifier to {@link #addE(String)} this method specifies the traversal to use for selecting the
     * outgoing vertex of the newly added {@link Edge}.
     *
     * @param fromVertex the vertex for selecting the outgoing vertex
     * @return the traversal with the modified {@link AddEdgeStepContract}
     * @see <a href="http://tinkerpop.apache.org/docs/${project.version}/reference/#addedge-step" target="_blank">Reference Documentation - From Step</a>
     * @since 3.3.0
     */
    public default GraphTraversal<S, E> from(final Vertex fromVertex) {
        final Step<?,?> prev = this.asAdmin().getEndStep();
        if (!(prev instanceof FromToModulating))
            throw new IllegalArgumentException(String.format(
                    "The from() step cannot follow %s", prev.getClass().getSimpleName()));

        this.asAdmin().getGremlinLang().addStep(Symbols.from, fromVertex);
        ((FromToModulating) prev).addFrom(__.constant(fromVertex).asAdmin());
        return this;
    }

    /**
     * When used as a modifier to {@link #addE(String)} this method specifies the traversal to use for selecting the
     * outgoing vertex of the newly added {@link Edge}.
     *
     * @param fromVertex the traversal for selecting the outgoing vertex
     * @return the traversal with the modified {@link AddEdgeStepContract}
     * @see <a href="http://tinkerpop.apache.org/docs/${project.version}/reference/#addedge-step" target="_blank">Reference Documentation - From Step</a>
     * @since 3.1.0-incubating
     */
    public default GraphTraversal<S, E> from(final Traversal<?, Object> fromVertex) {
        final Step<?,?> prev = this.asAdmin().getEndStep();
        if (!(prev instanceof FromToModulating))
            throw new IllegalArgumentException(String.format(
                    "The from() step cannot follow %s", prev.getClass().getSimpleName()));

        this.asAdmin().getGremlinLang().addStep(Symbols.from, fromVertex);
        ((FromToModulating) prev).addFrom(fromVertex.asAdmin());
        return this;
    }

    /**
     * When used as a modifier to {@link #addE(String)} this method specifies the traversal to use for selecting the
     * incoming vertex of the newly added {@link Edge}.
     *
     * @param toVertex the vertex for selecting the incoming vertex
     * @return the traversal with the modified {@link AddEdgeStepContract}
     * @see <a href="http://tinkerpop.apache.org/docs/${project.version}/reference/#addedge-step" target="_blank">Reference Documentation - From Step</a>
     * @since 3.8.0
     */
    public default GraphTraversal<S, E> to(final GValue<?> toVertex) {
        final Step<?,?> prev = this.asAdmin().getEndStep();
        if (!(prev instanceof FromToModulating))
            throw new IllegalArgumentException(String.format(
                    "The to() step cannot follow %s", prev.getClass().getSimpleName()));

<<<<<<< HEAD
        this.asAdmin().getGremlinLang().addStep(Symbols.to, toVertex);
        ((FromToModulating) prev).addTo(new GValueConstantTraversal<S, Vertex>(toVertex));
=======
        this.asAdmin().getBytecode().addStep(Symbols.to, toVertex);
        ((FromToModulating) prev).addTo(new GValueConstantTraversal<>(toVertex));
>>>>>>> 0b2e77e7
        return this;
    }

    /**
     * When used as a modifier to {@link #addE(String)} this method specifies the traversal to use for selecting the
     * outgoing vertex of the newly added {@link Edge}.
     *
     * @param fromVertexOrId the vertex for selecting the outgoing vertex
     * @return the traversal with the modified {@link AddEdgeStepContract}
     * @see <a href="http://tinkerpop.apache.org/docs/${project.version}/reference/#addedge-step" target="_blank">Reference Documentation - From Step</a>
     * @since 3.3.0
     */
<<<<<<< HEAD
    public default GraphTraversal<S, E> from(final Object fromVertexOrId) {
        if (fromVertexOrId instanceof String) {
            return this.from((String) fromVertexOrId);
        } else if (fromVertexOrId instanceof Traversal) {
            this.from((Traversal<?, Object>)fromVertexOrId);
            return this;
        }
=======
    public default GraphTraversal<S, E> to(final Traversal<?, ?> toVertex) {
>>>>>>> 0b2e77e7
        final Step<?,?> prev = this.asAdmin().getEndStep();
        if (!(prev instanceof FromToModulating))
            throw new IllegalArgumentException(String.format(
                    "The from() step cannot follow %s", prev.getClass().getSimpleName()));

        // Convert vertex to id for the purposes of GremlinLang
        Object fromId = fromVertexOrId instanceof Vertex ? ((Vertex) fromVertexOrId).id() : fromVertexOrId;
        this.asAdmin().getGremlinLang().addStep(Symbols.from, fromId);
        ((FromToModulating) prev).addFrom(fromVertexOrId instanceof GValue ?
                new GValueConstantTraversal<>((GValue<Object>) fromVertexOrId) :
                __.constant(fromVertexOrId).asAdmin());
        return this;
    }

    /**
     * Provide {@code to()}-modulation to respective steps.
     *
     * @param toStepLabel the step label to modulate to.
     * @return the traversal with the modified {@link FromToModulating} step.
     * @see <a href="http://tinkerpop.apache.org/docs/${project.version}/reference/#to-step" target="_blank">Reference Documentation - To Step</a>
     * @since 3.1.0-incubating
     */
<<<<<<< HEAD
    public default GraphTraversal<S, E> to(final String toStepLabel) {
=======
    public default GraphTraversal<S, E> from(final Traversal<?, ?> fromVertex) {
>>>>>>> 0b2e77e7
        final Step<?,?> prev = this.asAdmin().getEndStep();
        if (!(prev instanceof FromToModulating))
            throw new IllegalArgumentException(String.format(
                    "The to() step cannot follow %s", prev.getClass().getSimpleName()));

        this.asAdmin().getGremlinLang().addStep(Symbols.to, toStepLabel);
        ((FromToModulating) prev).addTo(toStepLabel);
        return this;
    }

    /**
     * When used as a modifier to {@link #addE(String)} this method specifies the traversal to use for selecting the
     * incoming vertex of the newly added {@link Edge}.
     *
     * @param toVertex the traversal for selecting the incoming vertex
     * @return the traversal with the modified {@link AddEdgeStep}
     * @see <a href="http://tinkerpop.apache.org/docs/${project.version}/reference/#addedge-step" target="_blank">Reference Documentation - From Step</a>
     * @since 3.1.0-incubating
     */
<<<<<<< HEAD
    public default GraphTraversal<S, E> to(final Traversal<?, Object> toVertex) {
=======
     public default GraphTraversal<S, E> to(final Vertex toVertex) {
>>>>>>> 0b2e77e7
        final Step<?,?> prev = this.asAdmin().getEndStep();
        if (!(prev instanceof FromToModulating))
            throw new IllegalArgumentException(String.format(
                    "The to() step cannot follow %s", prev.getClass().getSimpleName()));

        this.asAdmin().getGremlinLang().addStep(Symbols.to, toVertex);
        ((FromToModulating) prev).addTo(toVertex.asAdmin());
        return this;
    }

    /**
<<<<<<< HEAD
     * When used as a modifier to {@link #addE(String)} this method specifies the traversal to use for selecting the
     * incoming vertex of the newly added {@link Edge}.
     *
     * @param toVertexOrId the vertex for selecting the incoming vertex
     * @return the traversal with the modified {@link AddEdgeStep}
     * @see <a href="http://tinkerpop.apache.org/docs/${project.version}/reference/#addedge-step" target="_blank">Reference Documentation - From Step</a>
     * @since 3.3.0
     */
    public default GraphTraversal<S, E> to(final Object toVertexOrId) {
        if (toVertexOrId instanceof String) {
            return this.to((String) toVertexOrId);
        } else if (toVertexOrId instanceof Traversal) {
            this.to((Traversal<?, Object>)toVertexOrId);
            return this;
        }
        final Step<?,?> prev = this.asAdmin().getEndStep();
        if (!(prev instanceof FromToModulating))
            throw new IllegalArgumentException(String.format(
                    "The to() step cannot follow %s", prev.getClass().getSimpleName()));

        this.asAdmin().getGremlinLang().addStep(Symbols.to, toVertexOrId);
        ((FromToModulating) prev).addTo(toVertexOrId instanceof GValue ?
                new GValueConstantTraversal<>((GValue<Object>) toVertexOrId) :
                __.constant(toVertexOrId).asAdmin());
        return this;
    }

    /**
=======
>>>>>>> 0b2e77e7
     * Map the {@link Traverser} to a {@link Double} according to the mathematical expression provided in the argument.
     *
     * @param expression the mathematical expression with variables refering to scope variables.
     * @return the traversal with the {@link MathStep} added.
     * @since 3.3.1
     */
    public default GraphTraversal<S, Double> math(final String expression) {
        this.asAdmin().getGremlinLang().addStep(Symbols.math, expression);
        return this.asAdmin().addStep(new MathStep<>(this.asAdmin(), expression));
    }

    /**
     * Map a {@link Property} to its {@link Element}.
     *
     * @return the traversal with an appended {@link ElementStep}.
     * @see <a href="http://tinkerpop.apache.org/docs/${project.version}/reference/#element-step" target="_blank">Reference Documentation - Element Step</a>
     * @since 3.6.0
     */
    default GraphTraversal<S, Element> element() {
        this.asAdmin().getGremlinLang().addStep(Symbols.element);
        return this.asAdmin().addStep(new ElementStep<>(this.asAdmin()));
    }

    /**
     * Perform the specified service call with no parameters.
     *
     * @param service the name of the service call
     * @return the traversal with an appended {@link CallStep}.
     * @see <a href="http://tinkerpop.apache.org/docs/${project.version}/reference/#call-step" target="_blank">Reference Documentation - Call Step</a>
     * @since 3.6.0
     */
    default <E> GraphTraversal<S, E> call(final String service) {
        this.asAdmin().getGremlinLang().addStep(Symbols.call, service);
        final CallStep<S,E> call = new CallStep<>(this.asAdmin(), false, service);
        return this.asAdmin().addStep(call);
    }

    /**
     * Perform the specified service call with the specified static parameters.
     *
     * @param service the name of the service call
     * @param params static parameter map (no nested traversals)
     * @return the traversal with an appended {@link CallStep}.
     * @see <a href="http://tinkerpop.apache.org/docs/${project.version}/reference/#call-step" target="_blank">Reference Documentation - Call Step</a>
     * @since 3.6.0
     */
    default <E> GraphTraversal<S, E> call(final String service, final Map params) {
        this.asAdmin().getGremlinLang().addStep(Symbols.call, service, params);
        final CallStep<S,E> call = new CallStep<>(this.asAdmin(), false, service, params);
        return this.asAdmin().addStep(call);
    }

    /**
     * Perform the specified service call with the specified static parameters.
     *
     * @param service the name of the service call
     * @param params static parameter map (no nested traversals)
     * @return the traversal with an appended {@link CallStep}.
     * @see <a href="http://tinkerpop.apache.org/docs/${project.version}/reference/#call-step" target="_blank">Reference Documentation - Call Step</a>
     * @since 3.8.0
     */
    default <E> GraphTraversal<S, E> call(final String service, final GValue<Map<?,?>> params) {
        this.asAdmin().getGremlinLang().addStep(GraphTraversal.Symbols.call, service, params);
        return this.asAdmin().addStep(new CallStepPlaceholder<>(this.asAdmin(), false, service, params));
    }

    /**
     * Perform the specified service call with dynamic parameters produced by the specified child traversal.
     *
     * @param service the name of the service call
     * @param childTraversal a traversal that will produce a Map of parameters for the service call when invoked.
     * @return the traversal with an appended {@link CallStep}.
     * @see <a href="http://tinkerpop.apache.org/docs/${project.version}/reference/#call-step" target="_blank">Reference Documentation - Call Step</a>
     * @since 3.6.0
     */
    default <E> GraphTraversal<S, E> call(final String service, final Traversal<?, Map<?,?>> childTraversal) {
        this.asAdmin().getGremlinLang().addStep(Symbols.call, service, childTraversal);
        final CallStep<S,E> step = null == childTraversal ? new CallStep(this.asAdmin(), false, service) :
                new CallStep(this.asAdmin(), false, service, new LinkedHashMap(), childTraversal.asAdmin());
        return this.asAdmin().addStep(step);
    }

    /**
     * Perform the specified service call with both static and dynamic parameters produced by the specified child
     * traversal. These parameters will be merged at execution time per the provider implementation. Reference
     * implementation merges dynamic into static (dynamic will overwrite static).
     *
     * @param service the name of the service call
     * @param params static parameter map (no nested traversals)
     * @param childTraversal a traversal that will produce a Map of parameters for the service call when invoked.
     * @return the traversal with an appended {@link CallStep}.
     * @see <a href="http://tinkerpop.apache.org/docs/${project.version}/reference/#call-step" target="_blank">Reference Documentation - Call Step</a>
     * @since 3.6.0
     */
    default <E> GraphTraversal<S, E> call(final String service, final Map params, final Traversal<?, Map<?,?>> childTraversal) {
        this.asAdmin().getGremlinLang().addStep(Symbols.call, service, params, childTraversal);
        final CallStep<S,E> step = null == childTraversal ? new CallStep(this.asAdmin(), false, service, params) :
                new CallStep(this.asAdmin(), false, service, params, childTraversal.asAdmin());
        return this.asAdmin().addStep(step);
    }

    /**
     * Perform the specified service call with both static and dynamic parameters produced by the specified child
     * traversal. These parameters will be merged at execution time per the provider implementation. Reference
     * implementation merges dynamic into static (dynamic will overwrite static).
     *
     * @param service the name of the service call
     * @param params static parameter map (no nested traversals)
     * @param childTraversal a traversal that will produce a Map of parameters for the service call when invoked.
     * @return the traversal with an appended {@link CallStep}.
     * @see <a href="http://tinkerpop.apache.org/docs/${project.version}/reference/#call-step" target="_blank">Reference Documentation - Call Step</a>
     * @since 3.8.0
     */
    default <E> GraphTraversal<S, E> call(final String service, final GValue<Map<?,?>> params, final Traversal<S, Map<?,?>> childTraversal) {
        this.asAdmin().getGremlinLang().addStep(GraphTraversal.Symbols.call, service, params, childTraversal);
        final CallStepPlaceholder<S,E> step = null == childTraversal ? new CallStepPlaceholder<>(this.asAdmin(), false, service, params) :
                new CallStepPlaceholder<>(this.asAdmin(), false, service, params, childTraversal.asAdmin());
        return this.asAdmin().addStep(step);
    }

    /**
     * Concatenate values of an arbitrary number of string traversals to the incoming traverser.
     *
     * @return the traversal with an appended {@link ConcatStep}.
     * @param concatTraversal the traversal to concatenate.
     * @param otherConcatTraversals additional traversals to concatenate.
     * @see <a href="http://tinkerpop.apache.org/docs/${project.version}/reference/#concat-step" target="_blank">Reference Documentation - Concat Step</a>
     * @since 3.7.1
     */
    public default GraphTraversal<S, String> concat(final Traversal<?, String> concatTraversal, final Traversal<?, String>... otherConcatTraversals) {
        this.asAdmin().getGremlinLang().addStep(Symbols.concat, concatTraversal, otherConcatTraversals);
        return this.asAdmin().addStep(new ConcatStep<>(this.asAdmin(), concatTraversal, otherConcatTraversals));
    }

    /**
     * Concatenate an arbitrary number of strings to the incoming traverser.
     *
     * @return the traversal with an appended {@link ConcatStep}.
     * @param concatStrings the String values to concatenate.
     * @see <a href="http://tinkerpop.apache.org/docs/${project.version}/reference/#concat-step" target="_blank">Reference Documentation - Concat Step</a>
     * @since 3.7.0
     */
    public default GraphTraversal<S, String> concat(final String... concatStrings) {
        this.asAdmin().getGremlinLang().addStep(Symbols.concat, concatStrings);
        return this.asAdmin().addStep(new ConcatStep<>(this.asAdmin(), concatStrings));
    }

    /**
     * Returns the value of incoming traverser as strings. Null values are returned as a string value "null".
     *
     * @return the traversal with an appended {@link AsStringGlobalStep}.
     * @see <a href="http://tinkerpop.apache.org/docs/${project.version}/reference/#asString-step" target="_blank">Reference Documentation - AsString Step</a>
     * @since 3.7.1
     */
    public default GraphTraversal<S, String> asString() {
        this.asAdmin().getGremlinLang().addStep(Symbols.asString);
        return this.asAdmin().addStep(new AsStringGlobalStep<>(this.asAdmin()));
    }

    /**
     * Returns the value of incoming traverser as strings. Null values are returned as a string value "null".
     *
     * @param scope local will operate on individual strings within incoming lists, global will operate on current traversal as a single object.
     * @return the traversal with an appended {@link AsStringGlobalStep} or {@link AsStringLocalStep} depending on the {@link Scope}.
     * @see <a href="http://tinkerpop.apache.org/docs/${project.version}/reference/#asString-step" target="_blank">Reference Documentation - AsString Step</a>
     * @since 3.7.1
     */
    public default <E2> GraphTraversal<S, E2> asString(final Scope scope) {
        this.asAdmin().getGremlinLang().addStep(Symbols.asString, scope);
        return this.asAdmin().addStep(scope.equals(Scope.global) ? new AsStringGlobalStep<>(this.asAdmin()) : new AsStringLocalStep<>(this.asAdmin()));
    }

    /**
     * Returns the length incoming string traverser. Null values are not processed and remain as null when returned.
     * If the incoming traverser is a non-String value then an {@code IllegalArgumentException} will be thrown.
     *
     * @return the traversal with an appended {@link LengthGlobalStep}.
     * @see <a href="http://tinkerpop.apache.org/docs/${project.version}/reference/#length-step" target="_blank">Reference Documentation - Length Step</a>
     * @since 3.7.1
     */
    public default GraphTraversal<S, Integer> length() {
        this.asAdmin().getGremlinLang().addStep(Symbols.length);
        return this.asAdmin().addStep(new LengthGlobalStep<>(this.asAdmin()));
    }

    /**
     * Returns the length incoming string or list. Null values are not processed and remain as null when returned.
     * If the incoming traverser is a non-String value then an {@code IllegalArgumentException} will be thrown.
     *
     * @param scope local will operate on individual strings within lists, global will operate on current traversal as a single object.
     * @return the traversal with an appended {@link LengthGlobalStep} or {@link LengthLocalStep} depending on the {@link Scope}.
     * @see <a href="http://tinkerpop.apache.org/docs/${project.version}/reference/#length-step" target="_blank">Reference Documentation - Length Step</a>
     * @since 3.7.1
     */
    public default <E2> GraphTraversal<S, E2> length(final Scope scope) {
        this.asAdmin().getGremlinLang().addStep(Symbols.length, scope);
        return this.asAdmin().addStep(scope.equals(Scope.global) ? new LengthGlobalStep<>(this.asAdmin()) : new LengthLocalStep<>(this.asAdmin()));
    }

    /**
     * Returns the lowercase representation of incoming string traverser. Null values are not processed and remain
     * as null when returned. If the incoming traverser is a non-String value then an {@code IllegalArgumentException} will be thrown.
     *
     * @return the traversal with an appended {@link ToLowerGlobalStep}.
     * @see <a href="http://tinkerpop.apache.org/docs/${project.version}/reference/#toLower-step" target="_blank">Reference Documentation - ToLower Step</a>
     * @since 3.7.1
     */
    public default GraphTraversal<S, String> toLower() {
        this.asAdmin().getGremlinLang().addStep(Symbols.toLower);
        return this.asAdmin().addStep(new ToLowerGlobalStep<>(this.asAdmin()));
    }

    /**
     * Returns the lowercase representation of incoming string or list of strings. Null values are not processed and remain
     * as null when returned. If the incoming traverser is a non-String value then an {@code IllegalArgumentException} will be thrown.
     *
     * @param scope local will accept lists of string and operate on individual strings within the list, global will only accept string objects.
     * @return the traversal with an appended {@link ToLowerGlobalStep} or {@link ToLowerLocalStep} depending on the {@link Scope}.
     * @see <a href="http://tinkerpop.apache.org/docs/${project.version}/reference/#toLower-step" target="_blank">Reference Documentation - ToLower Step</a>
     * @since 3.7.1
     */
    public default <E2> GraphTraversal<S, E2> toLower(final Scope scope) {
        this.asAdmin().getGremlinLang().addStep(Symbols.toLower, scope);
        return this.asAdmin().addStep(scope.equals(Scope.global) ? new ToLowerGlobalStep<>(this.asAdmin()) : new ToLowerLocalStep<>(this.asAdmin()));
    }

    /**
     * Returns the uppercase representation of incoming string traverser. Null values are not processed and
     * remain as null when returned. If the incoming traverser is a non-String value then an {@code IllegalArgumentException} will be thrown.
     *
     * @return the traversal with an appended {@link ToUpperGlobalStep}.
     * @see <a href="http://tinkerpop.apache.org/docs/${project.version}/reference/#toUpper-step" target="_blank">Reference Documentation - ToUpper Step</a>
     * @since 3.7.1
     */
    public default GraphTraversal<S, String> toUpper() {
        this.asAdmin().getGremlinLang().addStep(Symbols.toUpper);
        return this.asAdmin().addStep(new ToUpperGlobalStep<>(this.asAdmin()));
    }

    /**
     * Returns the uppercase representation of incoming string or list of strings. Null values are not processed and
     * remain as null when returned. If the incoming traverser is a non-String value then an {@code IllegalArgumentException} will be thrown.
     *
     * @param scope local will accept lists of string and operate on individual strings within the list, global will only accept string objects.
     * @return the traversal with an appended {@link ToUpperGlobalStep} or {@link ToUpperLocalStep} depending on the {@link Scope}.
     * @see <a href="http://tinkerpop.apache.org/docs/${project.version}/reference/#toUpper-step" target="_blank">Reference Documentation - ToUpper Step</a>
     * @since 3.7.1
     */
    public default <E2> GraphTraversal<S, E2> toUpper(final Scope scope) {
        this.asAdmin().getGremlinLang().addStep(Symbols.toUpper, scope);
        return this.asAdmin().addStep(scope.equals(Scope.global) ? new ToUpperGlobalStep<>(this.asAdmin()) : new ToUpperLocalStep<>(this.asAdmin()));
    }

    /**
     * Returns a string with leading and trailing whitespace removed. Null values are not processed and
     * remain as null when returned. If the incoming traverser is a non-String value then an
     * {@code IllegalArgumentException} will be thrown.
     *
     * @return the traversal with an appended {@link TrimGlobalStep}.
     * @see <a href="http://tinkerpop.apache.org/docs/${project.version}/reference/#trim-step" target="_blank">Reference Documentation - Trim Step</a>
     * @since 3.7.1
     */
    public default GraphTraversal<S, String> trim() {
        this.asAdmin().getGremlinLang().addStep(Symbols.trim);
        return this.asAdmin().addStep(new TrimGlobalStep<>(this.asAdmin()));
    }

    /**
     * Returns a string with leading and trailing whitespace removed. Null values are not processed and
     * remain as null when returned. If the incoming traverser is a non-String value then an
     * {@code IllegalArgumentException} will be thrown.
     *
     * @param scope local will operate on individual strings within incoming lists, global will operate on current traversal as a single object.
     * @return the traversal with an appended {@link TrimGlobalStep} or {@link TrimLocalStep} depending on the {@link Scope}.
     * @see <a href="http://tinkerpop.apache.org/docs/${project.version}/reference/#trim-step" target="_blank">Reference Documentation - Trim Step</a>
     * @since 3.7.1
     */
    public default <E2> GraphTraversal<S, E2> trim(final Scope scope) {
        this.asAdmin().getGremlinLang().addStep(Symbols.trim, scope);
        return this.asAdmin().addStep(scope.equals(Scope.global) ? new TrimGlobalStep<>(this.asAdmin()) : new TrimLocalStep<>(this.asAdmin()));
    }

    /**
     * Returns a string with leading whitespace removed. Null values are not processed and
     * remain as null when returned. If the incoming traverser is a non-String value then an
     * {@code IllegalArgumentException} will be thrown.
     *
     * @return the traversal with an appended {@link LTrimGlobalStep}.
     * @see <a href="http://tinkerpop.apache.org/docs/${project.version}/reference/#lTrim-step" target="_blank">Reference Documentation - LTrim Step</a>
     * @since 3.7.1
     */
    public default GraphTraversal<S, String> lTrim() {
        this.asAdmin().getGremlinLang().addStep(Symbols.lTrim);
        return this.asAdmin().addStep(new LTrimGlobalStep<>(this.asAdmin()));
    }


    /**
     * Returns a string with leading whitespace removed. Null values are not processed and
     * remain as null when returned. If the incoming traverser is a non-String value then an
     * {@code IllegalArgumentException} will be thrown.
     *
     * @param scope local will operate on individual strings within incoming lists, global will operate on current traversal as a single object.
     * @return the traversal with an appended {@link LTrimGlobalStep} or {@link LTrimLocalStep} depending on the {@link Scope}.
     * @see <a href="http://tinkerpop.apache.org/docs/${project.version}/reference/#lTrim-step" target="_blank">Reference Documentation - LTrim Step</a>
     * @since 3.7.1
     */
    public default <E2> GraphTraversal<S, E2> lTrim(final Scope scope) {
        this.asAdmin().getGremlinLang().addStep(Symbols.lTrim, scope);
        return this.asAdmin().addStep(scope.equals(Scope.global) ? new LTrimGlobalStep<>(this.asAdmin()) : new LTrimLocalStep<>(this.asAdmin()));
    }

    /**
     * Returns a string with trailing whitespace removed. Null values are not processed and
     * remain as null when returned. If the incoming traverser is a non-String value then an
     * {@code IllegalArgumentException} will be thrown.
     *
     * @return the traversal with an appended {@link RTrimGlobalStep}.
     * @see <a href="http://tinkerpop.apache.org/docs/${project.version}/reference/#rTrim-step" target="_blank">Reference Documentation - RTrim Step</a>
     * @since 3.7.1
     */
    public default GraphTraversal<S, String> rTrim() {
        this.asAdmin().getGremlinLang().addStep(Symbols.rTrim);
        return this.asAdmin().addStep(new RTrimGlobalStep<>(this.asAdmin()));
    }

    /**
     * Returns a string with trailing whitespace removed. Null values are not processed and
     * remain as null when returned. If the incoming traverser is a non-String value then an
     * {@code IllegalArgumentException} will be thrown.
     *
     * @param scope local will operate on individual strings within incoming lists, global will operate on current traversal as a single object.
     * @return the traversal with an appended {@link RTrimGlobalStep} or {@link RTrimLocalStep} depending on the {@link Scope}.
     * @see <a href="http://tinkerpop.apache.org/docs/${project.version}/reference/#rTrim-step" target="_blank">Reference Documentation - RTrim Step</a>
     * @since 3.7.1
     */
    public default <E2> GraphTraversal<S, E2> rTrim(final Scope scope) {
        this.asAdmin().getGremlinLang().addStep(Symbols.rTrim, scope);
        return this.asAdmin().addStep(scope.equals(Scope.global) ? new RTrimGlobalStep<>(this.asAdmin()) : new RTrimLocalStep<>(this.asAdmin()));
    }

    /**
     * Returns the reverse of the incoming traverser. Null values are not processed and remain as null when returned.
     *
     * @return the traversal with an appended {@link ReverseStep}.
     * @see <a href="http://tinkerpop.apache.org/docs/${project.version}/reference/#reverse-step" target="_blank">Reference Documentation - Reverse Step</a>
     * @since 3.7.1
     */
    public default <E2> GraphTraversal<S, E2> reverse() {
        this.asAdmin().getGremlinLang().addStep(Symbols.reverse);
        return this.asAdmin().addStep(new ReverseStep<>(this.asAdmin()));
    }

    /**
     * Returns a string with the specified characters in the original string replaced with the new characters. Any null
     * arguments will be a no-op and the original string is returned. Null values from incoming traversers are not
     * processed and remain as null when returned. If the incoming traverser is a non-String value then an
     * {@code IllegalArgumentException} will be thrown.
     *
     * @param newChar the character to replace.
     * @param oldChar the character to be replaced.
     * @return the traversal with an appended {@link ReplaceGlobalStep}.
     * @see <a href="http://tinkerpop.apache.org/docs/${project.version}/reference/#replace-step" target="_blank">Reference Documentation - Replace Step</a>
     * @since 3.7.1
     */
    public default GraphTraversal<S, String> replace(final String oldChar, final String newChar) {
        this.asAdmin().getGremlinLang().addStep(Symbols.replace, oldChar, newChar);
        return this.asAdmin().addStep(new ReplaceGlobalStep<>(this.asAdmin(), oldChar, newChar));
    }

    /**
     * Returns a string with the specified characters in the original string replaced with the new characters. Any null
     * arguments will be a no-op and the original string is returned. Null values from incoming traversers are not
     * processed and remain as null when returned. If the incoming traverser is a non-String value then an
     * {@code IllegalArgumentException} will be thrown.
     *
     * @param scope local will operate on individual strings within incoming lists, global will operate on current traversal as a single object.
     * @param newChar the character to replace.
     * @param oldChar the character to be replaced.
     * @return the traversal with an appended {@link ReplaceGlobalStep} or {@link ReplaceLocalStep} depending on the {@link Scope}.
     * @see <a href="http://tinkerpop.apache.org/docs/${project.version}/reference/#replace-step" target="_blank">Reference Documentation - Replace Step</a>
     * @since 3.7.1
     */
    public default <E2> GraphTraversal<S, E2> replace(final Scope scope, final String oldChar, final String newChar) {
        this.asAdmin().getGremlinLang().addStep(Symbols.replace, scope, oldChar, newChar);
        return this.asAdmin().addStep(scope.equals(Scope.global) ?
                new ReplaceGlobalStep<>(this.asAdmin(), oldChar, newChar) : new ReplaceLocalStep<>(this.asAdmin(), oldChar, newChar));
    }

    /**
     * Returns a list of strings created by splitting the incoming string traverser around the matches of the given separator.
     * A null separator will split the string by whitespaces. Null values from incoming traversers are not processed
     * and remain as null when returned. If the incoming traverser is a non-String value then an
     * {@code IllegalArgumentException} will be thrown.
     *
     * @param separator the character to split the string on.
     * @return the traversal with an appended {@link SplitGlobalStep}.
     * @see <a href="http://tinkerpop.apache.org/docs/${project.version}/reference/#split-step" target="_blank">Reference Documentation - Split Step</a>
     * @since 3.7.1
     */
    public default GraphTraversal<S, List<String>> split(final String separator) {
        this.asAdmin().getGremlinLang().addStep(Symbols.split, separator);
        return this.asAdmin().addStep(new SplitGlobalStep<>(this.asAdmin(), separator));
    }

    /**
     * Returns a list of strings created by splitting the incoming string traverser around the matches of the given separator.
     * A null separator will split the string by whitespaces. Null values from incoming traversers are not processed
     * and remain as null when returned. If the incoming traverser is a non-String value then an
     * {@code IllegalArgumentException} will be thrown.
     *
     * @param scope local will operate on individual strings within incoming lists, global will operate on current traversal as a single object.
     * @param separator the character to split the string on.
     * @return the traversal with an appended {@link SplitGlobalStep} or {@link SplitLocalStep} depending on the {@link Scope}.
     * @see <a href="http://tinkerpop.apache.org/docs/${project.version}/reference/#split-step" target="_blank">Reference Documentation - Split Step</a>
     * @since 3.7.1
     */
    public default <E2> GraphTraversal<S, List<E2>> split(final Scope scope, final String separator) {
        this.asAdmin().getGremlinLang().addStep(Symbols.split, scope, separator);
        return this.asAdmin().addStep(scope.equals(Scope.global) ?
                new SplitGlobalStep<>(this.asAdmin(), separator) : new SplitLocalStep<>(this.asAdmin(), separator));
    }

    /**
     * Returns a substring of the incoming string traverser with a 0-based start index (inclusive) specified,
     * to the end of the string. If the start index is negative then it will begin at the specified index counted from the
     * end of the string, or 0 if exceeding the string length. Null values are not processed and remain as null when returned.
     * If the incoming traverser is a non-String value then an {@code IllegalArgumentException} will be thrown.
     *
     * @param startIndex the start index of the substring, inclusive.
     * @return the traversal with an appended {@link SubstringGlobalStep}.
     * @see <a href="http://tinkerpop.apache.org/docs/${project.version}/reference/#replace-step" target="_blank">Reference Documentation - Substring Step</a>
     * @since 3.7.1
     */
    public default GraphTraversal<S, String> substring(final int startIndex) {
        this.asAdmin().getGremlinLang().addStep(Symbols.substring, startIndex);
        return this.asAdmin().addStep(new SubstringGlobalStep<>(this.asAdmin(), startIndex));
    }

    /**
     * Returns a substring of the incoming string traverser with a 0-based start index (inclusive) specified,
     * to the end of the string. If the start index is negative then it will begin at the specified index counted from the
     * end of the string, or 0 if exceeding the string length. Null values are not processed and remain as null when returned.
     * If the incoming traverser is a non-String value then an {@code IllegalArgumentException} will be thrown.
     *
     * @param scope local will operate on individual strings within incoming lists, global will operate on current traversal as a single object.
     * @param startIndex the start index of the substring, inclusive.
     * @return the traversal with an appended {@link SubstringGlobalStep} or {@link SubstringLocalStep} depending on the {@link Scope}.
     * @see <a href="http://tinkerpop.apache.org/docs/${project.version}/reference/#replace-step" target="_blank">Reference Documentation - Substring Step</a>
     * @since 3.7.1
     */
    public default <E2> GraphTraversal<S, E2> substring(final Scope scope, final int startIndex) {
        this.asAdmin().getGremlinLang().addStep(Symbols.substring, scope, startIndex);
        return this.asAdmin().addStep(scope.equals(Scope.global) ?
                new SubstringGlobalStep<>(this.asAdmin(), startIndex) : new SubstringLocalStep<>(this.asAdmin(), startIndex));
    }

    /**
     * Returns a substring of the incoming string traverser with a 0-based start index (inclusive) and end index
     * (exclusive). If the start index is negative then it will begin at the specified index counted from the end of the
     * string, or 0 if exceeding the string length. If the end index is negative then it will end at the specified index
     * counted from the end, or at the end of the string if exceeding the string length. End index <= start index will
     * return the empty string. Null values are not processed and remain as null when returned. If the incoming
     * traverser is a non-String value then an {@code IllegalArgumentException} will be thrown.
     *
     * @param startIndex the start index of the substring, inclusive.
     * @param endIndex the end index of the substring, exclusive.
     * @return the traversal with an appended {@link SubstringGlobalStep}.
     * @see <a href="http://tinkerpop.apache.org/docs/${project.version}/reference/#replace-step" target="_blank">Reference Documentation - Substring Step</a>
     * @since 3.7.1
     */
    public default GraphTraversal<S, String> substring(final int startIndex, final int endIndex) {
        this.asAdmin().getGremlinLang().addStep(Symbols.substring, startIndex, endIndex);
        return this.asAdmin().addStep(new SubstringGlobalStep<>(this.asAdmin(), startIndex, endIndex));
    }

    /**
     * Returns a substring of the incoming string traverser with a 0-based start index (inclusive) and end index
     * (exclusive). If the start index is negative then it will begin at the specified index counted from the end of the
     * string, or 0 if exceeding the string length. If the end index is negative then it will end at the specified index
     * counted from the end, or at the end of the string if exceeding the string length. End index <= start index will
     * return the empty string. Null values are not processed and remain as null when returned. If the incoming
     * traverser is a non-String value then an {@code IllegalArgumentException} will be thrown.
     *
     * @param scope local will operate on individual strings within incoming lists, global will operate on current traversal as a single object.
     * @param startIndex the start index of the substring, inclusive.
     * @param endIndex the end index of the substring, exclusive.
     * @return the traversal with an appended {@link SubstringGlobalStep} or {@link SubstringLocalStep} depending on the {@link Scope}.
     * @see <a href="http://tinkerpop.apache.org/docs/${project.version}/reference/#replace-step" target="_blank">Reference Documentation - Substring Step</a>
     * @since 3.7.1
     */
    public default <E2> GraphTraversal<S, E2> substring(final Scope scope, final int startIndex, final int endIndex) {
        this.asAdmin().getGremlinLang().addStep(Symbols.substring, scope, startIndex, endIndex);
        return this.asAdmin().addStep(scope.equals(Scope.global) ?
                new SubstringGlobalStep<>(this.asAdmin(), startIndex, endIndex) : new SubstringLocalStep<>(this.asAdmin(), startIndex, endIndex));
    }

    /**
     * A mid-traversal step which will handle result formatting to string values.
     *
     * @return the traversal with an appended {@link FormatStep}.
     * @see <a href="http://tinkerpop.apache.org/docs/${project.version}/reference/#format-step" target="_blank">Reference Documentation - format Step</a>
     * @since 3.7.1
     */
    public default GraphTraversal<S, String> format(final String format) {
        this.asAdmin().getGremlinLang().addStep(Symbols.format, format);
        return this.asAdmin().addStep(new FormatStep<>(this.asAdmin(), format));
    }

    /**
     * Parse the incoming traverser as a boolean value.
     *
     * @return the traversal with an appended {@link AsBoolStep}.
     * @see <a href="http://tinkerpop.apache.org/docs/${project.version}/reference/#asBool-step" target="_blank">Reference Documentation - asBool Step</a>
     * @since 3.8.0
     */
    public default GraphTraversal<S, Boolean> asBool() {
        this.asAdmin().getGremlinLang().addStep(Symbols.asBool);
        return this.asAdmin().addStep(new AsBoolStep<>(this.asAdmin()));
    }

    /**
     * Parse value of the incoming traverser as an ISO-8601 {@link OffsetDateTime}.
     *
     * @return the traversal with an appended {@link AsDateStep}.
     * @see <a href="http://tinkerpop.apache.org/docs/${project.version}/reference/#asDate-step" target="_blank">Reference Documentation - asDate Step</a>
     * @since 3.7.1
     */
    public default GraphTraversal<S, OffsetDateTime> asDate() {
        this.asAdmin().getGremlinLang().addStep(Symbols.asDate);
        return this.asAdmin().addStep(new AsDateStep<>(this.asAdmin()));
    }

    /**
     * Parse value of the incoming traverser as a {@link Number}.
     *
     * @return the traversal with an appended {@link AsNumberStep}.
     * @see <a href="http://tinkerpop.apache.org/docs/${project.version}/reference/#AsNumberStep-step" target="_blank">Reference Documentation - AsNumberStep Step</a>
     * @since 3.8.0
     */
    public default GraphTraversal<S, Number> asNumber() {
        this.asAdmin().getGremlinLang().addStep(Symbols.asNumber);
        return this.asAdmin().addStep(new AsNumberStep<>(this.asAdmin()));
    }

    /**
     * Parse value of the incoming traverser as a {@link Number}.
     *
     * @return the traversal with an appended {@link AsNumberStep}.
     * @see <a href="http://tinkerpop.apache.org/docs/${project.version}/reference/#AsNumberStep-step" target="_blank">Reference Documentation - AsNumberStep Step</a>
     * @since 3.8.0
     */
    public default GraphTraversal<S, Number> asNumber(final GType typeToken) {
        this.asAdmin().getGremlinLang().addStep(Symbols.asNumber, typeToken);
        return this.asAdmin().addStep(new AsNumberStep<>(this.asAdmin(), typeToken));
    }

    /**
     * Increase value of input {@link OffsetDateTime}.
     *
     * @return the traversal with an appended {@link DateAddStep}.
     * @see <a href="http://tinkerpop.apache.org/docs/${project.version}/reference/#dateAdd-step" target="_blank">Reference Documentation - dateAdd Step</a>
     * @since 3.7.1
     */
    public default GraphTraversal<S, OffsetDateTime> dateAdd(final DT dateToken, final int value) {
        this.asAdmin().getGremlinLang().addStep(Symbols.dateAdd, dateToken, value);
        return this.asAdmin().addStep(new DateAddStep<>(this.asAdmin(), dateToken, value));
    }

    /**
     * Returns the difference between two {@link OffsetDateTime} in epoch time.
     *
     * @return the traversal with an appended {@link DateDiffStep}.
     * @see <a href="http://tinkerpop.apache.org/docs/${project.version}/reference/#dateDiff-step" target="_blank">Reference Documentation - dateDiff Step</a>
     * @since 3.7.1
     * @deprecated As of release 3.8.0, deprecated in favor of {@link GraphTraversal#dateDiff(OffsetDateTime)}.
     */
    @Deprecated
    public default GraphTraversal<S, Long> dateDiff(final Date value) {
        this.asAdmin().getGremlinLang().addStep(Symbols.dateDiff, value);
        return this.asAdmin().addStep(new DateDiffStep<>(this.asAdmin(), value));
    }

    /**
     * Returns the difference between two {@link OffsetDateTime} in epoch time.
     *
     * @return the traversal with an appended {@link DateDiffStep}.
     * @see <a href="http://tinkerpop.apache.org/docs/${project.version}/reference/#dateDiff-step" target="_blank">Reference Documentation - dateDiff Step</a>
     * @since 3.7.1
     */
    public default GraphTraversal<S, Long> dateDiff(final OffsetDateTime value) {
        this.asAdmin().getGremlinLang().addStep(Symbols.dateDiff, value);
        return this.asAdmin().addStep(new DateDiffStep<>(this.asAdmin(), value));
    }

    /**
     * Returns the difference between two dates in epoch time.
     *
     * @param dateTraversal a traversal that supplies a {@link OffsetDateTime} object ({@link Date} is also accepted for compatibility).
     * @return the traversal with an appended {@link DateDiffStep}.
     * @see <a href="http://tinkerpop.apache.org/docs/${project.version}/reference/#dateDiff-step" target="_blank">Reference Documentation - dateDiff Step</a>
     * @since 3.7.1
     */
    public default GraphTraversal<S, Long> dateDiff(final Traversal<?, ?> dateTraversal) {
        this.asAdmin().getGremlinLang().addStep(Symbols.dateDiff, dateTraversal);
        return this.asAdmin().addStep(new DateDiffStep<>(this.asAdmin(), dateTraversal));
    }

    /**
     * Calculates the difference between the list traverser and list argument.
     *
     * @return the traversal with an appended {@link DifferenceStep}.
     * @see <a href="http://tinkerpop.apache.org/docs/${project.version}/reference/#difference-step" target="_blank">Reference Documentation - Difference Step</a>
     * @since 3.7.1
     */
    public default GraphTraversal<S, Set<?>> difference(final Object values) {
        this.asAdmin().getGremlinLang().addStep(Symbols.difference, values);
        return this.asAdmin().addStep(new DifferenceStep<>(this.asAdmin(), values));
    }

    /**
     * Calculates the disjunction between the list traverser and list argument.
     *
     * @return the traversal with an appended {@link DisjunctStep}.
     * @see <a href="http://tinkerpop.apache.org/docs/${project.version}/reference/#disjunct-step" target="_blank">Reference Documentation - Disjunct Step</a>
     * @since 3.7.1
     */
    public default GraphTraversal<S, Set<?>> disjunct(final Object values) {
        this.asAdmin().getGremlinLang().addStep(Symbols.disjunct, values);
        return this.asAdmin().addStep(new DisjunctStep<>(this.asAdmin(), values));
    }

    /**
     * Calculates the intersection between the list traverser and list argument.
     *
     * @return the traversal with an appended {@link IntersectStep}.
     * @see <a href="http://tinkerpop.apache.org/docs/${project.version}/reference/#intersect-step" target="_blank">Reference Documentation - Intersect Step</a>
     * @since 3.7.1
     */
    public default GraphTraversal<S, Set<?>> intersect(final Object values) {
        this.asAdmin().getGremlinLang().addStep(Symbols.intersect, values);
        return this.asAdmin().addStep(new IntersectStep<>(this.asAdmin(), values));
    }

    /**
     * Joins together the elements of the incoming list traverser together with the provided delimiter.
     *
     * @return the traversal with an appended {@link ConjoinStep}.
     * @see <a href="http://tinkerpop.apache.org/docs/${project.version}/reference/#conjoin-step" target="_blank">Reference Documentation - Conjoin Step</a>
     * @since 3.7.1
     */
    public default GraphTraversal<S, String> conjoin(final String delimiter) {
        this.asAdmin().getGremlinLang().addStep(Symbols.conjoin, delimiter);
        return this.asAdmin().addStep(new ConjoinStep<>(this.asAdmin(), delimiter));
    }

    /**
     * Merges the list traverser and list argument. Also known as union.
     *
     * @return the traversal with an appended {@link MergeStep}.
     * @see <a href="http://tinkerpop.apache.org/docs/${project.version}/reference/#merge-step" target="_blank">Reference Documentation - Merge Step</a>
     * @since 3.7.1
     */
    public default <E2> GraphTraversal<S, E2> merge(final Object values) {
        this.asAdmin().getGremlinLang().addStep(Symbols.merge, values);
        return this.asAdmin().addStep(new MergeStep<>(this.asAdmin(), values));
    }

    /**
     * Combines the list traverser and list argument. Also known as concatenation or append.
     *
     * @return the traversal with an appended {@link CombineStep}.
     * @see <a href="http://tinkerpop.apache.org/docs/${project.version}/reference/#combine-step" target="_blank">Reference Documentation - Combine Step</a>
     * @since 3.7.1
     */
    public default GraphTraversal<S, List<?>> combine(final Object values) {
        this.asAdmin().getGremlinLang().addStep(Symbols.combine, values);
        return this.asAdmin().addStep(new CombineStep<>(this.asAdmin(), values));
    }

    /**
     * Calculates the cartesian product between the list traverser and list argument.
     *
     * @return the traversal with an appended {@link ProductStep}.
     * @see <a href="http://tinkerpop.apache.org/docs/${project.version}/reference/#product-step" target="_blank">Reference Documentation - Product Step</a>
     * @since 3.7.1
     */
    public default GraphTraversal<S, List<List<?>>> product(final Object values) {
        this.asAdmin().getGremlinLang().addStep(Symbols.product, values);
        return this.asAdmin().addStep(new ProductStep<>(this.asAdmin(), values));
    }

    ///////////////////// FILTER STEPS /////////////////////

    /**
     * Map the {@link Traverser} to either {@code true} or {@code false}, where {@code false} will not pass the
     * traverser to the next step.
     *
     * @param predicate the filter function to apply
     * @return the traversal with the {@link LambdaFilterStep} added
     * @see <a href="http://tinkerpop.apache.org/docs/${project.version}/reference/#general-steps" target="_blank">Reference Documentation - General Steps</a>
     * @since 3.0.0-incubating
     */
    public default GraphTraversal<S, E> filter(final Predicate<Traverser<E>> predicate) {
        if (predicate != null && predicate instanceof P && ((P<Traverser<E>>) predicate).isParameterized()) {
            throw new IllegalArgumentException("Parameterized predicates are not supported by filter()");
        }
        this.asAdmin().getGremlinLang().addStep(Symbols.filter, predicate);
        return this.asAdmin().addStep(new LambdaFilterStep<>(this.asAdmin(), predicate));
    }

    /**
     * Map the {@link Traverser} to either {@code true} or {@code false}, where {@code false} will not pass the
     * traverser to the next step.
     *
     * @param filterTraversal the filter traversal to apply
     * @return the traversal with the {@link TraversalFilterStep} added
     * @see <a href="http://tinkerpop.apache.org/docs/${project.version}/reference/#general-steps" target="_blank">Reference Documentation - General Steps</a>
     * @since 3.0.0-incubating
     */
    public default GraphTraversal<S, E> filter(final Traversal<?, ?> filterTraversal) {
        this.asAdmin().getGremlinLang().addStep(Symbols.filter, filterTraversal);
        return this.asAdmin().addStep(new TraversalFilterStep<>(this.asAdmin(), (Traversal) filterTraversal));
    }

    /**
     * Filter all traversers in the traversal. Formerly named {@code none()} prior to 3.8.0.
     *
     * @see <a href="http://tinkerpop.apache.org/docs/${project.version}/reference/#discard-step" target="_blank">Reference Documentation - Discard Step</a>
     * @since 3.8.0
     */
    @Override
    default GraphTraversal<S, E> discard() {
        return (GraphTraversal<S, E>) Traversal.super.discard();
    }

    /**
     * Ensures that at least one of the provided traversals yield a result.
     *
     * @param orTraversals filter traversals where at least one must be satisfied
     * @return the traversal with an appended {@link OrStep}
     * @see <a href="http://tinkerpop.apache.org/docs/${project.version}/reference/#or-step" target="_blank">Reference Documentation - Or Step</a>
     * @since 3.0.0-incubating
     */
    public default GraphTraversal<S, E> or(final Traversal<?, ?>... orTraversals) {
        this.asAdmin().getGremlinLang().addStep(Symbols.or, orTraversals);
        return this.asAdmin().addStep(new OrStep(this.asAdmin(), orTraversals));
    }

    /**
     * Ensures that all of the provided traversals yield a result.
     *
     * @param andTraversals filter traversals that must be satisfied
     * @return the traversal with an appended {@link AndStep}
     * @see <a href="http://tinkerpop.apache.org/docs/${project.version}/reference/#and-step" target="_blank">Reference Documentation - And Step</a>
     * @since 3.0.0-incubating
     */
    public default GraphTraversal<S, E> and(final Traversal<?, ?>... andTraversals) {
        this.asAdmin().getGremlinLang().addStep(Symbols.and, andTraversals);
        return this.asAdmin().addStep(new AndStep(this.asAdmin(), andTraversals));
    }

    /**
     * Provides a way to add arbitrary objects to a traversal stream.
     *
     * @param injections the objects to add to the stream
     * @return the traversal with an appended {@link InjectStep}
     * @see <a href="http://tinkerpop.apache.org/docs/${project.version}/reference/#inject-step" target="_blank">Reference Documentation - Inject Step</a>
     * @since 3.0.0-incubating
     */
    public default GraphTraversal<S, E> inject(final E... injections) {
        // a single null is [null]
        final E[] s = null == injections ? (E[]) new Object[] { null } : injections;
        this.asAdmin().getGremlinLang().addStep(Symbols.inject, s);
        return this.asAdmin().addStep(new InjectStep<>(this.asAdmin(), s));
    }

    /**
     * Remove all duplicates in the traversal stream up to this point.
     *
     * @param scope       whether the deduplication is on the stream (global) or the current object (local).
     * @param dedupLabels if labels are provided, then the scope labels determine de-duplication. No labels implies current object.
     * @return the traversal with an appended {@link DedupGlobalStep} or {@link DedupLocalStep} depending on {@code scope}
     * @see <a href="http://tinkerpop.apache.org/docs/${project.version}/reference/#dedup-step" target="_blank">Reference Documentation - Dedup Step</a>
     * @since 3.0.0-incubating
     */
    public default GraphTraversal<S, E> dedup(final Scope scope, final String... dedupLabels) {
        this.asAdmin().getGremlinLang().addStep(Symbols.dedup, scope, dedupLabels);
        return this.asAdmin().addStep(scope.equals(Scope.global) ? new DedupGlobalStep<>(this.asAdmin(), dedupLabels) : new DedupLocalStep(this.asAdmin()));
    }

    /**
     * Remove all duplicates in the traversal stream up to this point.
     *
     * @param dedupLabels if labels are provided, then the scoped object's labels determine de-duplication. No labels implies current object.
     * @return the traversal with an appended {@link DedupGlobalStep}.
     * @see <a href="http://tinkerpop.apache.org/docs/${project.version}/reference/#dedup-step" target="_blank">Reference Documentation - Dedup Step</a>
     * @since 3.0.0-incubating
     */
    public default GraphTraversal<S, E> dedup(final String... dedupLabels) {
        this.asAdmin().getGremlinLang().addStep(Symbols.dedup, dedupLabels);
        return this.asAdmin().addStep(new DedupGlobalStep<>(this.asAdmin(), dedupLabels));
    }

    /**
     * Filters the current object based on the object itself or the path history.
     *
     * @param startKey  the key containing the object to filter
     * @param predicate the filter to apply
     * @return the traversal with an appended {@link WherePredicateStep}
     * @see <a href="http://tinkerpop.apache.org/docs/${project.version}/reference/#where-step" target="_blank">Reference Documentation - Where Step</a>
     * @see <a href="http://tinkerpop.apache.org/docs/${project.version}/reference/#using-where-with-match" target="_blank">Reference Documentation - Where with Match</a>
     * @see <a href="http://tinkerpop.apache.org/docs/${project.version}/reference/#using-where-with-select" target="_blank">Reference Documentation - Where with Select</a>
     * @since 3.0.0-incubating
     */
    public default GraphTraversal<S, E> where(final String startKey, final P<String> predicate) {
        if (predicate != null && predicate.isParameterized()) {
            throw new IllegalArgumentException("Parameterized predicates are not supported by where()");
        }
        this.asAdmin().getGremlinLang().addStep(Symbols.where, startKey, predicate);
        return this.asAdmin().addStep(new WherePredicateStep<>(this.asAdmin(), Optional.ofNullable(startKey), predicate));
    }

    /**
     * Filters the current object based on the object itself or the path history.
     *
     * @param predicate the filter to apply
     * @return the traversal with an appended {@link WherePredicateStep}
     * @see <a href="http://tinkerpop.apache.org/docs/${project.version}/reference/#where-step" target="_blank">Reference Documentation - Where Step</a>
     * @see <a href="http://tinkerpop.apache.org/docs/${project.version}/reference/#using-where-with-match" target="_blank">Reference Documentation - Where with Match</a>
     * @see <a href="http://tinkerpop.apache.org/docs/${project.version}/reference/#using-where-with-select" target="_blank">Reference Documentation - Where with Select</a>
     * @since 3.0.0-incubating
     */
    public default GraphTraversal<S, E> where(final P<String> predicate) {
        if (predicate != null && predicate.isParameterized()) {
            throw new IllegalArgumentException("Parameterized predicates are not supported by where()");
        }
        this.asAdmin().getGremlinLang().addStep(Symbols.where, predicate);
        return this.asAdmin().addStep(new WherePredicateStep<>(this.asAdmin(), Optional.empty(), predicate));
    }

    /**
     * Filters the current object based on the object itself or the path history.
     *
     * @param whereTraversal the filter to apply
     * @return the traversal with an appended {@link WherePredicateStep}
     * @see <a href="http://tinkerpop.apache.org/docs/${project.version}/reference/#where-step" target="_blank">Reference Documentation - Where Step</a>
     * @see <a href="http://tinkerpop.apache.org/docs/${project.version}/reference/#using-where-with-match" target="_blank">Reference Documentation - Where with Match</a>
     * @see <a href="http://tinkerpop.apache.org/docs/${project.version}/reference/#using-where-with-select" target="_blank">Reference Documentation - Where with Select</a>
     * @since 3.0.0-incubating
     */
    public default GraphTraversal<S, E> where(final Traversal<?, ?> whereTraversal) {
        this.asAdmin().getGremlinLang().addStep(Symbols.where, whereTraversal);
        return TraversalHelper.getVariableLocations(whereTraversal.asAdmin()).isEmpty() ?
                this.asAdmin().addStep(new TraversalFilterStep<>(this.asAdmin(), (Traversal) whereTraversal)) :
                this.asAdmin().addStep(new WhereTraversalStep<>(this.asAdmin(), whereTraversal));
    }

    /**
     * Filters vertices, edges and vertex properties based on their properties.
     *
     * @param propertyKey the key of the property to filter on
     * @param predicate   the filter to apply to the key's value
     * @return the traversal with an appended {@link HasStep}
     * @see <a href="http://tinkerpop.apache.org/docs/${project.version}/reference/#has-step" target="_blank">Reference Documentation - Has Step</a>
     * @since 3.0.0-incubating
     */
    public default GraphTraversal<S, E> has(final String propertyKey, final P<?> predicate) {
        // Groovy can get the overload wrong for has(T, null) which should probably go at has(T,Object). users could
        // explicit cast but a redirect here makes this a bit more seamless
        if (null == predicate)
            return has(propertyKey, (Object) null);

        this.asAdmin().getGremlinLang().addStep(Symbols.has, propertyKey, predicate);
        return TraversalHelper.addHasContainer(this.asAdmin(), new HasContainer(propertyKey, predicate));
    }

    /**
     * Filters vertices, edges and vertex properties based on their properties.
     *
     * @param accessor  the {@link T} accessor of the property to filter on
     * @param predicate the filter to apply to the key's value
     * @return the traversal with an appended {@link HasStep}
     * @see <a href="http://tinkerpop.apache.org/docs/${project.version}/reference/#has-step" target="_blank">Reference Documentation - Has Step</a>
     * @since 3.0.0-incubating
     */
    public default GraphTraversal<S, E> has(final T accessor, final P<?> predicate) {
        if (null == accessor)
            throw new IllegalArgumentException("The T accessor value of has(T,Object) cannot be null");

        // Groovy can get the overload wrong for has(T, null) which should probably go at has(T,Object). users could
        // explicit cast but a redirect here makes this a bit more seamless
        if (null == predicate)
            return has(accessor, (Object) null);

        this.asAdmin().getGremlinLang().addStep(Symbols.has, accessor, predicate);
        return TraversalHelper.addHasContainer(this.asAdmin(), new HasContainer(accessor.getAccessor(), predicate));
    }

    /**
     * Filters vertices, edges and vertex properties based on their properties.
     *
     * @param propertyKey the key of the property to filter on
     * @param value       the value to compare the property value to for equality
     * @return the traversal with an appended {@link HasStep}
     * @see <a href="http://tinkerpop.apache.org/docs/${project.version}/reference/#has-step" target="_blank">Reference Documentation - Has Step</a>
     * @since 3.0.0-incubating
     */
    public default GraphTraversal<S, E> has(final String propertyKey, final Object value) {
        if (value instanceof P)
            return this.has(propertyKey, (P) value);
        else {
            this.asAdmin().getGremlinLang().addStep(Symbols.has, propertyKey, value);
            return TraversalHelper.addHasContainer(this.asAdmin(), new HasContainer(propertyKey, P.eq(value)));
        }
    }

    /**
     * Filters vertices, edges and vertex properties based on their properties.
     *
     * @param accessor the {@link T} accessor of the property to filter on
     * @param value    the value to compare the accessor value to for equality
     * @return the traversal with an appended {@link HasStep}
     * @see <a href="http://tinkerpop.apache.org/docs/${project.version}/reference/#has-step" target="_blank">Reference Documentation - Has Step</a>
     * @since 3.0.0-incubating
     */
    public default GraphTraversal<S, E> has(final T accessor, final Object value) {
        if (null == accessor)
            throw new IllegalArgumentException("The T accessor value of has(T,Object) cannot be null");

        if (value instanceof P)
            return this.has(accessor, (P) value);
        else {
            this.asAdmin().getGremlinLang().addStep(Symbols.has, accessor, value);
            return TraversalHelper.addHasContainer(this.asAdmin(), new HasContainer(accessor.getAccessor(), P.eq(value)));
        }
    }

    /**
     * Filters vertices, edges and vertex properties based on their properties.
     *
     * @param label       the label of the {@link Element}
     * @param propertyKey the key of the property to filter on
     * @param predicate   the filter to apply to the key's value
     * @return the traversal with an appended {@link HasStep}
     * @see <a href="http://tinkerpop.apache.org/docs/${project.version}/reference/#has-step" target="_blank">Reference Documentation - Has Step</a>
     * @since 3.0.0-incubating
     */
    public default GraphTraversal<S, E> has(final String label, final String propertyKey, final P<?> predicate) {
        this.asAdmin().getGremlinLang().addStep(Symbols.has, label, propertyKey, predicate);
        TraversalHelper.addHasContainer(this.asAdmin(), new HasContainer(T.label.getAccessor(), P.eq(label)));
        return TraversalHelper.addHasContainer(this.asAdmin(), new HasContainer(propertyKey, predicate));
    }

    /**
     * Filters vertices, edges and vertex properties based on their properties.
     *
     * @param label       the label of the {@link Element}
     * @param propertyKey the key of the property to filter on
     * @param value       the value to compare the accessor value to for equality
     * @return the traversal with an appended {@link HasStep}
     * @see <a href="http://tinkerpop.apache.org/docs/${project.version}/reference/#has-step" target="_blank">Reference Documentation - Has Step</a>
     * @since 3.0.0-incubating
     */
    public default GraphTraversal<S, E> has(final String label, final String propertyKey, final Object value) {
        this.asAdmin().getGremlinLang().addStep(Symbols.has, label, propertyKey, value);
        TraversalHelper.addHasContainer(this.asAdmin(), new HasContainer(T.label.getAccessor(), P.eq(label)));
        return TraversalHelper.addHasContainer(this.asAdmin(), new HasContainer(propertyKey, value instanceof P ? (P) value : P.eq(value)));
    }

    /**
     * Filters vertices, edges and vertex properties based on the existence of properties.
     *
     * @param propertyKey the key of the property to filter on for existence
     * @return the traversal with an appended {@link HasStep}
     * @see <a href="http://tinkerpop.apache.org/docs/${project.version}/reference/#has-step" target="_blank">Reference Documentation - Has Step</a>
     * @since 3.0.0-incubating
     */
    public default GraphTraversal<S, E> has(final String propertyKey) {
        this.asAdmin().getGremlinLang().addStep(Symbols.has, propertyKey);
        return this.asAdmin().addStep(new TraversalFilterStep(this.asAdmin(), __.values(propertyKey)));
    }

    /**
     * Filters vertices, edges and vertex properties based on their properties.
     *
     * @param label       the label of the {@link Element}
     * @param propertyKey the key of the property to filter on
     * @param value       the value to compare the accessor value to for equality
     * @return the traversal with an appended {@link HasStep}
     * @see <a href="http://tinkerpop.apache.org/docs/${project.version}/reference/#has-step" target="_blank">Reference Documentation - Has Step</a>
     * @since 3.8.0
     */
    public default GraphTraversal<S, E> has(final GValue<String> label, final String propertyKey, final Object value) {
        this.asAdmin().getGremlinLang().addStep(GraphTraversal.Symbols.has, label.get(), propertyKey, value);
        TraversalHelper.addHasContainer(this.asAdmin(), new HasContainer(T.label.getAccessor(), P.eq(label)));
        return TraversalHelper.addHasContainer(this.asAdmin(), new HasContainer(propertyKey, value instanceof P ? (P) value : P.eq(value)));
    }

    /**
     * Filters vertices, edges and vertex properties based on their properties.
     *
     * @param label       the label of the {@link Element}
     * @param propertyKey the key of the property to filter on
     * @param predicate   the filter to apply to the key's value
     * @return the traversal with an appended {@link HasStep}
     * @see <a href="http://tinkerpop.apache.org/docs/${project.version}/reference/#has-step" target="_blank">Reference Documentation - Has Step</a>
     * @since 3.8.0
     */
    public default GraphTraversal<S, E> has(final GValue<String> label, final String propertyKey, final P<?> predicate) {
        this.asAdmin().getGremlinLang().addStep(Symbols.has, label.get(), propertyKey, predicate);
        TraversalHelper.addHasContainer(this.asAdmin(), new HasContainer(T.label.getAccessor(), P.eq(label)));
        return TraversalHelper.addHasContainer(this.asAdmin(), new HasContainer(propertyKey, predicate));
    }

    /**
     * Filters vertices, edges and vertex properties based on the non-existence of properties.
     *
     * @param propertyKey the key of the property to filter on for existence
     * @return the traversal with an appended {@link HasStep}
     * @see <a href="http://tinkerpop.apache.org/docs/${project.version}/reference/#has-step" target="_blank">Reference Documentation - Has Step</a>
     * @since 3.0.0-incubating
     */
    public default GraphTraversal<S, E> hasNot(final String propertyKey) {
        this.asAdmin().getGremlinLang().addStep(Symbols.hasNot, propertyKey);
        return this.asAdmin().addStep(new NotStep(this.asAdmin(), __.values(propertyKey)));
    }

    /**
     * Filters vertices, edges and vertex properties based on their label.
     *
     * @param label       the label of the {@link Element}
     * @param otherLabels additional labels of the {@link Element}
     * @return the traversal with an appended {@link HasStep}
     * @see <a href="http://tinkerpop.apache.org/docs/${project.version}/reference/#has-step" target="_blank">Reference Documentation - Has Step</a>
     * @since 3.2.2
     */
    public default GraphTraversal<S, E> hasLabel(final String label, final String... otherLabels) {
        this.asAdmin().getGremlinLang().addStep(Symbols.hasLabel, label, otherLabels);

        // groovy evaluation seems to do strange things with varargs given hasLabel(null, null). odd someone would
        // do this but the failure is ugly if not handled.
        final String[] labels = CollectionUtil.addFirst(otherLabels, label, String.class);
        return TraversalHelper.addHasContainer(this.asAdmin(), new HasContainer(T.label.getAccessor(), labels.length == 1 ? P.eq(labels[0]) : P.within(labels)));
    }

    /**
     * Filters vertices, edges and vertex properties based on their label. Note that calling this step with
     * {@code null} is the same as calling {@link #hasLabel(String, String...)} with a single {@code null}.
     *
     * @param predicate the filter to apply to the label of the {@link Element}
     * @return the traversal with an appended {@link HasStep}
     * @see <a href="http://tinkerpop.apache.org/docs/${project.version}/reference/#has-step" target="_blank">Reference Documentation - Has Step</a>
     * @since 3.2.4
     */
    public default GraphTraversal<S, E> hasLabel(final P<String> predicate) {
        // if calling hasLabel(null), the likely use the caller is going for is not a "no predicate" but a eq(null)
        if (null == predicate) {
            return hasLabel((String) null);
        } else {
            this.asAdmin().getGremlinLang().addStep(Symbols.hasLabel, predicate);
            return TraversalHelper.addHasContainer(this.asAdmin(), new HasContainer(T.label.getAccessor(), predicate));
        }
    }

    /**
     * Filters vertices, edges and vertex properties based on their label.
     *
     * @param label       the label of the {@link Element}
     * @param otherLabels additional labels of the {@link Element}
     * @return the traversal with an appended {@link HasStep}
     * @see <a href="http://tinkerpop.apache.org/docs/${project.version}/reference/#has-step" target="_blank">Reference Documentation - Has Step</a>
     * @since 3.8.0
     */
    public default GraphTraversal<S, E> hasLabel(final GValue<String> label, final GValue<String>... otherLabels) {
        this.asAdmin().getGremlinLang().addStep(GraphTraversal.Symbols.hasLabel, label, otherLabels);

        // groovy evaluation seems to do strange things with varargs given hasLabel(null, null). odd someone would
        // do this but the failure is ugly if not handled.
        final Object[] labels = CollectionUtil.addFirst(otherLabels, label, GValue.class);
        return TraversalHelper.addHasContainer(this.asAdmin(), new HasContainer(T.label.getAccessor(), labels.length == 1 ? P.eq(labels[0]) : P.within(labels)));
    }

    /**
     * Filters vertices, edges and vertex properties based on their identifier.
     *
     * @param id       the identifier of the {@link Element}
     * @param otherIds additional identifiers of the {@link Element}
     * @return the traversal with an appended {@link HasStep}
     * @see <a href="http://tinkerpop.apache.org/docs/${project.version}/reference/#has-step" target="_blank">Reference Documentation - Has Step</a>
     * @since 3.2.2
     */
    public default GraphTraversal<S, E> hasId(final Object id, final Object... otherIds) {
        if (id instanceof P) {
            return this.hasId((P<?>) id);
        } else {
            this.asAdmin().getGremlinLang().addStep(Symbols.hasId, id, otherIds);

            //using ArrayList given P.within() turns all arguments into lists
            final List<Object> ids = new ArrayList<>();

            if (id instanceof GValue) {
                // the logic for dealing with hasId([]) is sketchy historically, just trying to maintain what we were
                // originally testing prior to GValue.
                Object value = ((GValue) id).get();
                if (value instanceof Object[]) {
                    ids.addAll(Arrays.asList(GValue.ensureGValues((Object[]) value)));
                } else if (value instanceof Collection) {
                    ids.addAll(Arrays.asList(GValue.ensureGValues(((Collection<?>) value).toArray())));
                } else {
                    ids.add(id);
                }
            } else if (id instanceof Object[]) {
                Collections.addAll(ids, (Object[]) id);
            } else if (id instanceof Collection) {
                // as ids are unrolled when it's in array, they should also be unrolled when it's a list.
                // this also aligns with behavior of hasId() when it's pushed down to g.V() (TINKERPOP-2863)
                ids.addAll((Collection<?>) id);
            } else if (id instanceof GValue && ((GValue<?>) id).get() instanceof Object[]) {
                // If a GValue is passed in containing an array or Collection, it is unrolled similarly to literal
                // arguments. This comes at the expense of losing the GValue wrappings, but it necessary for consistency
                Collections.addAll(ids, (Object[]) ((GValue<?>) id).get());
            } else if (id instanceof GValue && ((GValue<?>) id).get() instanceof Collection) {
                ids.addAll((Collection<?>) ((GValue<?>) id).get());
            }else {
                ids.add(id);
            }

            // unrolling ids from lists works cleaner with Collection too, as otherwise they will need to
            // be turned into array first
            if (otherIds != null) {
                for (final Object i : otherIds) {
                    if (i instanceof Object[]) {
                        Collections.addAll(ids, (Object[]) i);
                    } else if (i instanceof Collection) {
                        ids.addAll((Collection<?>) i);
                    } else if (i instanceof GValue && ((GValue<?>) i).get() instanceof Object[]) {
                        Collections.addAll(ids, (Object[]) ((GValue<?>) i).get());
                    } else if (i instanceof GValue && ((GValue<?>) i).get() instanceof Collection) {
                        ids.addAll((Collection<?>) ((GValue<?>) i).get());
                    } else
                        ids.add(i);
                }
            }

            return TraversalHelper.addHasContainer(this.asAdmin(), new HasContainer(T.id.getAccessor(), ids.size() == 1 ? P.eq(ids.get(0)) : P.within(ids)));
        }
    }

    /**
     * Filters vertices, edges and vertex properties based on their identifier. Calling this step with a {@code null}
     * value will result in effectively calling {@link #hasId(Object, Object...)} wit a single {@code null} identifier
     * and therefore filter all results since a {@link T#id} cannot be {@code null}.
     *
     * @param predicate the filter to apply to the identifier of the {@link Element}
     * @return the traversal with an appended {@link HasStep}
     * @see <a href="http://tinkerpop.apache.org/docs/${project.version}/reference/#has-step" target="_blank">Reference Documentation - Has Step</a>
     * @since 3.2.4
     */
    public default GraphTraversal<S, E> hasId(final P<?> predicate) {
        if (null == predicate)
            return hasId((Object) null);

        this.asAdmin().getGremlinLang().addStep(Symbols.hasId, predicate);
        return TraversalHelper.addHasContainer(this.asAdmin(), new HasContainer(T.id.getAccessor(), predicate));
    }

    /**
     * Filters {@link Property} objects based on their key. It is not meant to test key existence on an {@link Edge} or
     * a {@link Vertex}. In that case, prefer {@link #has(String)}.
     *
     * @param label       the key of the {@link Property}
     * @param otherLabels additional key of the {@link Property}
     * @return the traversal with an appended {@link HasStep}
     * @see <a href="http://tinkerpop.apache.org/docs/${project.version}/reference/#has-step" target="_blank">Reference Documentation - Has Step</a>
     * @since 3.2.2
     */
    public default GraphTraversal<S, E> hasKey(final String label, final String... otherLabels) {
        this.asAdmin().getGremlinLang().addStep(Symbols.hasKey, label, otherLabels);

        // groovy evaluation seems to do strange things with varargs given hasLabel(null, null). odd someone would
        // do this but the failure is ugly if not handled.
        final int otherLabelsLength = null == otherLabels ? 0 : otherLabels.length;
        final String[] labels = new String[otherLabelsLength + 1];
        labels[0] = label;
        if (otherLabelsLength > 0)
            System.arraycopy(otherLabels, 0, labels, 1, otherLabelsLength);
        return TraversalHelper.addHasContainer(this.asAdmin(), new HasContainer(T.key.getAccessor(), labels.length == 1 ? P.eq(labels[0]) : P.within(labels)));
    }

    /**
     * Filters {@link Property} objects based on their key. It is not meant to test key existence on an {@link Edge} or
     * a {@link Vertex}. In that case, prefer {@link #has(String)}. Note that calling this step with {@code null} is
     * the same as calling {@link #hasKey(String, String...)} with a single {@code null}.
     *
     * @param predicate the filter to apply to the key of the {@link Property}
     * @return the traversal with an appended {@link HasStep}
     * @see <a href="http://tinkerpop.apache.org/docs/${project.version}/reference/#has-step" target="_blank">Reference Documentation - Has Step</a>
     * @since 3.2.4
     */
    public default GraphTraversal<S, E> hasKey(final P<String> predicate) {
        // if calling hasKey(null), the likely use the caller is going for is not a "no predicate" but a eq(null)
        if (null == predicate) {
            return hasKey((String) null);
        } else if (predicate.isParameterized()) {
            throw new IllegalArgumentException("Parameterized predicates are not supported by hasKey()");
        } else {
            this.asAdmin().getGremlinLang().addStep(Symbols.hasKey, predicate);
            return TraversalHelper.addHasContainer(this.asAdmin(), new HasContainer(T.key.getAccessor(), predicate));
        }
    }

    /**
     * Filters {@link Property} objects based on their value.
     *
     * @param value       the value of the {@link Element}
     * @param otherValues additional values of the {@link Element}
     * @return the traversal with an appended {@link HasStep}
     * @see <a href="http://tinkerpop.apache.org/docs/${project.version}/reference/#has-step" target="_blank">Reference Documentation - Has Step</a>
     */
    public default GraphTraversal<S, E> hasValue(final Object value, final Object... otherValues) {
        if (value instanceof P)
            return this.hasValue((P<?>) value);
        else {
            this.asAdmin().getGremlinLang().addStep(Symbols.hasValue, value, otherValues);
            final List<Object> values = new ArrayList<>();
            if (value instanceof Object[]) {
                Collections.addAll(values, (Object[]) value);
            } else {
                values.add(value);
            }

            if (null == otherValues) {
                values.add(null);
            } else {
                for (final Object v : otherValues) {
                    if (v instanceof Object[]) {
                        Collections.addAll(values, (Object[]) v);
                    } else
                        values.add(v);
                }
            }

            return TraversalHelper.addHasContainer(this.asAdmin(), new HasContainer(T.value.getAccessor(), values.size() == 1 ? P.eq(values.get(0)) : P.within(values)));
        }
    }

    /**
     * Filters {@link Property} objects based on their value.Note that calling this step with {@code null} is the same
     * as calling {@link #hasValue(Object, Object...)} with a single {@code null}.
     *
     * @param predicate the filter to apply to the value of the {@link Element}
     * @return the traversal with an appended {@link HasStep}
     * @see <a href="http://tinkerpop.apache.org/docs/${project.version}/reference/#has-step" target="_blank">Reference Documentation - Has Step</a>
     * @since 3.2.4
     */
    public default GraphTraversal<S, E> hasValue(final P<?> predicate) {
        // if calling hasValue(null), the likely use the caller is going for is not a "no predicate" but a eq(null)
        if (null == predicate) {
            return hasValue((String) null);
        } else {
            this.asAdmin().getGremlinLang().addStep(Symbols.hasValue, predicate);
            return TraversalHelper.addHasContainer(this.asAdmin(), new HasContainer(T.value.getAccessor(), predicate));
        }
    }

    /**
     * Filters <code>E</code> object values given the provided {@code predicate}.
     *
     * @param predicate the filter to apply
     * @return the traversal with an appended {@link IsStep}
     * @see <a href="http://tinkerpop.apache.org/docs/${project.version}/reference/#is-step" target="_blank">Reference Documentation - Is Step</a>
     * @since 3.0.0-incubating
     */
    public default GraphTraversal<S, E> is(final P<E> predicate) {
        this.asAdmin().getGremlinLang().addStep(Symbols.is, predicate);

        return this.asAdmin().addStep(predicate.isParameterized() ? new IsStepPlaceholder<>(this.asAdmin(), predicate) : new IsStep<>(this.asAdmin(), predicate));
    }

    /**
     * Filter the <code>E</code> object if it is not {@link P#eq} to the provided value.
     *
     * @param value the value that the object must equal.
     * @return the traversal with an appended {@link IsStep}.
     * @see <a href="http://tinkerpop.apache.org/docs/${project.version}/reference/#is-step" target="_blank">Reference Documentation - Is Step</a>
     * @since 3.0.0-incubating
     */
    public default GraphTraversal<S, E> is(final Object value) {
        this.asAdmin().getGremlinLang().addStep(Symbols.is, value);
        P<E> predicate = value instanceof P ? (P<E>) value : P.eq((E) value);
        return this.asAdmin().addStep(predicate.isParameterized() ? new IsStepPlaceholder<>(this.asAdmin(), predicate) : new IsStep<>(this.asAdmin(), predicate));
    }

    /**
     * Removes objects from the traversal stream when the traversal provided as an argument returns any objects.
     *
     * @param notTraversal the traversal to filter by.
     * @return the traversal with an appended {@link NotStep}.
     * @see <a href="http://tinkerpop.apache.org/docs/${project.version}/reference/#not-step" target="_blank">Reference Documentation - Not Step</a>
     * @since 3.0.0-incubating
     */
    public default GraphTraversal<S, E> not(final Traversal<?, ?> notTraversal) {
        this.asAdmin().getGremlinLang().addStep(Symbols.not, notTraversal);
        return this.asAdmin().addStep(new NotStep<>(this.asAdmin(), (Traversal<E, ?>) notTraversal));
    }

    /**
     * Filter the <code>E</code> object given a biased coin toss.
     *
     * @param probability the probability that the object will pass through
     * @return the traversal with an appended {@link CoinStep}.
     * @see <a href="http://tinkerpop.apache.org/docs/${project.version}/reference/#coin-step" target="_blank">Reference Documentation - Coin Step</a>
     * @since 3.0.0-incubating
     */
    public default GraphTraversal<S, E> coin(final double probability) {
        this.asAdmin().getGremlinLang().addStep(Symbols.coin, probability);
        return this.asAdmin().addStep(new CoinStep<>(this.asAdmin(), probability));
    }

    /**
     * Filter the <code>E</code> object given a biased coin toss. For internal use for  parameterization features.
     *
     * @param probability the probability that the object will pass through the filter
     * @return the traversal with an appended {@link CoinStep}.
     * @see <a href="http://tinkerpop.apache.org/docs/${project.version}/reference/#coin-step" target="_blank">Reference Documentation - Coin Step</a>
     * @since 4.0.0
     */
    public default GraphTraversal<S, E> coin(final GValue<Double> probability) {
        this.asAdmin().getGremlinLang().addStep(GraphTraversal.Symbols.coin, probability);
        return this.asAdmin().addStep(new CoinStep<>(this.asAdmin(), probability));
    }

    /**
     * Filter the objects in the traversal by the number of them to pass through the stream. Those before the value
     * of {@code low} do not pass through and those that exceed the value of {@code high} will end the iteration.
     *
     * @param low  the number at which to start allowing objects through the stream
     * @param high the number at which to end the stream - use {@code -1} to emit all remaining objects
     * @return the traversal with an appended {@link RangeGlobalStep}
     * @see <a href="http://tinkerpop.apache.org/docs/${project.version}/reference/#range-step" target="_blank">Reference Documentation - Range Step</a>
     * @since 3.0.0-incubating
     */
    public default GraphTraversal<S, E> range(final long low, final long high) {
        this.asAdmin().getGremlinLang().addStep(Symbols.range, low, high);
        return this.asAdmin().addStep(new RangeGlobalStep<>(this.asAdmin(), low, high));
    }

    /**
     * Filter the objects in the traversal by the number of them to pass through the stream. Those before the value
     * of {@code low} do not pass through and those that exceed the value of {@code high} will end the iteration.
     *
     * @param low  the number at which to start allowing objects through the stream
     * @param high the number at which to end the stream - use {@code -1} to emit all remaining objects
     * @return the traversal with an appended {@link RangeGlobalStep}
     * @see <a href="http://tinkerpop.apache.org/docs/${project.version}/reference/#range-step" target="_blank">Reference Documentation - Range Step</a>
     * @since 3.8.0
     */
    public default GraphTraversal<S, E> range(final GValue<Long> low, final GValue<Long> high) {
        this.asAdmin().getGremlinLang().addStep(Symbols.range, low, high);
        return this.asAdmin().addStep(new RangeGlobalStepPlaceholder(this.asAdmin(), low, high));
    }

    /**
     * Filter the objects in the traversal by the number of them to pass through the stream as constrained by the
     * {@link Scope}. Those before the value of {@code low} do not pass through and those that exceed the value of
     * {@code high} will end the iteration.
     *
     * @param scope the scope of how to apply the {@code range}
     * @param low   the number at which to start allowing objects through the stream
     * @param high  the number at which to end the stream - use {@code -1} to emit all remaining objects
     * @return the traversal with an appended {@link RangeGlobalStep} or {@link RangeLocalStep} depending on {@code scope}
     * @see <a href="http://tinkerpop.apache.org/docs/${project.version}/reference/#range-step" target="_blank">Reference Documentation - Range Step</a>
     * @since 3.0.0-incubating
     */
    public default <E2> GraphTraversal<S, E2> range(final Scope scope, final long low, final long high) {
        this.asAdmin().getGremlinLang().addStep(Symbols.range, scope, low, high);
        return this.asAdmin().addStep(scope.equals(Scope.global)
                ? new RangeGlobalStep<>(this.asAdmin(), low, high)
                : new RangeLocalStep<>(this.asAdmin(), low, high));
    }

    /**
     * Filter the objects in the traversal by the number of them to pass through the stream as constrained by the
     * {@link Scope}. Those before the value of {@code low} do not pass through and those that exceed the value of
     * {@code high} will end the iteration.
     *
     * @param scope the scope of how to apply the {@code range}
     * @param low   the number at which to start allowing objects through the stream
     * @param high  the number at which to end the stream - use {@code -1} to emit all remaining objects
     * @return the traversal with an appended {@link RangeGlobalStep} or {@link RangeLocalStep} depending on {@code scope}
     * @see <a href="http://tinkerpop.apache.org/docs/${project.version}/reference/#range-step" target="_blank">Reference Documentation - Range Step</a>
     * @since 3.8.0
     */
    public default <E2> GraphTraversal<S, E2> range(final Scope scope, final GValue<Long> low, final GValue<Long> high) {
        this.asAdmin().getGremlinLang().addStep(Symbols.range, scope, low, high);
        return this.asAdmin().addStep(scope.equals(Scope.global)
                ? new RangeGlobalStepPlaceholder<>(this.asAdmin(), low, high)
                : new RangeLocalStepPlaceholder<>(this.asAdmin(), low, high));
    }

    /**
     * Filter the objects in the traversal by the number of them to pass through the stream, where only the first
     * {@code n} objects are allowed as defined by the {@code limit} argument.
     *
     * @param limit the number at which to end the stream
     * @return the traversal with an appended {@link RangeGlobalStep}
     * @see <a href="http://tinkerpop.apache.org/docs/${project.version}/reference/#limit-step" target="_blank">Reference Documentation - Limit Step</a>
     * @since 3.0.0-incubating
     */
    public default GraphTraversal<S, E> limit(final long limit) {
        this.asAdmin().getGremlinLang().addStep(Symbols.limit, limit);
        return this.asAdmin().addStep(new RangeGlobalStep<>(this.asAdmin(), 0, limit));
    }

    /**
     * Filter the objects in the traversal by the number of them to pass through the stream, where only the first
     * {@code n} objects are allowed as defined by the {@code limit} argument.
     *
     * @param limit the number at which to end the stream
     * @return the traversal with an appended {@link RangeGlobalStep}
     * @see <a href="http://tinkerpop.apache.org/docs/${project.version}/reference/#limit-step" target="_blank">Reference Documentation - Limit Step</a>
     * @since 3.8.0
     */
    public default GraphTraversal<S, E> limit(final GValue<Long> limit) {
        this.asAdmin().getGremlinLang().addStep(Symbols.limit, limit);
        return this.asAdmin().addStep(new RangeGlobalStepPlaceholder<>(this.asAdmin(), GValue.of(null, 0l), limit));
    }

    /**
     * Filter the objects in the traversal by the number of them to pass through the stream given the {@link Scope},
     * where only the first {@code n} objects are allowed as defined by the {@code limit} argument.
     *
     * @param scope the scope of how to apply the {@code limit}
     * @param limit the number at which to end the stream
     * @return the traversal with an appended {@link RangeGlobalStep} or {@link RangeLocalStep} depending on {@code scope}
     * @see <a href="http://tinkerpop.apache.org/docs/${project.version}/reference/#limit-step" target="_blank">Reference Documentation - Limit Step</a>
     * @since 3.0.0-incubating
     */
    public default <E2> GraphTraversal<S, E2> limit(final Scope scope, final long limit) {
        this.asAdmin().getGremlinLang().addStep(Symbols.limit, scope, limit);
        return this.asAdmin().addStep(scope.equals(Scope.global)
                ? new RangeGlobalStep<>(this.asAdmin(), 0, limit)
                : new RangeLocalStep<>(this.asAdmin(), 0, limit));
    }

    /**
     * Filter the objects in the traversal by the number of them to pass through the stream given the {@link Scope},
     * where only the first {@code n} objects are allowed as defined by the {@code limit} argument.
     *
     * @param scope the scope of how to apply the {@code limit}
     * @param limit the number at which to end the stream
     * @return the traversal with an appended {@link RangeGlobalStep} or {@link RangeLocalStep} depending on {@code scope}
     * @see <a href="http://tinkerpop.apache.org/docs/${project.version}/reference/#limit-step" target="_blank">Reference Documentation - Limit Step</a>
     * @since 3.8.0
     */
    public default <E2> GraphTraversal<S, E2> limit(final Scope scope, final GValue<Long> limit) {
        this.asAdmin().getGremlinLang().addStep(Symbols.limit, scope, limit);
        return this.asAdmin().addStep(scope.equals(Scope.global)
                ? new RangeGlobalStepPlaceholder<>(this.asAdmin(), GValue.of(null, 0l), limit)
                : new RangeLocalStepPlaceholder<>(this.asAdmin(), GValue.of(null, 0l), limit));
    }

    /**
     * Filters the objects in the traversal emitted as being last objects in the stream. In this case, only the last
     * object will be returned.
     *
     * @return the traversal with an appended {@link TailGlobalStep}
     * @see <a href="http://tinkerpop.apache.org/docs/${project.version}/reference/#tail-step" target="_blank">Reference Documentation - Tail Step</a>
     * @since 3.0.0-incubating
     */
    public default GraphTraversal<S, E> tail() {
        this.asAdmin().getGremlinLang().addStep(Symbols.tail);
        return this.asAdmin().addStep(new TailGlobalStep<>(this.asAdmin(), 1));
    }

    /**
     * Filters the objects in the traversal emitted as being last objects in the stream. In this case, only the last
     * {@code n} objects will be returned as defined by the {@code limit}.
     *
     * @param limit the number at which to end the stream
     * @return the traversal with an appended {@link TailGlobalStep}
     * @see <a href="http://tinkerpop.apache.org/docs/${project.version}/reference/#tail-step" target="_blank">Reference Documentation - Tail Step</a>
     * @since 3.0.0-incubating
     */
    public default GraphTraversal<S, E> tail(final long limit) {
        this.asAdmin().getGremlinLang().addStep(Symbols.tail, limit);
        return this.asAdmin().addStep(new TailGlobalStep<>(this.asAdmin(), limit));
    }

    /**
     * Filters the objects in the traversal emitted as being last objects in the stream. In this case, only the last
     * {@code n} objects will be returned as defined by the {@code limit}.
     *
     * @param limit the number at which to end the stream
     * @return the traversal with an appended {@link TailGlobalStep}
     * @see <a href="http://tinkerpop.apache.org/docs/${project.version}/reference/#tail-step" target="_blank">Reference Documentation - Tail Step</a>
     * @since 3.8.0
     */
    public default GraphTraversal<S, E> tail(final GValue<Long> limit) {
        this.asAdmin().getGremlinLang().addStep(Symbols.tail, limit);
        return this.asAdmin().addStep(new TailGlobalStepPlaceholder<>(this.asAdmin(), limit));
    }

    /**
     * Filters the objects in the traversal emitted as being last objects in the stream given the {@link Scope}. In
     * this case, only the last object in the stream will be returned.
     *
     * @param scope the scope of how to apply the {@code tail}
     * @return the traversal with an appended {@link TailGlobalStep} or {@link TailLocalStep} depending on {@code scope}
     * @see <a href="http://tinkerpop.apache.org/docs/${project.version}/reference/#tail-step" target="_blank">Reference Documentation - Tail Step</a>
     * @since 3.0.0-incubating
     */
    public default <E2> GraphTraversal<S, E2> tail(final Scope scope) {
        this.asAdmin().getGremlinLang().addStep(Symbols.tail, scope);
        return this.asAdmin().addStep(scope.equals(Scope.global)
                ? new TailGlobalStep<>(this.asAdmin(), 1)
                : new TailLocalStep<>(this.asAdmin(), 1));
    }

    /**
     * Filters the objects in the traversal emitted as being last objects in the stream given the {@link Scope}. In
     * this case, only the last {@code n} objects will be returned as defined by the {@code limit}.
     *
     * @param scope the scope of how to apply the {@code tail}
     * @param limit the number at which to end the stream
     * @return the traversal with an appended {@link TailGlobalStep} or {@link TailLocalStep} depending on {@code scope}
     * @see <a href="http://tinkerpop.apache.org/docs/${project.version}/reference/#tail-step" target="_blank">Reference Documentation - Tail Step</a>
     * @since 3.0.0-incubating
     */
    public default <E2> GraphTraversal<S, E2> tail(final Scope scope, final long limit) {
        this.asAdmin().getGremlinLang().addStep(Symbols.tail, scope, limit);
        return this.asAdmin().addStep(scope.equals(Scope.global)
                ? new TailGlobalStep<>(this.asAdmin(), limit)
                : new TailLocalStep<>(this.asAdmin(), limit));
    }

    /**
     * Filters the objects in the traversal emitted as being last objects in the stream given the {@link Scope}. In
     * this case, only the last {@code n} objects will be returned as defined by the {@code limit}.
     *
     * @param scope the scope of how to apply the {@code tail}
     * @param limit the number at which to end the stream
     * @return the traversal with an appended {@link TailGlobalStep} or {@link TailLocalStep} depending on {@code scope}
     * @see <a href="http://tinkerpop.apache.org/docs/${project.version}/reference/#tail-step" target="_blank">Reference Documentation - Tail Step</a>
     * @since 3.8.0
     */
    public default <E2> GraphTraversal<S, E2> tail(final Scope scope, final GValue<Long> limit) {
        this.asAdmin().getGremlinLang().addStep(Symbols.tail, scope, limit);

        Step<?, E2> step = scope.equals(Scope.global)
                ? new TailGlobalStepPlaceholder<>(this.asAdmin(), limit)
                : new TailLocalStepPlaceholder<>(this.asAdmin(), limit);
        return this.asAdmin().addStep(step);
    }

    /**
     * Filters out the first {@code n} objects in the traversal.
     *
     * @param skip the number of objects to skip
     * @return the traversal with an appended {@link RangeGlobalStep}
     * @see <a href="http://tinkerpop.apache.org/docs/${project.version}/reference/#skip-step" target="_blank">Reference Documentation - Skip Step</a>
     * @since 3.3.0
     */
    public default GraphTraversal<S, E> skip(final long skip) {
        this.asAdmin().getGremlinLang().addStep(Symbols.skip, skip);
        return this.asAdmin().addStep(new RangeGlobalStep<>(this.asAdmin(), skip, -1));
    }

    /**
     * Filters out the first {@code n} objects in the traversal.
     *
     * @param skip the number of objects to skip
     * @return the traversal with an appended {@link RangeGlobalStep}
     * @see <a href="http://tinkerpop.apache.org/docs/${project.version}/reference/#skip-step" target="_blank">Reference Documentation - Skip Step</a>
     * @since 3.8.0
     */
    public default GraphTraversal<S, E> skip(final GValue<Long> skip) {
        this.asAdmin().getGremlinLang().addStep(Symbols.skip, skip);
        return this.asAdmin().addStep(new RangeGlobalStepPlaceholder<>(this.asAdmin(), skip, GValue.of(null, -1l)));
    }

    /**
     * Filters out the first {@code n} objects in the traversal.
     *
     * @param scope the scope of how to apply the {@code tail}
     * @param skip  the number of objects to skip
     * @return the traversal with an appended {@link RangeGlobalStep} or {@link RangeLocalStep} depending on {@code scope}
     * @see <a href="http://tinkerpop.apache.org/docs/${project.version}/reference/#skip-step" target="_blank">Reference Documentation - Skip Step</a>
     * @since 3.3.0
     */
    public default <E2> GraphTraversal<S, E2> skip(final Scope scope, final long skip) {
        this.asAdmin().getGremlinLang().addStep(Symbols.skip, scope, skip);
        return this.asAdmin().addStep(scope.equals(Scope.global)
                ? new RangeGlobalStep<>(this.asAdmin(), skip, -1)
                : new RangeLocalStep<>(this.asAdmin(), skip, -1));
    }

    /**
     * Filters out the first {@code n} objects in the traversal.
     *
     * @param scope the scope of how to apply the {@code tail}
     * @param skip  the number of objects to skip
     * @return the traversal with an appended {@link RangeGlobalStep} or {@link RangeLocalStep} depending on {@code scope}
     * @see <a href="http://tinkerpop.apache.org/docs/${project.version}/reference/#skip-step" target="_blank">Reference Documentation - Skip Step</a>
     * @since 3.8.0
     */
    public default <E2> GraphTraversal<S, E2> skip(final Scope scope, final GValue<Long> skip) {
        this.asAdmin().getGremlinLang().addStep(Symbols.skip, scope, skip);

        return this.asAdmin().addStep(scope.equals(Scope.global)
                ? new RangeGlobalStepPlaceholder<>(this.asAdmin(), skip, GValue.of(null, -1l))
                : new RangeLocalStepPlaceholder<>(this.asAdmin(), skip, GValue.of(null, -1l)));
    }

    /**
     * Once the first {@link Traverser} hits this step, a count down is started. Once the time limit is up, all remaining traversers are filtered out.
     *
     * @param timeLimit the count down time
     * @return the traversal with an appended {@link TimeLimitStep}
     * @see <a href="http://tinkerpop.apache.org/docs/${project.version}/reference/#timelimit-step" target="_blank">Reference Documentation - TimeLimit Step</a>
     * @since 3.0.0-incubating
     */
    public default GraphTraversal<S, E> timeLimit(final long timeLimit) {
        this.asAdmin().getGremlinLang().addStep(Symbols.timeLimit, timeLimit);
        return this.asAdmin().addStep(new TimeLimitStep<E>(this.asAdmin(), timeLimit));
    }

    /**
     * Filter the <code>E</code> object if its {@link Traverser#path} is not {@link Path#isSimple}.
     *
     * @return the traversal with an appended {@link PathFilterStep}.
     * @see <a href="http://tinkerpop.apache.org/docs/${project.version}/reference/#simplepath-step" target="_blank">Reference Documentation - SimplePath Step</a>
     * @since 3.0.0-incubating
     */
    public default GraphTraversal<S, E> simplePath() {
        this.asAdmin().getGremlinLang().addStep(Symbols.simplePath);
        return this.asAdmin().addStep(new PathFilterStep<E>(this.asAdmin(), true));
    }

    /**
     * Filter the <code>E</code> object if its {@link Traverser#path} is {@link Path#isSimple}.
     *
     * @return the traversal with an appended {@link PathFilterStep}.
     * @see <a href="http://tinkerpop.apache.org/docs/${project.version}/reference/#cyclicpath-step" target="_blank">Reference Documentation - CyclicPath Step</a>
     * @since 3.0.0-incubating
     */
    public default GraphTraversal<S, E> cyclicPath() {
        this.asAdmin().getGremlinLang().addStep(Symbols.cyclicPath);
        return this.asAdmin().addStep(new PathFilterStep<E>(this.asAdmin(), false));
    }

    /**
     * Allow some specified number of objects to pass through the stream.
     *
     * @param amountToSample the number of objects to allow
     * @return the traversal with an appended {@link SampleGlobalStep}
     * @see <a href="http://tinkerpop.apache.org/docs/${project.version}/reference/#sample-step" target="_blank">Reference Documentation - Sample Step</a>
     * @since 3.0.0-incubating
     */
    public default GraphTraversal<S, E> sample(final int amountToSample) {
        this.asAdmin().getGremlinLang().addStep(Symbols.sample, amountToSample);
        return this.asAdmin().addStep(new SampleGlobalStep<>(this.asAdmin(), amountToSample));
    }

    /**
     * Allow some specified number of objects to pass through the stream.
     *
     * @param scope          the scope of how to apply the {@code sample}
     * @param amountToSample the number of objects to allow
     * @return the traversal with an appended {@link SampleGlobalStep} or {@link SampleLocalStep} depending on the {@code scope}
     * @see <a href="http://tinkerpop.apache.org/docs/${project.version}/reference/#sample-step" target="_blank">Reference Documentation - Sample Step</a>
     * @since 3.0.0-incubating
     */
    public default GraphTraversal<S, E> sample(final Scope scope, final int amountToSample) {
        this.asAdmin().getGremlinLang().addStep(Symbols.sample, scope, amountToSample);
        return this.asAdmin().addStep(scope.equals(Scope.global)
                ? new SampleGlobalStep<>(this.asAdmin(), amountToSample)
                : new SampleLocalStep<>(this.asAdmin(), amountToSample));
    }

    /**
     * Removes elements and properties from the graph. This step is not a terminating, in the sense that it does not
     * automatically iterate the traversal. It is therefore necessary to do some form of iteration for the removal
     * to actually take place. In most cases, iteration is best accomplished with {@code g.V().drop().iterate()}.
     *
     * @return the traversal with the {@link DropStep} added
     * @see <a href="http://tinkerpop.apache.org/docs/${project.version}/reference/#drop-step" target="_blank">Reference Documentation - Drop Step</a>
     * @since 3.0.0-incubating
     */
    public default GraphTraversal<S, E> drop() {
        this.asAdmin().getGremlinLang().addStep(Symbols.drop);
        return this.asAdmin().addStep(new DropStep<>(this.asAdmin()));
    }

    /**
     * Filters <code>E</code> lists given the provided {@code predicate}.
     *
     * @param predicate the filter to apply
     * @return the traversal with an appended {@link AllStep}
     * @see <a href="http://tinkerpop.apache.org/docs/${project.version}/reference/#all-step" target="_blank">Reference Documentation - All Step</a>
     * @since 3.7.1
     */
    public default <S2> GraphTraversal<S, E> all(final P<S2> predicate) {
        if (predicate != null && predicate.isParameterized()) {
            throw new IllegalArgumentException("Parameterized predicates are not supported by all()");
        }
        this.asAdmin().getGremlinLang().addStep(Symbols.all, predicate);
        return this.asAdmin().addStep(new AllStep<>(this.asAdmin(), predicate));
    }

    /**
     * Filters <code>E</code> lists given the provided {@code predicate}.
     *
     * @param predicate the filter to apply
     * @return the traversal with an appended {@link AnyStep}
     * @see <a href="http://tinkerpop.apache.org/docs/${project.version}/reference/#any-step" target="_blank">Reference Documentation - Any Step</a>
     * @since 3.7.1
     */
    public default <S2> GraphTraversal<S, E> any(final P<S2> predicate) {
        if (predicate != null && predicate.isParameterized()) {
            throw new IllegalArgumentException("Parameterized predicates are not supported by any()");
        }
        this.asAdmin().getGremlinLang().addStep(Symbols.any, predicate);
        return this.asAdmin().addStep(new AnyStep<>(this.asAdmin(), predicate));
    }

    /**
     * Filters <code>E</code> lists given the provided {@code predicate}.
     *
     * @param predicate the filter to apply
     * @return the traversal with an appended {@link NoneStep}
     * @see <a href="http://tinkerpop.apache.org/docs/${project.version}/reference/#none-step" target="_blank">Reference Documentation - None Step</a>
     * @since 3.8.0
     */
    public default <S2> GraphTraversal<S, E> none(final P<S2> predicate) {
        this.asAdmin().getGremlinLang().addStep(Symbols.none, predicate);
        return this.asAdmin().addStep(new NoneStep<>(this.asAdmin(), predicate));
    }

    ///////////////////// SIDE-EFFECT STEPS /////////////////////

    /**
     * Perform some operation on the {@link Traverser} and pass it to the next step unmodified.
     *
     * @param consumer the operation to perform at this step in relation to the {@link Traverser}
     * @return the traversal with an appended {@link LambdaSideEffectStep}
     * @see <a href="http://tinkerpop.apache.org/docs/${project.version}/reference/#general-steps" target="_blank">Reference Documentation - General Steps</a>
     * @since 3.0.0-incubating
     */
    public default GraphTraversal<S, E> sideEffect(final Consumer<Traverser<E>> consumer) {
        this.asAdmin().getGremlinLang().addStep(Symbols.sideEffect, consumer);
        return this.asAdmin().addStep(new LambdaSideEffectStep<>(this.asAdmin(), consumer));
    }

    /**
     * Perform some operation on the {@link Traverser} and pass it to the next step unmodified.
     *
     * @param sideEffectTraversal the operation to perform at this step in relation to the {@link Traverser}
     * @return the traversal with an appended {@link TraversalSideEffectStep}
     * @see <a href="http://tinkerpop.apache.org/docs/${project.version}/reference/#general-steps" target="_blank">Reference Documentation - General Steps</a>
     * @since 3.0.0-incubating
     */
    public default GraphTraversal<S, E> sideEffect(final Traversal<?, ?> sideEffectTraversal) {
        this.asAdmin().getGremlinLang().addStep(Symbols.sideEffect, sideEffectTraversal);
        return this.asAdmin().addStep(new TraversalSideEffectStep<>(this.asAdmin(), (Traversal) sideEffectTraversal));
    }

    /**
     * Iterates the traversal up to the itself and emits the side-effect referenced by the key. If multiple keys are
     * supplied then the side-effects are emitted as a {@code Map}.
     *
     * @param sideEffectKey  the side-effect to emit
     * @param sideEffectKeys other side-effects to emit
     * @return the traversal with an appended {@link SideEffectCapStep}
     * @see <a href="http://tinkerpop.apache.org/docs/${project.version}/reference/#cap-step" target="_blank">Reference Documentation - Cap Step</a>
     * @since 3.0.0-incubating
     */
    public default <E2> GraphTraversal<S, E2> cap(final String sideEffectKey, final String... sideEffectKeys) {
        this.asAdmin().getGremlinLang().addStep(Symbols.cap, sideEffectKey, sideEffectKeys);
        return this.asAdmin().addStep(new SideEffectCapStep<>(this.asAdmin(), sideEffectKey, sideEffectKeys));
    }

    /**
     * Extracts a portion of the graph being traversed into a {@link Graph} object held in the specified side-effect
     * key.
     *
     * @param sideEffectKey the name of the side-effect key that will hold the subgraph
     * @return the traversal with an appended {@link SubgraphStep}
     * @see <a href="http://tinkerpop.apache.org/docs/${project.version}/reference/#subgraph-step" target="_blank">Reference Documentation - Subgraph Step</a>
     * @since 3.0.0-incubating
     */
    public default GraphTraversal<S, Edge> subgraph(final String sideEffectKey) {
        this.asAdmin().getGremlinLang().addStep(Symbols.subgraph, sideEffectKey);
        return this.asAdmin().addStep(new SubgraphStep(this.asAdmin(), sideEffectKey));
    }

    /**
     * Eagerly collects objects up to this step into a side-effect.
     *
     * @param sideEffectKey the name of the side-effect key that will hold the aggregated objects
     * @return the traversal with an appended {@link AggregateStep}
     * @see <a href="http://tinkerpop.apache.org/docs/${project.version}/reference/#aggregate-step" target="_blank">Reference Documentation - Aggregate Step</a>
     * @since 3.0.0-incubating
     */
    public default GraphTraversal<S, E> aggregate(final String sideEffectKey) {
        this.asAdmin().getGremlinLang().addStep(Symbols.aggregate, sideEffectKey);
        return this.asAdmin().addStep(new AggregateStep<>(this.asAdmin(), sideEffectKey));
    }

    /**
     * Organize objects in the stream into a {@code Map}. Calls to {@code group()} are typically accompanied with
     * {@link #by()} modulators which help specify how the grouping should occur.
     *
     * @param sideEffectKey the name of the side-effect key that will hold the aggregated grouping
     * @return the traversal with an appended {@link GroupStep}.
     * @see <a href="http://tinkerpop.apache.org/docs/${project.version}/reference/#group-step" target="_blank">Reference Documentation - Group Step</a>
     * @since 3.0.0-incubating
     */
    public default GraphTraversal<S, E> group(final String sideEffectKey) {
        this.asAdmin().getGremlinLang().addStep(Symbols.group, sideEffectKey);
        return this.asAdmin().addStep(new GroupSideEffectStep<>(this.asAdmin(), sideEffectKey));
    }

    /**
     * Counts the number of times a particular objects has been part of a traversal, returning a {@code Map} where the
     * object is the key and the value is the count.
     *
     * @param sideEffectKey the name of the side-effect key that will hold the aggregated grouping
     * @return the traversal with an appended {@link GroupCountStep}.
     * @see <a href="http://tinkerpop.apache.org/docs/${project.version}/reference/#groupcount-step" target="_blank">Reference Documentation - GroupCount Step</a>
     * @since 3.0.0-incubating
     */
    public default GraphTraversal<S, E> groupCount(final String sideEffectKey) {
        this.asAdmin().getGremlinLang().addStep(Symbols.groupCount, sideEffectKey);
        return this.asAdmin().addStep(new GroupCountSideEffectStep<>(this.asAdmin(), sideEffectKey));
    }

    /**
     * When triggered, immediately throws a {@code RuntimeException} which implements the {@link Failure} interface.
     * The traversal will be terminated as a result.
     *
     * @return the traversal with an appended {@link FailStep}.
     * @see <a href="http://tinkerpop.apache.org/docs/${project.version}/reference/#fail-step" target="_blank">Reference Documentation - Fail Step</a>
     * @since 3.6.0
     */
    public default GraphTraversal<S, E> fail() {
        this.asAdmin().getGremlinLang().addStep(Symbols.fail);
        return this.asAdmin().addStep(new FailStep<>(this.asAdmin()));
    }

    /**
     * When triggered, immediately throws a {@code RuntimeException} which implements the {@link Failure} interface.
     * The traversal will be terminated as a result.
     *
     * @param message the error message to include in the exception
     * @return the traversal with an appended {@link FailStep}.
     * @see <a href="http://tinkerpop.apache.org/docs/${project.version}/reference/#fail-step" target="_blank">Reference Documentation - Fail Step</a>
     * @since 3.6.0
     */
    public default GraphTraversal<S, E> fail(final String message) {
        this.asAdmin().getGremlinLang().addStep(Symbols.fail, message);
        return this.asAdmin().addStep(new FailStep<>(this.asAdmin(), message));
    }

    /**
     * Aggregates the emanating paths into a {@link Tree} data structure.
     *
     * @param sideEffectKey the name of the side-effect key that will hold the tree
     * @return the traversal with an appended {@link TreeStep}
     * @see <a href="http://tinkerpop.apache.org/docs/${project.version}/reference/#tree-step" target="_blank">Reference Documentation - Tree Step</a>
     * @since 3.0.0-incubating
     */
    public default GraphTraversal<S, E> tree(final String sideEffectKey) {
        this.asAdmin().getGremlinLang().addStep(Symbols.tree, sideEffectKey);
        return this.asAdmin().addStep(new TreeSideEffectStep<>(this.asAdmin(), sideEffectKey));
    }

    /**
     * Map the {@link Traverser} to its {@link Traverser#sack} value.
     *
     * @param sackOperator the operator to apply to the sack value
     * @return the traversal with an appended {@link SackStep}.
     * @see <a href="http://tinkerpop.apache.org/docs/${project.version}/reference/#sack-step" target="_blank">Reference Documentation - Sack Step</a>
     * @since 3.0.0-incubating
     */
    public default <V, U> GraphTraversal<S, E> sack(final BiFunction<V, U, V> sackOperator) {
        this.asAdmin().getGremlinLang().addStep(Symbols.sack, sackOperator);
        return this.asAdmin().addStep(new SackValueStep<>(this.asAdmin(), sackOperator));
    }

    /**
     * Allows developers to examine statistical information about a traversal providing data like execution times,
     * counts, etc.
     *
     * @param sideEffectKey the name of the side-effect key within which to hold the profile object
     * @return the traversal with an appended {@link ProfileSideEffectStep}
     * @see <a href="http://tinkerpop.apache.org/docs/${project.version}/reference/#profile-step" target="_blank">Reference Documentation - Profile Step</a>
     * @since 3.2.0-incubating
     */
    public default GraphTraversal<S, E> profile(final String sideEffectKey) {
        this.asAdmin().getGremlinLang().addStep(Traversal.Symbols.profile, sideEffectKey);
        return this.asAdmin().addStep(new ProfileSideEffectStep<>(this.asAdmin(), sideEffectKey));
    }

    /**
     * Allows developers to examine statistical information about a traversal providing data like execution times,
     * counts, etc.
     *
     * @return the traversal with an appended {@link ProfileSideEffectStep}
     * @see <a href="http://tinkerpop.apache.org/docs/${project.version}/reference/#profile-step" target="_blank">Reference Documentation - Profile Step</a>
     * @since 3.0.0-incubating
     */
    @Override
    public default GraphTraversal<S, TraversalMetrics> profile() {
        return (GraphTraversal<S, TraversalMetrics>) Traversal.super.profile();
    }

    /**
     * Sets a {@link Property} value and related meta properties if supplied, if supported by the {@link Graph}
     * and if the {@link Element} is a {@link VertexProperty}.  This method is the long-hand version of
     * {@link #property(Object, Object, Object...)} with the difference that the {@link VertexProperty.Cardinality}
     * can be supplied.
     * <p/>* 
     * Generally speaking, this method will append an {@link AddPropertyStepContract} to the {@link Traversal} but when
     * possible, this method will attempt to fold key/value pairs into an {@link AddVertexStepContract} or {@link AddEdgeStepContract}.
     * This potential optimization can only happen if cardinality is not supplied
     * and when meta-properties are not included.
     *
     * @param cardinality the specified cardinality of the property where {@code null} will allow the {@link Graph}
     *                    to use its default settings
     * @param key         the key for the property
     * @param value       the value for the property which may not be null if the {@code key} is of type {@link T}
     * @param keyValues   any meta properties to be assigned to this property
     * @return the traversal with the last step modified to add a property
     * @see <a href="http://tinkerpop.apache.org/docs/${project.version}/reference/#addproperty-step" target="_blank">AddProperty Step</a>
     * @since 3.0.0-incubating
     */
    public default GraphTraversal<S, E> property(final VertexProperty.Cardinality cardinality, final Object key, final Object value, final Object... keyValues) {
        if (key instanceof T && null == value)
            throw new IllegalArgumentException("Value of T cannot be null");
        if (key instanceof GValue) {
            throw new IllegalArgumentException("GValue is not permitted for property keys");
        }
        if (keyValues.length % 2 != 0) {
            throw new IllegalArgumentException("keyValues must contain key/value pairs, found key without matching value");
        }

        if (null == cardinality)
            this.asAdmin().getGremlinLang().addStep(Symbols.property, key, value, keyValues);
        else
            this.asAdmin().getGremlinLang().addStep(Symbols.property, cardinality, key, value, keyValues);

        // if it can be detected that this call to property() is related to an addV/E() then we can attempt to fold
        // the properties into that step to gain an optimization for those graphs that support such capabilities.
        Step endStep = this.asAdmin().getEndStep();

        // always try to fold the property() into the initial "AddElementStep" as the performance will be better
        // and as it so happens with T the value must be set by way of that approach otherwise you get an error.
        // it should be safe to execute this loop this way as we'll either hit an "AddElementStep" or an "EmptyStep".
        // if empty, it will just use the regular AddPropertyStep being tacked on to the end of the traversal as usual
        while (endStep instanceof AddPropertyStepContract) {
            endStep = endStep.getPreviousStep();
        }

        // edge properties can always be folded as there are no cardinality/metaproperties. of course, if the
        // cardinality is specified as something other than single or null it would be confusing to simply allow it to
        // execute and not throw an error.
        if ((endStep instanceof AddEdgeStepContract) && (null != cardinality && cardinality != single))
            throw new IllegalStateException(String.format(
                    "Multi-property cardinality of [%s] can only be set for a Vertex but is being used for addE() with key: %s",
                    cardinality.name(), key));

        // for a vertex mutation, it's possible to fold the property() into the Mutating step if there are no
        // metaproperties (i.e. keyValues) and if (1) the key is an instance of T OR (2) the key is a string and the
        // cardinality is not specified. Note that checking for single cardinality of the argument doesn't work well
        // because once folded we lose the cardinality argument associated to the key/value pair and then it relies on
        // the graph. that means that if you do:
        //
        // g.addV().property(single, 'k',1).property(single,'k',2)
        //
        // you could end up with whatever the cardinality is for the key which might seem "wrong" if you were explicit
        // about the specification of "single". it also isn't possible to check the Graph Features for cardinality
        // as folding seems to have different behavior based on different graphs - we clearly don't have that aspect
        // of things tested/enforced well.
        //
        // of additional note is the folding that occurs if the key is a Traversal. the key here is technically
        // unknown until traversal execution as the anonymous traversal result isn't evaluated during traversal
        // construction but during iteration. not folding to AddVertexStep creates different (breaking) traversal
        // semantics than we've had in previous versions so right/wrong could be argued, but since it's a breaking
        // change we'll just arbitrarily account for it to maintain the former behavior.
        if ((endStep instanceof AddEdgeStepContract) ||
                ((endStep instanceof AddVertexStepContract) && keyValues.length == 0 &&
                  (key instanceof T || (key instanceof String && null == cardinality) || key instanceof Traversal))) {
            ((PropertiesHolder) endStep).addProperty(key, value);
        } else {
            final AddPropertyStepContract<Element> addPropertyStep = new AddPropertyStepPlaceholder<>(this.asAdmin(), cardinality, key, value);
            this.asAdmin().addStep(addPropertyStep);
            for (int i = 0; i < keyValues.length; i += 2) {
                addPropertyStep.addProperty(keyValues[i], keyValues[i + 1]);
            }
        }
        return this;
    }

    /**
     * Sets the key and value of a {@link Property}. If the {@link Element} is a {@link VertexProperty} and the
     * {@link Graph} supports it, meta properties can be set.  Use of this method assumes that the
     * {@link VertexProperty.Cardinality} is defaulted to {@code null} which  means that the default cardinality for
     * the {@link Graph} will be used.
     * <p/>
     * If a {@link Map} is supplied then each of the key/value pairs in the map will
     * be added as property.  This method is the long-hand version of looping through the 
     * {@link #property(Object, Object, Object...)} method for each key/value pair supplied.
     * If a {@link CardinalityValueTraversal} is specified as a value then it will override any
     * {@link VertexProperty.Cardinality} specified for the {@code key}.
     * <p />
     * This method is effectively calls {@link #property(VertexProperty.Cardinality, Object, Object, Object...)}
     * as {@code property(null, key, value, keyValues}.
     *
     * @param key       the key for the property
     * @param value     the value for the property
     * @param keyValues any meta properties to be assigned to this property
     * @return the traversal with the last step modified to add a property
     * @see <a href="http://tinkerpop.apache.org/docs/${project.version}/reference/#addproperty-step" target="_blank">AddProperty Step</a>
     * @since 3.0.0-incubating
     */
    public default GraphTraversal<S, E> property(final Object key, final Object value, final Object... keyValues) {
        if (key instanceof VertexProperty.Cardinality) {
            // expect property(Cardinality, Map) where Map has entry type of either:
            // + <String<k>,CardinalityValue<v>> = property(v.cardinality, k, v.value) - overrides the Cardinality provided by "key"
            // + <String<k>,Object<v>> = property(key, k, v) - uses Cardinality of key
            if (value instanceof Map) {
                // Handle the property(Cardinality, Map) signature
                final Map<Object, Object> map = (Map) value;
                for (Map.Entry<Object, Object> entry : map.entrySet()) {
                    final Object val = entry.getValue();
                    if (val instanceof CardinalityValueTraversal) {
                        final CardinalityValueTraversal cardVal = (CardinalityValueTraversal) val;
                        property(cardVal.getCardinality(), entry.getKey(), cardVal.getValue());
                    } else {
                        // explicitly cast to avoid a possible recursive call.
                        property((VertexProperty.Cardinality) key, entry.getKey(), entry.getValue());
                    }
                }
                return this;
            } else if (value == null) {
                // Just return the input if you pass a null
                return this;
            } else {
                return this.property((VertexProperty.Cardinality) key, value, null == keyValues ? null : keyValues[0],
                        keyValues != null && keyValues.length > 1 ?
                                Arrays.copyOfRange(keyValues, 1, keyValues.length) :
                                new Object[]{});
            }
        } else  {
            // handles if cardinality is not the first parameter
            return this.property(null, key, value, keyValues);
        }
    }

    /**
     * When a {@link Map} is supplied then each of the key/value pairs in the map will
     * be added as property.  This method is the long-hand version of looping through the 
     * {@link #property(Object, Object, Object...)} method for each key/value pair supplied.
     * <p/>
     * A value may use a {@link CardinalityValueTraversal} to allow specification of the
     * {@link VertexProperty.Cardinality} along with the property value itself.
     * <p/>
     * If a {@link Map} is not supplied then an exception is thrown.
     * <p />
     * This method is effectively calls {@link #property(VertexProperty.Cardinality, Object, Object, Object...)}
     * as {@code property(null, key, value, keyValues}.
     *
     * @param value     the value for the property
     * @return the traversal with the last step modified to add a property
     * @see <a href="http://tinkerpop.apache.org/docs/${project.version}/reference/#addproperty-step" target="_blank">AddProperty Step</a>
     * @since 3.0.0-incubating
     */
    public default GraphTraversal<S, E> property(final Map<Object, Object> value) {
        if (value != null) {
            for (Map.Entry<Object, Object> entry : value.entrySet()) {
                final Object val = entry.getValue();
                if (val instanceof CardinalityValueTraversal) {
                    final CardinalityValueTraversal cardVal = (CardinalityValueTraversal) val;
                    property(cardVal.getCardinality(), entry.getKey(), cardVal.getValue());
                } else {
                    property(null, entry.getKey(), entry.getValue());
                }
            }
        }
        return this;
    }
    ///////////////////// BRANCH STEPS /////////////////////

    /**
     * Split the {@link Traverser} to all the specified traversals.
     *
     * @param branchTraversal the traversal to branch the {@link Traverser} to
     * @return the {@link Traversal} with the {@link BranchStep} added
     * @see <a href="http://tinkerpop.apache.org/docs/${project.version}/reference/#general-steps" target="_blank">Reference Documentation - General Steps</a>
     * @since 3.0.0-incubating
     */
    public default <M, E2> GraphTraversal<S, E2> branch(final Traversal<?, M> branchTraversal) {
        this.asAdmin().getGremlinLang().addStep(Symbols.branch, branchTraversal);
        final BranchStep<E, E2, M> branchStep = new BranchStep<>(this.asAdmin());
        branchStep.setBranchTraversal((Traversal.Admin<E, M>) branchTraversal);
        return this.asAdmin().addStep(branchStep);
    }

    /**
     * Split the {@link Traverser} to all the specified functions.
     *
     * @param function the traversal to branch the {@link Traverser} to
     * @return the {@link Traversal} with the {@link BranchStep} added
     * @see <a href="http://tinkerpop.apache.org/docs/${project.version}/reference/#general-steps" target="_blank">Reference Documentation - General Steps</a>
     * @since 3.0.0-incubating
     */
    public default <M, E2> GraphTraversal<S, E2> branch(final Function<Traverser<E>, M> function) {
        this.asAdmin().getGremlinLang().addStep(Symbols.branch, function);
        final BranchStep<E, E2, M> branchStep = new BranchStep<>(this.asAdmin());
        branchStep.setBranchTraversal((Traversal.Admin<E, M>) __.map(function));
        return this.asAdmin().addStep(branchStep);
    }

    /**
     * Routes the current traverser to a particular traversal branch option which allows the creation of if-then-else
     * like semantics within a traversal. A {@code choose} is modified by {@link #option} which provides the various
     * branch choices.
     *
     * @param choiceTraversal the traversal used to determine the value for the branch
     * @return the traversal with the appended {@link ChooseStep}
     * @see <a href="http://tinkerpop.apache.org/docs/${project.version}/reference/#choose-step" target="_blank">Reference Documentation - Choose Step</a>
     * @since 3.0.0-incubating
     */
    public default <M, E2> GraphTraversal<S, E2> choose(final Traversal<?, M> choiceTraversal) {
        this.asAdmin().getGremlinLang().addStep(Symbols.choose, choiceTraversal);
        return this.asAdmin().addStep(new ChooseStep<>(this.asAdmin(), (Traversal.Admin<E, M>) choiceTraversal));
    }

    /**
     * Routes the current traverser to a particular traversal branch option which allows the creation of if-then-else
     * like semantics within a traversal.
     *
     * @param traversalPredicate the traversal used to determine the "if" portion of the if-then-else
     * @param trueChoice         the traversal to execute in the event the {@code traversalPredicate} returns true
     * @param falseChoice        the traversal to execute in the event the {@code traversalPredicate} returns false
     * @return the traversal with the appended {@link ChooseStep}
     * @see <a href="http://tinkerpop.apache.org/docs/${project.version}/reference/#choose-step" target="_blank">Reference Documentation - Choose Step</a>
     * @since 3.0.0-incubating
     */
    public default <E2> GraphTraversal<S, E2> choose(final Traversal<?, ?> traversalPredicate,
                                                     final Traversal<?, E2> trueChoice, final Traversal<?, E2> falseChoice) {
        this.asAdmin().getGremlinLang().addStep(Symbols.choose, traversalPredicate, trueChoice, falseChoice);
        return this.asAdmin().addStep(new ChooseStep<E, E2, Boolean>(this.asAdmin(), (Traversal.Admin<E, ?>) traversalPredicate, (Traversal.Admin<E, E2>) trueChoice, (Traversal.Admin<E, E2>) falseChoice));
    }

    /**
     * Routes the current traverser to a particular traversal branch option which allows the creation of if-then
     * like semantics within a traversal.
     *
     * @param traversalPredicate the traversal used to determine the "if" portion of the if-then-else
     * @param trueChoice         the traversal to execute in the event the {@code traversalPredicate} returns true
     * @return the traversal with the appended {@link ChooseStep}
     * @see <a href="http://tinkerpop.apache.org/docs/${project.version}/reference/#choose-step" target="_blank">Reference Documentation - Choose Step</a>
     * @since 3.2.4
     */
    public default <E2> GraphTraversal<S, E2> choose(final Traversal<?, ?> traversalPredicate,
                                                     final Traversal<?, E2> trueChoice) {
        this.asAdmin().getGremlinLang().addStep(Symbols.choose, traversalPredicate, trueChoice);
        return this.asAdmin().addStep(new ChooseStep<E, E2, Boolean>(this.asAdmin(), (Traversal.Admin<E, ?>) traversalPredicate, (Traversal.Admin<E, E2>) trueChoice, (Traversal.Admin<E, E2>) __.identity()));
    }

    /**
     * Routes the current traverser to a particular traversal branch option which allows the creation of if-then-else
     * like semantics within a traversal. A {@code choose} is modified by {@link #option} which provides the various
     * branch choices.
     *
     * @param t extracts this value from an incoming element to match against an option
     * @return the traversal with the appended {@link ChooseStep}
     * @see <a href="http://tinkerpop.apache.org/docs/${project.version}/reference/#choose-step" target="_blank">Reference Documentation - Choose Step</a>
     * @since 3.8.0
     */
    public default <E2> GraphTraversal<S, E2> choose(final T t) {
        this.asAdmin().getGremlinLang().addStep(Symbols.choose, t);
        return this.asAdmin().addStep(new ChooseStep<>(this.asAdmin(), new TokenTraversal<>(t)));
    }

    /**
     * Routes the current traverser to a particular traversal branch option which allows the creation of if-then-else
     * like semantics within a traversal. A {@code choose} is modified by {@link #option} which provides the various
     * branch choices.
     *
     * @param choiceFunction the function used to determine the value for the branch
     * @return the traversal with the appended {@link ChooseStep}
     * @see <a href="http://tinkerpop.apache.org/docs/${project.version}/reference/#choose-step" target="_blank">Reference Documentation - Choose Step</a>
     * @since 3.0.0-incubating
     */
    public default <M, E2> GraphTraversal<S, E2> choose(final Function<E, M> choiceFunction) {
        if (choiceFunction instanceof T) return choose((T) choiceFunction);

        this.asAdmin().getGremlinLang().addStep(Symbols.choose, choiceFunction);
        return this.asAdmin().addStep(new ChooseStep<>(this.asAdmin(), (Traversal.Admin<E, M>) __.map(new FunctionTraverser<>(choiceFunction))));
    }

    /**
     * Routes the current traverser to a particular traversal branch option which allows the creation of if-then-else
     * like semantics within a traversal.
     *
     * @param choosePredicate the function used to determine the "if" portion of the if-then-else
     * @param trueChoice      the traversal to execute in the event the {@code traversalPredicate} returns true
     * @param falseChoice     the traversal to execute in the event the {@code traversalPredicate} returns false
     * @return the traversal with the appended {@link ChooseStep}
     * @see <a href="http://tinkerpop.apache.org/docs/${project.version}/reference/#choose-step" target="_blank">Reference Documentation - Choose Step</a>
     * @since 3.0.0-incubating
     */
    public default <E2> GraphTraversal<S, E2> choose(final Predicate<E> choosePredicate,
                                                     final Traversal<?, E2> trueChoice, final Traversal<?, E2> falseChoice) {
        if (choosePredicate instanceof P) return choose((P) choosePredicate, trueChoice, falseChoice);

        this.asAdmin().getGremlinLang().addStep(Symbols.choose, choosePredicate, trueChoice, falseChoice);
        return this.asAdmin().addStep(new ChooseStep<E, E2, Boolean>(this.asAdmin(), (Traversal.Admin<E, ?>) __.filter(new PredicateTraverser<>(choosePredicate)), (Traversal.Admin<E, E2>) trueChoice, (Traversal.Admin<E, E2>) falseChoice));
    }

    /**
     * Routes the current traverser to a particular traversal branch option which allows the creation of if-then-else
     * like semantics within a traversal.
     *
     * @param choosePredicate the {@link P} used to determine the "if" portion of the if-then-else
     * @param trueChoice      the traversal to execute in the event the {@code traversalPredicate} returns true
     * @param falseChoice     the traversal to execute in the event the {@code traversalPredicate} returns false
     * @return the traversal with the appended {@link ChooseStep}
     * @see <a href="http://tinkerpop.apache.org/docs/${project.version}/reference/#choose-step" target="_blank">Reference Documentation - Choose Step</a>
     * @since 3.8.0
     */
    public default <E2> GraphTraversal<S, E2> choose(final P<E> choosePredicate,
                                                     final Traversal<?, E2> trueChoice, final Traversal<?, E2> falseChoice) {
        if (choosePredicate.isParameterized()) {
            throw new IllegalArgumentException("Parameterized predicates are not supported by choose()");
        }
        this.asAdmin().getGremlinLang().addStep(Symbols.choose, choosePredicate, trueChoice, falseChoice);
        return this.asAdmin().addStep(new ChooseStep<E, E2, Boolean>(this.asAdmin(), (Traversal.Admin<E, ?>) __.is(choosePredicate), (Traversal.Admin<E, E2>) trueChoice, (Traversal.Admin<E, E2>) falseChoice));
    }

    /**
     * Routes the current traverser to a particular traversal branch option which allows the creation of if-then
     * like semantics within a traversal.
     *
     * @param choosePredicate the function used to determine the "if" portion of the if-then-else
     * @param trueChoice      the traversal to execute in the event the {@code traversalPredicate} returns true
     * @return the traversal with the appended {@link ChooseStep}
     * @see <a href="http://tinkerpop.apache.org/docs/${project.version}/reference/#choose-step" target="_blank">Reference Documentation - Choose Step</a>
     * @since 3.2.4
     */
    public default <E2> GraphTraversal<S, E2> choose(final Predicate<E> choosePredicate,
                                                     final Traversal<?, E2> trueChoice) {
        if (choosePredicate instanceof P) return choose((P) choosePredicate, trueChoice);

        this.asAdmin().getGremlinLang().addStep(Symbols.choose, choosePredicate, trueChoice);
        return this.asAdmin().addStep(new ChooseStep<E, E2, Boolean>(this.asAdmin(), (Traversal.Admin<E, ?>) __.filter(new PredicateTraverser<>(choosePredicate)), (Traversal.Admin<E, E2>) trueChoice, (Traversal.Admin<E, E2>) __.identity()));
    }

    /**
     * Routes the current traverser to a particular traversal branch option which allows the creation of if-then
     * like semantics within a traversal.
     *
     * @param choosePredicate the {@link P} used to determine the "if" portion of the if-then-else
     * @param trueChoice      the traversal to execute in the event the {@code traversalPredicate} returns true
     * @return the traversal with the appended {@link ChooseStep}
     * @see <a href="http://tinkerpop.apache.org/docs/${project.version}/reference/#choose-step" target="_blank">Reference Documentation - Choose Step</a>
     * @since 3.8.0
     */
    public default <E2> GraphTraversal<S, E2> choose(final P<E> choosePredicate,
                                                     final Traversal<?, E2> trueChoice) {
        if (choosePredicate.isParameterized()) {
            throw new IllegalArgumentException("Parameterized predicates are not supported by choose()");
        }
        this.asAdmin().getGremlinLang().addStep(Symbols.choose, choosePredicate, trueChoice);
        return this.asAdmin().addStep(new ChooseStep<E, E2, Boolean>(this.asAdmin(), (Traversal.Admin<E, ?>) __.is(choosePredicate), (Traversal.Admin<E, E2>) trueChoice, (Traversal.Admin<E, E2>) __.identity()));
    }

    /**
     * Returns the result of the specified traversal if it yields a result, otherwise it returns the calling element.
     *
     * @param optionalTraversal the traversal to execute for a potential result
     * @return the traversal with the appended {@link ChooseStep}
     * @see <a href="http://tinkerpop.apache.org/docs/${project.version}/reference/#optional-step" target="_blank">Reference Documentation - Optional Step</a>
     * @since 3.0.0-incubating
     */
    public default <E2> GraphTraversal<S, E2> optional(final Traversal<?, E2> optionalTraversal) {
        this.asAdmin().getGremlinLang().addStep(Symbols.optional, optionalTraversal);
        return this.asAdmin().addStep(new OptionalStep<>(this.asAdmin(), (Traversal.Admin<E2, E2>) optionalTraversal));
    }

    /**
     * Merges the results of an arbitrary number of traversals.
     *
     * @param unionTraversals the traversals to merge
     * @return the traversal with the appended {@link UnionStep}
     * @see <a href="http://tinkerpop.apache.org/docs/${project.version}/reference/#union-step" target="_blank">Reference Documentation - Union Step</a>
     * @since 3.0.0-incubating
     */
    public default <E2> GraphTraversal<S, E2> union(final Traversal<?, E2>... unionTraversals) {
        this.asAdmin().getGremlinLang().addStep(Symbols.union, unionTraversals);
        return this.asAdmin().addStep(new UnionStep<>(this.asAdmin(), Arrays.copyOf(unionTraversals, unionTraversals.length, Traversal.Admin[].class)));
    }

    /**
     * Evaluates the provided traversals and returns the result of the first traversal to emit at least one object.
     *
     * @param coalesceTraversals the traversals to coalesce
     * @return the traversal with the appended {@link CoalesceStep}
     * @see <a href="http://tinkerpop.apache.org/docs/${project.version}/reference/#coalesce-step" target="_blank">Reference Documentation - Coalesce Step</a>
     * @since 3.0.0-incubating
     */
    public default <E2> GraphTraversal<S, E2> coalesce(final Traversal<?, E2>... coalesceTraversals) {
        this.asAdmin().getGremlinLang().addStep(Symbols.coalesce, coalesceTraversals);
        return this.asAdmin().addStep(new CoalesceStep<>(this.asAdmin(), Arrays.copyOf(coalesceTraversals, coalesceTraversals.length, Traversal.Admin[].class)));
    }

    /**
     * This step is used for looping over a traversal given some break predicate.
     *
     * @param repeatTraversal the traversal to repeat over
     * @return the traversal with the appended {@link RepeatStep}
     * @see <a href="http://tinkerpop.apache.org/docs/${project.version}/reference/#repeat-step" target="_blank">Reference Documentation - Repeat Step</a>
     * @since 3.0.0-incubating
     */
    public default GraphTraversal<S, E> repeat(final Traversal<?, E> repeatTraversal) {
        this.asAdmin().getGremlinLang().addStep(Symbols.repeat, repeatTraversal);
        return RepeatStep.addRepeatToTraversal(this, (Traversal.Admin<E, E>) repeatTraversal);
    }

    /**
     * This step is used for looping over a traversal given some break predicate and with a specified loop name.
     *
     * @param repeatTraversal the traversal to repeat over
     * @param loopName The name given to the loop
     * @return the traversal with the appended {@link RepeatStep}
     * @see <a href="http://tinkerpop.apache.org/docs/${project.version}/reference/#repeat-step" target="_blank">Reference Documentation - Repeat Step</a>
     * @since 3.4.0
     */
    public default GraphTraversal<S, E> repeat(final String loopName, final Traversal<?, E> repeatTraversal) {
        this.asAdmin().getGremlinLang().addStep(Symbols.repeat, loopName, repeatTraversal);
        return RepeatStep.addRepeatToTraversal(this, loopName, (Traversal.Admin<E, E>) repeatTraversal);
    }


    /**
     * Emit is used in conjunction with {@link #repeat(Traversal)} to determine what objects get emit from the loop.
     *
     * @param emitTraversal the emit predicate defined as a traversal
     * @return the traversal with the appended {@link RepeatStep}
     * @see <a href="http://tinkerpop.apache.org/docs/${project.version}/reference/#repeat-step" target="_blank">Reference Documentation - Repeat Step</a>
     * @since 3.0.0-incubating
     */
    public default GraphTraversal<S, E> emit(final Traversal<?, ?> emitTraversal) {
        this.asAdmin().getGremlinLang().addStep(Symbols.emit, emitTraversal);
        return RepeatStep.addEmitToTraversal(this, (Traversal.Admin<E, ?>) emitTraversal);
    }

    /**
     * Emit is used in conjunction with {@link #repeat(Traversal)} to determine what objects get emit from the loop.
     *
     * @param emitPredicate the emit predicate
     * @return the traversal with the appended {@link RepeatStep}
     * @see <a href="http://tinkerpop.apache.org/docs/${project.version}/reference/#repeat-step" target="_blank">Reference Documentation - Repeat Step</a>
     * @since 3.0.0-incubating
     */
    public default GraphTraversal<S, E> emit(final Predicate<Traverser<E>> emitPredicate) {
        if (emitPredicate != null && emitPredicate instanceof P && ((P<Traverser<E>>) emitPredicate).isParameterized()) {
            throw new IllegalArgumentException("Parameterized predicates are not supported by emit()");
        }
        this.asAdmin().getGremlinLang().addStep(Symbols.emit, emitPredicate);
        return RepeatStep.addEmitToTraversal(this, (Traversal.Admin<E, ?>) __.filter(emitPredicate));
    }

    /**
     * Emit is used in conjunction with {@link #repeat(Traversal)} to emit all objects from the loop.
     *
     * @return the traversal with the appended {@link RepeatStep}
     * @see <a href="http://tinkerpop.apache.org/docs/${project.version}/reference/#repeat-step" target="_blank">Reference Documentation - Repeat Step</a>
     * @since 3.0.0-incubating
     */
    public default GraphTraversal<S, E> emit() {
        this.asAdmin().getGremlinLang().addStep(Symbols.emit);
        return RepeatStep.addEmitToTraversal(this, TrueTraversal.instance());
    }

    /**
     * Modifies a {@link #repeat(Traversal)} to determine when the loop should exit.
     *
     * @param untilTraversal the traversal that determines when the loop exits
     * @return the traversal with the appended {@link RepeatStep}
     * @see <a href="http://tinkerpop.apache.org/docs/${project.version}/reference/#repeat-step" target="_blank">Reference Documentation - Repeat Step</a>
     * @since 3.0.0-incubating
     */
    public default GraphTraversal<S, E> until(final Traversal<?, ?> untilTraversal) {
        this.asAdmin().getGremlinLang().addStep(Symbols.until, untilTraversal);
        return RepeatStep.addUntilToTraversal(this, (Traversal.Admin<E, ?>) untilTraversal);
    }

    /**
     * Modifies a {@link #repeat(Traversal)} to determine when the loop should exit.
     *
     * @param untilPredicate the predicate that determines when the loop exits
     * @return the traversal with the appended {@link RepeatStep}
     * @see <a href="http://tinkerpop.apache.org/docs/${project.version}/reference/#repeat-step" target="_blank">Reference Documentation - Repeat Step</a>
     * @since 3.0.0-incubating
     */
    public default GraphTraversal<S, E> until(final Predicate<Traverser<E>> untilPredicate) {
        if (untilPredicate != null && untilPredicate instanceof P && ((P<Traverser<E>>) untilPredicate).isParameterized()) {
            throw new IllegalArgumentException("Parameterized predicates are not supported by until()");
        }
        this.asAdmin().getGremlinLang().addStep(Symbols.until, untilPredicate);
        return RepeatStep.addUntilToTraversal(this, (Traversal.Admin<E, ?>) __.filter(untilPredicate));
    }

    /**
     * Modifies a {@link #repeat(Traversal)} to specify how many loops should occur before exiting.
     *
     * @param maxLoops the number of loops to execute prior to exiting
     * @return the traversal with the appended {@link RepeatStep}
     * @see <a href="http://tinkerpop.apache.org/docs/${project.version}/reference/#repeat-step" target="_blank">Reference Documentation - Repeat Step</a>
     * @since 3.0.0-incubating
     */
    public default GraphTraversal<S, E> times(final int maxLoops) {
        this.asAdmin().getGremlinLang().addStep(Symbols.times, maxLoops);
        if (this.asAdmin().getEndStep() instanceof TimesModulating) {
            ((TimesModulating) this.asAdmin().getEndStep()).modulateTimes(maxLoops);
            return this;
        } else
            return RepeatStep.addUntilToTraversal(this, new LoopTraversal<>(maxLoops));
    }

    /**
     * Provides a execute a specified traversal on a single element within a stream.
     *
     * @param localTraversal the traversal to execute locally
     * @return the traversal with the appended {@link LocalStep}
     * @see <a href="http://tinkerpop.apache.org/docs/${project.version}/reference/#local-step" target="_blank">Reference Documentation - Local Step</a>
     * @since 3.0.0-incubating
     */
    public default <E2> GraphTraversal<S, E2> local(final Traversal<?, E2> localTraversal) {
        this.asAdmin().getGremlinLang().addStep(Symbols.local, localTraversal);
        return this.asAdmin().addStep(new LocalStep<>(this.asAdmin(), localTraversal.asAdmin()));
    }

    /////////////////// VERTEX PROGRAM STEPS ////////////////

    /**
     * Calculates a PageRank over the graph using a 0.85 for the {@code alpha} value.
     *
     * @return the traversal with the appended {@link PageRankVertexProgramStep}
     * @see <a href="http://tinkerpop.apache.org/docs/${project.version}/reference/#pagerank-step" target="_blank">Reference Documentation - PageRank Step</a>
     * @since 3.2.0-incubating
     */
    public default GraphTraversal<S, E> pageRank() {
        this.asAdmin().getGremlinLang().addStep(Symbols.pageRank);
        return this.asAdmin().addStep((Step<E, E>) new PageRankVertexProgramStep(this.asAdmin(), 0.85d));
    }

    /**
     * Calculates a PageRank over the graph.
     *
     * @return the traversal with the appended {@link PageRankVertexProgramStep}
     * @see <a href="http://tinkerpop.apache.org/docs/${project.version}/reference/#pagerank-step" target="_blank">Reference Documentation - PageRank Step</a>
     * @since 3.2.0-incubating
     */
    public default GraphTraversal<S, E> pageRank(final double alpha) {
        this.asAdmin().getGremlinLang().addStep(Symbols.pageRank, alpha);
        return this.asAdmin().addStep((Step<E, E>) new PageRankVertexProgramStep(this.asAdmin(), alpha));
    }

    /**
     * Executes a Peer Pressure community detection algorithm over the graph.
     *
     * @return the traversal with the appended {@link PeerPressureVertexProgramStep}
     * @see <a href="http://tinkerpop.apache.org/docs/${project.version}/reference/#peerpressure-step" target="_blank">Reference Documentation - PeerPressure Step</a>
     * @since 3.2.0-incubating
     */
    public default GraphTraversal<S, E> peerPressure() {
        this.asAdmin().getGremlinLang().addStep(Symbols.peerPressure);
        return this.asAdmin().addStep((Step<E, E>) new PeerPressureVertexProgramStep(this.asAdmin()));
    }

    /**
     * Executes a Connected Component algorithm over the graph.
     *
     * @return the traversal with the appended {@link ConnectedComponentVertexProgram}
     * @see <a href="http://tinkerpop.apache.org/docs/${project.version}/reference/#connectedcomponent-step" target="_blank">Reference Documentation - ConnectedComponent Step</a>
     * @since 3.4.0
     */
    public default GraphTraversal<S, E> connectedComponent() {
        this.asAdmin().getGremlinLang().addStep(Symbols.connectedComponent);
        return this.asAdmin().addStep((Step<E, E>) new ConnectedComponentVertexProgramStep(this.asAdmin()));
    }


    /**
     * Executes a Shortest Path algorithm over the graph.
     *
     * @return the traversal with the appended {@link ShortestPathVertexProgramStep}
     * @see <a href="http://tinkerpop.apache.org/docs/${project.version}/reference/#shortestpath-step" target="_blank">Reference Documentation - ShortestPath Step</a>
     */
    public default GraphTraversal<S, Path> shortestPath() {
        if (this.asAdmin().getEndStep() instanceof GraphStep) {
            // This is very unfortunate, but I couldn't find another way to make it work. Without the additional
            // IdentityStep, TraversalVertexProgram doesn't handle halted traversers as expected (it ignores both:
            // HALTED_TRAVERSER stored in memory and stored as vertex properties); instead it just emits all vertices.
            this.identity();
        }
        this.asAdmin().getGremlinLang().addStep(Symbols.shortestPath);
        return (GraphTraversal<S, Path>) ((Traversal.Admin) this.asAdmin())
                .addStep(new ShortestPathVertexProgramStep(this.asAdmin()));
    }

    /**
     * Executes an arbitrary {@link VertexProgram} over the graph.
     *
     * @return the traversal with the appended {@link ProgramVertexProgramStep}
     * @see <a href="http://tinkerpop.apache.org/docs/${project.version}/reference/#program-step" target="_blank">Reference Documentation - Program Step</a>
     * @since 3.2.0-incubating
     */
    public default GraphTraversal<S, E> program(final VertexProgram<?> vertexProgram) {
        return this.asAdmin().addStep((Step<E, E>) new ProgramVertexProgramStep(this.asAdmin(), vertexProgram));
    }

    ///////////////////// UTILITY STEPS /////////////////////

    /**
     * A step modulator that provides a label to the step that can be accessed later in the traversal by other steps.
     *
     * @param stepLabel  the name of the step
     * @param stepLabels additional names for the label
     * @return the traversal with the modified end step
     * @see <a href="http://tinkerpop.apache.org/docs/${project.version}/reference/#as-step" target="_blank">Reference Documentation - As Step</a>
     * @since 3.0.0-incubating
     */
    public default GraphTraversal<S, E> as(final String stepLabel, final String... stepLabels) {
        this.asAdmin().getGremlinLang().addStep(Symbols.as, stepLabel, stepLabels);
        if (this.asAdmin().getSteps().size() == 0) this.asAdmin().addStep(new StartStep<>(this.asAdmin()));
        final Step<?, E> endStep = this.asAdmin().getEndStep();
        endStep.addLabel(stepLabel);
        for (final String label : stepLabels) {
            endStep.addLabel(label);
        }
        return this;
    }

    /**
     * Turns the lazy traversal pipeline into a bulk-synchronous pipeline which basically iterates that traversal to
     * the size of the barrier. In this case, it iterates the entire thing as the default barrier size is set to
     * {@code Integer.MAX_VALUE}.
     *
     * @return the traversal with an appended {@link NoOpBarrierStep}
     * @see <a href="http://tinkerpop.apache.org/docs/${project.version}/reference/#barrier-step" target="_blank">Reference Documentation - Barrier Step</a>
     * @since 3.0.0-incubating
     */
    public default GraphTraversal<S, E> barrier() {
        this.asAdmin().getGremlinLang().addStep(Symbols.barrier);
        return this.asAdmin().addStep(new NoOpBarrierStep<>(this.asAdmin(), Integer.MAX_VALUE));
    }

    /**
     * Turns the lazy traversal pipeline into a bulk-synchronous pipeline which basically iterates that traversal to
     * the size of the barrier.
     *
     * @param maxBarrierSize the size of the barrier
     * @return the traversal with an appended {@link NoOpBarrierStep}
     * @see <a href="http://tinkerpop.apache.org/docs/${project.version}/reference/#barrier-step" target="_blank">Reference Documentation - Barrier Step</a>
     * @since 3.0.0-incubating
     */
    public default GraphTraversal<S, E> barrier(final int maxBarrierSize) {
        this.asAdmin().getGremlinLang().addStep(Symbols.barrier, maxBarrierSize);
        return this.asAdmin().addStep(new NoOpBarrierStep<>(this.asAdmin(), maxBarrierSize));
    }

    /**
     * Indexes all items of the current collection. The indexing format can be configured using the {@link GraphTraversal#with(String, Object)}
     * and {@link org.apache.tinkerpop.gremlin.process.traversal.step.util.WithOptions#indexer}.
     *
     * Indexed as list: ["a","b","c"] =&gt; [["a",0],["b",1],["c",2]]
     * Indexed as map:  ["a","b","c"] =&gt; {0:"a",1:"b",2:"c"}
     *
     * If the current object is not a collection, this step will map the object to a single item collection/map:
     *
     * Indexed as list: "a" =&gt; ["a",0]
     * Indexed as map:  "a" =&gt; {0:"a"}
     *
     * @return the traversal with an appended {@link IndexStep}
     * @see <a href="http://tinkerpop.apache.org/docs/${project.version}/reference/#index-step" target="_blank">Reference Documentation - Index Step</a>
     * @since 3.4.0
     */
    public default <E2> GraphTraversal<S, E2> index() {
        this.asAdmin().getGremlinLang().addStep(Symbols.index);
        return this.asAdmin().addStep(new IndexStep<>(this.asAdmin()));
    }

    /**
     * Turns the lazy traversal pipeline into a bulk-synchronous pipeline which basically iterates that traversal to
     * the size of the barrier. In this case, it iterates the entire thing as the default barrier size is set to
     * {@code Integer.MAX_VALUE}.
     *
     * @param barrierConsumer a consumer function that is applied to the objects aggregated to the barrier
     * @return the traversal with an appended {@link NoOpBarrierStep}
     * @see <a href="http://tinkerpop.apache.org/docs/${project.version}/reference/#barrier-step" target="_blank">Reference Documentation - Barrier Step</a>
     * @since 3.2.0-incubating
     */
    public default GraphTraversal<S, E> barrier(final Consumer<TraverserSet<Object>> barrierConsumer) {
        this.asAdmin().getGremlinLang().addStep(Symbols.barrier, barrierConsumer);
        return this.asAdmin().addStep(new LambdaCollectingBarrierStep<>(this.asAdmin(), (Consumer) barrierConsumer, Integer.MAX_VALUE));
    }

    //// WITH-MODULATOR

    /**
     * Provides a configuration to a step in the form of a key which is the same as {@code with(key, true)}. The key
     * of the configuration must be step specific and therefore a configuration could be supplied that is not known to
     * be valid until execution.
     *
     * @param key the key of the configuration to apply to a step
     * @return the traversal with a modulated step
     * @see <a href="http://tinkerpop.apache.org/docs/${project.version}/reference/#with-step" target="_blank">Reference Documentation - With Step</a>
     * @since 3.4.0
     */
    public default GraphTraversal<S,E> with(final String key) {
        this.asAdmin().getGremlinLang().addStep(Symbols.with, key);
        final Object[] configPair = { key, true };
        ((Configuring) this.asAdmin().getEndStep()).configure(configPair);
        return this;
    }

    /**
     * Provides a configuration to a step in the form of a key and value pair. The key of the configuration must be
     * step specific and therefore a configuration could be supplied that is not known to be valid until execution.
     *
     * @param key the key of the configuration to apply to a step
     * @param value the value of the configuration to apply to a step
     * @return the traversal with a modulated step
     * @see <a href="http://tinkerpop.apache.org/docs/${project.version}/reference/#with-step" target="_blank">Reference Documentation - With Step</a>
     * @since 3.4.0
     */
    public default GraphTraversal<S,E> with(final String key, final Object value) {
        this.asAdmin().getGremlinLang().addStep(Symbols.with, key, value);
        final Object[] configPair = { key, value };
        ((Configuring) this.asAdmin().getEndStep()).configure(configPair);
        return this;
    }

    //// BY-MODULATORS

    /**
     * The {@code by()} can be applied to a number of different step to alter their behaviors. This form is essentially
     * an {@link #identity()} modulation.
     *
     * @return the traversal with a modulated step.
     * @see <a href="http://tinkerpop.apache.org/docs/${project.version}/reference/#by-step" target="_blank">Reference Documentation - By Step</a>
     * @since 3.0.0-incubating
     */
    public default GraphTraversal<S, E> by() {
        this.asAdmin().getGremlinLang().addStep(Symbols.by);
        ((ByModulating) this.asAdmin().getEndStep()).modulateBy();
        return this;
    }

    /**
     * The {@code by()} can be applied to a number of different step to alter their behaviors. Modifies the previous
     * step with the specified traversal.
     *
     * @param traversal the traversal to apply
     * @return the traversal with a modulated step.
     * @see <a href="http://tinkerpop.apache.org/docs/${project.version}/reference/#by-step" target="_blank">Reference Documentation - By Step</a>
     * @since 3.0.0-incubating
     */
    public default GraphTraversal<S, E> by(final Traversal<?, ?> traversal) {
        this.asAdmin().getGremlinLang().addStep(Symbols.by, traversal);
        ((ByModulating) this.asAdmin().getEndStep()).modulateBy(traversal.asAdmin());
        return this;
    }

    /**
     * The {@code by()} can be applied to a number of different step to alter their behaviors. Modifies the previous
     * step with the specified token of {@link T}.
     *
     * @param token the token to apply
     * @return the traversal with a modulated step.
     * @see <a href="http://tinkerpop.apache.org/docs/${project.version}/reference/#by-step" target="_blank">Reference Documentation - By Step</a>
     * @since 3.0.0-incubating
     */
    public default GraphTraversal<S, E> by(final T token) {
        this.asAdmin().getGremlinLang().addStep(Symbols.by, token);
        ((ByModulating) this.asAdmin().getEndStep()).modulateBy(token);
        return this;
    }

    /**
     * The {@code by()} can be applied to a number of different step to alter their behaviors. Modifies the previous
     * step with the specified key.
     *
     * @param key the key to apply
     * @return the traversal with a modulated step.
     * @see <a href="http://tinkerpop.apache.org/docs/${project.version}/reference/#by-step" target="_blank">Reference Documentation - By Step</a>
     * @since 3.0.0-incubating
     */
    public default GraphTraversal<S, E> by(final String key) {
        this.asAdmin().getGremlinLang().addStep(Symbols.by, key);
        ((ByModulating) this.asAdmin().getEndStep()).modulateBy(key);
        return this;
    }

    /**
     * The {@code by()} can be applied to a number of different step to alter their behaviors. Modifies the previous
     * step with the specified function.
     *
     * @param function the function to apply
     * @return the traversal with a modulated step.
     * @see <a href="http://tinkerpop.apache.org/docs/${project.version}/reference/#by-step" target="_blank">Reference Documentation - By Step</a>
     * @since 3.0.0-incubating
     */
    public default <V> GraphTraversal<S, E> by(final Function<V, Object> function) {
        this.asAdmin().getGremlinLang().addStep(Symbols.by, function);
        ((ByModulating) this.asAdmin().getEndStep()).modulateBy(function);
        return this;
    }

    //// COMPARATOR BY-MODULATORS

    /**
     * The {@code by()} can be applied to a number of different step to alter their behaviors. Modifies the previous
     * step with the specified function.
     *
     * @param traversal  the traversal to apply
     * @param comparator the comparator to apply typically for some {@link #order()}
     * @return the traversal with a modulated step.
     * @see <a href="http://tinkerpop.apache.org/docs/${project.version}/reference/#by-step" target="_blank">Reference Documentation - By Step</a>
     * @since 3.0.0-incubating
     */
    public default <V> GraphTraversal<S, E> by(final Traversal<?, ?> traversal, final Comparator<V> comparator) {
        this.asAdmin().getGremlinLang().addStep(Symbols.by, traversal, comparator);
        ((ByModulating) this.asAdmin().getEndStep()).modulateBy(traversal.asAdmin(), comparator);
        return this;
    }

    /**
     * The {@code by()} can be applied to a number of different step to alter their behaviors. Modifies the previous
     * step with the specified function.
     *
     * @param comparator the comparator to apply typically for some {@link #order()}
     * @return the traversal with a modulated step.
     * @see <a href="http://tinkerpop.apache.org/docs/${project.version}/reference/#by-step" target="_blank">Reference Documentation - By Step</a>
     * @since 3.0.0-incubating
     */
    public default GraphTraversal<S, E> by(final Comparator<E> comparator) {
        this.asAdmin().getGremlinLang().addStep(Symbols.by, comparator);
        ((ByModulating) this.asAdmin().getEndStep()).modulateBy(comparator);
        return this;
    }

    /**
     * The {@code by()} can be applied to a number of different step to alter their behaviors. Modifies the previous
     * step with the specified function.
     *
     * @param order the comparator to apply typically for some {@link #order()}
     * @return the traversal with a modulated step.
     * @see <a href="http://tinkerpop.apache.org/docs/${project.version}/reference/#by-step" target="_blank">Reference Documentation - By Step</a>
     * @since 3.0.0-incubating
     */
    public default GraphTraversal<S, E> by(final Order order) {
        this.asAdmin().getGremlinLang().addStep(Symbols.by, order);
        ((ByModulating) this.asAdmin().getEndStep()).modulateBy(order);
        return this;
    }

    /**
     * The {@code by()} can be applied to a number of different step to alter their behaviors. Modifies the previous
     * step with the specified function.
     *
     * @param key        the key to apply                                                                                                     traversal
     * @param comparator the comparator to apply typically for some {@link #order()}
     * @return the traversal with a modulated step.
     * @see <a href="http://tinkerpop.apache.org/docs/${project.version}/reference/#by-step" target="_blank">Reference Documentation - By Step</a>
     * @since 3.0.0-incubating
     */
    public default <V> GraphTraversal<S, E> by(final String key, final Comparator<V> comparator) {
        this.asAdmin().getGremlinLang().addStep(Symbols.by, key, comparator);
        ((ByModulating) this.asAdmin().getEndStep()).modulateBy(key, comparator);
        return this;
    }

    /**
     * The {@code by()} can be applied to a number of different step to alter their behaviors. Modifies the previous
     * step with the specified function.
     *
     * @param function   the function to apply
     * @param comparator the comparator to apply typically for some {@link #order()}
     * @return the traversal with a modulated step.
     * @see <a href="http://tinkerpop.apache.org/docs/${project.version}/reference/#by-step" target="_blank">Reference Documentation - By Step</a>
     * @since 3.0.0-incubating
     */
    public default <U> GraphTraversal<S, E> by(final Function<U, Object> function, final Comparator comparator) {
        this.asAdmin().getGremlinLang().addStep(Symbols.by, function, comparator);
        ((ByModulating) this.asAdmin().getEndStep()).modulateBy(function, comparator);
        return this;
    }

    ////

    /**
     * This is a step modulator to a {@link TraversalOptionParent} like {@code choose()} or {@code mergeV()} where the
     * provided argument associated to the {@code token} is applied according to the semantics of the step. Please see
     * the documentation of such steps to understand the usage context.
     *
     * @param token       the token that would trigger this option which may be a {@link Pick}, {@link Merge},
     *                    a {@link Traversal}, {@link Predicate}, or object depending on the step being modulated.
     * @param traversalOption the option as a traversal
     * @return the traversal with the modulated step
     * @see <a href="http://tinkerpop.apache.org/docs/${project.version}/reference/#choose-step" target="_blank">Reference Documentation - Choose Step</a>
     * @see <a href="http://tinkerpop.apache.org/docs/${project.version}/reference/#mergev-step" target="_blank">Reference Documentation - MergeV Step</a>
     * @see <a href="http://tinkerpop.apache.org/docs/${project.version}/reference/#mergee-step" target="_blank">Reference Documentation - MergeE Step</a>
     * @since 3.0.0-incubating
     */
    public default <M, E2> GraphTraversal<S, E> option(final M token, final Traversal<?, E2> traversalOption) {
        this.asAdmin().getGremlinLang().addStep(Symbols.option, token, traversalOption);

        // handle null similar to how option() with Map handles it, otherwise we get a NPE if this one gets used
        final Traversal.Admin<E,E2> t = null == traversalOption ?
                new ConstantTraversal<>(null) : (Traversal.Admin<E, E2>) traversalOption.asAdmin();
        ((TraversalOptionParent<M, E, E2>) this.asAdmin().getEndStep()).addChildOption(token, t);
        return this;
    }

    /**
     * This is a step modulator to a {@link TraversalOptionParent} like {@code choose()} or {@code mergeV()} where the
     * provided argument associated to the {@code token} is applied according to the semantics of the step. Please see
     * the documentation of such steps to understand the usage context.
     *
     * @param m Provides a {@code Map} as the option which is the same as doing {@code constant(m)}.
     * @return the traversal with the modulated step
     * @see <a href="http://tinkerpop.apache.org/docs/${project.version}/reference/#mergev-step" target="_blank">Reference Documentation - MergeV Step</a>
     * @see <a href="http://tinkerpop.apache.org/docs/${project.version}/reference/#mergee-step" target="_blank">Reference Documentation - MergeE Step</a>
     * @since 3.6.0
     */
    public default <M, E2> GraphTraversal<S, E> option(final M token, final Map<Object, Object> m) {
        final Step<?, ?> lastStep = this.asAdmin().getEndStep();

        // CardinalityValueTraversal doesn't make sense for any prior step other than mergeV()
        if (!(lastStep instanceof MergeVertexStep || lastStep instanceof MergeVertexStepPlaceholder) && m != null) {
            for (Object k : m.keySet()) {
                final Object o = m.get(k);
                if (o instanceof CardinalityValueTraversal)
                    throw new IllegalStateException("option() with the Cardinality argument can only be used following mergeV()");
            }
        }

        this.asAdmin().getGremlinLang().addStep(Symbols.option, token, m);
        ((TraversalOptionParent<M, E, E2>) this.asAdmin().getEndStep()).addChildOption(token, (Traversal.Admin<E, E2>) new ConstantTraversal<>(m).asAdmin());
        return this;
    }

    /**
     * This is a step modulator to {@link #mergeV()} where the provided argument associated to the {@code token} is
     * applied according to the semantics of the step. Please see the documentation of such steps to understand the
     * usage context.
     *
     * @param m Provides a {@code Map} as the option which is the same as doing {@code constant(m)}.
     * @return the traversal with the modulated step
     * @see <a href="http://tinkerpop.apache.org/docs/${project.version}/reference/#mergev-step" target="_blank">Reference Documentation - MergeV Step</a>
     * @see <a href="http://tinkerpop.apache.org/docs/${project.version}/reference/#mergee-step" target="_blank">Reference Documentation - MergeE Step</a>
     * @since 3.7.0
     */
    public default <M, E2> GraphTraversal<S, E> option(final Merge merge, final Map<Object, Object> m, final VertexProperty.Cardinality cardinality) {
        final Step<?, ?> lastStep = this.asAdmin().getEndStep();

        // CardinalityValueTraversal doesn't make sense for any prior step other than mergeV()
        if (!(lastStep instanceof MergeVertexStep || lastStep instanceof MergeVertexStepPlaceholder)) {
            throw new IllegalStateException("option() with the Cardinality argument can only be used following mergeV()");
        }

        this.asAdmin().getGremlinLang().addStep(Symbols.option, merge, m, cardinality);
        // do explicit cardinality for every single pair in the map
        for (Object k : m.keySet()) {
            final Object o = m.get(k);
            if (!(o instanceof CardinalityValueTraversal))
                m.put(k, new CardinalityValueTraversal(cardinality, o));
        }
        ((TraversalOptionParent<M, E, E2>) lastStep).addChildOption((M) merge, (Traversal.Admin<E, E2>) new ConstantTraversal<>(m).asAdmin());
        return this;
    }

    /**
     * This step modifies {@link #choose(Function)} to specifies the available choices that might be executed.
     *
     * @param traversalOption the option as a traversal
     * @return the traversal with the modulated step
     * @see <a href="http://tinkerpop.apache.org/docs/${project.version}/reference/#choose-step" target="_blank">Reference Documentation - Choose Step</a>
     * @since 3.0.0-incubating
     */
    public default <E2> GraphTraversal<S, E> option(final Traversal<?, E2> traversalOption) {
        this.asAdmin().getGremlinLang().addStep(Symbols.option, traversalOption);
        ((TraversalOptionParent<Object, E, E2>) this.asAdmin().getEndStep()).addChildOption(Pick.any, (Traversal.Admin<E, E2>) traversalOption.asAdmin());
        return this;
    }

    /**
     * This is a step modulator to a {@link TraversalOptionParent} like {@code choose()} or {@code mergeV()} where the
     * provided argument associated to the {@code token} is applied according to the semantics of the step. Please see
     * the documentation of such steps to understand the usage context.
     *
     * @param m Provides a {@code Map} as the option which is the same as doing {@code constant(m)}.
     * @return the traversal with the modulated step
     * @see <a href="http://tinkerpop.apache.org/docs/${project.version}/reference/#mergev-step" target="_blank">Reference Documentation - MergeV Step</a>
     * @see <a href="http://tinkerpop.apache.org/docs/${project.version}/reference/#mergee-step" target="_blank">Reference Documentation - MergeE Step</a>
     * @since 3.8.0
     */
    public default <M, E2> GraphTraversal<S, E> option(final M token, final GValue<Map<?, ?>> m) {
        if (m == null) {
            return option(token, (Map) null);
        }
        this.asAdmin().getGremlinLang().addStep(GraphTraversal.Symbols.option, token, m);
        TraversalOptionParent<M, E, E2> endStep = (TraversalOptionParent<M, E, E2>) this.asAdmin().getEndStep();
        endStep.addChildOption(token, (Traversal.Admin<E, E2>) new ConstantTraversal<>(m.get()).asAdmin());
        if (endStep instanceof MergeStepContract) {
            switch ((Merge) token) {
                case onMatch:
                    ((MergeStepContract) endStep).setOnMatch(new GValueConstantTraversal<>(m));
                    break;
                case onCreate:
                    ((MergeStepContract) endStep).setOnCreate(new GValueConstantTraversal<>(m));
                    break;
            }
        }
        return this;
    }

    ////

    ///////////////////// IO STEPS /////////////////////

    /**
     * This step is technically a step modulator for the the {@link GraphTraversalSource#io(String)} step which
     * instructs the step to perform a read with its given configuration.
     *
     * @return the traversal with the {@link IoStep} modulated to read
     * @see <a href="http://tinkerpop.apache.org/docs/${project.version}/reference/#io-step" target="_blank">Reference Documentation - IO Step</a>
     * @see <a href="http://tinkerpop.apache.org/docs/${project.version}/reference/#read-step" target="_blank">Reference Documentation - Read Step</a>
     * @since 3.4.0
     */
    public default GraphTraversal<S,E> read() {
        this.asAdmin().getGremlinLang().addStep(Symbols.read);
        ((ReadWriting) this.asAdmin().getEndStep()).setMode(ReadWriting.Mode.READING);
        return this;
    }

    /**
     * This step is technically a step modulator for the the {@link GraphTraversalSource#io(String)} step which
     * instructs the step to perform a write with its given configuration.
     *
     * @return the traversal with the {@link IoStep} modulated to write
     * @see <a href="http://tinkerpop.apache.org/docs/${project.version}/reference/#io-step" target="_blank">Reference Documentation - IO Step</a>
     * @see <a href="http://tinkerpop.apache.org/docs/${project.version}/reference/#write-step" target="_blank">Reference Documentation - Write Step</a>
     * @since 3.4.0
     */
    public default GraphTraversal<S,E> write() {
        this.asAdmin().getGremlinLang().addStep(Symbols.write);
        ((ReadWriting) this.asAdmin().getEndStep()).setMode(ReadWriting.Mode.WRITING);
        return this;
    }

    /**
     * Iterates the traversal presumably for the generation of side-effects.
     */
    @Override
    public default GraphTraversal<S, E> iterate() {
        Traversal.super.iterate();
        return this;
    }

    ////

    public static final class Symbols {

        private Symbols() {
            // static fields only
        }

        public static final String map = "map";
        public static final String flatMap = "flatMap";
        public static final String id = "id";
        public static final String label = "label";
        public static final String identity = "identity";
        public static final String constant = "constant";
        public static final String V = "V";
        public static final String E = "E";
        public static final String to = "to";
        public static final String out = "out";
        public static final String in = "in";
        public static final String both = "both";
        public static final String toE = "toE";
        public static final String outE = "outE";
        public static final String inE = "inE";
        public static final String bothE = "bothE";
        public static final String toV = "toV";
        public static final String outV = "outV";
        public static final String inV = "inV";
        public static final String bothV = "bothV";
        public static final String otherV = "otherV";
        public static final String order = "order";
        public static final String properties = "properties";
        public static final String values = "values";
        public static final String propertyMap = "propertyMap";
        public static final String valueMap = "valueMap";
        public static final String elementMap = "elementMap";
        public static final String select = "select";
        public static final String key = "key";
        public static final String value = "value";
        public static final String path = "path";
        public static final String match = "match";
        public static final String math = "math";
        public static final String sack = "sack";
        public static final String loops = "loops";
        public static final String project = "project";
        public static final String unfold = "unfold";
        public static final String fold = "fold";
        public static final String count = "count";
        public static final String sum = "sum";
        public static final String max = "max";
        public static final String min = "min";
        public static final String mean = "mean";
        public static final String group = "group";
        public static final String groupCount = "groupCount";
        public static final String tree = "tree";
        public static final String addV = "addV";
        public static final String addE = "addE";
        public static final String mergeV = "mergeV";
        public static final String mergeE = "mergeE";
        public static final String from = "from";
        public static final String filter = "filter";
        public static final String or = "or";
        public static final String and = "and";
        public static final String inject = "inject";
        public static final String dedup = "dedup";
        public static final String where = "where";
        public static final String has = "has";
        public static final String hasNot = "hasNot";
        public static final String hasLabel = "hasLabel";
        public static final String hasId = "hasId";
        public static final String hasKey = "hasKey";
        public static final String hasValue = "hasValue";
        public static final String is = "is";
        public static final String conjoin = "conjoin";
        public static final String not = "not";
        public static final String range = "range";
        public static final String limit = "limit";
        public static final String skip = "skip";
        public static final String tail = "tail";
        public static final String coin = "coin";
        public static final String io = "io";
        public static final String read = "read";
        public static final String write = "write";
        public static final String call = "call";
        public static final String element = "element";
        public static final String concat = "concat";
        public static final String asString = "asString";
        public static final String toUpper = "toUpper";
        public static final String toLower = "toLower";
        public static final String length = "length";
        public static final String trim = "trim";
        public static final String lTrim = "lTrim";
        public static final String rTrim = "rTrim";
        public static final String reverse = "reverse";
        public static final String replace = "replace";
        public static final String substring = "substring";
        public static final String split = "split";
        public static final String format = "format";
        public static final String asBool = "asBool";
        public static final String asDate = "asDate";
        public static final String dateAdd = "dateAdd";
        public static final String dateDiff = "dateDiff";
        public static final String asNumber = "asNumber";
        public static final String all = "all";
        public static final String any = "any";
        public static final String none = "none";
        public static final String merge = "merge";
        public static final String product = "product";
        public static final String combine = "combine";
        public static final String difference = "difference";
        public static final String disjunct = "disjunct";
        public static final String intersect = "intersect";

        public static final String timeLimit = "timeLimit";
        public static final String simplePath = "simplePath";
        public static final String cyclicPath = "cyclicPath";
        public static final String sample = "sample";

        public static final String drop = "drop";

        public static final String sideEffect = "sideEffect";
        public static final String cap = "cap";
        public static final String property = "property";

        /**
         * @deprecated As of release 3.4.3, replaced by {@link Symbols#aggregate} with a {@link Scope#local}.
         */
        public static final String aggregate = "aggregate";
        public static final String fail = "fail";
        public static final String subgraph = "subgraph";
        public static final String barrier = "barrier";
        public static final String index = "index";
        public static final String local = "local";
        public static final String emit = "emit";
        public static final String repeat = "repeat";
        public static final String until = "until";
        public static final String branch = "branch";
        public static final String union = "union";
        public static final String coalesce = "coalesce";
        public static final String choose = "choose";
        public static final String optional = "optional";


        public static final String pageRank = "pageRank";
        public static final String peerPressure = "peerPressure";
        public static final String connectedComponent = "connectedComponent";
        public static final String shortestPath = "shortestPath";
        public static final String program = "program";

        public static final String by = "by";
        public static final String with = "with";
        public static final String times = "times";
        public static final String as = "as";
        public static final String option = "option";

    }
}<|MERGE_RESOLUTION|>--- conflicted
+++ resolved
@@ -1621,13 +1621,8 @@
             throw new IllegalArgumentException(String.format(
                     "The from() step cannot follow %s", prev.getClass().getSimpleName()));
 
-<<<<<<< HEAD
         this.asAdmin().getGremlinLang().addStep(Symbols.from, fromVertex);
-        ((FromToModulating) prev).addFrom(new GValueConstantTraversal<S, Vertex>(fromVertex));
-=======
-        this.asAdmin().getBytecode().addStep(Symbols.from, fromVertex);
         ((FromToModulating) prev).addFrom(new GValueConstantTraversal<>(fromVertex));
->>>>>>> 0b2e77e7
         return this;
     }
 
@@ -1641,34 +1636,7 @@
      * @since 3.3.0
      */
     public default GraphTraversal<S, E> from(final Vertex fromVertex) {
-        final Step<?,?> prev = this.asAdmin().getEndStep();
-        if (!(prev instanceof FromToModulating))
-            throw new IllegalArgumentException(String.format(
-                    "The from() step cannot follow %s", prev.getClass().getSimpleName()));
-
-        this.asAdmin().getGremlinLang().addStep(Symbols.from, fromVertex);
-        ((FromToModulating) prev).addFrom(__.constant(fromVertex).asAdmin());
-        return this;
-    }
-
-    /**
-     * When used as a modifier to {@link #addE(String)} this method specifies the traversal to use for selecting the
-     * outgoing vertex of the newly added {@link Edge}.
-     *
-     * @param fromVertex the traversal for selecting the outgoing vertex
-     * @return the traversal with the modified {@link AddEdgeStepContract}
-     * @see <a href="http://tinkerpop.apache.org/docs/${project.version}/reference/#addedge-step" target="_blank">Reference Documentation - From Step</a>
-     * @since 3.1.0-incubating
-     */
-    public default GraphTraversal<S, E> from(final Traversal<?, Object> fromVertex) {
-        final Step<?,?> prev = this.asAdmin().getEndStep();
-        if (!(prev instanceof FromToModulating))
-            throw new IllegalArgumentException(String.format(
-                    "The from() step cannot follow %s", prev.getClass().getSimpleName()));
-
-        this.asAdmin().getGremlinLang().addStep(Symbols.from, fromVertex);
-        ((FromToModulating) prev).addFrom(fromVertex.asAdmin());
-        return this;
+        return this.from(__.V(fromVertex.id()));
     }
 
     /**
@@ -1686,13 +1654,28 @@
             throw new IllegalArgumentException(String.format(
                     "The to() step cannot follow %s", prev.getClass().getSimpleName()));
 
-<<<<<<< HEAD
         this.asAdmin().getGremlinLang().addStep(Symbols.to, toVertex);
-        ((FromToModulating) prev).addTo(new GValueConstantTraversal<S, Vertex>(toVertex));
-=======
-        this.asAdmin().getBytecode().addStep(Symbols.to, toVertex);
         ((FromToModulating) prev).addTo(new GValueConstantTraversal<>(toVertex));
->>>>>>> 0b2e77e7
+        return this;
+    }
+
+    /**
+     * When used as a modifier to {@link #addE(String)} this method specifies the traversal to use for selecting the
+     * incoming vertex of the newly added {@link Edge}.
+     *
+     * @param toVertex the traversal for selecting the incoming vertex
+     * @return the traversal with the modified {@link AddEdgeStepContract}
+     * @see <a href="http://tinkerpop.apache.org/docs/${project.version}/reference/#addedge-step" target="_blank">Reference Documentation - From Step</a>
+     * @since 3.1.0-incubating
+     */
+    public default GraphTraversal<S, E> to(final Traversal<?, ?> toVertex) {
+        final Step<?,?> prev = this.asAdmin().getEndStep();
+        if (!(prev instanceof FromToModulating))
+            throw new IllegalArgumentException(String.format(
+                    "The to() step cannot follow %s", prev.getClass().getSimpleName()));
+
+        this.asAdmin().getGremlinLang().addStep(Symbols.to, toVertex);
+        ((FromToModulating) prev).addTo(toVertex.asAdmin());
         return this;
     }
 
@@ -1700,34 +1683,33 @@
      * When used as a modifier to {@link #addE(String)} this method specifies the traversal to use for selecting the
      * outgoing vertex of the newly added {@link Edge}.
      *
-     * @param fromVertexOrId the vertex for selecting the outgoing vertex
+     * @param fromVertex the traversal for selecting the outgoing vertex
      * @return the traversal with the modified {@link AddEdgeStepContract}
      * @see <a href="http://tinkerpop.apache.org/docs/${project.version}/reference/#addedge-step" target="_blank">Reference Documentation - From Step</a>
-     * @since 3.3.0
-     */
-<<<<<<< HEAD
-    public default GraphTraversal<S, E> from(final Object fromVertexOrId) {
-        if (fromVertexOrId instanceof String) {
-            return this.from((String) fromVertexOrId);
-        } else if (fromVertexOrId instanceof Traversal) {
-            this.from((Traversal<?, Object>)fromVertexOrId);
-            return this;
-        }
-=======
-    public default GraphTraversal<S, E> to(final Traversal<?, ?> toVertex) {
->>>>>>> 0b2e77e7
+     * @since 3.1.0-incubating
+     */
+    public default GraphTraversal<S, E> from(final Traversal<?, ?> fromVertex) {
         final Step<?,?> prev = this.asAdmin().getEndStep();
         if (!(prev instanceof FromToModulating))
             throw new IllegalArgumentException(String.format(
                     "The from() step cannot follow %s", prev.getClass().getSimpleName()));
 
-        // Convert vertex to id for the purposes of GremlinLang
-        Object fromId = fromVertexOrId instanceof Vertex ? ((Vertex) fromVertexOrId).id() : fromVertexOrId;
-        this.asAdmin().getGremlinLang().addStep(Symbols.from, fromId);
-        ((FromToModulating) prev).addFrom(fromVertexOrId instanceof GValue ?
-                new GValueConstantTraversal<>((GValue<Object>) fromVertexOrId) :
-                __.constant(fromVertexOrId).asAdmin());
+        this.asAdmin().getGremlinLang().addStep(Symbols.from, fromVertex);
+        ((FromToModulating) prev).addFrom(fromVertex.asAdmin());
         return this;
+    }
+
+    /**
+     * When used as a modifier to {@link #addE(String)} this method specifies the traversal to use for selecting the
+     * incoming vertex of the newly added {@link Edge}.
+     *
+     * @param toVertex the vertex for selecting the incoming vertex
+     * @return the traversal with the modified {@link AddEdgeStepContract}
+     * @see <a href="http://tinkerpop.apache.org/docs/${project.version}/reference/#addedge-step" target="_blank">Reference Documentation - From Step</a>
+     * @since 3.8.0
+     */
+     public default GraphTraversal<S, E> to(final Vertex toVertex) {
+        return this.to(__.V(toVertex.id()));
     }
 
     /**
@@ -1738,11 +1720,7 @@
      * @see <a href="http://tinkerpop.apache.org/docs/${project.version}/reference/#to-step" target="_blank">Reference Documentation - To Step</a>
      * @since 3.1.0-incubating
      */
-<<<<<<< HEAD
     public default GraphTraversal<S, E> to(final String toStepLabel) {
-=======
-    public default GraphTraversal<S, E> from(final Traversal<?, ?> fromVertex) {
->>>>>>> 0b2e77e7
         final Step<?,?> prev = this.asAdmin().getEndStep();
         if (!(prev instanceof FromToModulating))
             throw new IllegalArgumentException(String.format(
@@ -1754,61 +1732,6 @@
     }
 
     /**
-     * When used as a modifier to {@link #addE(String)} this method specifies the traversal to use for selecting the
-     * incoming vertex of the newly added {@link Edge}.
-     *
-     * @param toVertex the traversal for selecting the incoming vertex
-     * @return the traversal with the modified {@link AddEdgeStep}
-     * @see <a href="http://tinkerpop.apache.org/docs/${project.version}/reference/#addedge-step" target="_blank">Reference Documentation - From Step</a>
-     * @since 3.1.0-incubating
-     */
-<<<<<<< HEAD
-    public default GraphTraversal<S, E> to(final Traversal<?, Object> toVertex) {
-=======
-     public default GraphTraversal<S, E> to(final Vertex toVertex) {
->>>>>>> 0b2e77e7
-        final Step<?,?> prev = this.asAdmin().getEndStep();
-        if (!(prev instanceof FromToModulating))
-            throw new IllegalArgumentException(String.format(
-                    "The to() step cannot follow %s", prev.getClass().getSimpleName()));
-
-        this.asAdmin().getGremlinLang().addStep(Symbols.to, toVertex);
-        ((FromToModulating) prev).addTo(toVertex.asAdmin());
-        return this;
-    }
-
-    /**
-<<<<<<< HEAD
-     * When used as a modifier to {@link #addE(String)} this method specifies the traversal to use for selecting the
-     * incoming vertex of the newly added {@link Edge}.
-     *
-     * @param toVertexOrId the vertex for selecting the incoming vertex
-     * @return the traversal with the modified {@link AddEdgeStep}
-     * @see <a href="http://tinkerpop.apache.org/docs/${project.version}/reference/#addedge-step" target="_blank">Reference Documentation - From Step</a>
-     * @since 3.3.0
-     */
-    public default GraphTraversal<S, E> to(final Object toVertexOrId) {
-        if (toVertexOrId instanceof String) {
-            return this.to((String) toVertexOrId);
-        } else if (toVertexOrId instanceof Traversal) {
-            this.to((Traversal<?, Object>)toVertexOrId);
-            return this;
-        }
-        final Step<?,?> prev = this.asAdmin().getEndStep();
-        if (!(prev instanceof FromToModulating))
-            throw new IllegalArgumentException(String.format(
-                    "The to() step cannot follow %s", prev.getClass().getSimpleName()));
-
-        this.asAdmin().getGremlinLang().addStep(Symbols.to, toVertexOrId);
-        ((FromToModulating) prev).addTo(toVertexOrId instanceof GValue ?
-                new GValueConstantTraversal<>((GValue<Object>) toVertexOrId) :
-                __.constant(toVertexOrId).asAdmin());
-        return this;
-    }
-
-    /**
-=======
->>>>>>> 0b2e77e7
      * Map the {@link Traverser} to a {@link Double} according to the mathematical expression provided in the argument.
      *
      * @param expression the mathematical expression with variables refering to scope variables.
