/*
 * Licensed to the Apache Software Foundation (ASF) under one
 * or more contributor license agreements.  See the NOTICE file
 * distributed with this work for additional information
 * regarding copyright ownership.  The ASF licenses this file
 * to you under the Apache License, Version 2.0 (the
 * "License"); you may not use this file except in compliance
 * with the License.  You may obtain a copy of the License at
 *
 * http://www.apache.org/licenses/LICENSE-2.0
 *
 * Unless required by applicable law or agreed to in writing,
 * software distributed under the License is distributed on an
 * "AS IS" BASIS, WITHOUT WARRANTIES OR CONDITIONS OF ANY
 * KIND, either express or implied.  See the License for the
 * specific language governing permissions and limitations
 * under the License.
 */
package org.apache.tinkerpop.gremlin.process.traversal.dsl.graph;

import org.apache.tinkerpop.gremlin.process.computer.VertexProgram;
import org.apache.tinkerpop.gremlin.process.computer.clustering.connected.ConnectedComponentVertexProgram;
import org.apache.tinkerpop.gremlin.process.computer.traversal.step.map.ConnectedComponentVertexProgramStep;
import org.apache.tinkerpop.gremlin.process.computer.traversal.step.map.PageRankVertexProgramStep;
import org.apache.tinkerpop.gremlin.process.computer.traversal.step.map.PeerPressureVertexProgramStep;
import org.apache.tinkerpop.gremlin.process.computer.traversal.step.map.ProgramVertexProgramStep;
import org.apache.tinkerpop.gremlin.process.computer.traversal.step.map.ShortestPathVertexProgramStep;
import org.apache.tinkerpop.gremlin.process.traversal.DT;
import org.apache.tinkerpop.gremlin.process.traversal.Failure;
import org.apache.tinkerpop.gremlin.process.traversal.Merge;
import org.apache.tinkerpop.gremlin.process.traversal.N;
import org.apache.tinkerpop.gremlin.process.traversal.Order;
import org.apache.tinkerpop.gremlin.process.traversal.P;
import org.apache.tinkerpop.gremlin.process.traversal.Path;
import org.apache.tinkerpop.gremlin.process.traversal.Pick;
import org.apache.tinkerpop.gremlin.process.traversal.Pop;
import org.apache.tinkerpop.gremlin.process.traversal.Scope;
import org.apache.tinkerpop.gremlin.process.traversal.Step;
import org.apache.tinkerpop.gremlin.process.traversal.Traversal;
import org.apache.tinkerpop.gremlin.process.traversal.Traverser;
import org.apache.tinkerpop.gremlin.process.traversal.lambda.CardinalityValueTraversal;
import org.apache.tinkerpop.gremlin.process.traversal.lambda.ColumnTraversal;
import org.apache.tinkerpop.gremlin.process.traversal.lambda.ConstantTraversal;
import org.apache.tinkerpop.gremlin.process.traversal.lambda.FunctionTraverser;
import org.apache.tinkerpop.gremlin.process.traversal.lambda.GValueConstantTraversal;
import org.apache.tinkerpop.gremlin.process.traversal.lambda.LoopTraversal;
import org.apache.tinkerpop.gremlin.process.traversal.lambda.PredicateTraverser;
import org.apache.tinkerpop.gremlin.process.traversal.lambda.TokenTraversal;
import org.apache.tinkerpop.gremlin.process.traversal.lambda.TrueTraversal;
import org.apache.tinkerpop.gremlin.process.traversal.step.ByModulating;
import org.apache.tinkerpop.gremlin.process.traversal.step.Configuring;
import org.apache.tinkerpop.gremlin.process.traversal.step.filter.IsStepPlaceholder;
import org.apache.tinkerpop.gremlin.process.traversal.step.filter.RangeGlobalStepPlaceholder;
import org.apache.tinkerpop.gremlin.process.traversal.step.filter.RangeLocalStepPlaceholder;
import org.apache.tinkerpop.gremlin.process.traversal.step.filter.TailGlobalStepPlaceholder;
import org.apache.tinkerpop.gremlin.process.traversal.step.filter.TailLocalStepPlaceholder;
import org.apache.tinkerpop.gremlin.process.traversal.step.map.AddEdgeStepPlaceholder;
import org.apache.tinkerpop.gremlin.process.traversal.step.map.AddVertexStepPlaceholder;
import org.apache.tinkerpop.gremlin.process.traversal.step.map.CallStepPlaceholder;
import org.apache.tinkerpop.gremlin.process.traversal.step.map.GraphStepPlaceholder;
import org.apache.tinkerpop.gremlin.process.traversal.step.map.MergeEdgeStepPlaceholder;
import org.apache.tinkerpop.gremlin.process.traversal.step.map.MergeStep;
import org.apache.tinkerpop.gremlin.process.traversal.step.map.MergeStepContract;
import org.apache.tinkerpop.gremlin.process.traversal.step.map.MergeVertexStepPlaceholder;
import org.apache.tinkerpop.gremlin.process.traversal.step.PropertiesHolder;
import org.apache.tinkerpop.gremlin.process.traversal.step.map.VertexStepPlaceholder;
import org.apache.tinkerpop.gremlin.process.traversal.step.sideEffect.AddPropertyStepPlaceholder;
import org.apache.tinkerpop.gremlin.process.traversal.step.map.AddEdgeStepContract;
import org.apache.tinkerpop.gremlin.process.traversal.step.sideEffect.AddPropertyStepContract;
import org.apache.tinkerpop.gremlin.process.traversal.step.FromToModulating;
import org.apache.tinkerpop.gremlin.process.traversal.step.GValue;
import org.apache.tinkerpop.gremlin.process.traversal.step.ReadWriting;
import org.apache.tinkerpop.gremlin.process.traversal.step.TimesModulating;
import org.apache.tinkerpop.gremlin.process.traversal.step.TraversalOptionParent;
import org.apache.tinkerpop.gremlin.process.traversal.step.branch.BranchStep;
import org.apache.tinkerpop.gremlin.process.traversal.step.branch.ChooseStep;
import org.apache.tinkerpop.gremlin.process.traversal.step.branch.LocalStep;
import org.apache.tinkerpop.gremlin.process.traversal.step.branch.OptionalStep;
import org.apache.tinkerpop.gremlin.process.traversal.step.branch.RepeatStep;
import org.apache.tinkerpop.gremlin.process.traversal.step.branch.UnionStep;
import org.apache.tinkerpop.gremlin.process.traversal.step.filter.AllStep;
import org.apache.tinkerpop.gremlin.process.traversal.step.filter.AndStep;
import org.apache.tinkerpop.gremlin.process.traversal.step.filter.AnyStep;
import org.apache.tinkerpop.gremlin.process.traversal.step.filter.CoinStep;
import org.apache.tinkerpop.gremlin.process.traversal.step.filter.ConnectiveStep;
import org.apache.tinkerpop.gremlin.process.traversal.step.filter.DedupGlobalStep;
import org.apache.tinkerpop.gremlin.process.traversal.step.filter.DropStep;
import org.apache.tinkerpop.gremlin.process.traversal.step.filter.HasStep;
import org.apache.tinkerpop.gremlin.process.traversal.step.filter.IsStep;
import org.apache.tinkerpop.gremlin.process.traversal.step.filter.LambdaFilterStep;
import org.apache.tinkerpop.gremlin.process.traversal.step.filter.NoneStep;
import org.apache.tinkerpop.gremlin.process.traversal.step.filter.NotStep;
import org.apache.tinkerpop.gremlin.process.traversal.step.filter.OrStep;
import org.apache.tinkerpop.gremlin.process.traversal.step.filter.PathFilterStep;
import org.apache.tinkerpop.gremlin.process.traversal.step.filter.RangeGlobalStep;
import org.apache.tinkerpop.gremlin.process.traversal.step.filter.SampleGlobalStep;
import org.apache.tinkerpop.gremlin.process.traversal.step.filter.TailGlobalStep;
import org.apache.tinkerpop.gremlin.process.traversal.step.filter.TimeLimitStep;
import org.apache.tinkerpop.gremlin.process.traversal.step.filter.TraversalFilterStep;
import org.apache.tinkerpop.gremlin.process.traversal.step.filter.WherePredicateStep;
import org.apache.tinkerpop.gremlin.process.traversal.step.filter.WhereTraversalStep;
import org.apache.tinkerpop.gremlin.process.traversal.step.map.AsBoolStep;
import org.apache.tinkerpop.gremlin.process.traversal.step.map.AsDateStep;
import org.apache.tinkerpop.gremlin.process.traversal.step.map.AsNumberStep;
import org.apache.tinkerpop.gremlin.process.traversal.step.map.AsStringGlobalStep;
import org.apache.tinkerpop.gremlin.process.traversal.step.map.AsStringLocalStep;
import org.apache.tinkerpop.gremlin.process.traversal.step.map.CallStep;
import org.apache.tinkerpop.gremlin.process.traversal.step.map.CoalesceStep;
import org.apache.tinkerpop.gremlin.process.traversal.step.map.CombineStep;
import org.apache.tinkerpop.gremlin.process.traversal.step.map.ConcatStep;
import org.apache.tinkerpop.gremlin.process.traversal.step.map.ConjoinStep;
import org.apache.tinkerpop.gremlin.process.traversal.step.map.ConstantStep;
import org.apache.tinkerpop.gremlin.process.traversal.step.map.CountGlobalStep;
import org.apache.tinkerpop.gremlin.process.traversal.step.map.CountLocalStep;
import org.apache.tinkerpop.gremlin.process.traversal.step.map.DateAddStep;
import org.apache.tinkerpop.gremlin.process.traversal.step.map.DateDiffStep;
import org.apache.tinkerpop.gremlin.process.traversal.step.map.DedupLocalStep;
import org.apache.tinkerpop.gremlin.process.traversal.step.map.DifferenceStep;
import org.apache.tinkerpop.gremlin.process.traversal.step.map.DisjunctStep;
import org.apache.tinkerpop.gremlin.process.traversal.step.map.EdgeOtherVertexStep;
import org.apache.tinkerpop.gremlin.process.traversal.step.map.EdgeVertexStep;
import org.apache.tinkerpop.gremlin.process.traversal.step.map.ElementMapStep;
import org.apache.tinkerpop.gremlin.process.traversal.step.map.ElementStep;
import org.apache.tinkerpop.gremlin.process.traversal.step.map.FoldStep;
import org.apache.tinkerpop.gremlin.process.traversal.step.map.FormatStep;
import org.apache.tinkerpop.gremlin.process.traversal.step.map.GraphStep;
import org.apache.tinkerpop.gremlin.process.traversal.step.map.GroupCountStep;
import org.apache.tinkerpop.gremlin.process.traversal.step.map.GroupStep;
import org.apache.tinkerpop.gremlin.process.traversal.step.map.IdStep;
import org.apache.tinkerpop.gremlin.process.traversal.step.map.IndexStep;
import org.apache.tinkerpop.gremlin.process.traversal.step.map.IntersectStep;
import org.apache.tinkerpop.gremlin.process.traversal.step.map.LTrimGlobalStep;
import org.apache.tinkerpop.gremlin.process.traversal.step.map.LTrimLocalStep;
import org.apache.tinkerpop.gremlin.process.traversal.step.map.LabelStep;
import org.apache.tinkerpop.gremlin.process.traversal.step.map.LambdaCollectingBarrierStep;
import org.apache.tinkerpop.gremlin.process.traversal.step.map.LambdaFlatMapStep;
import org.apache.tinkerpop.gremlin.process.traversal.step.map.LambdaMapStep;
import org.apache.tinkerpop.gremlin.process.traversal.step.map.LengthGlobalStep;
import org.apache.tinkerpop.gremlin.process.traversal.step.map.LengthLocalStep;
import org.apache.tinkerpop.gremlin.process.traversal.step.map.LoopsStep;
import org.apache.tinkerpop.gremlin.process.traversal.step.map.MatchStep;
import org.apache.tinkerpop.gremlin.process.traversal.step.map.MathStep;
import org.apache.tinkerpop.gremlin.process.traversal.step.map.MaxGlobalStep;
import org.apache.tinkerpop.gremlin.process.traversal.step.map.MaxLocalStep;
import org.apache.tinkerpop.gremlin.process.traversal.step.map.MeanGlobalStep;
import org.apache.tinkerpop.gremlin.process.traversal.step.map.MeanLocalStep;
import org.apache.tinkerpop.gremlin.process.traversal.step.map.MergeVertexStep;
import org.apache.tinkerpop.gremlin.process.traversal.step.map.MinGlobalStep;
import org.apache.tinkerpop.gremlin.process.traversal.step.map.MinLocalStep;
import org.apache.tinkerpop.gremlin.process.traversal.step.map.NoOpBarrierStep;
import org.apache.tinkerpop.gremlin.process.traversal.step.map.OrderGlobalStep;
import org.apache.tinkerpop.gremlin.process.traversal.step.map.OrderLocalStep;
import org.apache.tinkerpop.gremlin.process.traversal.step.map.PathStep;
import org.apache.tinkerpop.gremlin.process.traversal.step.map.ProductStep;
import org.apache.tinkerpop.gremlin.process.traversal.step.map.ProjectStep;
import org.apache.tinkerpop.gremlin.process.traversal.step.map.PropertiesStep;
import org.apache.tinkerpop.gremlin.process.traversal.step.map.PropertyKeyStep;
import org.apache.tinkerpop.gremlin.process.traversal.step.map.PropertyMapStep;
import org.apache.tinkerpop.gremlin.process.traversal.step.map.PropertyValueStep;
import org.apache.tinkerpop.gremlin.process.traversal.step.map.RTrimGlobalStep;
import org.apache.tinkerpop.gremlin.process.traversal.step.map.RTrimLocalStep;
import org.apache.tinkerpop.gremlin.process.traversal.step.map.RangeLocalStep;
import org.apache.tinkerpop.gremlin.process.traversal.step.map.ReplaceGlobalStep;
import org.apache.tinkerpop.gremlin.process.traversal.step.map.ReplaceLocalStep;
import org.apache.tinkerpop.gremlin.process.traversal.step.map.ReverseStep;
import org.apache.tinkerpop.gremlin.process.traversal.step.map.SackStep;
import org.apache.tinkerpop.gremlin.process.traversal.step.map.SampleLocalStep;
import org.apache.tinkerpop.gremlin.process.traversal.step.map.SelectOneStep;
import org.apache.tinkerpop.gremlin.process.traversal.step.map.SelectStep;
import org.apache.tinkerpop.gremlin.process.traversal.step.map.SplitGlobalStep;
import org.apache.tinkerpop.gremlin.process.traversal.step.map.SplitLocalStep;
import org.apache.tinkerpop.gremlin.process.traversal.step.map.SubstringGlobalStep;
import org.apache.tinkerpop.gremlin.process.traversal.step.map.SubstringLocalStep;
import org.apache.tinkerpop.gremlin.process.traversal.step.map.SumGlobalStep;
import org.apache.tinkerpop.gremlin.process.traversal.step.map.SumLocalStep;
import org.apache.tinkerpop.gremlin.process.traversal.step.map.TailLocalStep;
import org.apache.tinkerpop.gremlin.process.traversal.step.map.ToLowerGlobalStep;
import org.apache.tinkerpop.gremlin.process.traversal.step.map.ToLowerLocalStep;
import org.apache.tinkerpop.gremlin.process.traversal.step.map.ToUpperGlobalStep;
import org.apache.tinkerpop.gremlin.process.traversal.step.map.ToUpperLocalStep;
import org.apache.tinkerpop.gremlin.process.traversal.step.map.TraversalFlatMapStep;
import org.apache.tinkerpop.gremlin.process.traversal.step.map.TraversalMapStep;
import org.apache.tinkerpop.gremlin.process.traversal.step.map.TraversalSelectStep;
import org.apache.tinkerpop.gremlin.process.traversal.step.map.TreeStep;
import org.apache.tinkerpop.gremlin.process.traversal.step.map.TrimGlobalStep;
import org.apache.tinkerpop.gremlin.process.traversal.step.map.TrimLocalStep;
import org.apache.tinkerpop.gremlin.process.traversal.step.map.UnfoldStep;
import org.apache.tinkerpop.gremlin.process.traversal.step.map.VertexStep;
import org.apache.tinkerpop.gremlin.process.traversal.step.sideEffect.AggregateGlobalStep;
import org.apache.tinkerpop.gremlin.process.traversal.step.sideEffect.AggregateLocalStep;
import org.apache.tinkerpop.gremlin.process.traversal.step.sideEffect.FailStep;
import org.apache.tinkerpop.gremlin.process.traversal.step.sideEffect.GroupCountSideEffectStep;
import org.apache.tinkerpop.gremlin.process.traversal.step.sideEffect.GroupSideEffectStep;
import org.apache.tinkerpop.gremlin.process.traversal.step.sideEffect.IdentityStep;
import org.apache.tinkerpop.gremlin.process.traversal.step.sideEffect.InjectStep;
import org.apache.tinkerpop.gremlin.process.traversal.step.sideEffect.IoStep;
import org.apache.tinkerpop.gremlin.process.traversal.step.sideEffect.LambdaSideEffectStep;
import org.apache.tinkerpop.gremlin.process.traversal.step.sideEffect.ProfileSideEffectStep;
import org.apache.tinkerpop.gremlin.process.traversal.step.sideEffect.SackValueStep;
import org.apache.tinkerpop.gremlin.process.traversal.step.sideEffect.SideEffectCapStep;
import org.apache.tinkerpop.gremlin.process.traversal.step.sideEffect.StartStep;
import org.apache.tinkerpop.gremlin.process.traversal.step.sideEffect.SubgraphStep;
import org.apache.tinkerpop.gremlin.process.traversal.step.sideEffect.TraversalSideEffectStep;
import org.apache.tinkerpop.gremlin.process.traversal.step.sideEffect.TreeSideEffectStep;
import org.apache.tinkerpop.gremlin.process.traversal.step.map.AddVertexStepContract;
import org.apache.tinkerpop.gremlin.process.traversal.step.map.GraphStepContract;
import org.apache.tinkerpop.gremlin.process.traversal.step.util.HasContainer;
import org.apache.tinkerpop.gremlin.process.traversal.step.util.Tree;
import org.apache.tinkerpop.gremlin.process.traversal.step.util.WithOptions;
import org.apache.tinkerpop.gremlin.process.traversal.traverser.util.TraverserSet;
import org.apache.tinkerpop.gremlin.process.traversal.util.TraversalHelper;
import org.apache.tinkerpop.gremlin.process.traversal.util.TraversalMetrics;
import org.apache.tinkerpop.gremlin.structure.Column;
import org.apache.tinkerpop.gremlin.structure.Direction;
import org.apache.tinkerpop.gremlin.structure.Edge;
import org.apache.tinkerpop.gremlin.structure.Element;
import org.apache.tinkerpop.gremlin.structure.Graph;
import org.apache.tinkerpop.gremlin.structure.Property;
import org.apache.tinkerpop.gremlin.structure.PropertyType;
import org.apache.tinkerpop.gremlin.structure.T;
import org.apache.tinkerpop.gremlin.structure.Vertex;
import org.apache.tinkerpop.gremlin.structure.VertexProperty;
import org.apache.tinkerpop.gremlin.util.CollectionUtil;
import org.apache.tinkerpop.gremlin.util.function.ConstantSupplier;

import java.time.OffsetDateTime;
import java.util.ArrayList;
import java.util.Arrays;
import java.util.Collection;
import java.util.Collections;
import java.util.Comparator;
import java.util.Date;
import java.util.Iterator;
import java.util.LinkedHashMap;
import java.util.List;
import java.util.Map;
import java.util.Optional;
import java.util.Set;
import java.util.function.BiFunction;
import java.util.function.Consumer;
import java.util.function.Function;
import java.util.function.Predicate;

import static org.apache.tinkerpop.gremlin.structure.VertexProperty.Cardinality.single;

/**
 * @author Marko A. Rodriguez (http://markorodriguez.com)
 * @author Stephen Mallette (http://stephen.genoprime.com)
 */
public interface GraphTraversal<S, E> extends Traversal<S, E> {

    /**
     * Exposes administrative methods that are either internal to TinkerPop or for users with advanced needs. This
     * separation helps keep the Gremlin API more concise. Any {@code GraphTraversal} can get an instance of its
     * administrative form by way of {@link GraphTraversal#asAdmin()}.
     */
    public interface Admin<S, E> extends Traversal.Admin<S, E>, GraphTraversal<S, E> {

        @Override
        public default <E2> GraphTraversal.Admin<S, E2> addStep(final Step<?, E2> step) {
            return (GraphTraversal.Admin<S, E2>) Traversal.Admin.super.addStep((Step) step);
        }

        @Override
        public default GraphTraversal<S, E> iterate() {
            return GraphTraversal.super.iterate();
        }

        @Override
        public GraphTraversal.Admin<S, E> clone();
    }

    @Override
    public default GraphTraversal.Admin<S, E> asAdmin() {
        return (GraphTraversal.Admin<S, E>) this;
    }

    ///////////////////// MAP STEPS /////////////////////

    /**
     * Map a {@link Traverser} referencing an object of type <code>E</code> to an object of type <code>E2</code>.
     *
     * @param function the lambda expression that does the functional mapping
     * @return the traversal with an appended {@link LambdaMapStep}.
     * @see <a href="http://tinkerpop.apache.org/docs/${project.version}/reference/#general-steps" target="_blank">Reference Documentation - General Steps</a>
     * @since 3.0.0-incubating
     */
    public default <E2> GraphTraversal<S, E2> map(final Function<Traverser<E>, E2> function) {
        this.asAdmin().getGremlinLang().addStep(Symbols.map, function);
        return this.asAdmin().addStep(new LambdaMapStep<>(this.asAdmin(), function));
    }

    /**
     * Map a {@link Traverser} referencing an object of type <code>E</code> to an object of type <code>E2</code>.
     *
     * @param mapTraversal the traversal expression that does the functional mapping
     * @return the traversal with an appended {@link LambdaMapStep}.
     * @see <a href="http://tinkerpop.apache.org/docs/${project.version}/reference/#general-steps" target="_blank">Reference Documentation - General Steps</a>
     * @since 3.0.0-incubating
     */
    public default <E2> GraphTraversal<S, E2> map(final Traversal<?, E2> mapTraversal) {
        this.asAdmin().getGremlinLang().addStep(Symbols.map, mapTraversal);
        return this.asAdmin().addStep(new TraversalMapStep<>(this.asAdmin(), mapTraversal));
    }

    /**
     * Map a {@link Traverser} referencing an object of type <code>E</code> to an iterator of objects of type <code>E2</code>.
     * The resultant iterator is drained one-by-one before a new <code>E</code> object is pulled in for processing.
     *
     * @param function the lambda expression that does the functional mapping
     * @param <E2>     the type of the returned iterator objects
     * @return the traversal with an appended {@link LambdaFlatMapStep}.
     * @see <a href="http://tinkerpop.apache.org/docs/${project.version}/reference/#general-steps" target="_blank">Reference Documentation - General Steps</a>
     * @since 3.0.0-incubating
     */
    public default <E2> GraphTraversal<S, E2> flatMap(final Function<Traverser<E>, Iterator<E2>> function) {
        this.asAdmin().getGremlinLang().addStep(Symbols.flatMap, function);
        return this.asAdmin().addStep(new LambdaFlatMapStep<>(this.asAdmin(), function));
    }

    /**
     * Map a {@link Traverser} referencing an object of type <code>E</code> to an iterator of objects of type <code>E2</code>.
     * The internal traversal is drained one-by-one before a new <code>E</code> object is pulled in for processing.
     *
     * @param flatMapTraversal the traversal generating objects of type <code>E2</code>
     * @param <E2>             the end type of the internal traversal
     * @return the traversal with an appended {@link TraversalFlatMapStep}.
     * @see <a href="http://tinkerpop.apache.org/docs/${project.version}/reference/#general-steps" target="_blank">Reference Documentation - General Steps</a>
     * @since 3.0.0-incubating
     */
    public default <E2> GraphTraversal<S, E2> flatMap(final Traversal<?, E2> flatMapTraversal) {
        this.asAdmin().getGremlinLang().addStep(Symbols.flatMap, flatMapTraversal);
        return this.asAdmin().addStep(new TraversalFlatMapStep<>(this.asAdmin(), flatMapTraversal));
    }

    /**
     * Map the {@link Element} to its {@link Element#id}.
     *
     * @return the traversal with an appended {@link IdStep}.
     * @see <a href="http://tinkerpop.apache.org/docs/${project.version}/reference/#id-step" target="_blank">Reference Documentation - Id Step</a>
     * @since 3.0.0-incubating
     */
    public default GraphTraversal<S, Object> id() {
        this.asAdmin().getGremlinLang().addStep(Symbols.id);
        return this.asAdmin().addStep(new IdStep<>(this.asAdmin()));
    }

    /**
     * Map the {@link Element} to its {@link Element#label}.
     *
     * @return the traversal with an appended {@link LabelStep}.
     * @see <a href="http://tinkerpop.apache.org/docs/${project.version}/reference/#label-step" target="_blank">Reference Documentation - Label Step</a>
     * @since 3.0.0-incubating
     */
    public default GraphTraversal<S, String> label() {
        this.asAdmin().getGremlinLang().addStep(Symbols.label);
        return this.asAdmin().addStep(new LabelStep<>(this.asAdmin()));
    }

    /**
     * Map the <code>E</code> object to itself. In other words, a "no op."
     *
     * @return the traversal with an appended {@link IdentityStep}.
     * @since 3.0.0-incubating
     */
    public default GraphTraversal<S, E> identity() {
        this.asAdmin().getGremlinLang().addStep(Symbols.identity);
        return this.asAdmin().addStep(new IdentityStep<>(this.asAdmin()));
    }

    /**
     * Map any object to a fixed <code>E</code> value.
     *
     * @return the traversal with an appended {@link ConstantStep}.
     * @see <a href="http://tinkerpop.apache.org/docs/${project.version}/reference/#constant-step" target="_blank">Reference Documentation - Constant Step</a>
     * @since 3.0.0-incubating
     */
    public default <E2> GraphTraversal<S, E2> constant(final E2 e) {
        this.asAdmin().getGremlinLang().addStep(Symbols.constant, e);
        return this.asAdmin().addStep(new ConstantStep<E, E2>(this.asAdmin(), e));
    }

    /**
     * Map any object to a fixed <code>E</code> value. For internal use for  parameterization features.
     *
     * @return the traversal with an appended {@link ConstantStep}.
     * @see <a href="http://tinkerpop.apache.org/docs/${project.version}/reference/#constant-step" target="_blank">Reference Documentation - Constant Step</a>
     * @since 4.0.0
     */
    public default <E2> GraphTraversal<S, E2> constant(final GValue<E2> e) {
        this.asAdmin().getGremlinLang().addStep(GraphTraversal.Symbols.constant, e);
        return this.asAdmin().addStep(new ConstantStep<E, E2>(this.asAdmin(), e));
    }

    /**
     * A {@code V} step is usually used to start a traversal but it may also be used mid-traversal.
     *
     * @param vertexIdsOrElements vertices to inject into the traversal
     * @return the traversal with an appended {@link GraphStep}
     * @see <a href="http://tinkerpop.apache.org/docs/${project.version}/reference/#graph-step" target="_blank">Reference Documentation - Graph Step</a>
     * @since 3.1.0-incubating
     */
    public default GraphTraversal<S, Vertex> V(final Object... vertexIdsOrElements) {
        // a single null is [null]
        final Object[] ids = null == vertexIdsOrElements ? new Object[] { null } : vertexIdsOrElements;
        this.asAdmin().getGremlinLang().addStep(Symbols.V, ids);

        GraphStepContract<E, Vertex> step;
        if (GValue.containsGValues(ids)) {
            step = new GraphStepPlaceholder<>(this.asAdmin(), Vertex.class, false, GValue.ensureGValues(ids));
        } else {
            step = new GraphStep<>(this.asAdmin(), Vertex.class, false, ids);
        }

        return this.asAdmin().addStep(step);
    }

    /**
     * A {@code E} step is usually used to start a traversal but it may also be used mid-traversal.
     *
     * @param edgeIdsOrElements edges to inject into the traversal
     * @return the traversal with an appended {@link GraphStep}
     * @see <a href="http://tinkerpop.apache.org/docs/${project.version}/reference/#e-step" target="_blank">Reference Documentation - E Step</a>
     * @since 3.7.0
     */
    public default GraphTraversal<S, Edge> E(final Object... edgeIdsOrElements) {
        // a single null is [null]
        final Object[] ids = null == edgeIdsOrElements ? new Object[] { null } : edgeIdsOrElements;
        this.asAdmin().getGremlinLang().addStep(Symbols.E, ids);

        GraphStepContract<E, Edge> step;
        if (GValue.containsGValues(ids)) {
            step = new GraphStepPlaceholder<>(this.asAdmin(), Edge.class, false, GValue.ensureGValues(ids));
        } else {
            step = new GraphStep<>(this.asAdmin(), Edge.class, false, ids);
        }

        return this.asAdmin().addStep(step);
    }

    /**
     * Map the {@link Vertex} to its adjacent vertices given a direction.
     *
     * @param direction  the direction to traverse from the current vertex
     * @return the traversal with an appended {@link VertexStep}.
     * @see <a href="http://tinkerpop.apache.org/docs/${project.version}/reference/#vertex-steps" target="_blank">Reference Documentation - Vertex Step</a>
     * @since 3.0.0-incubating
     */
    public default GraphTraversal<S, Vertex> to(final Direction direction) {
        return this.to(direction, new String[0]);
    }

    /**
     * Map the {@link Vertex} to its adjacent vertices given a direction and edge labels.
     *
     * @param direction  the direction to traverse from the current vertex
     * @param edgeLabels the edge labels to traverse
     * @return the traversal with an appended {@link VertexStep}.
     * @see <a href="http://tinkerpop.apache.org/docs/${project.version}/reference/#vertex-steps" target="_blank">Reference Documentation - Vertex Step</a>
     * @since 3.0.0-incubating
     */
    public default GraphTraversal<S, Vertex> to(final Direction direction, final String... edgeLabels) {
        this.asAdmin().getGremlinLang().addStep(Symbols.to, direction, edgeLabels);
        return this.asAdmin().addStep(new VertexStep<>(this.asAdmin(), Vertex.class, direction, edgeLabels));
    }

    /**
     * Map the {@link Vertex} to its adjacent vertices given a direction and edge labels. The arguments for the
     * labels must be either a {@code String} or a {@link GValue<String>}. For internal use for parameterization.
     *
     * @param direction  the direction to traverse from the current vertex
     * @param edgeLabels the edge labels to traverse
     * @return the traversal with an appended {@link VertexStep}.
     * @see <a href="http://tinkerpop.apache.org/docs/${project.version}/reference/#vertex-steps" target="_blank">Reference Documentation - Vertex Step</a>
     * @since 3.8.0
     */
    public default GraphTraversal<S, Vertex> to(final Direction direction, final GValue<String>... edgeLabels) {
        if (edgeLabels.length == 0) {
            return to(direction);
        }
        this.asAdmin().getGremlinLang().addStep(GraphTraversal.Symbols.to, direction, edgeLabels);
        return this.asAdmin().addStep(new VertexStepPlaceholder<>(this.asAdmin(), Vertex.class, direction, edgeLabels));
    }

    /**
     * Map the {@link Vertex} to its outgoing adjacent vertices.
     *
     * @return the traversal with an appended {@link VertexStep}.
     * @see <a href="http://tinkerpop.apache.org/docs/${project.version}/reference/#vertex-steps" target="_blank">Reference Documentation - Vertex Step</a>
     * @since 3.8.0
     */
    public default GraphTraversal<S, Vertex> out() {
        return this.out(new String[0]);
    }

    /**
     * Map the {@link Vertex} to its outgoing adjacent vertices given the edge labels.
     *
     * @param edgeLabels the edge labels to traverse
     * @return the traversal with an appended {@link VertexStep}.
     * @see <a href="http://tinkerpop.apache.org/docs/${project.version}/reference/#vertex-steps" target="_blank">Reference Documentation - Vertex Step</a>
     * @since 3.0.0-incubating
     */
    public default GraphTraversal<S, Vertex> out(final String... edgeLabels) {
        this.asAdmin().getGremlinLang().addStep(Symbols.out, edgeLabels);
        return this.asAdmin().addStep(new VertexStep<>(this.asAdmin(), Vertex.class, Direction.OUT, edgeLabels));
    }

    /**
     * Map the {@link Vertex} to its outgoing adjacent vertices given the edge labels. The arguments for the
     * labels must be either a {@code String} or a {@link GValue<String>}. For internal use for  parameterization.
     *
     * @param edgeLabels the edge labels to traverse
     * @return the traversal with an appended {@link VertexStep}.
     * @see <a href="http://tinkerpop.apache.org/docs/${project.version}/reference/#vertex-steps" target="_blank">Reference Documentation - Vertex Step</a>
     * @since 3.8.0
     */

    public default GraphTraversal<S, Vertex> out(final GValue<String>... edgeLabels) {
        if (edgeLabels.length == 0) {
            return out();
        }
        this.asAdmin().getGremlinLang().addStep(GraphTraversal.Symbols.out, edgeLabels);
        return this.asAdmin().addStep(new VertexStepPlaceholder<>(this.asAdmin(), Vertex.class, Direction.OUT, edgeLabels));
    }

    /**
     * Map the {@link Vertex} to its incoming adjacent vertices.
     *
     * @return the traversal with an appended {@link VertexStep}.
     * @see <a href="http://tinkerpop.apache.org/docs/${project.version}/reference/#vertex-steps" target="_blank">Reference Documentation - Vertex Step</a>
     * @since 3.8.0
     */
    public default GraphTraversal<S, Vertex> in() {
        return this.in(new String[0]);
    }


    /**
     * Map the {@link Vertex} to its incoming adjacent vertices given the edge labels.
     *
     * @param edgeLabels the edge labels to traverse
     * @return the traversal with an appended {@link VertexStep}.
     * @see <a href="http://tinkerpop.apache.org/docs/${project.version}/reference/#vertex-steps" target="_blank">Reference Documentation - Vertex Step</a>
     * @since 3.0.0-incubating
     */
    public default GraphTraversal<S, Vertex> in(final String... edgeLabels) {
        this.asAdmin().getGremlinLang().addStep(Symbols.in, edgeLabels);
        return this.asAdmin().addStep(new VertexStep<>(this.asAdmin(), Vertex.class, Direction.IN, edgeLabels));
    }

    /**
     * Map the {@link Vertex} to its incoming adjacent vertices given the edge labels. The arguments for the
     * labels must be either a {@code String} or a {@link GValue<String>}. For internal use for  parameterization.
     *
     * @param edgeLabels the edge labels to traverse
     * @return the traversal with an appended {@link VertexStep}.
     * @see <a href="http://tinkerpop.apache.org/docs/${project.version}/reference/#vertex-steps" target="_blank">Reference Documentation - Vertex Step</a>
     * @since 3.8.0
     */
    public default GraphTraversal<S, Vertex> in(final GValue<String>... edgeLabels) {
        if (edgeLabels.length == 0) {
            return in();
        }
        this.asAdmin().getGremlinLang().addStep(GraphTraversal.Symbols.in, edgeLabels);
        return this.asAdmin().addStep(new VertexStepPlaceholder<>(this.asAdmin(), Vertex.class, Direction.IN, edgeLabels));
    }

    /**
     * Map the {@link Vertex} to its adjacent vertices.
     *
     * @return the traversal with an appended {@link VertexStep}.
     * @see <a href="http://tinkerpop.apache.org/docs/${project.version}/reference/#vertex-steps" target="_blank">Reference Documentation - Vertex Step</a>
     * @since 3.8.0
     */
    public default GraphTraversal<S, Vertex> both() {
        return this.both(new String[0]);
    }

    /**
     * Map the {@link Vertex} to its adjacent vertices given the edge labels.
     *
     * @param edgeLabels the edge labels to traverse
     * @return the traversal with an appended {@link VertexStep}.
     * @see <a href="http://tinkerpop.apache.org/docs/${project.version}/reference/#vertex-steps" target="_blank">Reference Documentation - Vertex Step</a>
     * @since 3.0.0-incubating
     */
    public default GraphTraversal<S, Vertex> both(final String... edgeLabels) {
        this.asAdmin().getGremlinLang().addStep(Symbols.both, edgeLabels);
        return this.asAdmin().addStep(new VertexStep<>(this.asAdmin(), Vertex.class, Direction.BOTH, edgeLabels));
    }

    /**
     * Map the {@link Vertex} to its adjacent vertices given the edge labels. The arguments for the labels must be
     * either a {@code String} or a {@link GValue<String>}. For internal use for  parameterization.
     *
     * @param edgeLabels the edge labels to traverse
     * @return the traversal with an appended {@link VertexStep}.
     * @see <a href="http://tinkerpop.apache.org/docs/${project.version}/reference/#vertex-steps" target="_blank">Reference Documentation - Vertex Step</a>
     * @since 3.8.0
     */
    public default GraphTraversal<S, Vertex> both(final GValue<String>... edgeLabels) {
        if (edgeLabels.length == 0) {
            return both();
        }
        this.asAdmin().getGremlinLang().addStep(GraphTraversal.Symbols.both, edgeLabels);
        return this.asAdmin().addStep(new VertexStepPlaceholder<>(this.asAdmin(), Vertex.class, Direction.BOTH, edgeLabels));
    }

    /**
     * Map the {@link Vertex} to its incident edges given the direction.
     *
     * @param direction  the direction to traverse from the current vertex
     * @return the traversal with an appended {@link VertexStep}.
     * @see <a href="http://tinkerpop.apache.org/docs/${project.version}/reference/#vertex-steps" target="_blank">Reference Documentation - Vertex Step</a>
     * @since 3.8.0
     */
    public default GraphTraversal<S, Edge> toE(final Direction direction) {
        return this.toE(direction, new String[0]);
    }

    /**
     * Map the {@link Vertex} to its incident edges given the direction and edge labels.
     *
     * @param direction  the direction to traverse from the current vertex
     * @param edgeLabels the edge labels to traverse
     * @return the traversal with an appended {@link VertexStep}.
     * @see <a href="http://tinkerpop.apache.org/docs/${project.version}/reference/#vertex-steps" target="_blank">Reference Documentation - Vertex Step</a>
     * @since 3.0.0-incubating
     */
    public default GraphTraversal<S, Edge> toE(final Direction direction, final String... edgeLabels) {
        this.asAdmin().getGremlinLang().addStep(Symbols.toE, direction, edgeLabels);
        return this.asAdmin().addStep(new VertexStep<>(this.asAdmin(), Edge.class, direction, edgeLabels));
    }


    /**
     * Map the {@link Vertex} to its incident edges given the direction and edge labels. The arguments for the
     * labels must be either a {@code String} or a {@link GValue<String>}. For internal use for  parameterization.
     *
     * @param direction  the direction to traverse from the current vertex
     * @param edgeLabels the edge labels to traverse
     * @return the traversal with an appended {@link VertexStep}.
     * @see <a href="http://tinkerpop.apache.org/docs/${project.version}/reference/#vertex-steps" target="_blank">Reference Documentation - Vertex Step</a>
     * @since 3.8.0
     */
    public default GraphTraversal<S, Edge> toE(final Direction direction, final GValue<String>... edgeLabels) {
        if (edgeLabels.length == 0) {
            return toE(direction);
        }
        this.asAdmin().getGremlinLang().addStep(GraphTraversal.Symbols.toE, direction, edgeLabels);
        return this.asAdmin().addStep(new VertexStepPlaceholder<>(this.asAdmin(), Edge.class, direction, edgeLabels));
    }

    /**
     * Map the {@link Vertex} to its outgoing incident edges.
     *
     * @return the traversal with an appended {@link VertexStep}.
     * @see <a href="http://tinkerpop.apache.org/docs/${project.version}/reference/#vertex-steps" target="_blank">Reference Documentation - Vertex Step</a>
     * @since 3.8.0
     */
    public default GraphTraversal<S, Edge> outE() {
        return this.outE(new String[0]);
    }

    /**
     * Map the {@link Vertex} to its outgoing incident edges given the edge labels.
     *
     * @param edgeLabels the edge labels to traverse
     * @return the traversal with an appended {@link VertexStep}.
     * @see <a href="http://tinkerpop.apache.org/docs/${project.version}/reference/#vertex-steps" target="_blank">Reference Documentation - Vertex Step</a>
     * @since 3.0.0-incubating
     */
    public default GraphTraversal<S, Edge> outE(final String... edgeLabels) {
        this.asAdmin().getGremlinLang().addStep(Symbols.outE, edgeLabels);
        return this.asAdmin().addStep(new VertexStep<>(this.asAdmin(), Edge.class, Direction.OUT, edgeLabels));
    }

    /**
     * Map the {@link Vertex} to its outgoing incident edges given the edge labels. The arguments for the labels
     * must be either a {@code String} or a {@link GValue<String>}. For internal use for  parameterization.
     *
     * @param edgeLabels the edge labels to traverse
     * @return the traversal with an appended {@link VertexStep}.
     * @see <a href="http://tinkerpop.apache.org/docs/${project.version}/reference/#vertex-steps" target="_blank">Reference Documentation - Vertex Step</a>
     * @since 3.8.0
     */
    public default GraphTraversal<S, Edge> outE(final GValue<String>... edgeLabels) {
        if (edgeLabels.length == 0) {
            return outE();
        }
        this.asAdmin().getGremlinLang().addStep(GraphTraversal.Symbols.outE, edgeLabels);
        return this.asAdmin().addStep(new VertexStepPlaceholder<>(this.asAdmin(), Edge.class, Direction.OUT, edgeLabels));
    }

    /**
     * Map the {@link Vertex} to its incoming incident edges.
     *
     * @return the traversal with an appended {@link VertexStep}.
     * @see <a href="http://tinkerpop.apache.org/docs/${project.version}/reference/#vertex-steps" target="_blank">Reference Documentation - Vertex Step</a>
     * @since 3.8.0
     */
    public default GraphTraversal<S, Edge> inE() {
        return this.inE(new String[0]);
    }

    /**
     * Map the {@link Vertex} to its incoming incident edges given the edge labels.
     *
     * @param edgeLabels the edge labels to traverse
     * @return the traversal with an appended {@link VertexStep}.
     * @see <a href="http://tinkerpop.apache.org/docs/${project.version}/reference/#vertex-steps" target="_blank">Reference Documentation - Vertex Step</a>
     * @since 3.0.0-incubating
     */
    public default GraphTraversal<S, Edge> inE(final String... edgeLabels) {
        this.asAdmin().getGremlinLang().addStep(Symbols.inE, edgeLabels);
        return this.asAdmin().addStep(new VertexStep<>(this.asAdmin(), Edge.class, Direction.IN, edgeLabels));
    }

    /**
     * Map the {@link Vertex} to its incoming incident edges given the edge labels. The arguments for the labels
     * must be either a {@code String} or a {@link GValue<String>}. For internal use for  parameterization.
     *
     * @param edgeLabels the edge labels to traverse
     * @return the traversal with an appended {@link VertexStep}.
     * @see <a href="http://tinkerpop.apache.org/docs/${project.version}/reference/#vertex-steps" target="_blank">Reference Documentation - Vertex Step</a>
     * @since 3.8.0
     */

    public default GraphTraversal<S, Edge> inE(final GValue<String>... edgeLabels) {
        if (edgeLabels.length == 0) {
            return inE();
        }
        this.asAdmin().getGremlinLang().addStep(GraphTraversal.Symbols.inE, edgeLabels);
        return this.asAdmin().addStep(new VertexStepPlaceholder<>(this.asAdmin(), Edge.class, Direction.IN, edgeLabels));
    }

    /**
     * Map the {@link Vertex} to its incident edges.
     *
     * @return the traversal with an appended {@link VertexStep}.
     * @see <a href="http://tinkerpop.apache.org/docs/${project.version}/reference/#vertex-steps" target="_blank">Reference Documentation - Vertex Step</a>
     * @since 3.8.0
     */
    public default GraphTraversal<S, Edge> bothE() {
        return this.bothE(new String[0]);
    }

    /**
     * Map the {@link Vertex} to its incident edges given the edge labels.
     *
     * @param edgeLabels the edge labels to traverse
     * @return the traversal with an appended {@link VertexStep}.
     * @see <a href="http://tinkerpop.apache.org/docs/${project.version}/reference/#vertex-steps" target="_blank">Reference Documentation - Vertex Step</a>
     * @since 3.0.0-incubating
     */
    public default GraphTraversal<S, Edge> bothE(final String... edgeLabels) {
        this.asAdmin().getGremlinLang().addStep(Symbols.bothE, edgeLabels);
        return this.asAdmin().addStep(new VertexStep<>(this.asAdmin(), Edge.class, Direction.BOTH, edgeLabels));
    }

    /**
     * Map the {@link Vertex} to its incident edges given the edge labels. The arguments for the labels must be
     * either a {@code String} or a {@link GValue<String>}. For internal use for  parameterization.
     *
     * @param edgeLabels the edge labels to traverse
     * @return the traversal with an appended {@link VertexStep}.
     * @see <a href="http://tinkerpop.apache.org/docs/${project.version}/reference/#vertex-steps" target="_blank">Reference Documentation - Vertex Step</a>
     * @since 3.8.0
     */
    public default GraphTraversal<S, Edge> bothE(final GValue<String>... edgeLabels) {
        if (edgeLabels.length == 0) {
            return bothE();
        }
        this.asAdmin().getGremlinLang().addStep(GraphTraversal.Symbols.bothE, edgeLabels);
        return this.asAdmin().addStep(new VertexStepPlaceholder<>(this.asAdmin(), Edge.class, Direction.BOTH, edgeLabels));
    }

    /**
     * Map the {@link Edge} to its incident vertices given the direction.
     *
     * @param direction the direction to traverser from the current edge
     * @return the traversal with an appended {@link EdgeVertexStep}.
     * @see <a href="http://tinkerpop.apache.org/docs/${project.version}/reference/#vertex-steps" target="_blank">Reference Documentation - Vertex Step</a>
     * @since 3.0.0-incubating
     */
    public default GraphTraversal<S, Vertex> toV(final Direction direction) {
        this.asAdmin().getGremlinLang().addStep(Symbols.toV, direction);
        return this.asAdmin().addStep(new EdgeVertexStep(this.asAdmin(), direction));
    }

    /**
     * Map the {@link Edge} to its incoming/head incident {@link Vertex}.
     *
     * @return the traversal with an appended {@link EdgeVertexStep}.
     * @see <a href="http://tinkerpop.apache.org/docs/${project.version}/reference/#vertex-steps" target="_blank">Reference Documentation - Vertex Step</a>
     * @since 3.0.0-incubating
     */
    public default GraphTraversal<S, Vertex> inV() {
        this.asAdmin().getGremlinLang().addStep(Symbols.inV);
        return this.asAdmin().addStep(new EdgeVertexStep(this.asAdmin(), Direction.IN));
    }

    /**
     * Map the {@link Edge} to its outgoing/tail incident {@link Vertex}.
     *
     * @return the traversal with an appended {@link EdgeVertexStep}.
     * @see <a href="http://tinkerpop.apache.org/docs/${project.version}/reference/#vertex-steps" target="_blank">Reference Documentation - Vertex Step</a>
     * @since 3.0.0-incubating
     */
    public default GraphTraversal<S, Vertex> outV() {
        this.asAdmin().getGremlinLang().addStep(Symbols.outV);
        return this.asAdmin().addStep(new EdgeVertexStep(this.asAdmin(), Direction.OUT));
    }

    /**
     * Map the {@link Edge} to its incident vertices.
     *
     * @return the traversal with an appended {@link EdgeVertexStep}.
     * @see <a href="http://tinkerpop.apache.org/docs/${project.version}/reference/#vertex-steps" target="_blank">Reference Documentation - Vertex Step</a>
     * @since 3.0.0-incubating
     */
    public default GraphTraversal<S, Vertex> bothV() {
        this.asAdmin().getGremlinLang().addStep(Symbols.bothV);
        return this.asAdmin().addStep(new EdgeVertexStep(this.asAdmin(), Direction.BOTH));
    }

    /**
     * Map the {@link Edge} to the incident vertex that was not just traversed from in the path history.
     *
     * @return the traversal with an appended {@link EdgeOtherVertexStep}.
     * @see <a href="http://tinkerpop.apache.org/docs/${project.version}/reference/#vertex-steps" target="_blank">Reference Documentation - Vertex Step</a>
     * @since 3.0.0-incubating
     */
    public default GraphTraversal<S, Vertex> otherV() {
        this.asAdmin().getGremlinLang().addStep(Symbols.otherV);
        return this.asAdmin().addStep(new EdgeOtherVertexStep(this.asAdmin()));
    }

    /**
     * Order all the objects in the traversal up to this point and then emit them one-by-one in their ordered sequence.
     *
     * @return the traversal with an appended {@link OrderGlobalStep}.
     * @see <a href="http://tinkerpop.apache.org/docs/${project.version}/reference/#order-step" target="_blank">Reference Documentation - Order Step</a>
     * @since 3.0.0-incubating
     */
    public default GraphTraversal<S, E> order() {
        this.asAdmin().getGremlinLang().addStep(Symbols.order);
        return this.asAdmin().addStep(new OrderGlobalStep<>(this.asAdmin()));
    }

    /**
     * Order either the {@link Scope#local} object (e.g. a list, map, etc.) or the entire {@link Scope#global} traversal stream.
     *
     * @param scope whether the ordering is the current local object or the entire global stream.
     * @return the traversal with an appended {@link OrderGlobalStep} or {@link OrderLocalStep} depending on the {@code scope}.
     * @see <a href="http://tinkerpop.apache.org/docs/${project.version}/reference/#order-step" target="_blank">Reference Documentation - Order Step</a>
     * @since 3.0.0-incubating
     */
    public default GraphTraversal<S, E> order(final Scope scope) {
        this.asAdmin().getGremlinLang().addStep(Symbols.order, scope);
        return this.asAdmin().addStep(scope.equals(Scope.global) ? new OrderGlobalStep<>(this.asAdmin()) : new OrderLocalStep<>(this.asAdmin()));
    }

    /**
     * Map the {@link Element} to its associated properties given the provide property keys.
     * If no property keys are provided, then all properties are emitted.
     *
     * @param propertyKeys the properties to retrieve
     * @param <E2>         the value type of the returned properties
     * @return the traversal with an appended {@link PropertiesStep}.
     * @see <a href="http://tinkerpop.apache.org/docs/${project.version}/reference/#properties-step" target="_blank">Reference Documentation - Properties Step</a>
     * @since 3.0.0-incubating
     */
    public default <E2> GraphTraversal<S, ? extends Property<E2>> properties(final String... propertyKeys) {
        this.asAdmin().getGremlinLang().addStep(Symbols.properties, propertyKeys);
        return this.asAdmin().addStep(new PropertiesStep<>(this.asAdmin(), PropertyType.PROPERTY, propertyKeys));
    }

    /**
     * Map the {@link Element} to the values of the associated properties given the provide property keys.
     * If no property keys are provided, then all property values are emitted.
     *
     * @param propertyKeys the properties to retrieve their value from
     * @param <E2>         the value type of the properties
     * @return the traversal with an appended {@link PropertiesStep}.
     * @see <a href="http://tinkerpop.apache.org/docs/${project.version}/reference/#values-step" target="_blank">Reference Documentation - Values Step</a>
     * @since 3.0.0-incubating
     */
    public default <E2> GraphTraversal<S, E2> values(final String... propertyKeys) {
        this.asAdmin().getGremlinLang().addStep(Symbols.values, propertyKeys);
        return this.asAdmin().addStep(new PropertiesStep<>(this.asAdmin(), PropertyType.VALUE, propertyKeys));
    }

    /**
     * Map the {@link Element} to a {@link Map} of the properties key'd according to their {@link Property#key}.
     * If no property keys are provided, then all properties are retrieved.
     *
     * @param propertyKeys the properties to retrieve
     * @param <E2>         the value type of the returned properties
     * @return the traversal with an appended {@link PropertyMapStep}.
     * @see <a href="http://tinkerpop.apache.org/docs/${project.version}/reference/#propertymap-step" target="_blank">Reference Documentation - PropertyMap Step</a>
     * @since 3.0.0-incubating
     */
    public default <E2> GraphTraversal<S, Map<String, E2>> propertyMap(final String... propertyKeys) {
        this.asAdmin().getGremlinLang().addStep(Symbols.propertyMap, propertyKeys);
        return this.asAdmin().addStep(new PropertyMapStep<>(this.asAdmin(), WithOptions.none, PropertyType.PROPERTY, propertyKeys));
    }

    /**
     * Map the {@link Element} to a {@code Map} of the property values key'd according to their {@link Property#key}.
     * If no property keys are provided, then all property values are retrieved. For vertices, the {@code Map} will
     * be returned with the assumption of single property values along with {@link T#id} and {@link T#label}. Prefer
     * {@link #valueMap(String...)} if multi-property processing is required. For  edges, keys will include additional
     * related edge structure of {@link Direction#IN} and {@link Direction#OUT} which themselves are {@code Map}
     * instances of the particular {@link Vertex} represented by {@link T#id} and {@link T#label}.
     *
     * @param propertyKeys the properties to retrieve
     * @param <E2>         the value type of the returned properties
     * @return the traversal with an appended {@link ElementMapStep}.
     * @see <a href="http://tinkerpop.apache.org/docs/${project.version}/reference/#elementmap-step" target="_blank">Reference Documentation - ElementMap Step</a>
     * @since 3.4.4
     */
    public default <E2> GraphTraversal<S, Map<Object, E2>> elementMap(final String... propertyKeys) {
        this.asAdmin().getGremlinLang().addStep(Symbols.elementMap, propertyKeys);
        return this.asAdmin().addStep(new ElementMapStep<>(this.asAdmin(), propertyKeys));
    }

    /**
     * Map the {@link Element} to a {@code Map} of the property values key'd according to their {@link Property#key}.
     * If no property keys are provided, then all property values are retrieved.
     *
     * @param propertyKeys the properties to retrieve
     * @param <E2>         the value type of the returned properties
     * @return the traversal with an appended {@link PropertyMapStep}.
     * @see <a href="http://tinkerpop.apache.org/docs/${project.version}/reference/#valuemap-step" target="_blank">Reference Documentation - ValueMap Step</a>
     * @since 3.0.0-incubating
     */
    public default <E2> GraphTraversal<S, Map<Object, E2>> valueMap(final String... propertyKeys) {
        this.asAdmin().getGremlinLang().addStep(Symbols.valueMap, propertyKeys);
        return this.asAdmin().addStep(new PropertyMapStep<>(this.asAdmin(), WithOptions.none, PropertyType.VALUE, propertyKeys));
    }

    /**
     * Map the {@link Element} to a {@code Map} of the property values key'd according to their {@link Property#key}.
     * If no property keys are provided, then all property values are retrieved.
     *
     * @param includeTokens whether to include {@link T} tokens in the emitted map.
     * @param propertyKeys  the properties to retrieve
     * @param <E2>          the value type of the returned properties
     * @return the traversal with an appended {@link PropertyMapStep}.
     * @see <a href="http://tinkerpop.apache.org/docs/${project.version}/reference/#valuemap-step" target="_blank">Reference Documentation - ValueMap Step</a>
     * @since 3.0.0-incubating
     * @deprecated As of release 3.4.0, deprecated in favor of {@link GraphTraversal#valueMap(String...)} in conjunction with
     *             {@link GraphTraversal#with(String, Object)} or simple prefer {@link #elementMap(String...)}.
     */
    @Deprecated
    public default <E2> GraphTraversal<S, Map<Object, E2>> valueMap(final boolean includeTokens, final String... propertyKeys) {
        this.asAdmin().getGremlinLang().addStep(Symbols.valueMap, includeTokens, propertyKeys);
        return this.asAdmin().addStep(new PropertyMapStep<>(this.asAdmin(), WithOptions.all, PropertyType.VALUE, propertyKeys));
    }

    /**
     * Map the {@link Property} to its {@link Property#key}.
     *
     * @return the traversal with an appended {@link PropertyKeyStep}.
     * @see <a href="http://tinkerpop.apache.org/docs/${project.version}/reference/#key-step" target="_blank">Reference Documentation - Key Step</a>
     * @since 3.0.0-incubating
     */
    public default GraphTraversal<S, String> key() {
        this.asAdmin().getGremlinLang().addStep(Symbols.key);
        return this.asAdmin().addStep(new PropertyKeyStep(this.asAdmin()));
    }

    /**
     * Map the {@link Property} to its {@link Property#value}.
     *
     * @return the traversal with an appended {@link PropertyValueStep}.
     * @see <a href="http://tinkerpop.apache.org/docs/${project.version}/reference/#value-step" target="_blank">Reference Documentation - Value Step</a>
     * @since 3.0.0-incubating
     */
    public default <E2> GraphTraversal<S, E2> value() {
        this.asAdmin().getGremlinLang().addStep(Symbols.value);
        return this.asAdmin().addStep(new PropertyValueStep<>(this.asAdmin()));
    }

    /**
     * Map the {@link Traverser} to its {@link Path} history via {@link Traverser#path}.
     *
     * @return the traversal with an appended {@link PathStep}.
     * @see <a href="http://tinkerpop.apache.org/docs/${project.version}/reference/#path-step" target="_blank">Reference Documentation - Path Step</a>
     * @since 3.0.0-incubating
     */
    public default GraphTraversal<S, Path> path() {
        this.asAdmin().getGremlinLang().addStep(Symbols.path);
        return this.asAdmin().addStep(new PathStep<>(this.asAdmin()));
    }

    /**
     * Map the {@link Traverser} to a {@link Map} of bindings as specified by the provided match traversals.
     *
     * @param matchTraversals the traversal that maintain variables which must hold for the life of the traverser
     * @param <E2>            the type of the objects bound in the variables
     * @return the traversal with an appended {@link MatchStep}.
     * @see <a href="http://tinkerpop.apache.org/docs/${project.version}/reference/#match-step" target="_blank">Reference Documentation - Match Step</a>
     * @since 3.0.0-incubating
     */
    public default <E2> GraphTraversal<S, Map<String, E2>> match(final Traversal<?, ?>... matchTraversals) {
        this.asAdmin().getGremlinLang().addStep(Symbols.match, matchTraversals);
        return this.asAdmin().addStep(new MatchStep<>(this.asAdmin(), ConnectiveStep.Connective.AND, matchTraversals));
    }

    /**
     * Map the {@link Traverser} to its {@link Traverser#sack} value.
     *
     * @param <E2> the sack value type
     * @return the traversal with an appended {@link SackStep}.
     * @see <a href="http://tinkerpop.apache.org/docs/${project.version}/reference/#sack-step" target="_blank">Reference Documentation - Sack Step</a>
     * @since 3.0.0-incubating
     */
    public default <E2> GraphTraversal<S, E2> sack() {
        this.asAdmin().getGremlinLang().addStep(Symbols.sack);
        return this.asAdmin().addStep(new SackStep<>(this.asAdmin()));
    }

    /**
     * If the {@link Traverser} supports looping then calling this method will extract the number of loops for that
     * traverser.
     *
     * @return the traversal with an appended {@link LoopsStep}
     * @see <a href="http://tinkerpop.apache.org/docs/${project.version}/reference/#loops-step" target="_blank">Reference Documentation - Loops Step</a>
     * @since 3.1.0-incubating
     */
    public default GraphTraversal<S, Integer> loops() {
        this.asAdmin().getGremlinLang().addStep(Symbols.loops);
        return this.asAdmin().addStep(new LoopsStep<>(this.asAdmin(), null));
    }

    /**
     * If the {@link Traverser} supports looping then calling this method will extract the number of loops for that
     * traverser for the named loop.
     *
     * @return the traversal with an appended {@link LoopsStep}
     * @see <a href="http://tinkerpop.apache.org/docs/${project.version}/reference/#loops-step" target="_blank">Reference Documentation - Loops Step</a>
     * @since 3.4.0
     */
    public default GraphTraversal<S, Integer> loops(final String loopName) {
        this.asAdmin().getGremlinLang().addStep(Symbols.loops, loopName);
        return this.asAdmin().addStep(new LoopsStep<>(this.asAdmin(), loopName));
    }

    /**
     * Projects the current object in the stream into a {@code Map} that is keyed by the provided labels.
     *
     * @return the traversal with an appended {@link ProjectStep}
     * @see <a href="http://tinkerpop.apache.org/docs/${project.version}/reference/#project-step" target="_blank">Reference Documentation - Project Step</a>
     * @since 3.2.0-incubating
     */
    public default <E2> GraphTraversal<S, Map<String, E2>> project(final String projectKey, final String... otherProjectKeys) {
        final String[] projectKeys = new String[otherProjectKeys.length + 1];
        projectKeys[0] = projectKey;
        System.arraycopy(otherProjectKeys, 0, projectKeys, 1, otherProjectKeys.length);
        this.asAdmin().getGremlinLang().addStep(Symbols.project, projectKey, otherProjectKeys);
        return this.asAdmin().addStep(new ProjectStep<>(this.asAdmin(), projectKeys));
    }

    /**
     * Map the {@link Traverser} to a {@link Map} projection of sideEffect values, map values, and/or path values.
     *
     * @param pop             if there are multiple objects referenced in the path, the {@link Pop} to use.
     * @param selectKey1      the first key to project
     * @param selectKey2      the second key to project
     * @param otherSelectKeys the third+ keys to project
     * @param <E2>            the type of the objects projected
     * @return the traversal with an appended {@link SelectStep}.
     * @see <a href="http://tinkerpop.apache.org/docs/${project.version}/reference/#select-step" target="_blank">Reference Documentation - Select Step</a>
     * @since 3.0.0-incubating
     */
    public default <E2> GraphTraversal<S, Map<String, E2>> select(final Pop pop, final String selectKey1, final String selectKey2, String... otherSelectKeys) {
        final String[] selectKeys = new String[otherSelectKeys.length + 2];
        selectKeys[0] = selectKey1;
        selectKeys[1] = selectKey2;
        System.arraycopy(otherSelectKeys, 0, selectKeys, 2, otherSelectKeys.length);
        this.asAdmin().getGremlinLang().addStep(Symbols.select, pop, selectKey1, selectKey2, otherSelectKeys);
        return this.asAdmin().addStep(new SelectStep<>(this.asAdmin(), pop, selectKeys));
    }

    /**
     * Map the {@link Traverser} to a {@link Map} projection of sideEffect values, map values, and/or path values.
     *
     * @param selectKey1      the first key to project
     * @param selectKey2      the second key to project
     * @param otherSelectKeys the third+ keys to project
     * @param <E2>            the type of the objects projected
     * @return the traversal with an appended {@link SelectStep}.
     * @see <a href="http://tinkerpop.apache.org/docs/${project.version}/reference/#select-step" target="_blank">Reference Documentation - Select Step</a>
     * @since 3.0.0-incubating
     */
    public default <E2> GraphTraversal<S, Map<String, E2>> select(final String selectKey1, final String selectKey2, String... otherSelectKeys) {
        final String[] selectKeys = new String[otherSelectKeys.length + 2];
        selectKeys[0] = selectKey1;
        selectKeys[1] = selectKey2;
        System.arraycopy(otherSelectKeys, 0, selectKeys, 2, otherSelectKeys.length);
        this.asAdmin().getGremlinLang().addStep(Symbols.select, selectKey1, selectKey2, otherSelectKeys);
        return this.asAdmin().addStep(new SelectStep<>(this.asAdmin(), Pop.last, selectKeys));
    }

    /**
     * Map the {@link Traverser} to the object specified by the {@code selectKey} and apply the {@link Pop} operation
     * to it.
     *
     * @param selectKey the key to project
     * @return the traversal with an appended {@link SelectStep}.
     * @see <a href="http://tinkerpop.apache.org/docs/${project.version}/reference/#select-step" target="_blank">Reference Documentation - Select Step</a>
     * @since 3.0.0-incubating
     */
    public default <E2> GraphTraversal<S, E2> select(final Pop pop, final String selectKey) {
        this.asAdmin().getGremlinLang().addStep(Symbols.select, pop, selectKey);
        return this.asAdmin().addStep(new SelectOneStep<>(this.asAdmin(), pop, selectKey));
    }

    /**
     * Map the {@link Traverser} to the object specified by the {@code selectKey}. Note that unlike other uses of
     * {@code select} where there are multiple keys, this use of {@code select} with a single key does not produce a
     * {@code Map}.
     *
     * @param selectKey the key to project
     * @return the traversal with an appended {@link SelectStep}.
     * @see <a href="http://tinkerpop.apache.org/docs/${project.version}/reference/#select-step" target="_blank">Reference Documentation - Select Step</a>
     * @since 3.0.0-incubating
     */
    public default <E2> GraphTraversal<S, E2> select(final String selectKey) {
        this.asAdmin().getGremlinLang().addStep(Symbols.select, selectKey);
        return this.asAdmin().addStep(new SelectOneStep<>(this.asAdmin(), Pop.last, selectKey));
    }

    /**
     * Map the {@link Traverser} to the object specified by the key returned by the {@code keyTraversal} and apply the {@link Pop} operation
     * to it.
     *
     * @param keyTraversal the traversal expression that selects the key to project
     * @return the traversal with an appended {@link SelectStep}.
     * @see <a href="http://tinkerpop.apache.org/docs/${project.version}/reference/#select-step" target="_blank">Reference Documentation - Select Step</a>
     * @since 3.3.3
     */
    public default <E2> GraphTraversal<S, E2> select(final Pop pop, final Traversal<S, E2> keyTraversal) {
        this.asAdmin().getGremlinLang().addStep(Symbols.select, pop, keyTraversal);
        return this.asAdmin().addStep(new TraversalSelectStep<>(this.asAdmin(), pop, keyTraversal));
    }

    /**
     * Map the {@link Traverser} to the object specified by the key returned by the {@code keyTraversal}. Note that unlike other uses of
     * {@code select} where there are multiple keys, this use of {@code select} with a traversal does not produce a
     * {@code Map}.
     *
     * @param keyTraversal the traversal expression that selects the key to project
     * @return the traversal with an appended {@link TraversalSelectStep}.
     * @see <a href="http://tinkerpop.apache.org/docs/${project.version}/reference/#select-step" target="_blank">Reference Documentation - Select Step</a>
     * @since 3.3.3
     */
    public default <E2> GraphTraversal<S, E2> select(final Traversal<S, E2> keyTraversal) {
        this.asAdmin().getGremlinLang().addStep(Symbols.select, keyTraversal);
        return this.asAdmin().addStep(new TraversalSelectStep<>(this.asAdmin(), null, keyTraversal));
    }

    /**
     * A version of {@code select} that allows for the extraction of a {@link Column} from objects in the traversal.
     *
     * @param column the column to extract
     * @return the traversal with an appended {@link TraversalMapStep}
     * @see <a href="http://tinkerpop.apache.org/docs/${project.version}/reference/#select-step" target="_blank">Reference Documentation - Select Step</a>
     * @since 3.1.0-incubating
     */
    public default <E2> GraphTraversal<S, Collection<E2>> select(final Column column) {
        this.asAdmin().getGremlinLang().addStep(Symbols.select, column);
        return this.asAdmin().addStep(new TraversalMapStep<>(this.asAdmin(), new ColumnTraversal(column)));
    }

    /**
     * Unrolls a {@code Iterator}, {@code Iterable} or {@code Map} into a linear form or simply emits the object if it
     * is not one of those types.
     *
     * @return the traversal with an appended {@link UnfoldStep}
     * @see <a href="http://tinkerpop.apache.org/docs/${project.version}/reference/#unfold-step" target="_blank">Reference Documentation - Unfold Step</a>
     * @since 3.0.0-incubating
     */
    public default <E2> GraphTraversal<S, E2> unfold() {
        this.asAdmin().getGremlinLang().addStep(Symbols.unfold);
        return this.asAdmin().addStep(new UnfoldStep<>(this.asAdmin()));
    }

    /**
     * Rolls up objects in the stream into an aggregate list.
     *
     * @return the traversal with an appended {@link FoldStep}
     * @see <a href="http://tinkerpop.apache.org/docs/${project.version}/reference/#fold-step" target="_blank">Reference Documentation - Fold Step</a>
     * @since 3.0.0-incubating
     */
    public default GraphTraversal<S, List<E>> fold() {
        this.asAdmin().getGremlinLang().addStep(Symbols.fold);
        return this.asAdmin().addStep(new FoldStep<>(this.asAdmin()));
    }

    /**
     * Rolls up objects in the stream into an aggregate value as defined by a {@code seed} and {@code BiFunction}.
     *
     * @param seed         the value to provide as the first argument to the {@code foldFunction}
     * @param foldFunction the function to fold by where the first argument is the {@code seed} or the value returned from subsequent class and
     *                     the second argument is the value from the stream
     * @return the traversal with an appended {@link FoldStep}
     * @see <a href="http://tinkerpop.apache.org/docs/${project.version}/reference/#fold-step" target="_blank">Reference Documentation - Fold Step</a>
     * @since 3.0.0-incubating
     */
    public default <E2> GraphTraversal<S, E2> fold(final E2 seed, final BiFunction<E2, E, E2> foldFunction) {
        this.asAdmin().getGremlinLang().addStep(Symbols.fold, seed, foldFunction);
        return this.asAdmin().addStep(new FoldStep<>(this.asAdmin(), new ConstantSupplier<>(seed), foldFunction));
    }

    /**
     * Map the traversal stream to its reduction as a sum of the {@link Traverser#bulk} values (i.e. count the number
     * of traversers up to this point).
     *
     * @return the traversal with an appended {@link CountGlobalStep}.
     * @see <a href="http://tinkerpop.apache.org/docs/${project.version}/reference/#count-step" target="_blank">Reference Documentation - Count Step</a>
     * @since 3.0.0-incubating
     */
    public default GraphTraversal<S, Long> count() {
        this.asAdmin().getGremlinLang().addStep(Symbols.count);
        return this.asAdmin().addStep(new CountGlobalStep<>(this.asAdmin()));
    }

    /**
     * Map the traversal stream to its reduction as a sum of the {@link Traverser#bulk} values given the specified
     * {@link Scope} (i.e. count the number of traversers up to this point).
     *
     * @return the traversal with an appended {@link CountGlobalStep} or {@link CountLocalStep} depending on the {@link Scope}
     * @see <a href="http://tinkerpop.apache.org/docs/${project.version}/reference/#count-step" target="_blank">Reference Documentation - Count Step</a>
     * @since 3.0.0-incubating
     */
    public default GraphTraversal<S, Long> count(final Scope scope) {
        this.asAdmin().getGremlinLang().addStep(Symbols.count, scope);
        return this.asAdmin().addStep(scope.equals(Scope.global) ? new CountGlobalStep<>(this.asAdmin()) : new CountLocalStep<>(this.asAdmin()));
    }

    /**
     * Map the traversal stream to its reduction as a sum of the {@link Traverser#get} values multiplied by their
     * {@link Traverser#bulk} (i.e. sum the traverser values up to this point).
     *
     * @return the traversal with an appended {@link SumGlobalStep}.
     * @see <a href="http://tinkerpop.apache.org/docs/${project.version}/reference/#sum-step" target="_blank">Reference Documentation - Sum Step</a>
     * @since 3.0.0-incubating
     */
    public default <E2 extends Number> GraphTraversal<S, E2> sum() {
        this.asAdmin().getGremlinLang().addStep(Symbols.sum);
        return this.asAdmin().addStep(new SumGlobalStep<>(this.asAdmin()));
    }

    /**
     * Map the traversal stream to its reduction as a sum of the {@link Traverser#get} values multiplied by their
     * {@link Traverser#bulk} given the specified {@link Scope} (i.e. sum the traverser values up to this point).
     *
     * @return the traversal with an appended {@link SumGlobalStep} or {@link SumLocalStep} depending on the {@link Scope}.
     * @see <a href="http://tinkerpop.apache.org/docs/${project.version}/reference/#sum-step" target="_blank">Reference Documentation - Sum Step</a>
     * @since 3.0.0-incubating
     */
    public default <E2 extends Number> GraphTraversal<S, E2> sum(final Scope scope) {
        this.asAdmin().getGremlinLang().addStep(Symbols.sum, scope);
        return this.asAdmin().addStep(scope.equals(Scope.global) ? new SumGlobalStep<>(this.asAdmin()) : new SumLocalStep<>(this.asAdmin()));
    }

    /**
     * Determines the largest value in the stream.
     *
     * @return the traversal with an appended {@link MaxGlobalStep}.
     * @see <a href="http://tinkerpop.apache.org/docs/${project.version}/reference/#max-step" target="_blank">Reference Documentation - Max Step</a>
     * @since 3.0.0-incubating
     */
    public default <E2 extends Comparable> GraphTraversal<S, E2> max() {
        this.asAdmin().getGremlinLang().addStep(Symbols.max);
        return this.asAdmin().addStep(new MaxGlobalStep<>(this.asAdmin()));
    }

    /**
     * Determines the largest value in the stream given the {@link Scope}.
     *
     * @return the traversal with an appended {@link MaxGlobalStep} or {@link MaxLocalStep} depending on the {@link Scope}
     * @see <a href="http://tinkerpop.apache.org/docs/${project.version}/reference/#max-step" target="_blank">Reference Documentation - Max Step</a>
     * @since 3.0.0-incubating
     */
    public default <E2 extends Comparable> GraphTraversal<S, E2> max(final Scope scope) {
        this.asAdmin().getGremlinLang().addStep(Symbols.max, scope);
        return this.asAdmin().addStep(scope.equals(Scope.global) ? new MaxGlobalStep<>(this.asAdmin()) : new MaxLocalStep<>(this.asAdmin()));
    }

    /**
     * Determines the smallest value in the stream.
     *
     * @return the traversal with an appended {@link MinGlobalStep}.
     * @see <a href="http://tinkerpop.apache.org/docs/${project.version}/reference/#min-step" target="_blank">Reference Documentation - Min Step</a>
     * @since 3.0.0-incubating
     */
    public default <E2 extends Comparable> GraphTraversal<S, E2> min() {
        this.asAdmin().getGremlinLang().addStep(Symbols.min);
        return this.asAdmin().addStep(new MinGlobalStep<>(this.asAdmin()));
    }

    /**
     * Determines the smallest value in the stream given the {@link Scope}.
     *
     * @return the traversal with an appended {@link MinGlobalStep} or {@link MinLocalStep} depending on the {@link Scope}
     * @see <a href="http://tinkerpop.apache.org/docs/${project.version}/reference/#min-step" target="_blank">Reference Documentation - Min Step</a>
     * @since 3.0.0-incubating
     */
    public default <E2 extends Comparable> GraphTraversal<S, E2> min(final Scope scope) {
        this.asAdmin().getGremlinLang().addStep(Symbols.min, scope);
        return this.asAdmin().addStep(scope.equals(Scope.global) ? new MinGlobalStep<E2>(this.asAdmin()) : new MinLocalStep<>(this.asAdmin()));
    }

    /**
     * Determines the mean value in the stream.
     *
     * @return the traversal with an appended {@link MeanGlobalStep}.
     * @see <a href="http://tinkerpop.apache.org/docs/${project.version}/reference/#mean-step" target="_blank">Reference Documentation - Mean Step</a>
     * @since 3.0.0-incubating
     */
    public default <E2 extends Number> GraphTraversal<S, E2> mean() {
        this.asAdmin().getGremlinLang().addStep(Symbols.mean);
        return this.asAdmin().addStep(new MeanGlobalStep<>(this.asAdmin()));
    }

    /**
     * Determines the mean value in the stream given the {@link Scope}.
     *
     * @return the traversal with an appended {@link MeanGlobalStep} or {@link MeanLocalStep} depending on the {@link Scope}
     * @see <a href="http://tinkerpop.apache.org/docs/${project.version}/reference/#mean-step" target="_blank">Reference Documentation - Mean Step</a>
     * @since 3.0.0-incubating
     */
    public default <E2 extends Number> GraphTraversal<S, E2> mean(final Scope scope) {
        this.asAdmin().getGremlinLang().addStep(Symbols.mean, scope);
        return this.asAdmin().addStep(scope.equals(Scope.global) ? new MeanGlobalStep(this.asAdmin()) : new MeanLocalStep(this.asAdmin()));
    }

    /**
     * Organize objects in the stream into a {@code Map}. Calls to {@code group()} are typically accompanied with
     * {@link #by()} modulators which help specify how the grouping should occur.
     *
     * @return the traversal with an appended {@link GroupStep}.
     * @see <a href="http://tinkerpop.apache.org/docs/${project.version}/reference/#group-step" target="_blank">Reference Documentation - Group Step</a>
     * @since 3.1.0-incubating
     */
    public default <K, V> GraphTraversal<S, Map<K, V>> group() {
        this.asAdmin().getGremlinLang().addStep(Symbols.group);
        return this.asAdmin().addStep(new GroupStep<>(this.asAdmin()));
    }

    /**
     * Counts the number of times a particular objects has been part of a traversal, returning a {@code Map} where the
     * object is the key and the value is the count.
     *
     * @return the traversal with an appended {@link GroupCountStep}.
     * @see <a href="http://tinkerpop.apache.org/docs/${project.version}/reference/#groupcount-step" target="_blank">Reference Documentation - GroupCount Step</a>
     * @since 3.0.0-incubating
     */
    public default <K> GraphTraversal<S, Map<K, Long>> groupCount() {
        this.asAdmin().getGremlinLang().addStep(Symbols.groupCount);
        return this.asAdmin().addStep(new GroupCountStep<>(this.asAdmin()));
    }

    /**
     * Aggregates the emanating paths into a {@link Tree} data structure.
     *
     * @return the traversal with an appended {@link TreeStep}
     * @see <a href="http://tinkerpop.apache.org/docs/${project.version}/reference/#tree-step" target="_blank">Reference Documentation - Tree Step</a>
     * @since 3.0.0-incubating
     */
    public default GraphTraversal<S, Tree> tree() {
        this.asAdmin().getGremlinLang().addStep(Symbols.tree);
        return this.asAdmin().addStep(new TreeStep<>(this.asAdmin()));
    }

    /**
     * Adds a {@link Vertex}.
     *
     * @param vertexLabel the label of the {@link Vertex} to add
     * @return the traversal with the {@link AddVertexStepContract} added
     * @see <a href="http://tinkerpop.apache.org/docs/${project.version}/reference/#addvertex-step" target="_blank">Reference Documentation - AddVertex Step</a>
     * @since 3.1.0-incubating
     */
    public default GraphTraversal<S, Vertex> addV(final String vertexLabel) {
        if (null == vertexLabel) throw new IllegalArgumentException("vertexLabel cannot be null");
        this.asAdmin().getGremlinLang().addStep(Symbols.addV, vertexLabel);
        return this.asAdmin().addStep(new AddVertexStepPlaceholder<>(this.asAdmin(), vertexLabel));
    }

    /**
     * Adds a {@link Vertex} with a vertex label determined by a {@link Traversal}.
     *
     * @return the traversal with the {@link AddVertexStepContract} added
     * @see <a href="http://tinkerpop.apache.org/docs/${project.version}/reference/#addvertex-step" target="_blank">Reference Documentation - AddVertex Step</a>
     * @since 3.3.1
     */
    public default GraphTraversal<S, Vertex> addV(final Traversal<?, String> vertexLabelTraversal) {
        if (null == vertexLabelTraversal) throw new IllegalArgumentException("vertexLabelTraversal cannot be null");
        this.asAdmin().getGremlinLang().addStep(Symbols.addV, vertexLabelTraversal);
        return this.asAdmin().addStep(new AddVertexStepPlaceholder<>(this.asAdmin(), vertexLabelTraversal.asAdmin()));
    }

    /**
     * Adds a {@link Vertex}.
     *
     * @param vertexLabel the label of the {@link Vertex} to add
     * @return the traversal with the {@link AddVertexStepContract} added
     * @see <a href="http://tinkerpop.apache.org/docs/${project.version}/reference/#addvertex-step" target="_blank">Reference Documentation - AddVertex Step</a>
     * @since 3.8.0
     */
    public default GraphTraversal<S, Vertex> addV(final GValue<String> vertexLabel) {
        if (null == vertexLabel || null == vertexLabel.get()) throw new IllegalArgumentException("vertexLabel cannot be null");
        this.asAdmin().getGremlinLang().addStep(GraphTraversal.Symbols.addV, vertexLabel);
        return this.asAdmin().addStep(new AddVertexStepPlaceholder<>(this.asAdmin(), vertexLabel));
    }

    /**
     * Adds a {@link Vertex} with a default vertex label.
     *
     * @return the traversal with the {@link AddVertexStepContract} added
     * @see <a href="http://tinkerpop.apache.org/docs/${project.version}/reference/#addvertex-step" target="_blank">Reference Documentation - AddVertex Step</a>
     * @since 3.1.0-incubating
     */
    public default GraphTraversal<S, Vertex> addV() {
<<<<<<< HEAD
        this.asAdmin().getGremlinLang().addStep(Symbols.addV);
        return this.asAdmin().addStep(new AddVertexStep<>(this.asAdmin(), (String) null));
=======
        this.asAdmin().getBytecode().addStep(Symbols.addV);
        return this.asAdmin().addStep(new AddVertexStepPlaceholder<>(this.asAdmin(), (String) null));
>>>>>>> b869bd40
    }

    /**
     * Performs a merge (i.e. upsert) style operation for an {@link Vertex} using the incoming {@code Map} traverser as
     * an argument. The {@code Map} represents search criteria and will match each of the supplied key/value pairs where
     * the keys may be {@code String} property values or a value of {@link T}. If a match is not made it will use that
     * search criteria to create the new {@link Vertex}.
     *
     * @since 3.6.0
     */
    public default GraphTraversal<S, Vertex> mergeV() {
        this.asAdmin().getGremlinLang().addStep(Symbols.mergeV);
        return this.asAdmin().addStep(new MergeVertexStepPlaceholder<>(this.asAdmin(), false));
    }

    /**
     * Performs a merge (i.e. upsert) style operation for an {@link Vertex} using a {@code Map} as an argument.
     * The {@code Map} represents search criteria and will match each of the supplied key/value pairs where the keys
     * may be {@code String} property values or a value of {@link T}. If a match is not made it will use that search
     * criteria to create the new {@link Vertex}.
     *
     * @param searchCreate This {@code Map} can have a key of {@link T} or a {@code String}.
     * @since 3.6.0
     */
    public default GraphTraversal<S, Vertex> mergeV(final Map<Object, Object> searchCreate) {
        this.asAdmin().getGremlinLang().addStep(Symbols.mergeV, searchCreate);
        return this.asAdmin().addStep(new MergeVertexStepPlaceholder<>(this.asAdmin(), false, searchCreate));
    }

    /**
     * Performs a merge (i.e. upsert) style operation for an {@link Vertex} using a {@code Map} as an argument.
     * The {@code Map} represents search criteria and will match each of the supplied key/value pairs where the keys
     * may be {@code String} property values or a value of {@link T}. If a match is not made it will use that search
     * criteria to create the new {@link Vertex}.
     *
     *  @param searchCreate This anonymous {@link Traversal} must produce a {@code Map} that may have a keys of
     *  {@link T} or a {@code String}.
     *  @since 3.6.0
     */
    public default GraphTraversal<S, Vertex> mergeV(final Traversal<?, Map<Object, Object>> searchCreate) {
        this.asAdmin().getGremlinLang().addStep(Symbols.mergeV, searchCreate);
        final MergeVertexStepPlaceholder<S> step = null == searchCreate ? new MergeVertexStepPlaceholder<>(this.asAdmin(), false, (Map) null) :
                new MergeVertexStepPlaceholder<>(this.asAdmin(), false, searchCreate.asAdmin());
        return this.asAdmin().addStep(step);
    }

    /**
     * Performs a merge (i.e. upsert) style operation for an {@link Vertex} using a {@code Map} as an argument.
     * The {@code Map} represents search criteria and will match each of the supplied key/value pairs where the keys
     * may be {@code String} property values or a value of {@link T}. If a match is not made it will use that search
     * criteria to create the new {@link Vertex}.
     *
     * @param searchCreate This {@code Map} can have a key of {@link T} or a {@code String}.
     * @since 3.8.0
     */
    public default GraphTraversal<S, Vertex> mergeV(final GValue<Map<Object, Object>> searchCreate) {
        this.asAdmin().getGremlinLang().addStep(GraphTraversal.Symbols.mergeV, searchCreate);
        final MergeVertexStepPlaceholder<S> step = null == searchCreate ? new MergeVertexStepPlaceholder<>(this.asAdmin(), false, (Map) null) :
                new MergeVertexStepPlaceholder<>(this.asAdmin(), false, searchCreate);
        return this.asAdmin().addStep(step);
    }

    /**
     * Spawns a {@link GraphTraversal} by doing a merge (i.e. upsert) style operation for an {@link Edge} using an
     * incoming {@code Map} as an argument.
     *
     * @since 3.6.0
     */
    public default GraphTraversal<S, Edge> mergeE() {
        this.asAdmin().getGremlinLang().addStep(Symbols.mergeE);
        final MergeEdgeStepPlaceholder<S> step = new MergeEdgeStepPlaceholder<>(this.asAdmin(), false);
        return this.asAdmin().addStep(step);
    }

    /**
     * Spawns a {@link GraphTraversal} by doing a merge (i.e. upsert) style operation for an {@link Edge} using a
     * {@code Map} as an argument.
     *
     * @param searchCreate This {@code Map} can have a key of {@link T} {@link Direction} or a {@code String}.
     * @since 3.6.0
     */
    public default GraphTraversal<S, Edge> mergeE(final Map<Object, Object> searchCreate) {
        // get a construction time exception if the Map is bad
        this.asAdmin().getGremlinLang().addStep(Symbols.mergeE, searchCreate);
        final MergeEdgeStepPlaceholder<S> step = new MergeEdgeStepPlaceholder<>(this.asAdmin(), false, searchCreate);
        return this.asAdmin().addStep(step);
    }

    /**
     * Spawns a {@link GraphTraversal} by doing a merge (i.e. upsert) style operation for an {@link Edge} using a
     * {@code Map} as an argument.
     *
     * @param searchCreate This {@code Map} can have a key of {@link T} {@link Direction} or a {@code String}.
     * @since 3.6.0
     */
    public default GraphTraversal<S, Edge> mergeE(final Traversal<?, Map<Object, Object>> searchCreate) {
        this.asAdmin().getGremlinLang().addStep(Symbols.mergeE, searchCreate);

        final MergeEdgeStepPlaceholder<S> step = null == searchCreate ? new MergeEdgeStepPlaceholder<>(this.asAdmin(), false,  (Map) null) :
                new MergeEdgeStepPlaceholder<>(this.asAdmin(), false, searchCreate.asAdmin());
        return this.asAdmin().addStep(step);
    }

    /**
     * Spawns a {@link GraphTraversal} by doing a merge (i.e. upsert) style operation for an {@link Edge} using a
     * {@code Map} as an argument.
     *
     * @param searchCreate This {@code Map} can have a key of {@link T} {@link Direction} or a {@code String}.
     * @since 3.8.0
     */
    public default GraphTraversal<S, Edge> mergeE(final GValue<Map<Object, Object>> searchCreate) {
        // get a construction time exception if the Map is bad
        this.asAdmin().getGremlinLang().addStep(GraphTraversal.Symbols.mergeE, searchCreate);
        final MergeEdgeStepPlaceholder<S> step = null == searchCreate ? new MergeEdgeStepPlaceholder<>(this.asAdmin(), false,  (Map) null) :
                new MergeEdgeStepPlaceholder<>(this.asAdmin(), false, searchCreate);
        return this.asAdmin().addStep(step);
    }

    /**
     * Adds an {@link Edge} with the specified edge label.
     *
     * @param edgeLabel the label of the newly added edge
     * @return the traversal with the {@link AddEdgeStepContract} added
     * @see <a href="http://tinkerpop.apache.org/docs/${project.version}/reference/#addedge-step" target="_blank">Reference Documentation - AddEdge Step</a>
     * @since 3.1.0-incubating
     */
    public default GraphTraversal<S, Edge> addE(final String edgeLabel) {
        this.asAdmin().getGremlinLang().addStep(Symbols.addE, edgeLabel);
        // Use AddEdgeStepGValueContract even if label is not GValue in case `from(), `to()`, or `property()` steps with GValue are merged in.
        return this.asAdmin().addStep(new AddEdgeStepPlaceholder<>(this.asAdmin(), edgeLabel));
    }

    /**
     * Adds a {@link Edge} with an edge label determined by a {@link Traversal}.
     *
     * @return the traversal with the {@link AddEdgeStepContract} added
     * @see <a href="http://tinkerpop.apache.org/docs/${project.version}/reference/#addedge-step" target="_blank">Reference Documentation - AddEdge Step</a>
     * @since 3.3.1
     */
    public default GraphTraversal<S, Edge> addE(final Traversal<?, String> edgeLabelTraversal) {
        this.asAdmin().getGremlinLang().addStep(Symbols.addE, edgeLabelTraversal);
        // Use AddEdgeStepGValueContract even if label is not GValue in case `from(), `to()`, or `property()` steps with GValue are merged in.
        return this.asAdmin().addStep(new AddEdgeStepPlaceholder<>(this.asAdmin(), null == edgeLabelTraversal ? null : edgeLabelTraversal.asAdmin()));
    }

    /**
     * Adds an {@link Edge} with the specified edge label.
     *
     * @param edgeLabel the label of the newly added edge
     * @return the traversal with the {@link AddEdgeStepContract} added
     * @see <a href="http://tinkerpop.apache.org/docs/${project.version}/reference/#addedge-step" target="_blank">Reference Documentation - AddEdge Step</a>
     * @since 3.8.0
     */
    public default GraphTraversal<S, Edge> addE(final GValue<String> edgeLabel) {
        this.asAdmin().getGremlinLang().addStep(GraphTraversal.Symbols.addE, edgeLabel);
        AddEdgeStepPlaceholder<Edge> step = new AddEdgeStepPlaceholder<>(this.asAdmin(), edgeLabel);
        return this.asAdmin().addStep(step);
    }

    /**
     * Provide {@code from()}-modulation to respective steps.
     *
     * @param fromStepLabel the step label to modulate to.
     * @return the traversal with the modified {@link FromToModulating} step.
     * @see <a href="http://tinkerpop.apache.org/docs/${project.version}/reference/#from-step" target="_blank">Reference Documentation - From Step</a>
     * @since 3.1.0-incubating
     */
    public default GraphTraversal<S, E> from(final String fromStepLabel) {
        final Step<?,?> prev = this.asAdmin().getEndStep();
        if (!(prev instanceof FromToModulating))
            throw new IllegalArgumentException(String.format(
                    "The from() step cannot follow %s", prev.getClass().getSimpleName()));

        this.asAdmin().getGremlinLang().addStep(Symbols.from, fromStepLabel);
        ((FromToModulating) prev).addFrom(fromStepLabel);
        return this;
    }

    /**
     * When used as a modifier to {@link #addE(String)} this method specifies the traversal to use for selecting the
     * outgoing vertex of the newly added {@link Edge}.
     *
     * @param fromVertex the vertex for selecting the outgoing vertex
     * @return the traversal with the modified {@link AddEdgeStepContract}
     * @see <a href="http://tinkerpop.apache.org/docs/${project.version}/reference/#addedge-step" target="_blank">Reference Documentation - From Step</a>
     * @since 3.8.0
     */
    public default GraphTraversal<S, E> from(final GValue<Vertex> fromVertex) {
        final Step<?,?> prev = this.asAdmin().getEndStep();
        if (!(prev instanceof FromToModulating))
            throw new IllegalArgumentException(String.format(
                    "The from() step cannot follow %s", prev.getClass().getSimpleName()));

        this.asAdmin().getGremlinLang().addStep(Symbols.from, fromVertex);
        ((FromToModulating) prev).addFrom(new GValueConstantTraversal<S, Vertex>(fromVertex));
        return this;
    }

    /**
     * When used as a modifier to {@link #addE(String)} this method specifies the traversal to use for selecting the
     * outgoing vertex of the newly added {@link Edge}.
     *
     * @param fromVertex the vertex for selecting the outgoing vertex
     * @return the traversal with the modified {@link AddEdgeStepContract}
     * @see <a href="http://tinkerpop.apache.org/docs/${project.version}/reference/#addedge-step" target="_blank">Reference Documentation - From Step</a>
     * @since 3.3.0
     */
    public default GraphTraversal<S, E> from(final Vertex fromVertex) {
        final Step<?,?> prev = this.asAdmin().getEndStep();
        if (!(prev instanceof FromToModulating))
            throw new IllegalArgumentException(String.format(
                    "The from() step cannot follow %s", prev.getClass().getSimpleName()));

        this.asAdmin().getGremlinLang().addStep(Symbols.from, fromVertex);
        ((FromToModulating) prev).addFrom(__.constant(fromVertex).asAdmin());
        return this;
    }

    /**
     * When used as a modifier to {@link #addE(String)} this method specifies the traversal to use for selecting the
     * outgoing vertex of the newly added {@link Edge}.
     *
     * @param fromVertex the traversal for selecting the outgoing vertex
     * @return the traversal with the modified {@link AddEdgeStep}
     * @see <a href="http://tinkerpop.apache.org/docs/${project.version}/reference/#addedge-step" target="_blank">Reference Documentation - From Step</a>
     * @since 3.1.0-incubating
     */
    public default GraphTraversal<S, E> from(final Traversal<?, Object> fromVertex) {
        final Step<?,?> prev = this.asAdmin().getEndStep();
        if (!(prev instanceof FromToModulating))
            throw new IllegalArgumentException(String.format(
                    "The from() step cannot follow %s", prev.getClass().getSimpleName()));

        this.asAdmin().getGremlinLang().addStep(Symbols.from, fromVertex);
        ((FromToModulating) prev).addFrom(fromVertex.asAdmin());
        return this;
    }

    /**
     * When used as a modifier to {@link #addE(String)} this method specifies the traversal to use for selecting the
     * incoming vertex of the newly added {@link Edge}.
     *
     * @param toVertex the vertex for selecting the incoming vertex
     * @return the traversal with the modified {@link AddEdgeStepContract}
     * @see <a href="http://tinkerpop.apache.org/docs/${project.version}/reference/#addedge-step" target="_blank">Reference Documentation - From Step</a>
     * @since 3.8.0
     */
    public default GraphTraversal<S, E> to(final GValue<Vertex> toVertex) {
        final Step<?,?> prev = this.asAdmin().getEndStep();
        if (!(prev instanceof FromToModulating))
            throw new IllegalArgumentException(String.format(
                    "The to() step cannot follow %s", prev.getClass().getSimpleName()));
        
        this.asAdmin().getGremlinLang().addStep(Symbols.to, toVertex);
        ((FromToModulating) prev).addTo(new GValueConstantTraversal<S, Vertex>(toVertex));
        return this;
    }

    /**
     * When used as a modifier to {@link #addE(String)} this method specifies the traversal to use for selecting the
     * outgoing vertex of the newly added {@link Edge}.
     *
<<<<<<< HEAD
     * @param fromVertexOrId the vertex for selecting the outgoing vertex
     * @return the traversal with the modified {@link AddEdgeStep}
=======
     * @param toVertex the traversal for selecting the incoming vertex
     * @return the traversal with the modified {@link AddEdgeStepContract}
>>>>>>> b869bd40
     * @see <a href="http://tinkerpop.apache.org/docs/${project.version}/reference/#addedge-step" target="_blank">Reference Documentation - From Step</a>
     * @since 3.3.0
     */
    public default GraphTraversal<S, E> from(final Object fromVertexOrId) {
        if (fromVertexOrId instanceof String) {
            return this.from((String) fromVertexOrId);
        } else if (fromVertexOrId instanceof Traversal) {
            this.from((Traversal<?, Object>)fromVertexOrId);
            return this;
        }
        final Step<?,?> prev = this.asAdmin().getEndStep();
        if (!(prev instanceof FromToModulating))
            throw new IllegalArgumentException(String.format(
                    "The from() step cannot follow %s", prev.getClass().getSimpleName()));

        // Convert vertex to id for the purposes of GremlinLang
        Object fromId = fromVertexOrId instanceof Vertex ? ((Vertex) fromVertexOrId).id() : fromVertexOrId;
        this.asAdmin().getGremlinLang().addStep(Symbols.from, fromId);
        ((FromToModulating) prev).addFrom(fromVertexOrId instanceof GValue ?
                new GValueConstantTraversal<>((GValue<Object>) fromVertexOrId) :
                __.constant(fromVertexOrId).asAdmin());
        return this;
    }

    /**
     * Provide {@code to()}-modulation to respective steps.
     *
<<<<<<< HEAD
     * @param toStepLabel the step label to modulate to.
     * @return the traversal with the modified {@link FromToModulating} step.
     * @see <a href="http://tinkerpop.apache.org/docs/${project.version}/reference/#to-step" target="_blank">Reference Documentation - To Step</a>
=======
     * @param fromVertex the traversal for selecting the outgoing vertex
     * @return the traversal with the modified {@link AddEdgeStepContract}
     * @see <a href="http://tinkerpop.apache.org/docs/${project.version}/reference/#addedge-step" target="_blank">Reference Documentation - From Step</a>
>>>>>>> b869bd40
     * @since 3.1.0-incubating
     */
    public default GraphTraversal<S, E> to(final String toStepLabel) {
        final Step<?,?> prev = this.asAdmin().getEndStep();
        if (!(prev instanceof FromToModulating))
            throw new IllegalArgumentException(String.format(
                    "The to() step cannot follow %s", prev.getClass().getSimpleName()));

        this.asAdmin().getGremlinLang().addStep(Symbols.to, toStepLabel);
        ((FromToModulating) prev).addTo(toStepLabel);
        return this;
    }

    /**
     * When used as a modifier to {@link #addE(String)} this method specifies the traversal to use for selecting the
     * incoming vertex of the newly added {@link Edge}.
     *
<<<<<<< HEAD
     * @param toVertex the traversal for selecting the incoming vertex
     * @return the traversal with the modified {@link AddEdgeStep}
=======
     * @param toVertex the vertex for selecting the incoming vertex
     * @return the traversal with the modified {@link AddEdgeStepContract}
>>>>>>> b869bd40
     * @see <a href="http://tinkerpop.apache.org/docs/${project.version}/reference/#addedge-step" target="_blank">Reference Documentation - From Step</a>
     * @since 3.1.0-incubating
     */
    public default GraphTraversal<S, E> to(final Traversal<?, Object> toVertex) {
        final Step<?,?> prev = this.asAdmin().getEndStep();
        if (!(prev instanceof FromToModulating))
            throw new IllegalArgumentException(String.format(
                    "The to() step cannot follow %s", prev.getClass().getSimpleName()));

        this.asAdmin().getGremlinLang().addStep(Symbols.to, toVertex);
        ((FromToModulating) prev).addTo(toVertex.asAdmin());
        return this;
    }

    /**
     * When used as a modifier to {@link #addE(String)} this method specifies the traversal to use for selecting the
     * incoming vertex of the newly added {@link Edge}.
     *
<<<<<<< HEAD
     * @param toVertexOrId the vertex for selecting the incoming vertex
     * @return the traversal with the modified {@link AddEdgeStep}
=======
     * @param fromVertex the vertex for selecting the outgoing vertex
     * @return the traversal with the modified {@link AddEdgeStepContract}
>>>>>>> b869bd40
     * @see <a href="http://tinkerpop.apache.org/docs/${project.version}/reference/#addedge-step" target="_blank">Reference Documentation - From Step</a>
     * @since 3.3.0
     */
    public default GraphTraversal<S, E> to(final Object toVertexOrId) {
        if (toVertexOrId instanceof String) {
            return this.to((String) toVertexOrId);
        } else if (toVertexOrId instanceof Traversal) {
            this.to((Traversal<?, Object>)toVertexOrId);
            return this;
        }
        final Step<?,?> prev = this.asAdmin().getEndStep();
        if (!(prev instanceof FromToModulating))
            throw new IllegalArgumentException(String.format(
                    "The to() step cannot follow %s", prev.getClass().getSimpleName()));
        
        this.asAdmin().getGremlinLang().addStep(Symbols.to, toVertexOrId);
        ((FromToModulating) prev).addTo(toVertexOrId instanceof GValue ?
                new GValueConstantTraversal<>((GValue<Object>) toVertexOrId) :
                __.constant(toVertexOrId).asAdmin());
        return this;
    }

    /**
     * Map the {@link Traverser} to a {@link Double} according to the mathematical expression provided in the argument.
     *
     * @param expression the mathematical expression with variables refering to scope variables.
     * @return the traversal with the {@link MathStep} added.
     * @since 3.3.1
     */
    public default GraphTraversal<S, Double> math(final String expression) {
        this.asAdmin().getGremlinLang().addStep(Symbols.math, expression);
        return this.asAdmin().addStep(new MathStep<>(this.asAdmin(), expression));
    }

    /**
     * Map a {@link Property} to its {@link Element}.
     *
     * @return the traversal with an appended {@link ElementStep}.
     * @see <a href="http://tinkerpop.apache.org/docs/${project.version}/reference/#element-step" target="_blank">Reference Documentation - Element Step</a>
     * @since 3.6.0
     */
    default GraphTraversal<S, Element> element() {
        this.asAdmin().getGremlinLang().addStep(Symbols.element);
        return this.asAdmin().addStep(new ElementStep<>(this.asAdmin()));
    }

    /**
     * Perform the specified service call with no parameters.
     *
     * @param service the name of the service call
     * @return the traversal with an appended {@link CallStep}.
     * @see <a href="http://tinkerpop.apache.org/docs/${project.version}/reference/#call-step" target="_blank">Reference Documentation - Call Step</a>
     * @since 3.6.0
     */
    default <E> GraphTraversal<S, E> call(final String service) {
        this.asAdmin().getGremlinLang().addStep(Symbols.call, service);
        final CallStep<S,E> call = new CallStep<>(this.asAdmin(), false, service);
        return this.asAdmin().addStep(call);
    }

    /**
     * Perform the specified service call with the specified static parameters.
     *
     * @param service the name of the service call
     * @param params static parameter map (no nested traversals)
     * @return the traversal with an appended {@link CallStep}.
     * @see <a href="http://tinkerpop.apache.org/docs/${project.version}/reference/#call-step" target="_blank">Reference Documentation - Call Step</a>
     * @since 3.6.0
     */
    default <E> GraphTraversal<S, E> call(final String service, final Map params) {
        this.asAdmin().getGremlinLang().addStep(Symbols.call, service, params);
        final CallStep<S,E> call = new CallStep<>(this.asAdmin(), false, service, params);
        return this.asAdmin().addStep(call);
    }

    /**
     * Perform the specified service call with the specified static parameters.
     *
     * @param service the name of the service call
     * @param params static parameter map (no nested traversals)
     * @return the traversal with an appended {@link CallStep}.
     * @see <a href="http://tinkerpop.apache.org/docs/${project.version}/reference/#call-step" target="_blank">Reference Documentation - Call Step</a>
     * @since 3.8.0
     */
    default <E> GraphTraversal<S, E> call(final String service, final GValue<Map<?,?>> params) {
        this.asAdmin().getGremlinLang().addStep(GraphTraversal.Symbols.call, service, params);
        return this.asAdmin().addStep(new CallStepPlaceholder<>(this.asAdmin(), false, service, params));
    }

    /**
     * Perform the specified service call with dynamic parameters produced by the specified child traversal.
     *
     * @param service the name of the service call
     * @param childTraversal a traversal that will produce a Map of parameters for the service call when invoked.
     * @return the traversal with an appended {@link CallStep}.
     * @see <a href="http://tinkerpop.apache.org/docs/${project.version}/reference/#call-step" target="_blank">Reference Documentation - Call Step</a>
     * @since 3.6.0
     */
    default <E> GraphTraversal<S, E> call(final String service, final Traversal<?, Map<?,?>> childTraversal) {
        this.asAdmin().getGremlinLang().addStep(Symbols.call, service, childTraversal);
        final CallStep<S,E> step = null == childTraversal ? new CallStep(this.asAdmin(), false, service) :
                new CallStep(this.asAdmin(), false, service, new LinkedHashMap(), childTraversal.asAdmin());
        return this.asAdmin().addStep(step);
    }

    /**
     * Perform the specified service call with both static and dynamic parameters produced by the specified child
     * traversal. These parameters will be merged at execution time per the provider implementation. Reference
     * implementation merges dynamic into static (dynamic will overwrite static).
     *
     * @param service the name of the service call
     * @param params static parameter map (no nested traversals)
     * @param childTraversal a traversal that will produce a Map of parameters for the service call when invoked.
     * @return the traversal with an appended {@link CallStep}.
     * @see <a href="http://tinkerpop.apache.org/docs/${project.version}/reference/#call-step" target="_blank">Reference Documentation - Call Step</a>
     * @since 3.6.0
     */
    default <E> GraphTraversal<S, E> call(final String service, final Map params, final Traversal<?, Map<?,?>> childTraversal) {
        this.asAdmin().getGremlinLang().addStep(Symbols.call, service, params, childTraversal);
        final CallStep<S,E> step = null == childTraversal ? new CallStep(this.asAdmin(), false, service, params) :
                new CallStep(this.asAdmin(), false, service, params, childTraversal.asAdmin());
        return this.asAdmin().addStep(step);
    }

    /**
     * Perform the specified service call with both static and dynamic parameters produced by the specified child
     * traversal. These parameters will be merged at execution time per the provider implementation. Reference
     * implementation merges dynamic into static (dynamic will overwrite static).
     *
     * @param service the name of the service call
     * @param params static parameter map (no nested traversals)
     * @param childTraversal a traversal that will produce a Map of parameters for the service call when invoked.
     * @return the traversal with an appended {@link CallStep}.
     * @see <a href="http://tinkerpop.apache.org/docs/${project.version}/reference/#call-step" target="_blank">Reference Documentation - Call Step</a>
     * @since 3.8.0
     */
    default <E> GraphTraversal<S, E> call(final String service, final GValue<Map<?,?>> params, final Traversal<S, Map<?,?>> childTraversal) {
        this.asAdmin().getGremlinLang().addStep(GraphTraversal.Symbols.call, service, params, childTraversal);
        final CallStepPlaceholder<S,E> step = null == childTraversal ? new CallStepPlaceholder<>(this.asAdmin(), false, service, params) :
                new CallStepPlaceholder<>(this.asAdmin(), false, service, params, childTraversal.asAdmin());
        return this.asAdmin().addStep(step);
    }

    /**
     * Concatenate values of an arbitrary number of string traversals to the incoming traverser.
     *
     * @return the traversal with an appended {@link ConcatStep}.
     * @param concatTraversal the traversal to concatenate.
     * @param otherConcatTraversals additional traversals to concatenate.
     * @see <a href="http://tinkerpop.apache.org/docs/${project.version}/reference/#concat-step" target="_blank">Reference Documentation - Concat Step</a>
     * @since 3.7.1
     */
    public default GraphTraversal<S, String> concat(final Traversal<?, String> concatTraversal, final Traversal<?, String>... otherConcatTraversals) {
        this.asAdmin().getGremlinLang().addStep(Symbols.concat, concatTraversal, otherConcatTraversals);
        return this.asAdmin().addStep(new ConcatStep<>(this.asAdmin(), concatTraversal, otherConcatTraversals));
    }

    /**
     * Concatenate an arbitrary number of strings to the incoming traverser.
     *
     * @return the traversal with an appended {@link ConcatStep}.
     * @param concatStrings the String values to concatenate.
     * @see <a href="http://tinkerpop.apache.org/docs/${project.version}/reference/#concat-step" target="_blank">Reference Documentation - Concat Step</a>
     * @since 3.7.0
     */
    public default GraphTraversal<S, String> concat(final String... concatStrings) {
        this.asAdmin().getGremlinLang().addStep(Symbols.concat, concatStrings);
        return this.asAdmin().addStep(new ConcatStep<>(this.asAdmin(), concatStrings));
    }

    /**
     * Returns the value of incoming traverser as strings. Null values are returned as a string value "null".
     *
     * @return the traversal with an appended {@link AsStringGlobalStep}.
     * @see <a href="http://tinkerpop.apache.org/docs/${project.version}/reference/#asString-step" target="_blank">Reference Documentation - AsString Step</a>
     * @since 3.7.1
     */
    public default GraphTraversal<S, String> asString() {
        this.asAdmin().getGremlinLang().addStep(Symbols.asString);
        return this.asAdmin().addStep(new AsStringGlobalStep<>(this.asAdmin()));
    }

    /**
     * Returns the value of incoming traverser as strings. Null values are returned as a string value "null".
     *
     * @param scope local will operate on individual strings within incoming lists, global will operate on current traversal as a single object.
     * @return the traversal with an appended {@link AsStringGlobalStep} or {@link AsStringLocalStep} depending on the {@link Scope}.
     * @see <a href="http://tinkerpop.apache.org/docs/${project.version}/reference/#asString-step" target="_blank">Reference Documentation - AsString Step</a>
     * @since 3.7.1
     */
    public default <E2> GraphTraversal<S, E2> asString(final Scope scope) {
        this.asAdmin().getGremlinLang().addStep(Symbols.asString, scope);
        return this.asAdmin().addStep(scope.equals(Scope.global) ? new AsStringGlobalStep<>(this.asAdmin()) : new AsStringLocalStep<>(this.asAdmin()));
    }

    /**
     * Returns the length incoming string traverser. Null values are not processed and remain as null when returned.
     * If the incoming traverser is a non-String value then an {@code IllegalArgumentException} will be thrown.
     *
     * @return the traversal with an appended {@link LengthGlobalStep}.
     * @see <a href="http://tinkerpop.apache.org/docs/${project.version}/reference/#length-step" target="_blank">Reference Documentation - Length Step</a>
     * @since 3.7.1
     */
    public default GraphTraversal<S, Integer> length() {
        this.asAdmin().getGremlinLang().addStep(Symbols.length);
        return this.asAdmin().addStep(new LengthGlobalStep<>(this.asAdmin()));
    }

    /**
     * Returns the length incoming string or list. Null values are not processed and remain as null when returned.
     * If the incoming traverser is a non-String value then an {@code IllegalArgumentException} will be thrown.
     *
     * @param scope local will operate on individual strings within lists, global will operate on current traversal as a single object.
     * @return the traversal with an appended {@link LengthGlobalStep} or {@link LengthLocalStep} depending on the {@link Scope}.
     * @see <a href="http://tinkerpop.apache.org/docs/${project.version}/reference/#length-step" target="_blank">Reference Documentation - Length Step</a>
     * @since 3.7.1
     */
    public default <E2> GraphTraversal<S, E2> length(final Scope scope) {
        this.asAdmin().getGremlinLang().addStep(Symbols.length, scope);
        return this.asAdmin().addStep(scope.equals(Scope.global) ? new LengthGlobalStep<>(this.asAdmin()) : new LengthLocalStep<>(this.asAdmin()));
    }

    /**
     * Returns the lowercase representation of incoming string traverser. Null values are not processed and remain
     * as null when returned. If the incoming traverser is a non-String value then an {@code IllegalArgumentException} will be thrown.
     *
     * @return the traversal with an appended {@link ToLowerGlobalStep}.
     * @see <a href="http://tinkerpop.apache.org/docs/${project.version}/reference/#toLower-step" target="_blank">Reference Documentation - ToLower Step</a>
     * @since 3.7.1
     */
    public default GraphTraversal<S, String> toLower() {
        this.asAdmin().getGremlinLang().addStep(Symbols.toLower);
        return this.asAdmin().addStep(new ToLowerGlobalStep<>(this.asAdmin()));
    }

    /**
     * Returns the lowercase representation of incoming string or list of strings. Null values are not processed and remain
     * as null when returned. If the incoming traverser is a non-String value then an {@code IllegalArgumentException} will be thrown.
     *
     * @param scope local will accept lists of string and operate on individual strings within the list, global will only accept string objects.
     * @return the traversal with an appended {@link ToLowerGlobalStep} or {@link ToLowerLocalStep} depending on the {@link Scope}.
     * @see <a href="http://tinkerpop.apache.org/docs/${project.version}/reference/#toLower-step" target="_blank">Reference Documentation - ToLower Step</a>
     * @since 3.7.1
     */
    public default <E2> GraphTraversal<S, E2> toLower(final Scope scope) {
        this.asAdmin().getGremlinLang().addStep(Symbols.toLower, scope);
        return this.asAdmin().addStep(scope.equals(Scope.global) ? new ToLowerGlobalStep<>(this.asAdmin()) : new ToLowerLocalStep<>(this.asAdmin()));
    }

    /**
     * Returns the uppercase representation of incoming string traverser. Null values are not processed and
     * remain as null when returned. If the incoming traverser is a non-String value then an {@code IllegalArgumentException} will be thrown.
     *
     * @return the traversal with an appended {@link ToUpperGlobalStep}.
     * @see <a href="http://tinkerpop.apache.org/docs/${project.version}/reference/#toUpper-step" target="_blank">Reference Documentation - ToUpper Step</a>
     * @since 3.7.1
     */
    public default GraphTraversal<S, String> toUpper() {
        this.asAdmin().getGremlinLang().addStep(Symbols.toUpper);
        return this.asAdmin().addStep(new ToUpperGlobalStep<>(this.asAdmin()));
    }

    /**
     * Returns the uppercase representation of incoming string or list of strings. Null values are not processed and
     * remain as null when returned. If the incoming traverser is a non-String value then an {@code IllegalArgumentException} will be thrown.
     *
     * @param scope local will accept lists of string and operate on individual strings within the list, global will only accept string objects.
     * @return the traversal with an appended {@link ToUpperGlobalStep} or {@link ToUpperLocalStep} depending on the {@link Scope}.
     * @see <a href="http://tinkerpop.apache.org/docs/${project.version}/reference/#toUpper-step" target="_blank">Reference Documentation - ToUpper Step</a>
     * @since 3.7.1
     */
    public default <E2> GraphTraversal<S, E2> toUpper(final Scope scope) {
        this.asAdmin().getGremlinLang().addStep(Symbols.toUpper, scope);
        return this.asAdmin().addStep(scope.equals(Scope.global) ? new ToUpperGlobalStep<>(this.asAdmin()) : new ToUpperLocalStep<>(this.asAdmin()));
    }

    /**
     * Returns a string with leading and trailing whitespace removed. Null values are not processed and
     * remain as null when returned. If the incoming traverser is a non-String value then an
     * {@code IllegalArgumentException} will be thrown.
     *
     * @return the traversal with an appended {@link TrimGlobalStep}.
     * @see <a href="http://tinkerpop.apache.org/docs/${project.version}/reference/#trim-step" target="_blank">Reference Documentation - Trim Step</a>
     * @since 3.7.1
     */
    public default GraphTraversal<S, String> trim() {
        this.asAdmin().getGremlinLang().addStep(Symbols.trim);
        return this.asAdmin().addStep(new TrimGlobalStep<>(this.asAdmin()));
    }

    /**
     * Returns a string with leading and trailing whitespace removed. Null values are not processed and
     * remain as null when returned. If the incoming traverser is a non-String value then an
     * {@code IllegalArgumentException} will be thrown.
     *
     * @param scope local will operate on individual strings within incoming lists, global will operate on current traversal as a single object.
     * @return the traversal with an appended {@link TrimGlobalStep} or {@link TrimLocalStep} depending on the {@link Scope}.
     * @see <a href="http://tinkerpop.apache.org/docs/${project.version}/reference/#trim-step" target="_blank">Reference Documentation - Trim Step</a>
     * @since 3.7.1
     */
    public default <E2> GraphTraversal<S, E2> trim(final Scope scope) {
        this.asAdmin().getGremlinLang().addStep(Symbols.trim, scope);
        return this.asAdmin().addStep(scope.equals(Scope.global) ? new TrimGlobalStep<>(this.asAdmin()) : new TrimLocalStep<>(this.asAdmin()));
    }

    /**
     * Returns a string with leading whitespace removed. Null values are not processed and
     * remain as null when returned. If the incoming traverser is a non-String value then an
     * {@code IllegalArgumentException} will be thrown.
     *
     * @return the traversal with an appended {@link LTrimGlobalStep}.
     * @see <a href="http://tinkerpop.apache.org/docs/${project.version}/reference/#lTrim-step" target="_blank">Reference Documentation - LTrim Step</a>
     * @since 3.7.1
     */
    public default GraphTraversal<S, String> lTrim() {
        this.asAdmin().getGremlinLang().addStep(Symbols.lTrim);
        return this.asAdmin().addStep(new LTrimGlobalStep<>(this.asAdmin()));
    }


    /**
     * Returns a string with leading whitespace removed. Null values are not processed and
     * remain as null when returned. If the incoming traverser is a non-String value then an
     * {@code IllegalArgumentException} will be thrown.
     *
     * @param scope local will operate on individual strings within incoming lists, global will operate on current traversal as a single object.
     * @return the traversal with an appended {@link LTrimGlobalStep} or {@link LTrimLocalStep} depending on the {@link Scope}.
     * @see <a href="http://tinkerpop.apache.org/docs/${project.version}/reference/#lTrim-step" target="_blank">Reference Documentation - LTrim Step</a>
     * @since 3.7.1
     */
    public default <E2> GraphTraversal<S, E2> lTrim(final Scope scope) {
        this.asAdmin().getGremlinLang().addStep(Symbols.lTrim, scope);
        return this.asAdmin().addStep(scope.equals(Scope.global) ? new LTrimGlobalStep<>(this.asAdmin()) : new LTrimLocalStep<>(this.asAdmin()));
    }

    /**
     * Returns a string with trailing whitespace removed. Null values are not processed and
     * remain as null when returned. If the incoming traverser is a non-String value then an
     * {@code IllegalArgumentException} will be thrown.
     *
     * @return the traversal with an appended {@link RTrimGlobalStep}.
     * @see <a href="http://tinkerpop.apache.org/docs/${project.version}/reference/#rTrim-step" target="_blank">Reference Documentation - RTrim Step</a>
     * @since 3.7.1
     */
    public default GraphTraversal<S, String> rTrim() {
        this.asAdmin().getGremlinLang().addStep(Symbols.rTrim);
        return this.asAdmin().addStep(new RTrimGlobalStep<>(this.asAdmin()));
    }

    /**
     * Returns a string with trailing whitespace removed. Null values are not processed and
     * remain as null when returned. If the incoming traverser is a non-String value then an
     * {@code IllegalArgumentException} will be thrown.
     *
     * @param scope local will operate on individual strings within incoming lists, global will operate on current traversal as a single object.
     * @return the traversal with an appended {@link RTrimGlobalStep} or {@link RTrimLocalStep} depending on the {@link Scope}.
     * @see <a href="http://tinkerpop.apache.org/docs/${project.version}/reference/#rTrim-step" target="_blank">Reference Documentation - RTrim Step</a>
     * @since 3.7.1
     */
    public default <E2> GraphTraversal<S, E2> rTrim(final Scope scope) {
        this.asAdmin().getGremlinLang().addStep(Symbols.rTrim, scope);
        return this.asAdmin().addStep(scope.equals(Scope.global) ? new RTrimGlobalStep<>(this.asAdmin()) : new RTrimLocalStep<>(this.asAdmin()));
    }

    /**
     * Returns the reverse of the incoming traverser. Null values are not processed and remain as null when returned.
     *
     * @return the traversal with an appended {@link ReverseStep}.
     * @see <a href="http://tinkerpop.apache.org/docs/${project.version}/reference/#reverse-step" target="_blank">Reference Documentation - Reverse Step</a>
     * @since 3.7.1
     */
    public default <E2> GraphTraversal<S, E2> reverse() {
        this.asAdmin().getGremlinLang().addStep(Symbols.reverse);
        return this.asAdmin().addStep(new ReverseStep<>(this.asAdmin()));
    }

    /**
     * Returns a string with the specified characters in the original string replaced with the new characters. Any null
     * arguments will be a no-op and the original string is returned. Null values from incoming traversers are not
     * processed and remain as null when returned. If the incoming traverser is a non-String value then an
     * {@code IllegalArgumentException} will be thrown.
     *
     * @param newChar the character to replace.
     * @param oldChar the character to be replaced.
     * @return the traversal with an appended {@link ReplaceGlobalStep}.
     * @see <a href="http://tinkerpop.apache.org/docs/${project.version}/reference/#replace-step" target="_blank">Reference Documentation - Replace Step</a>
     * @since 3.7.1
     */
    public default GraphTraversal<S, String> replace(final String oldChar, final String newChar) {
        this.asAdmin().getGremlinLang().addStep(Symbols.replace, oldChar, newChar);
        return this.asAdmin().addStep(new ReplaceGlobalStep<>(this.asAdmin(), oldChar, newChar));
    }

    /**
     * Returns a string with the specified characters in the original string replaced with the new characters. Any null
     * arguments will be a no-op and the original string is returned. Null values from incoming traversers are not
     * processed and remain as null when returned. If the incoming traverser is a non-String value then an
     * {@code IllegalArgumentException} will be thrown.
     *
     * @param scope local will operate on individual strings within incoming lists, global will operate on current traversal as a single object.
     * @param newChar the character to replace.
     * @param oldChar the character to be replaced.
     * @return the traversal with an appended {@link ReplaceGlobalStep} or {@link ReplaceLocalStep} depending on the {@link Scope}.
     * @see <a href="http://tinkerpop.apache.org/docs/${project.version}/reference/#replace-step" target="_blank">Reference Documentation - Replace Step</a>
     * @since 3.7.1
     */
    public default <E2> GraphTraversal<S, E2> replace(final Scope scope, final String oldChar, final String newChar) {
        this.asAdmin().getGremlinLang().addStep(Symbols.replace, scope, oldChar, newChar);
        return this.asAdmin().addStep(scope.equals(Scope.global) ?
                new ReplaceGlobalStep<>(this.asAdmin(), oldChar, newChar) : new ReplaceLocalStep<>(this.asAdmin(), oldChar, newChar));
    }

    /**
     * Returns a list of strings created by splitting the incoming string traverser around the matches of the given separator.
     * A null separator will split the string by whitespaces. Null values from incoming traversers are not processed
     * and remain as null when returned. If the incoming traverser is a non-String value then an
     * {@code IllegalArgumentException} will be thrown.
     *
     * @param separator the character to split the string on.
     * @return the traversal with an appended {@link SplitGlobalStep}.
     * @see <a href="http://tinkerpop.apache.org/docs/${project.version}/reference/#split-step" target="_blank">Reference Documentation - Split Step</a>
     * @since 3.7.1
     */
    public default GraphTraversal<S, List<String>> split(final String separator) {
        this.asAdmin().getGremlinLang().addStep(Symbols.split, separator);
        return this.asAdmin().addStep(new SplitGlobalStep<>(this.asAdmin(), separator));
    }

    /**
     * Returns a list of strings created by splitting the incoming string traverser around the matches of the given separator.
     * A null separator will split the string by whitespaces. Null values from incoming traversers are not processed
     * and remain as null when returned. If the incoming traverser is a non-String value then an
     * {@code IllegalArgumentException} will be thrown.
     *
     * @param scope local will operate on individual strings within incoming lists, global will operate on current traversal as a single object.
     * @param separator the character to split the string on.
     * @return the traversal with an appended {@link SplitGlobalStep} or {@link SplitLocalStep} depending on the {@link Scope}.
     * @see <a href="http://tinkerpop.apache.org/docs/${project.version}/reference/#split-step" target="_blank">Reference Documentation - Split Step</a>
     * @since 3.7.1
     */
    public default <E2> GraphTraversal<S, List<E2>> split(final Scope scope, final String separator) {
        this.asAdmin().getGremlinLang().addStep(Symbols.split, scope, separator);
        return this.asAdmin().addStep(scope.equals(Scope.global) ?
                new SplitGlobalStep<>(this.asAdmin(), separator) : new SplitLocalStep<>(this.asAdmin(), separator));
    }

    /**
     * Returns a substring of the incoming string traverser with a 0-based start index (inclusive) specified,
     * to the end of the string. If the start index is negative then it will begin at the specified index counted from the
     * end of the string, or 0 if exceeding the string length. Null values are not processed and remain as null when returned.
     * If the incoming traverser is a non-String value then an {@code IllegalArgumentException} will be thrown.
     *
     * @param startIndex the start index of the substring, inclusive.
     * @return the traversal with an appended {@link SubstringGlobalStep}.
     * @see <a href="http://tinkerpop.apache.org/docs/${project.version}/reference/#replace-step" target="_blank">Reference Documentation - Substring Step</a>
     * @since 3.7.1
     */
    public default GraphTraversal<S, String> substring(final int startIndex) {
        this.asAdmin().getGremlinLang().addStep(Symbols.substring, startIndex);
        return this.asAdmin().addStep(new SubstringGlobalStep<>(this.asAdmin(), startIndex));
    }

    /**
     * Returns a substring of the incoming string traverser with a 0-based start index (inclusive) specified,
     * to the end of the string. If the start index is negative then it will begin at the specified index counted from the
     * end of the string, or 0 if exceeding the string length. Null values are not processed and remain as null when returned.
     * If the incoming traverser is a non-String value then an {@code IllegalArgumentException} will be thrown.
     *
     * @param scope local will operate on individual strings within incoming lists, global will operate on current traversal as a single object.
     * @param startIndex the start index of the substring, inclusive.
     * @return the traversal with an appended {@link SubstringGlobalStep} or {@link SubstringLocalStep} depending on the {@link Scope}.
     * @see <a href="http://tinkerpop.apache.org/docs/${project.version}/reference/#replace-step" target="_blank">Reference Documentation - Substring Step</a>
     * @since 3.7.1
     */
    public default <E2> GraphTraversal<S, E2> substring(final Scope scope, final int startIndex) {
        this.asAdmin().getGremlinLang().addStep(Symbols.substring, scope, startIndex);
        return this.asAdmin().addStep(scope.equals(Scope.global) ?
                new SubstringGlobalStep<>(this.asAdmin(), startIndex) : new SubstringLocalStep<>(this.asAdmin(), startIndex));
    }

    /**
     * Returns a substring of the incoming string traverser with a 0-based start index (inclusive) and end index
     * (exclusive). If the start index is negative then it will begin at the specified index counted from the end of the
     * string, or 0 if exceeding the string length. If the end index is negative then it will end at the specified index
     * counted from the end, or at the end of the string if exceeding the string length. End index <= start index will
     * return the empty string. Null values are not processed and remain as null when returned. If the incoming
     * traverser is a non-String value then an {@code IllegalArgumentException} will be thrown.
     *
     * @param startIndex the start index of the substring, inclusive.
     * @param endIndex the end index of the substring, exclusive.
     * @return the traversal with an appended {@link SubstringGlobalStep}.
     * @see <a href="http://tinkerpop.apache.org/docs/${project.version}/reference/#replace-step" target="_blank">Reference Documentation - Substring Step</a>
     * @since 3.7.1
     */
    public default GraphTraversal<S, String> substring(final int startIndex, final int endIndex) {
        this.asAdmin().getGremlinLang().addStep(Symbols.substring, startIndex, endIndex);
        return this.asAdmin().addStep(new SubstringGlobalStep<>(this.asAdmin(), startIndex, endIndex));
    }

    /**
     * Returns a substring of the incoming string traverser with a 0-based start index (inclusive) and end index
     * (exclusive). If the start index is negative then it will begin at the specified index counted from the end of the
     * string, or 0 if exceeding the string length. If the end index is negative then it will end at the specified index
     * counted from the end, or at the end of the string if exceeding the string length. End index <= start index will
     * return the empty string. Null values are not processed and remain as null when returned. If the incoming
     * traverser is a non-String value then an {@code IllegalArgumentException} will be thrown.
     *
     * @param scope local will operate on individual strings within incoming lists, global will operate on current traversal as a single object.
     * @param startIndex the start index of the substring, inclusive.
     * @param endIndex the end index of the substring, exclusive.
     * @return the traversal with an appended {@link SubstringGlobalStep} or {@link SubstringLocalStep} depending on the {@link Scope}.
     * @see <a href="http://tinkerpop.apache.org/docs/${project.version}/reference/#replace-step" target="_blank">Reference Documentation - Substring Step</a>
     * @since 3.7.1
     */
    public default <E2> GraphTraversal<S, E2> substring(final Scope scope, final int startIndex, final int endIndex) {
        this.asAdmin().getGremlinLang().addStep(Symbols.substring, scope, startIndex, endIndex);
        return this.asAdmin().addStep(scope.equals(Scope.global) ?
                new SubstringGlobalStep<>(this.asAdmin(), startIndex, endIndex) : new SubstringLocalStep<>(this.asAdmin(), startIndex, endIndex));
    }

    /**
     * A mid-traversal step which will handle result formatting to string values.
     *
     * @return the traversal with an appended {@link FormatStep}.
     * @see <a href="http://tinkerpop.apache.org/docs/${project.version}/reference/#format-step" target="_blank">Reference Documentation - format Step</a>
     * @since 3.7.1
     */
    public default GraphTraversal<S, String> format(final String format) {
        this.asAdmin().getGremlinLang().addStep(Symbols.format, format);
        return this.asAdmin().addStep(new FormatStep<>(this.asAdmin(), format));
    }

    /**
     * Parse the incoming traverser as a boolean value.
     *
     * @return the traversal with an appended {@link AsBoolStep}.
     * @see <a href="http://tinkerpop.apache.org/docs/${project.version}/reference/#asBool-step" target="_blank">Reference Documentation - asBool Step</a>
     * @since 3.8.0
     */
    public default GraphTraversal<S, Boolean> asBool() {
        this.asAdmin().getGremlinLang().addStep(Symbols.asBool);
        return this.asAdmin().addStep(new AsBoolStep<>(this.asAdmin()));
    }

    /**
     * Parse value of the incoming traverser as an ISO-8601 {@link OffsetDateTime}.
     *
     * @return the traversal with an appended {@link AsDateStep}.
     * @see <a href="http://tinkerpop.apache.org/docs/${project.version}/reference/#asDate-step" target="_blank">Reference Documentation - asDate Step</a>
     * @since 3.7.1
     */
    public default GraphTraversal<S, OffsetDateTime> asDate() {
        this.asAdmin().getGremlinLang().addStep(Symbols.asDate);
        return this.asAdmin().addStep(new AsDateStep<>(this.asAdmin()));
    }

    /**
     * Parse value of the incoming traverser as a {@link Number}.
     *
     * @return the traversal with an appended {@link AsNumberStep}.
     * @see <a href="http://tinkerpop.apache.org/docs/${project.version}/reference/#AsNumberStep-step" target="_blank">Reference Documentation - AsNumberStep Step</a>
     * @since 3.8.0
     */
    public default GraphTraversal<S, Number> asNumber() {
        this.asAdmin().getGremlinLang().addStep(Symbols.asNumber);
        return this.asAdmin().addStep(new AsNumberStep<>(this.asAdmin()));
    }

    /**
     * Parse value of the incoming traverser as a {@link Number}.
     *
     * @return the traversal with an appended {@link AsNumberStep}.
     * @see <a href="http://tinkerpop.apache.org/docs/${project.version}/reference/#AsNumberStep-step" target="_blank">Reference Documentation - AsNumberStep Step</a>
     * @since 3.8.0
     */
    public default GraphTraversal<S, Number> asNumber(final N numberToken) {
        this.asAdmin().getGremlinLang().addStep(Symbols.asNumber, numberToken);
        return this.asAdmin().addStep(new AsNumberStep<>(this.asAdmin(), numberToken));
    }

    /**
     * Increase value of input {@link OffsetDateTime}.
     *
     * @return the traversal with an appended {@link DateAddStep}.
     * @see <a href="http://tinkerpop.apache.org/docs/${project.version}/reference/#dateAdd-step" target="_blank">Reference Documentation - dateAdd Step</a>
     * @since 3.7.1
     */
    public default GraphTraversal<S, OffsetDateTime> dateAdd(final DT dateToken, final int value) {
        this.asAdmin().getGremlinLang().addStep(Symbols.dateAdd, dateToken, value);
        return this.asAdmin().addStep(new DateAddStep<>(this.asAdmin(), dateToken, value));
    }

    /**
     * Returns the difference between two {@link OffsetDateTime} in epoch time.
     *
     * @return the traversal with an appended {@link DateDiffStep}.
     * @see <a href="http://tinkerpop.apache.org/docs/${project.version}/reference/#dateDiff-step" target="_blank">Reference Documentation - dateDiff Step</a>
     * @since 3.7.1
     * @deprecated As of release 3.8.0, deprecated in favor of {@link GraphTraversal#dateDiff(OffsetDateTime)}.
     */
    @Deprecated
    public default GraphTraversal<S, Long> dateDiff(final Date value) {
        this.asAdmin().getGremlinLang().addStep(Symbols.dateDiff, value);
        return this.asAdmin().addStep(new DateDiffStep<>(this.asAdmin(), value));
    }

    /**
     * Returns the difference between two {@link OffsetDateTime} in epoch time.
     *
     * @return the traversal with an appended {@link DateDiffStep}.
     * @see <a href="http://tinkerpop.apache.org/docs/${project.version}/reference/#dateDiff-step" target="_blank">Reference Documentation - dateDiff Step</a>
     * @since 3.7.1
     */
    public default GraphTraversal<S, Long> dateDiff(final OffsetDateTime value) {
        this.asAdmin().getGremlinLang().addStep(Symbols.dateDiff, value);
        return this.asAdmin().addStep(new DateDiffStep<>(this.asAdmin(), value));
    }

    /**
     * Returns the difference between two dates in epoch time.
     *
     * @param dateTraversal a traversal that supplies a {@link OffsetDateTime} object ({@link Date} is also accepted for compatibility).
     * @return the traversal with an appended {@link DateDiffStep}.
     * @see <a href="http://tinkerpop.apache.org/docs/${project.version}/reference/#dateDiff-step" target="_blank">Reference Documentation - dateDiff Step</a>
     * @since 3.7.1
     */
    public default GraphTraversal<S, Long> dateDiff(final Traversal<?, ?> dateTraversal) {
        this.asAdmin().getGremlinLang().addStep(Symbols.dateDiff, dateTraversal);
        return this.asAdmin().addStep(new DateDiffStep<>(this.asAdmin(), dateTraversal));
    }

    /**
     * Calculates the difference between the list traverser and list argument.
     *
     * @return the traversal with an appended {@link DifferenceStep}.
     * @see <a href="http://tinkerpop.apache.org/docs/${project.version}/reference/#difference-step" target="_blank">Reference Documentation - Difference Step</a>
     * @since 3.7.1
     */
    public default GraphTraversal<S, Set<?>> difference(final Object values) {
<<<<<<< HEAD
        this.asAdmin().getGremlinLang().addStep(Symbols.difference, values);
=======
        this.asAdmin().getBytecode().addStep(Symbols.difference, values);
>>>>>>> b869bd40
        return this.asAdmin().addStep(new DifferenceStep<>(this.asAdmin(), values));
    }

    /**
     * Calculates the disjunction between the list traverser and list argument.
     *
     * @return the traversal with an appended {@link DisjunctStep}.
     * @see <a href="http://tinkerpop.apache.org/docs/${project.version}/reference/#disjunct-step" target="_blank">Reference Documentation - Disjunct Step</a>
     * @since 3.7.1
     */
    public default GraphTraversal<S, Set<?>> disjunct(final Object values) {
<<<<<<< HEAD
        this.asAdmin().getGremlinLang().addStep(Symbols.disjunct, values);
=======
        this.asAdmin().getBytecode().addStep(Symbols.disjunct, values);
>>>>>>> b869bd40
        return this.asAdmin().addStep(new DisjunctStep<>(this.asAdmin(), values));
    }

    /**
     * Calculates the intersection between the list traverser and list argument.
     *
     * @return the traversal with an appended {@link IntersectStep}.
     * @see <a href="http://tinkerpop.apache.org/docs/${project.version}/reference/#intersect-step" target="_blank">Reference Documentation - Intersect Step</a>
     * @since 3.7.1
     */
    public default GraphTraversal<S, Set<?>> intersect(final Object values) {
<<<<<<< HEAD
        this.asAdmin().getGremlinLang().addStep(Symbols.intersect, values);
=======
        this.asAdmin().getBytecode().addStep(Symbols.intersect, values);
>>>>>>> b869bd40
        return this.asAdmin().addStep(new IntersectStep<>(this.asAdmin(), values));
    }

    /**
     * Joins together the elements of the incoming list traverser together with the provided delimiter.
     *
     * @return the traversal with an appended {@link ConjoinStep}.
     * @see <a href="http://tinkerpop.apache.org/docs/${project.version}/reference/#conjoin-step" target="_blank">Reference Documentation - Conjoin Step</a>
     * @since 3.7.1
     */
    public default GraphTraversal<S, String> conjoin(final String delimiter) {
        this.asAdmin().getGremlinLang().addStep(Symbols.conjoin, delimiter);
        return this.asAdmin().addStep(new ConjoinStep<>(this.asAdmin(), delimiter));
    }

    /**
     * Merges the list traverser and list argument. Also known as union.
     *
     * @return the traversal with an appended {@link MergeStep}.
     * @see <a href="http://tinkerpop.apache.org/docs/${project.version}/reference/#merge-step" target="_blank">Reference Documentation - Merge Step</a>
     * @since 3.7.1
     */
    public default <E2> GraphTraversal<S, E2> merge(final Object values) {
        this.asAdmin().getGremlinLang().addStep(Symbols.merge, values);
        return this.asAdmin().addStep(new MergeStep<>(this.asAdmin(), values));
    }

    /**
     * Combines the list traverser and list argument. Also known as concatenation or append.
     *
     * @return the traversal with an appended {@link CombineStep}.
     * @see <a href="http://tinkerpop.apache.org/docs/${project.version}/reference/#combine-step" target="_blank">Reference Documentation - Combine Step</a>
     * @since 3.7.1
     */
    public default GraphTraversal<S, List<?>> combine(final Object values) {
        this.asAdmin().getGremlinLang().addStep(Symbols.combine, values);
        return this.asAdmin().addStep(new CombineStep<>(this.asAdmin(), values));
    }

    /**
     * Calculates the cartesian product between the list traverser and list argument.
     *
     * @return the traversal with an appended {@link ProductStep}.
     * @see <a href="http://tinkerpop.apache.org/docs/${project.version}/reference/#product-step" target="_blank">Reference Documentation - Product Step</a>
     * @since 3.7.1
     */
    public default GraphTraversal<S, List<List<?>>> product(final Object values) {
        this.asAdmin().getGremlinLang().addStep(Symbols.product, values);
        return this.asAdmin().addStep(new ProductStep<>(this.asAdmin(), values));
    }

    ///////////////////// FILTER STEPS /////////////////////

    /**
     * Map the {@link Traverser} to either {@code true} or {@code false}, where {@code false} will not pass the
     * traverser to the next step.
     *
     * @param predicate the filter function to apply
     * @return the traversal with the {@link LambdaFilterStep} added
     * @see <a href="http://tinkerpop.apache.org/docs/${project.version}/reference/#general-steps" target="_blank">Reference Documentation - General Steps</a>
     * @since 3.0.0-incubating
     */
    public default GraphTraversal<S, E> filter(final Predicate<Traverser<E>> predicate) {
        if (predicate != null && predicate instanceof P && ((P<Traverser<E>>) predicate).isParameterized()) {
            throw new IllegalArgumentException("Parameterized predicates are not supported by filter()");
        }
        this.asAdmin().getGremlinLang().addStep(Symbols.filter, predicate);
        return this.asAdmin().addStep(new LambdaFilterStep<>(this.asAdmin(), predicate));
    }

    /**
     * Map the {@link Traverser} to either {@code true} or {@code false}, where {@code false} will not pass the
     * traverser to the next step.
     *
     * @param filterTraversal the filter traversal to apply
     * @return the traversal with the {@link TraversalFilterStep} added
     * @see <a href="http://tinkerpop.apache.org/docs/${project.version}/reference/#general-steps" target="_blank">Reference Documentation - General Steps</a>
     * @since 3.0.0-incubating
     */
    public default GraphTraversal<S, E> filter(final Traversal<?, ?> filterTraversal) {
        this.asAdmin().getGremlinLang().addStep(Symbols.filter, filterTraversal);
        return this.asAdmin().addStep(new TraversalFilterStep<>(this.asAdmin(), (Traversal) filterTraversal));
    }

    /**
     * Filter all traversers in the traversal. Formerly named {@code none()} prior to 3.8.0.
     *
     * @see <a href="http://tinkerpop.apache.org/docs/${project.version}/reference/#discard-step" target="_blank">Reference Documentation - Discard Step</a>
     * @since 3.8.0
     */
    @Override
    default GraphTraversal<S, E> discard() {
        return (GraphTraversal<S, E>) Traversal.super.discard();
    }

    /**
     * Ensures that at least one of the provided traversals yield a result.
     *
     * @param orTraversals filter traversals where at least one must be satisfied
     * @return the traversal with an appended {@link OrStep}
     * @see <a href="http://tinkerpop.apache.org/docs/${project.version}/reference/#or-step" target="_blank">Reference Documentation - Or Step</a>
     * @since 3.0.0-incubating
     */
    public default GraphTraversal<S, E> or(final Traversal<?, ?>... orTraversals) {
        this.asAdmin().getGremlinLang().addStep(Symbols.or, orTraversals);
        return this.asAdmin().addStep(new OrStep(this.asAdmin(), orTraversals));
    }

    /**
     * Ensures that all of the provided traversals yield a result.
     *
     * @param andTraversals filter traversals that must be satisfied
     * @return the traversal with an appended {@link AndStep}
     * @see <a href="http://tinkerpop.apache.org/docs/${project.version}/reference/#and-step" target="_blank">Reference Documentation - And Step</a>
     * @since 3.0.0-incubating
     */
    public default GraphTraversal<S, E> and(final Traversal<?, ?>... andTraversals) {
        this.asAdmin().getGremlinLang().addStep(Symbols.and, andTraversals);
        return this.asAdmin().addStep(new AndStep(this.asAdmin(), andTraversals));
    }

    /**
     * Provides a way to add arbitrary objects to a traversal stream.
     *
     * @param injections the objects to add to the stream
     * @return the traversal with an appended {@link InjectStep}
     * @see <a href="http://tinkerpop.apache.org/docs/${project.version}/reference/#inject-step" target="_blank">Reference Documentation - Inject Step</a>
     * @since 3.0.0-incubating
     */
    public default GraphTraversal<S, E> inject(final E... injections) {
        // a single null is [null]
        final E[] s = null == injections ? (E[]) new Object[] { null } : injections;
        this.asAdmin().getGremlinLang().addStep(Symbols.inject, s);
        return this.asAdmin().addStep(new InjectStep<>(this.asAdmin(), s));
    }

    /**
     * Remove all duplicates in the traversal stream up to this point.
     *
     * @param scope       whether the deduplication is on the stream (global) or the current object (local).
     * @param dedupLabels if labels are provided, then the scope labels determine de-duplication. No labels implies current object.
     * @return the traversal with an appended {@link DedupGlobalStep} or {@link DedupLocalStep} depending on {@code scope}
     * @see <a href="http://tinkerpop.apache.org/docs/${project.version}/reference/#dedup-step" target="_blank">Reference Documentation - Dedup Step</a>
     * @since 3.0.0-incubating
     */
    public default GraphTraversal<S, E> dedup(final Scope scope, final String... dedupLabels) {
        this.asAdmin().getGremlinLang().addStep(Symbols.dedup, scope, dedupLabels);
        return this.asAdmin().addStep(scope.equals(Scope.global) ? new DedupGlobalStep<>(this.asAdmin(), dedupLabels) : new DedupLocalStep(this.asAdmin()));
    }

    /**
     * Remove all duplicates in the traversal stream up to this point.
     *
     * @param dedupLabels if labels are provided, then the scoped object's labels determine de-duplication. No labels implies current object.
     * @return the traversal with an appended {@link DedupGlobalStep}.
     * @see <a href="http://tinkerpop.apache.org/docs/${project.version}/reference/#dedup-step" target="_blank">Reference Documentation - Dedup Step</a>
     * @since 3.0.0-incubating
     */
    public default GraphTraversal<S, E> dedup(final String... dedupLabels) {
        this.asAdmin().getGremlinLang().addStep(Symbols.dedup, dedupLabels);
        return this.asAdmin().addStep(new DedupGlobalStep<>(this.asAdmin(), dedupLabels));
    }

    /**
     * Filters the current object based on the object itself or the path history.
     *
     * @param startKey  the key containing the object to filter
     * @param predicate the filter to apply
     * @return the traversal with an appended {@link WherePredicateStep}
     * @see <a href="http://tinkerpop.apache.org/docs/${project.version}/reference/#where-step" target="_blank">Reference Documentation - Where Step</a>
     * @see <a href="http://tinkerpop.apache.org/docs/${project.version}/reference/#using-where-with-match" target="_blank">Reference Documentation - Where with Match</a>
     * @see <a href="http://tinkerpop.apache.org/docs/${project.version}/reference/#using-where-with-select" target="_blank">Reference Documentation - Where with Select</a>
     * @since 3.0.0-incubating
     */
    public default GraphTraversal<S, E> where(final String startKey, final P<String> predicate) {
        if (predicate != null && predicate.isParameterized()) {
            throw new IllegalArgumentException("Parameterized predicates are not supported by where()");
        }
        this.asAdmin().getGremlinLang().addStep(Symbols.where, startKey, predicate);
        return this.asAdmin().addStep(new WherePredicateStep<>(this.asAdmin(), Optional.ofNullable(startKey), predicate));
    }

    /**
     * Filters the current object based on the object itself or the path history.
     *
     * @param predicate the filter to apply
     * @return the traversal with an appended {@link WherePredicateStep}
     * @see <a href="http://tinkerpop.apache.org/docs/${project.version}/reference/#where-step" target="_blank">Reference Documentation - Where Step</a>
     * @see <a href="http://tinkerpop.apache.org/docs/${project.version}/reference/#using-where-with-match" target="_blank">Reference Documentation - Where with Match</a>
     * @see <a href="http://tinkerpop.apache.org/docs/${project.version}/reference/#using-where-with-select" target="_blank">Reference Documentation - Where with Select</a>
     * @since 3.0.0-incubating
     */
    public default GraphTraversal<S, E> where(final P<String> predicate) {
        if (predicate != null && predicate.isParameterized()) {
            throw new IllegalArgumentException("Parameterized predicates are not supported by where()");
        }
        this.asAdmin().getGremlinLang().addStep(Symbols.where, predicate);
        return this.asAdmin().addStep(new WherePredicateStep<>(this.asAdmin(), Optional.empty(), predicate));
    }

    /**
     * Filters the current object based on the object itself or the path history.
     *
     * @param whereTraversal the filter to apply
     * @return the traversal with an appended {@link WherePredicateStep}
     * @see <a href="http://tinkerpop.apache.org/docs/${project.version}/reference/#where-step" target="_blank">Reference Documentation - Where Step</a>
     * @see <a href="http://tinkerpop.apache.org/docs/${project.version}/reference/#using-where-with-match" target="_blank">Reference Documentation - Where with Match</a>
     * @see <a href="http://tinkerpop.apache.org/docs/${project.version}/reference/#using-where-with-select" target="_blank">Reference Documentation - Where with Select</a>
     * @since 3.0.0-incubating
     */
    public default GraphTraversal<S, E> where(final Traversal<?, ?> whereTraversal) {
        this.asAdmin().getGremlinLang().addStep(Symbols.where, whereTraversal);
        return TraversalHelper.getVariableLocations(whereTraversal.asAdmin()).isEmpty() ?
                this.asAdmin().addStep(new TraversalFilterStep<>(this.asAdmin(), (Traversal) whereTraversal)) :
                this.asAdmin().addStep(new WhereTraversalStep<>(this.asAdmin(), whereTraversal));
    }

    /**
     * Filters vertices, edges and vertex properties based on their properties.
     *
     * @param propertyKey the key of the property to filter on
     * @param predicate   the filter to apply to the key's value
     * @return the traversal with an appended {@link HasStep}
     * @see <a href="http://tinkerpop.apache.org/docs/${project.version}/reference/#has-step" target="_blank">Reference Documentation - Has Step</a>
     * @since 3.0.0-incubating
     */
    public default GraphTraversal<S, E> has(final String propertyKey, final P<?> predicate) {
        // Groovy can get the overload wrong for has(T, null) which should probably go at has(T,Object). users could
        // explicit cast but a redirect here makes this a bit more seamless
        if (null == predicate)
            return has(propertyKey, (Object) null);

        this.asAdmin().getGremlinLang().addStep(Symbols.has, propertyKey, predicate);
        return TraversalHelper.addHasContainer(this.asAdmin(), new HasContainer(propertyKey, predicate));
    }

    /**
     * Filters vertices, edges and vertex properties based on their properties.
     *
     * @param accessor  the {@link T} accessor of the property to filter on
     * @param predicate the filter to apply to the key's value
     * @return the traversal with an appended {@link HasStep}
     * @see <a href="http://tinkerpop.apache.org/docs/${project.version}/reference/#has-step" target="_blank">Reference Documentation - Has Step</a>
     * @since 3.0.0-incubating
     */
    public default GraphTraversal<S, E> has(final T accessor, final P<?> predicate) {
        if (null == accessor)
            throw new IllegalArgumentException("The T accessor value of has(T,Object) cannot be null");

        // Groovy can get the overload wrong for has(T, null) which should probably go at has(T,Object). users could
        // explicit cast but a redirect here makes this a bit more seamless
        if (null == predicate)
            return has(accessor, (Object) null);

        this.asAdmin().getGremlinLang().addStep(Symbols.has, accessor, predicate);
        return TraversalHelper.addHasContainer(this.asAdmin(), new HasContainer(accessor.getAccessor(), predicate));
    }

    /**
     * Filters vertices, edges and vertex properties based on their properties.
     *
     * @param propertyKey the key of the property to filter on
     * @param value       the value to compare the property value to for equality
     * @return the traversal with an appended {@link HasStep}
     * @see <a href="http://tinkerpop.apache.org/docs/${project.version}/reference/#has-step" target="_blank">Reference Documentation - Has Step</a>
     * @since 3.0.0-incubating
     */
    public default GraphTraversal<S, E> has(final String propertyKey, final Object value) {
        if (value instanceof P)
            return this.has(propertyKey, (P) value);
        else if (value instanceof Traversal)
            return this.has(propertyKey, (Traversal) value);
        else {
            this.asAdmin().getGremlinLang().addStep(Symbols.has, propertyKey, value);
            return TraversalHelper.addHasContainer(this.asAdmin(), new HasContainer(propertyKey, P.eq(value)));
        }
    }

    /**
     * Filters vertices, edges and vertex properties based on their properties.
     *
     * @param accessor the {@link T} accessor of the property to filter on
     * @param value    the value to compare the accessor value to for equality
     * @return the traversal with an appended {@link HasStep}
     * @see <a href="http://tinkerpop.apache.org/docs/${project.version}/reference/#has-step" target="_blank">Reference Documentation - Has Step</a>
     * @since 3.0.0-incubating
     */
    public default GraphTraversal<S, E> has(final T accessor, final Object value) {
        if (null == accessor)
            throw new IllegalArgumentException("The T accessor value of has(T,Object) cannot be null");

        if (value instanceof P)
            return this.has(accessor, (P) value);
        else if (value instanceof Traversal)
            return this.has(accessor, (Traversal) value);
        else {
            this.asAdmin().getGremlinLang().addStep(Symbols.has, accessor, value);
            return TraversalHelper.addHasContainer(this.asAdmin(), new HasContainer(accessor.getAccessor(), P.eq(value)));
        }
    }

    /**
     * Filters vertices, edges and vertex properties based on their properties.
     *
     * @param label       the label of the {@link Element}
     * @param propertyKey the key of the property to filter on
     * @param predicate   the filter to apply to the key's value
     * @return the traversal with an appended {@link HasStep}
     * @see <a href="http://tinkerpop.apache.org/docs/${project.version}/reference/#has-step" target="_blank">Reference Documentation - Has Step</a>
     * @since 3.0.0-incubating
     */
    public default GraphTraversal<S, E> has(final String label, final String propertyKey, final P<?> predicate) {
        this.asAdmin().getGremlinLang().addStep(Symbols.has, label, propertyKey, predicate);
        TraversalHelper.addHasContainer(this.asAdmin(), new HasContainer(T.label.getAccessor(), P.eq(label)));
        return TraversalHelper.addHasContainer(this.asAdmin(), new HasContainer(propertyKey, predicate));
    }

    /**
     * Filters vertices, edges and vertex properties based on their properties.
     *
     * @param label       the label of the {@link Element}
     * @param propertyKey the key of the property to filter on
     * @param value       the value to compare the accessor value to for equality
     * @return the traversal with an appended {@link HasStep}
     * @see <a href="http://tinkerpop.apache.org/docs/${project.version}/reference/#has-step" target="_blank">Reference Documentation - Has Step</a>
     * @since 3.0.0-incubating
     */
    public default GraphTraversal<S, E> has(final String label, final String propertyKey, final Object value) {
        this.asAdmin().getGremlinLang().addStep(Symbols.has, label, propertyKey, value);
        TraversalHelper.addHasContainer(this.asAdmin(), new HasContainer(T.label.getAccessor(), P.eq(label)));
        return TraversalHelper.addHasContainer(this.asAdmin(), new HasContainer(propertyKey, value instanceof P ? (P) value : P.eq(value)));
    }

    /**
     * Filters vertices, edges and vertex properties based on their value of {@link T} where only {@link T#id} and
     * {@link T#label} are supported.
     *
     * @param accessor          the {@link T} accessor of the property to filter on
     * @param propertyTraversal the traversal to filter the accessor value by
     * @return the traversal with an appended {@link HasStep}
     * @see <a href="http://tinkerpop.apache.org/docs/${project.version}/reference/#has-step" target="_blank">Reference Documentation - Has Step</a>
     * @since 3.1.0-incubating
     */
    public default GraphTraversal<S, E> has(final T accessor, final Traversal<?, ?> propertyTraversal) {
        if (null == accessor)
            throw new IllegalArgumentException("The T accessor value of has(T,Object) cannot be null");

        // Groovy can get the overload wrong for has(T, null) which should probably go at has(T,Object). users could
        // explicit cast but a redirect here makes this a bit more seamless
        if (null == propertyTraversal)
            return has(accessor, (Object) null);

        this.asAdmin().getGremlinLang().addStep(Symbols.has, accessor, propertyTraversal);
        switch (accessor) {
            case id:
                return this.asAdmin().addStep(
                        new TraversalFilterStep<>(this.asAdmin(), propertyTraversal.asAdmin().addStep(0,
                                new IdStep<>(propertyTraversal.asAdmin()))));
            case label:
                return this.asAdmin().addStep(
                    new TraversalFilterStep<>(this.asAdmin(), propertyTraversal.asAdmin().addStep(0,
                            new LabelStep<>(propertyTraversal.asAdmin()))));
            default:
                throw new IllegalArgumentException("has(T,Traversal) can only take id or label as its argument");
        }

    }

    /**
     * Filters vertices, edges and vertex properties based on the value of the specified property key.
     *
     * @param propertyKey       the key of the property to filter on
     * @param propertyTraversal the traversal to filter the property value by
     * @return the traversal with an appended {@link HasStep}
     * @see <a href="http://tinkerpop.apache.org/docs/${project.version}/reference/#has-step" target="_blank">Reference Documentation - Has Step</a>
     * @since 3.0.0-incubating
     */
    public default GraphTraversal<S, E> has(final String propertyKey, final Traversal<?, ?> propertyTraversal) {
        this.asAdmin().getGremlinLang().addStep(Symbols.has, propertyKey, propertyTraversal);
        return this.asAdmin().addStep(
                new TraversalFilterStep<>(this.asAdmin(), propertyTraversal.asAdmin().addStep(0,
                        new PropertiesStep(propertyTraversal.asAdmin(), PropertyType.VALUE, propertyKey))));
    }

    /**
     * Filters vertices, edges and vertex properties based on the existence of properties.
     *
     * @param propertyKey the key of the property to filter on for existence
     * @return the traversal with an appended {@link HasStep}
     * @see <a href="http://tinkerpop.apache.org/docs/${project.version}/reference/#has-step" target="_blank">Reference Documentation - Has Step</a>
     * @since 3.0.0-incubating
     */
    public default GraphTraversal<S, E> has(final String propertyKey) {
        this.asAdmin().getGremlinLang().addStep(Symbols.has, propertyKey);
        return this.asAdmin().addStep(new TraversalFilterStep(this.asAdmin(), __.values(propertyKey)));
    }

    /**
     * Filters vertices, edges and vertex properties based on their properties.
     *
     * @param label       the label of the {@link Element}
     * @param propertyKey the key of the property to filter on
     * @param value       the value to compare the accessor value to for equality
     * @return the traversal with an appended {@link HasStep}
     * @see <a href="http://tinkerpop.apache.org/docs/${project.version}/reference/#has-step" target="_blank">Reference Documentation - Has Step</a>
     * @since 3.8.0
     */
    public default GraphTraversal<S, E> has(final GValue<String> label, final String propertyKey, final Object value) {
        this.asAdmin().getGremlinLang().addStep(GraphTraversal.Symbols.has, label.get(), propertyKey, value);
        TraversalHelper.addHasContainer(this.asAdmin(), new HasContainer(T.label.getAccessor(), P.eq(label)));
        return TraversalHelper.addHasContainer(this.asAdmin(), new HasContainer(propertyKey, value instanceof P ? (P) value : P.eq(value)));
    }

    /**
     * Filters vertices, edges and vertex properties based on their properties.
     *
     * @param label       the label of the {@link Element}
     * @param propertyKey the key of the property to filter on
     * @param predicate   the filter to apply to the key's value
     * @return the traversal with an appended {@link HasStep}
     * @see <a href="http://tinkerpop.apache.org/docs/${project.version}/reference/#has-step" target="_blank">Reference Documentation - Has Step</a>
     * @since 3.8.0
     */
    public default GraphTraversal<S, E> has(final GValue<String> label, final String propertyKey, final P<?> predicate) {
        this.asAdmin().getGremlinLang().addStep(Symbols.has, label.get(), propertyKey, predicate);
        TraversalHelper.addHasContainer(this.asAdmin(), new HasContainer(T.label.getAccessor(), P.eq(label)));
        return TraversalHelper.addHasContainer(this.asAdmin(), new HasContainer(propertyKey, predicate));
    }

    /**
     * Filters vertices, edges and vertex properties based on the non-existence of properties.
     *
     * @param propertyKey the key of the property to filter on for existence
     * @return the traversal with an appended {@link HasStep}
     * @see <a href="http://tinkerpop.apache.org/docs/${project.version}/reference/#has-step" target="_blank">Reference Documentation - Has Step</a>
     * @since 3.0.0-incubating
     */
    public default GraphTraversal<S, E> hasNot(final String propertyKey) {
        this.asAdmin().getGremlinLang().addStep(Symbols.hasNot, propertyKey);
        return this.asAdmin().addStep(new NotStep(this.asAdmin(), __.values(propertyKey)));
    }

    /**
     * Filters vertices, edges and vertex properties based on their label.
     *
     * @param label       the label of the {@link Element}
     * @param otherLabels additional labels of the {@link Element}
     * @return the traversal with an appended {@link HasStep}
     * @see <a href="http://tinkerpop.apache.org/docs/${project.version}/reference/#has-step" target="_blank">Reference Documentation - Has Step</a>
     * @since 3.2.2
     */
    public default GraphTraversal<S, E> hasLabel(final String label, final String... otherLabels) {
        this.asAdmin().getGremlinLang().addStep(Symbols.hasLabel, label, otherLabels);

        // groovy evaluation seems to do strange things with varargs given hasLabel(null, null). odd someone would
        // do this but the failure is ugly if not handled.
        final String[] labels = CollectionUtil.addFirst(otherLabels, label, String.class);
        return TraversalHelper.addHasContainer(this.asAdmin(), new HasContainer(T.label.getAccessor(), labels.length == 1 ? P.eq(labels[0]) : P.within(labels)));
    }

    /**
     * Filters vertices, edges and vertex properties based on their label. Note that calling this step with
     * {@code null} is the same as calling {@link #hasLabel(String, String...)} with a single {@code null}.
     *
     * @param predicate the filter to apply to the label of the {@link Element}
     * @return the traversal with an appended {@link HasStep}
     * @see <a href="http://tinkerpop.apache.org/docs/${project.version}/reference/#has-step" target="_blank">Reference Documentation - Has Step</a>
     * @since 3.2.4
     */
    public default GraphTraversal<S, E> hasLabel(final P<String> predicate) {
        // if calling hasLabel(null), the likely use the caller is going for is not a "no predicate" but a eq(null)
        if (null == predicate) {
            return hasLabel((String) null);
        } else {
            this.asAdmin().getGremlinLang().addStep(Symbols.hasLabel, predicate);
            return TraversalHelper.addHasContainer(this.asAdmin(), new HasContainer(T.label.getAccessor(), predicate));
        }
    }

    /**
     * Filters vertices, edges and vertex properties based on their label.
     *
     * @param label       the label of the {@link Element}
     * @param otherLabels additional labels of the {@link Element}
     * @return the traversal with an appended {@link HasStep}
     * @see <a href="http://tinkerpop.apache.org/docs/${project.version}/reference/#has-step" target="_blank">Reference Documentation - Has Step</a>
     * @since 3.8.0
     */
    public default GraphTraversal<S, E> hasLabel(final GValue<String> label, final GValue<String>... otherLabels) {
        this.asAdmin().getGremlinLang().addStep(GraphTraversal.Symbols.hasLabel, label, otherLabels);

        // groovy evaluation seems to do strange things with varargs given hasLabel(null, null). odd someone would
        // do this but the failure is ugly if not handled.
        final Object[] labels = CollectionUtil.addFirst(otherLabels, label, GValue.class);
        return TraversalHelper.addHasContainer(this.asAdmin(), new HasContainer(T.label.getAccessor(), labels.length == 1 ? P.eq(labels[0]) : P.within(labels)));
    }

    /**
     * Filters vertices, edges and vertex properties based on their identifier.
     *
     * @param id       the identifier of the {@link Element}
     * @param otherIds additional identifiers of the {@link Element}
     * @return the traversal with an appended {@link HasStep}
     * @see <a href="http://tinkerpop.apache.org/docs/${project.version}/reference/#has-step" target="_blank">Reference Documentation - Has Step</a>
     * @since 3.2.2
     */
    public default GraphTraversal<S, E> hasId(final Object id, final Object... otherIds) {
        if (id instanceof P) {
            return this.hasId((P<?>) id);
        } else {
            this.asAdmin().getGremlinLang().addStep(Symbols.hasId, id, otherIds);

            //using ArrayList given P.within() turns all arguments into lists
            final List<Object> ids = new ArrayList<>();

            if (id instanceof GValue) {
                // the logic for dealing with hasId([]) is sketchy historically, just trying to maintain what we were
                // originally testing prior to GValue.
                Object value = ((GValue) id).get();
                if (value instanceof Object[]) {
                    ids.addAll(Arrays.asList(GValue.ensureGValues((Object[]) value)));
                } else if (value instanceof Collection) {
                    ids.addAll(Arrays.asList(GValue.ensureGValues(((Collection<?>) value).toArray())));
                } else {
                    ids.add(id);
                }
            } else if (id instanceof Object[]) {
                Collections.addAll(ids, (Object[]) id);
            } else if (id instanceof Collection) {
                // as ids are unrolled when it's in array, they should also be unrolled when it's a list.
                // this also aligns with behavior of hasId() when it's pushed down to g.V() (TINKERPOP-2863)
                ids.addAll((Collection<?>) id);
            } else if (id instanceof GValue && ((GValue<?>) id).get() instanceof Object[]) {
                // If a GValue is passed in containing an array or Collection, it is unrolled similarly to literal
                // arguments. This comes at the expense of losing the GValue wrappings, but it necessary for consistency
                Collections.addAll(ids, (Object[]) ((GValue<?>) id).get());
            } else if (id instanceof GValue && ((GValue<?>) id).get() instanceof Collection) {
                ids.addAll((Collection<?>) ((GValue<?>) id).get());
            }else {
                ids.add(id);
            }

            // unrolling ids from lists works cleaner with Collection too, as otherwise they will need to
            // be turned into array first
            if (otherIds != null) {
                for (final Object i : otherIds) {
                    if (i instanceof Object[]) {
                        Collections.addAll(ids, (Object[]) i);
                    } else if (i instanceof Collection) {
                        ids.addAll((Collection<?>) i);
                    } else if (i instanceof GValue && ((GValue<?>) i).get() instanceof Object[]) {
                        Collections.addAll(ids, (Object[]) ((GValue<?>) i).get());
                    } else if (i instanceof GValue && ((GValue<?>) i).get() instanceof Collection) {
                        ids.addAll((Collection<?>) ((GValue<?>) i).get());
                    } else
                        ids.add(i);
                }
            }

            return TraversalHelper.addHasContainer(this.asAdmin(), new HasContainer(T.id.getAccessor(), ids.size() == 1 ? P.eq(ids.get(0)) : P.within(ids)));
        }
    }

    /**
     * Filters vertices, edges and vertex properties based on their identifier. Calling this step with a {@code null}
     * value will result in effectively calling {@link #hasId(Object, Object...)} wit a single {@code null} identifier
     * and therefore filter all results since a {@link T#id} cannot be {@code null}.
     *
     * @param predicate the filter to apply to the identifier of the {@link Element}
     * @return the traversal with an appended {@link HasStep}
     * @see <a href="http://tinkerpop.apache.org/docs/${project.version}/reference/#has-step" target="_blank">Reference Documentation - Has Step</a>
     * @since 3.2.4
     */
    public default GraphTraversal<S, E> hasId(final P<?> predicate) {
        if (null == predicate)
            return hasId((Object) null);

        this.asAdmin().getGremlinLang().addStep(Symbols.hasId, predicate);
        return TraversalHelper.addHasContainer(this.asAdmin(), new HasContainer(T.id.getAccessor(), predicate));
    }

    /**
     * Filters {@link Property} objects based on their key. It is not meant to test key existence on an {@link Edge} or
     * a {@link Vertex}. In that case, prefer {@link #has(String)}.
     *
     * @param label       the key of the {@link Property}
     * @param otherLabels additional key of the {@link Property}
     * @return the traversal with an appended {@link HasStep}
     * @see <a href="http://tinkerpop.apache.org/docs/${project.version}/reference/#has-step" target="_blank">Reference Documentation - Has Step</a>
     * @since 3.2.2
     */
    public default GraphTraversal<S, E> hasKey(final String label, final String... otherLabels) {
        this.asAdmin().getGremlinLang().addStep(Symbols.hasKey, label, otherLabels);

        // groovy evaluation seems to do strange things with varargs given hasLabel(null, null). odd someone would
        // do this but the failure is ugly if not handled.
        final int otherLabelsLength = null == otherLabels ? 0 : otherLabels.length;
        final String[] labels = new String[otherLabelsLength + 1];
        labels[0] = label;
        if (otherLabelsLength > 0)
            System.arraycopy(otherLabels, 0, labels, 1, otherLabelsLength);
        return TraversalHelper.addHasContainer(this.asAdmin(), new HasContainer(T.key.getAccessor(), labels.length == 1 ? P.eq(labels[0]) : P.within(labels)));
    }

    /**
     * Filters {@link Property} objects based on their key. It is not meant to test key existence on an {@link Edge} or
     * a {@link Vertex}. In that case, prefer {@link #has(String)}. Note that calling this step with {@code null} is
     * the same as calling {@link #hasKey(String, String...)} with a single {@code null}.
     *
     * @param predicate the filter to apply to the key of the {@link Property}
     * @return the traversal with an appended {@link HasStep}
     * @see <a href="http://tinkerpop.apache.org/docs/${project.version}/reference/#has-step" target="_blank">Reference Documentation - Has Step</a>
     * @since 3.2.4
     */
    public default GraphTraversal<S, E> hasKey(final P<String> predicate) {
        // if calling hasKey(null), the likely use the caller is going for is not a "no predicate" but a eq(null)
        if (null == predicate) {
            return hasKey((String) null);
        } else if (predicate.isParameterized()) {
            throw new IllegalArgumentException("Parameterized predicates are not supported by hasKey()");
        } else {
            this.asAdmin().getGremlinLang().addStep(Symbols.hasKey, predicate);
            return TraversalHelper.addHasContainer(this.asAdmin(), new HasContainer(T.key.getAccessor(), predicate));
        }
    }

    /**
     * Filters {@link Property} objects based on their value.
     *
     * @param value       the value of the {@link Element}
     * @param otherValues additional values of the {@link Element}
     * @return the traversal with an appended {@link HasStep}
     * @see <a href="http://tinkerpop.apache.org/docs/${project.version}/reference/#has-step" target="_blank">Reference Documentation - Has Step</a>
     */
    public default GraphTraversal<S, E> hasValue(final Object value, final Object... otherValues) {
        if (value instanceof P)
            return this.hasValue((P<?>) value);
        else {
            this.asAdmin().getGremlinLang().addStep(Symbols.hasValue, value, otherValues);
            final List<Object> values = new ArrayList<>();
            if (value instanceof Object[]) {
                Collections.addAll(values, (Object[]) value);
            } else {
                values.add(value);
            }

            if (null == otherValues) {
                values.add(null);
            } else {
                for (final Object v : otherValues) {
                    if (v instanceof Object[]) {
                        Collections.addAll(values, (Object[]) v);
                    } else
                        values.add(v);
                }
            }

            return TraversalHelper.addHasContainer(this.asAdmin(), new HasContainer(T.value.getAccessor(), values.size() == 1 ? P.eq(values.get(0)) : P.within(values)));
        }
    }

    /**
     * Filters {@link Property} objects based on their value.Note that calling this step with {@code null} is the same
     * as calling {@link #hasValue(Object, Object...)} with a single {@code null}.
     *
     * @param predicate the filter to apply to the value of the {@link Element}
     * @return the traversal with an appended {@link HasStep}
     * @see <a href="http://tinkerpop.apache.org/docs/${project.version}/reference/#has-step" target="_blank">Reference Documentation - Has Step</a>
     * @since 3.2.4
     */
    public default GraphTraversal<S, E> hasValue(final P<?> predicate) {
        // if calling hasValue(null), the likely use the caller is going for is not a "no predicate" but a eq(null)
        if (null == predicate) {
            return hasValue((String) null);
        } else {
            this.asAdmin().getGremlinLang().addStep(Symbols.hasValue, predicate);
            return TraversalHelper.addHasContainer(this.asAdmin(), new HasContainer(T.value.getAccessor(), predicate));
        }
    }

    /**
     * Filters <code>E</code> object values given the provided {@code predicate}.
     *
     * @param predicate the filter to apply
     * @return the traversal with an appended {@link IsStep}
     * @see <a href="http://tinkerpop.apache.org/docs/${project.version}/reference/#is-step" target="_blank">Reference Documentation - Is Step</a>
     * @since 3.0.0-incubating
     */
    public default GraphTraversal<S, E> is(final P<E> predicate) {
        this.asAdmin().getGremlinLang().addStep(Symbols.is, predicate);

        return this.asAdmin().addStep(predicate.isParameterized() ? new IsStepPlaceholder<>(this.asAdmin(), predicate) : new IsStep<>(this.asAdmin(), predicate));
    }

    /**
     * Filter the <code>E</code> object if it is not {@link P#eq} to the provided value.
     *
     * @param value the value that the object must equal.
     * @return the traversal with an appended {@link IsStep}.
     * @see <a href="http://tinkerpop.apache.org/docs/${project.version}/reference/#is-step" target="_blank">Reference Documentation - Is Step</a>
     * @since 3.0.0-incubating
     */
    public default GraphTraversal<S, E> is(final Object value) {
        this.asAdmin().getGremlinLang().addStep(Symbols.is, value);
        P<E> predicate = value instanceof P ? (P<E>) value : P.eq((E) value);
        return this.asAdmin().addStep(predicate.isParameterized() ? new IsStepPlaceholder<>(this.asAdmin(), predicate) : new IsStep<>(this.asAdmin(), predicate));
    }

    /**
     * Removes objects from the traversal stream when the traversal provided as an argument returns any objects.
     *
     * @param notTraversal the traversal to filter by.
     * @return the traversal with an appended {@link NotStep}.
     * @see <a href="http://tinkerpop.apache.org/docs/${project.version}/reference/#not-step" target="_blank">Reference Documentation - Not Step</a>
     * @since 3.0.0-incubating
     */
    public default GraphTraversal<S, E> not(final Traversal<?, ?> notTraversal) {
        this.asAdmin().getGremlinLang().addStep(Symbols.not, notTraversal);
        return this.asAdmin().addStep(new NotStep<>(this.asAdmin(), (Traversal<E, ?>) notTraversal));
    }

    /**
     * Filter the <code>E</code> object given a biased coin toss.
     *
     * @param probability the probability that the object will pass through
     * @return the traversal with an appended {@link CoinStep}.
     * @see <a href="http://tinkerpop.apache.org/docs/${project.version}/reference/#coin-step" target="_blank">Reference Documentation - Coin Step</a>
     * @since 3.0.0-incubating
     */
    public default GraphTraversal<S, E> coin(final double probability) {
        this.asAdmin().getGremlinLang().addStep(Symbols.coin, probability);
        return this.asAdmin().addStep(new CoinStep<>(this.asAdmin(), probability));
    }

    /**
     * Filter the <code>E</code> object given a biased coin toss. For internal use for  parameterization features.
     *
     * @param probability the probability that the object will pass through the filter
     * @return the traversal with an appended {@link CoinStep}.
     * @see <a href="http://tinkerpop.apache.org/docs/${project.version}/reference/#coin-step" target="_blank">Reference Documentation - Coin Step</a>
     * @since 4.0.0
     */
    public default GraphTraversal<S, E> coin(final GValue<Double> probability) {
        this.asAdmin().getGremlinLang().addStep(GraphTraversal.Symbols.coin, probability);
        return this.asAdmin().addStep(new CoinStep<>(this.asAdmin(), probability));
    }

    /**
     * Filter the objects in the traversal by the number of them to pass through the stream. Those before the value
     * of {@code low} do not pass through and those that exceed the value of {@code high} will end the iteration.
     *
     * @param low  the number at which to start allowing objects through the stream
     * @param high the number at which to end the stream - use {@code -1} to emit all remaining objects
     * @return the traversal with an appended {@link RangeGlobalStep}
     * @see <a href="http://tinkerpop.apache.org/docs/${project.version}/reference/#range-step" target="_blank">Reference Documentation - Range Step</a>
     * @since 3.0.0-incubating
     */
    public default GraphTraversal<S, E> range(final long low, final long high) {
        this.asAdmin().getGremlinLang().addStep(Symbols.range, low, high);
        return this.asAdmin().addStep(new RangeGlobalStep<>(this.asAdmin(), low, high));
    }

    /**
     * Filter the objects in the traversal by the number of them to pass through the stream. Those before the value
     * of {@code low} do not pass through and those that exceed the value of {@code high} will end the iteration.
     *
     * @param low  the number at which to start allowing objects through the stream
     * @param high the number at which to end the stream - use {@code -1} to emit all remaining objects
     * @return the traversal with an appended {@link RangeGlobalStep}
     * @see <a href="http://tinkerpop.apache.org/docs/${project.version}/reference/#range-step" target="_blank">Reference Documentation - Range Step</a>
     * @since 3.8.0
     */
    public default GraphTraversal<S, E> range(final GValue<Long> low, final GValue<Long> high) {
        this.asAdmin().getGremlinLang().addStep(Symbols.range, low, high);
        return this.asAdmin().addStep(new RangeGlobalStepPlaceholder(this.asAdmin(), low, high));
    }

    /**
     * Filter the objects in the traversal by the number of them to pass through the stream as constrained by the
     * {@link Scope}. Those before the value of {@code low} do not pass through and those that exceed the value of
     * {@code high} will end the iteration.
     *
     * @param scope the scope of how to apply the {@code range}
     * @param low   the number at which to start allowing objects through the stream
     * @param high  the number at which to end the stream - use {@code -1} to emit all remaining objects
     * @return the traversal with an appended {@link RangeGlobalStep} or {@link RangeLocalStep} depending on {@code scope}
     * @see <a href="http://tinkerpop.apache.org/docs/${project.version}/reference/#range-step" target="_blank">Reference Documentation - Range Step</a>
     * @since 3.0.0-incubating
     */
    public default <E2> GraphTraversal<S, E2> range(final Scope scope, final long low, final long high) {
        this.asAdmin().getGremlinLang().addStep(Symbols.range, scope, low, high);
        return this.asAdmin().addStep(scope.equals(Scope.global)
                ? new RangeGlobalStep<>(this.asAdmin(), low, high)
                : new RangeLocalStep<>(this.asAdmin(), low, high));
    }

    /**
     * Filter the objects in the traversal by the number of them to pass through the stream as constrained by the
     * {@link Scope}. Those before the value of {@code low} do not pass through and those that exceed the value of
     * {@code high} will end the iteration.
     *
     * @param scope the scope of how to apply the {@code range}
     * @param low   the number at which to start allowing objects through the stream
     * @param high  the number at which to end the stream - use {@code -1} to emit all remaining objects
     * @return the traversal with an appended {@link RangeGlobalStep} or {@link RangeLocalStep} depending on {@code scope}
     * @see <a href="http://tinkerpop.apache.org/docs/${project.version}/reference/#range-step" target="_blank">Reference Documentation - Range Step</a>
     * @since 3.8.0
     */
    public default <E2> GraphTraversal<S, E2> range(final Scope scope, final GValue<Long> low, final GValue<Long> high) {
        this.asAdmin().getGremlinLang().addStep(Symbols.range, scope, low, high);
        return this.asAdmin().addStep(scope.equals(Scope.global)
                ? new RangeGlobalStepPlaceholder<>(this.asAdmin(), low, high)
                : new RangeLocalStepPlaceholder<>(this.asAdmin(), low, high));
    }

    /**
     * Filter the objects in the traversal by the number of them to pass through the stream, where only the first
     * {@code n} objects are allowed as defined by the {@code limit} argument.
     *
     * @param limit the number at which to end the stream
     * @return the traversal with an appended {@link RangeGlobalStep}
     * @see <a href="http://tinkerpop.apache.org/docs/${project.version}/reference/#limit-step" target="_blank">Reference Documentation - Limit Step</a>
     * @since 3.0.0-incubating
     */
    public default GraphTraversal<S, E> limit(final long limit) {
        this.asAdmin().getGremlinLang().addStep(Symbols.limit, limit);
        return this.asAdmin().addStep(new RangeGlobalStep<>(this.asAdmin(), 0, limit));
    }

    /**
     * Filter the objects in the traversal by the number of them to pass through the stream, where only the first
     * {@code n} objects are allowed as defined by the {@code limit} argument.
     *
     * @param limit the number at which to end the stream
     * @return the traversal with an appended {@link RangeGlobalStep}
     * @see <a href="http://tinkerpop.apache.org/docs/${project.version}/reference/#limit-step" target="_blank">Reference Documentation - Limit Step</a>
     * @since 3.8.0
     */
    public default GraphTraversal<S, E> limit(final GValue<Long> limit) {
        this.asAdmin().getGremlinLang().addStep(Symbols.limit, limit);
        return this.asAdmin().addStep(new RangeGlobalStepPlaceholder<>(this.asAdmin(), GValue.of(null, 0l), limit));
    }

    /**
     * Filter the objects in the traversal by the number of them to pass through the stream given the {@link Scope},
     * where only the first {@code n} objects are allowed as defined by the {@code limit} argument.
     *
     * @param scope the scope of how to apply the {@code limit}
     * @param limit the number at which to end the stream
     * @return the traversal with an appended {@link RangeGlobalStep} or {@link RangeLocalStep} depending on {@code scope}
     * @see <a href="http://tinkerpop.apache.org/docs/${project.version}/reference/#limit-step" target="_blank">Reference Documentation - Limit Step</a>
     * @since 3.0.0-incubating
     */
    public default <E2> GraphTraversal<S, E2> limit(final Scope scope, final long limit) {
        this.asAdmin().getGremlinLang().addStep(Symbols.limit, scope, limit);
        return this.asAdmin().addStep(scope.equals(Scope.global)
                ? new RangeGlobalStep<>(this.asAdmin(), 0, limit)
                : new RangeLocalStep<>(this.asAdmin(), 0, limit));
    }

    /**
     * Filter the objects in the traversal by the number of them to pass through the stream given the {@link Scope},
     * where only the first {@code n} objects are allowed as defined by the {@code limit} argument.
     *
     * @param scope the scope of how to apply the {@code limit}
     * @param limit the number at which to end the stream
     * @return the traversal with an appended {@link RangeGlobalStep} or {@link RangeLocalStep} depending on {@code scope}
     * @see <a href="http://tinkerpop.apache.org/docs/${project.version}/reference/#limit-step" target="_blank">Reference Documentation - Limit Step</a>
     * @since 3.8.0
     */
    public default <E2> GraphTraversal<S, E2> limit(final Scope scope, final GValue<Long> limit) {
        this.asAdmin().getGremlinLang().addStep(Symbols.limit, scope, limit);
        return this.asAdmin().addStep(scope.equals(Scope.global)
                ? new RangeGlobalStepPlaceholder<>(this.asAdmin(), GValue.of(null, 0l), limit)
                : new RangeLocalStepPlaceholder<>(this.asAdmin(), GValue.of(null, 0l), limit));
    }

    /**
     * Filters the objects in the traversal emitted as being last objects in the stream. In this case, only the last
     * object will be returned.
     *
     * @return the traversal with an appended {@link TailGlobalStep}
     * @see <a href="http://tinkerpop.apache.org/docs/${project.version}/reference/#tail-step" target="_blank">Reference Documentation - Tail Step</a>
     * @since 3.0.0-incubating
     */
    public default GraphTraversal<S, E> tail() {
        this.asAdmin().getGremlinLang().addStep(Symbols.tail);
        return this.asAdmin().addStep(new TailGlobalStep<>(this.asAdmin(), 1));
    }

    /**
     * Filters the objects in the traversal emitted as being last objects in the stream. In this case, only the last
     * {@code n} objects will be returned as defined by the {@code limit}.
     *
     * @param limit the number at which to end the stream
     * @return the traversal with an appended {@link TailGlobalStep}
     * @see <a href="http://tinkerpop.apache.org/docs/${project.version}/reference/#tail-step" target="_blank">Reference Documentation - Tail Step</a>
     * @since 3.0.0-incubating
     */
    public default GraphTraversal<S, E> tail(final long limit) {
        this.asAdmin().getGremlinLang().addStep(Symbols.tail, limit);
        return this.asAdmin().addStep(new TailGlobalStep<>(this.asAdmin(), limit));
    }

    /**
     * Filters the objects in the traversal emitted as being last objects in the stream. In this case, only the last
     * {@code n} objects will be returned as defined by the {@code limit}.
     *
     * @param limit the number at which to end the stream
     * @return the traversal with an appended {@link TailGlobalStep}
     * @see <a href="http://tinkerpop.apache.org/docs/${project.version}/reference/#tail-step" target="_blank">Reference Documentation - Tail Step</a>
     * @since 3.8.0
     */
    public default GraphTraversal<S, E> tail(final GValue<Long> limit) {
        this.asAdmin().getGremlinLang().addStep(Symbols.tail, limit);
        return this.asAdmin().addStep(new TailGlobalStepPlaceholder<>(this.asAdmin(), limit));
    }

    /**
     * Filters the objects in the traversal emitted as being last objects in the stream given the {@link Scope}. In
     * this case, only the last object in the stream will be returned.
     *
     * @param scope the scope of how to apply the {@code tail}
     * @return the traversal with an appended {@link TailGlobalStep} or {@link TailLocalStep} depending on {@code scope}
     * @see <a href="http://tinkerpop.apache.org/docs/${project.version}/reference/#tail-step" target="_blank">Reference Documentation - Tail Step</a>
     * @since 3.0.0-incubating
     */
    public default <E2> GraphTraversal<S, E2> tail(final Scope scope) {
        this.asAdmin().getGremlinLang().addStep(Symbols.tail, scope);
        return this.asAdmin().addStep(scope.equals(Scope.global)
                ? new TailGlobalStep<>(this.asAdmin(), 1)
                : new TailLocalStep<>(this.asAdmin(), 1));
    }

    /**
     * Filters the objects in the traversal emitted as being last objects in the stream given the {@link Scope}. In
     * this case, only the last {@code n} objects will be returned as defined by the {@code limit}.
     *
     * @param scope the scope of how to apply the {@code tail}
     * @param limit the number at which to end the stream
     * @return the traversal with an appended {@link TailGlobalStep} or {@link TailLocalStep} depending on {@code scope}
     * @see <a href="http://tinkerpop.apache.org/docs/${project.version}/reference/#tail-step" target="_blank">Reference Documentation - Tail Step</a>
     * @since 3.0.0-incubating
     */
    public default <E2> GraphTraversal<S, E2> tail(final Scope scope, final long limit) {
        this.asAdmin().getGremlinLang().addStep(Symbols.tail, scope, limit);
        return this.asAdmin().addStep(scope.equals(Scope.global)
                ? new TailGlobalStep<>(this.asAdmin(), limit)
                : new TailLocalStep<>(this.asAdmin(), limit));
    }

    /**
     * Filters the objects in the traversal emitted as being last objects in the stream given the {@link Scope}. In
     * this case, only the last {@code n} objects will be returned as defined by the {@code limit}.
     *
     * @param scope the scope of how to apply the {@code tail}
     * @param limit the number at which to end the stream
     * @return the traversal with an appended {@link TailGlobalStep} or {@link TailLocalStep} depending on {@code scope}
     * @see <a href="http://tinkerpop.apache.org/docs/${project.version}/reference/#tail-step" target="_blank">Reference Documentation - Tail Step</a>
     * @since 3.8.0
     */
    public default <E2> GraphTraversal<S, E2> tail(final Scope scope, final GValue<Long> limit) {
        this.asAdmin().getGremlinLang().addStep(Symbols.tail, scope, limit);

        Step<?, E2> step = scope.equals(Scope.global)
                ? new TailGlobalStepPlaceholder<>(this.asAdmin(), limit)
                : new TailLocalStepPlaceholder<>(this.asAdmin(), limit);
        return this.asAdmin().addStep(step);
    }

    /**
     * Filters out the first {@code n} objects in the traversal.
     *
     * @param skip the number of objects to skip
     * @return the traversal with an appended {@link RangeGlobalStep}
     * @see <a href="http://tinkerpop.apache.org/docs/${project.version}/reference/#skip-step" target="_blank">Reference Documentation - Skip Step</a>
     * @since 3.3.0
     */
    public default GraphTraversal<S, E> skip(final long skip) {
        this.asAdmin().getGremlinLang().addStep(Symbols.skip, skip);
        return this.asAdmin().addStep(new RangeGlobalStep<>(this.asAdmin(), skip, -1));
    }

    /**
     * Filters out the first {@code n} objects in the traversal.
     *
     * @param skip the number of objects to skip
     * @return the traversal with an appended {@link RangeGlobalStep}
     * @see <a href="http://tinkerpop.apache.org/docs/${project.version}/reference/#skip-step" target="_blank">Reference Documentation - Skip Step</a>
     * @since 3.8.0
     */
    public default GraphTraversal<S, E> skip(final GValue<Long> skip) {
        this.asAdmin().getGremlinLang().addStep(Symbols.skip, skip);
        return this.asAdmin().addStep(new RangeGlobalStepPlaceholder<>(this.asAdmin(), skip, GValue.of(null, -1l)));
    }

    /**
     * Filters out the first {@code n} objects in the traversal.
     *
     * @param scope the scope of how to apply the {@code tail}
     * @param skip  the number of objects to skip
     * @return the traversal with an appended {@link RangeGlobalStep} or {@link RangeLocalStep} depending on {@code scope}
     * @see <a href="http://tinkerpop.apache.org/docs/${project.version}/reference/#skip-step" target="_blank">Reference Documentation - Skip Step</a>
     * @since 3.3.0
     */
    public default <E2> GraphTraversal<S, E2> skip(final Scope scope, final long skip) {
        this.asAdmin().getGremlinLang().addStep(Symbols.skip, scope, skip);
        return this.asAdmin().addStep(scope.equals(Scope.global)
                ? new RangeGlobalStep<>(this.asAdmin(), skip, -1)
                : new RangeLocalStep<>(this.asAdmin(), skip, -1));
    }

    /**
     * Filters out the first {@code n} objects in the traversal.
     *
     * @param scope the scope of how to apply the {@code tail}
     * @param skip  the number of objects to skip
     * @return the traversal with an appended {@link RangeGlobalStep} or {@link RangeLocalStep} depending on {@code scope}
     * @see <a href="http://tinkerpop.apache.org/docs/${project.version}/reference/#skip-step" target="_blank">Reference Documentation - Skip Step</a>
     * @since 3.8.0
     */
    public default <E2> GraphTraversal<S, E2> skip(final Scope scope, final GValue<Long> skip) {
        this.asAdmin().getGremlinLang().addStep(Symbols.skip, scope, skip);

        return this.asAdmin().addStep(scope.equals(Scope.global)
                ? new RangeGlobalStepPlaceholder<>(this.asAdmin(), skip, GValue.of(null, -1l))
                : new RangeLocalStepPlaceholder<>(this.asAdmin(), skip, GValue.of(null, -1l)));
    }

    /**
     * Once the first {@link Traverser} hits this step, a count down is started. Once the time limit is up, all remaining traversers are filtered out.
     *
     * @param timeLimit the count down time
     * @return the traversal with an appended {@link TimeLimitStep}
     * @see <a href="http://tinkerpop.apache.org/docs/${project.version}/reference/#timelimit-step" target="_blank">Reference Documentation - TimeLimit Step</a>
     * @since 3.0.0-incubating
     */
    public default GraphTraversal<S, E> timeLimit(final long timeLimit) {
        this.asAdmin().getGremlinLang().addStep(Symbols.timeLimit, timeLimit);
        return this.asAdmin().addStep(new TimeLimitStep<E>(this.asAdmin(), timeLimit));
    }

    /**
     * Filter the <code>E</code> object if its {@link Traverser#path} is not {@link Path#isSimple}.
     *
     * @return the traversal with an appended {@link PathFilterStep}.
     * @see <a href="http://tinkerpop.apache.org/docs/${project.version}/reference/#simplepath-step" target="_blank">Reference Documentation - SimplePath Step</a>
     * @since 3.0.0-incubating
     */
    public default GraphTraversal<S, E> simplePath() {
        this.asAdmin().getGremlinLang().addStep(Symbols.simplePath);
        return this.asAdmin().addStep(new PathFilterStep<E>(this.asAdmin(), true));
    }

    /**
     * Filter the <code>E</code> object if its {@link Traverser#path} is {@link Path#isSimple}.
     *
     * @return the traversal with an appended {@link PathFilterStep}.
     * @see <a href="http://tinkerpop.apache.org/docs/${project.version}/reference/#cyclicpath-step" target="_blank">Reference Documentation - CyclicPath Step</a>
     * @since 3.0.0-incubating
     */
    public default GraphTraversal<S, E> cyclicPath() {
        this.asAdmin().getGremlinLang().addStep(Symbols.cyclicPath);
        return this.asAdmin().addStep(new PathFilterStep<E>(this.asAdmin(), false));
    }

    /**
     * Allow some specified number of objects to pass through the stream.
     *
     * @param amountToSample the number of objects to allow
     * @return the traversal with an appended {@link SampleGlobalStep}
     * @see <a href="http://tinkerpop.apache.org/docs/${project.version}/reference/#sample-step" target="_blank">Reference Documentation - Sample Step</a>
     * @since 3.0.0-incubating
     */
    public default GraphTraversal<S, E> sample(final int amountToSample) {
        this.asAdmin().getGremlinLang().addStep(Symbols.sample, amountToSample);
        return this.asAdmin().addStep(new SampleGlobalStep<>(this.asAdmin(), amountToSample));
    }

    /**
     * Allow some specified number of objects to pass through the stream.
     *
     * @param scope          the scope of how to apply the {@code sample}
     * @param amountToSample the number of objects to allow
     * @return the traversal with an appended {@link SampleGlobalStep} or {@link SampleLocalStep} depending on the {@code scope}
     * @see <a href="http://tinkerpop.apache.org/docs/${project.version}/reference/#sample-step" target="_blank">Reference Documentation - Sample Step</a>
     * @since 3.0.0-incubating
     */
    public default GraphTraversal<S, E> sample(final Scope scope, final int amountToSample) {
        this.asAdmin().getGremlinLang().addStep(Symbols.sample, scope, amountToSample);
        return this.asAdmin().addStep(scope.equals(Scope.global)
                ? new SampleGlobalStep<>(this.asAdmin(), amountToSample)
                : new SampleLocalStep<>(this.asAdmin(), amountToSample));
    }

    /**
     * Removes elements and properties from the graph. This step is not a terminating, in the sense that it does not
     * automatically iterate the traversal. It is therefore necessary to do some form of iteration for the removal
     * to actually take place. In most cases, iteration is best accomplished with {@code g.V().drop().iterate()}.
     *
     * @return the traversal with the {@link DropStep} added
     * @see <a href="http://tinkerpop.apache.org/docs/${project.version}/reference/#drop-step" target="_blank">Reference Documentation - Drop Step</a>
     * @since 3.0.0-incubating
     */
    public default GraphTraversal<S, E> drop() {
        this.asAdmin().getGremlinLang().addStep(Symbols.drop);
        return this.asAdmin().addStep(new DropStep<>(this.asAdmin()));
    }

    /**
     * Filters <code>E</code> lists given the provided {@code predicate}.
     *
     * @param predicate the filter to apply
     * @return the traversal with an appended {@link AllStep}
     * @see <a href="http://tinkerpop.apache.org/docs/${project.version}/reference/#all-step" target="_blank">Reference Documentation - All Step</a>
     * @since 3.7.1
     */
    public default <S2> GraphTraversal<S, E> all(final P<S2> predicate) {
        if (predicate != null && predicate.isParameterized()) {
            throw new IllegalArgumentException("Parameterized predicates are not supported by all()");
        }
        this.asAdmin().getGremlinLang().addStep(Symbols.all, predicate);
        return this.asAdmin().addStep(new AllStep<>(this.asAdmin(), predicate));
    }

    /**
     * Filters <code>E</code> lists given the provided {@code predicate}.
     *
     * @param predicate the filter to apply
     * @return the traversal with an appended {@link AnyStep}
     * @see <a href="http://tinkerpop.apache.org/docs/${project.version}/reference/#any-step" target="_blank">Reference Documentation - Any Step</a>
     * @since 3.7.1
     */
    public default <S2> GraphTraversal<S, E> any(final P<S2> predicate) {
        if (predicate != null && predicate.isParameterized()) {
            throw new IllegalArgumentException("Parameterized predicates are not supported by any()");
        }
        this.asAdmin().getGremlinLang().addStep(Symbols.any, predicate);
        return this.asAdmin().addStep(new AnyStep<>(this.asAdmin(), predicate));
    }

    /**
     * Filters <code>E</code> lists given the provided {@code predicate}.
     *
     * @param predicate the filter to apply
     * @return the traversal with an appended {@link NoneStep}
     * @see <a href="http://tinkerpop.apache.org/docs/${project.version}/reference/#none-step" target="_blank">Reference Documentation - None Step</a>
     * @since 3.8.0
     */
    public default <S2> GraphTraversal<S, E> none(final P<S2> predicate) {
        this.asAdmin().getGremlinLang().addStep(Symbols.none, predicate);
        return this.asAdmin().addStep(new NoneStep<>(this.asAdmin(), predicate));
    }

    ///////////////////// SIDE-EFFECT STEPS /////////////////////

    /**
     * Perform some operation on the {@link Traverser} and pass it to the next step unmodified.
     *
     * @param consumer the operation to perform at this step in relation to the {@link Traverser}
     * @return the traversal with an appended {@link LambdaSideEffectStep}
     * @see <a href="http://tinkerpop.apache.org/docs/${project.version}/reference/#general-steps" target="_blank">Reference Documentation - General Steps</a>
     * @since 3.0.0-incubating
     */
    public default GraphTraversal<S, E> sideEffect(final Consumer<Traverser<E>> consumer) {
        this.asAdmin().getGremlinLang().addStep(Symbols.sideEffect, consumer);
        return this.asAdmin().addStep(new LambdaSideEffectStep<>(this.asAdmin(), consumer));
    }

    /**
     * Perform some operation on the {@link Traverser} and pass it to the next step unmodified.
     *
     * @param sideEffectTraversal the operation to perform at this step in relation to the {@link Traverser}
     * @return the traversal with an appended {@link TraversalSideEffectStep}
     * @see <a href="http://tinkerpop.apache.org/docs/${project.version}/reference/#general-steps" target="_blank">Reference Documentation - General Steps</a>
     * @since 3.0.0-incubating
     */
    public default GraphTraversal<S, E> sideEffect(final Traversal<?, ?> sideEffectTraversal) {
        this.asAdmin().getGremlinLang().addStep(Symbols.sideEffect, sideEffectTraversal);
        return this.asAdmin().addStep(new TraversalSideEffectStep<>(this.asAdmin(), (Traversal) sideEffectTraversal));
    }

    /**
     * Iterates the traversal up to the itself and emits the side-effect referenced by the key. If multiple keys are
     * supplied then the side-effects are emitted as a {@code Map}.
     *
     * @param sideEffectKey  the side-effect to emit
     * @param sideEffectKeys other side-effects to emit
     * @return the traversal with an appended {@link SideEffectCapStep}
     * @see <a href="http://tinkerpop.apache.org/docs/${project.version}/reference/#cap-step" target="_blank">Reference Documentation - Cap Step</a>
     * @since 3.0.0-incubating
     */
    public default <E2> GraphTraversal<S, E2> cap(final String sideEffectKey, final String... sideEffectKeys) {
        this.asAdmin().getGremlinLang().addStep(Symbols.cap, sideEffectKey, sideEffectKeys);
        return this.asAdmin().addStep(new SideEffectCapStep<>(this.asAdmin(), sideEffectKey, sideEffectKeys));
    }

    /**
     * Extracts a portion of the graph being traversed into a {@link Graph} object held in the specified side-effect
     * key.
     *
     * @param sideEffectKey the name of the side-effect key that will hold the subgraph
     * @return the traversal with an appended {@link SubgraphStep}
     * @see <a href="http://tinkerpop.apache.org/docs/${project.version}/reference/#subgraph-step" target="_blank">Reference Documentation - Subgraph Step</a>
     * @since 3.0.0-incubating
     */
    public default GraphTraversal<S, Edge> subgraph(final String sideEffectKey) {
        this.asAdmin().getGremlinLang().addStep(Symbols.subgraph, sideEffectKey);
        return this.asAdmin().addStep(new SubgraphStep(this.asAdmin(), sideEffectKey));
    }

    /**
     * Eagerly collects objects up to this step into a side-effect. Same as calling {@link #aggregate(Scope, String)}
     * with a {@link Scope#global}.
     *
     * @param sideEffectKey the name of the side-effect key that will hold the aggregated objects
     * @return the traversal with an appended {@link AggregateGlobalStep}
     * @see <a href="http://tinkerpop.apache.org/docs/${project.version}/reference/#aggregate-step" target="_blank">Reference Documentation - Aggregate Step</a>
     * @since 3.0.0-incubating
     */
    public default GraphTraversal<S, E> aggregate(final String sideEffectKey) {
        this.asAdmin().getGremlinLang().addStep(Symbols.aggregate, sideEffectKey);
        return this.asAdmin().addStep(new AggregateGlobalStep<>(this.asAdmin(), sideEffectKey));
    }

    /**
     * Collects objects in a list using the {@link Scope} argument to determine whether it should be lazy
     * {@link Scope#local} or eager ({@link Scope#global} while gathering those objects.
     *
     * @param sideEffectKey the name of the side-effect key that will hold the aggregated objects
     * @return the traversal with an appended {@link AggregateGlobalStep}
     * @see <a href="http://tinkerpop.apache.org/docs/${project.version}/reference/#aggregate-step" target="_blank">Reference Documentation - Aggregate Step</a>
     * @since 3.4.3
     */
    public default GraphTraversal<S, E> aggregate(final Scope scope, final String sideEffectKey) {
        this.asAdmin().getGremlinLang().addStep(Symbols.aggregate, scope, sideEffectKey);
        return this.asAdmin().addStep(scope == Scope.global ?
                new AggregateGlobalStep<>(this.asAdmin(), sideEffectKey) : new AggregateLocalStep<>(this.asAdmin(), sideEffectKey));
    }

    /**
     * Organize objects in the stream into a {@code Map}. Calls to {@code group()} are typically accompanied with
     * {@link #by()} modulators which help specify how the grouping should occur.
     *
     * @param sideEffectKey the name of the side-effect key that will hold the aggregated grouping
     * @return the traversal with an appended {@link GroupStep}.
     * @see <a href="http://tinkerpop.apache.org/docs/${project.version}/reference/#group-step" target="_blank">Reference Documentation - Group Step</a>
     * @since 3.0.0-incubating
     */
    public default GraphTraversal<S, E> group(final String sideEffectKey) {
        this.asAdmin().getGremlinLang().addStep(Symbols.group, sideEffectKey);
        return this.asAdmin().addStep(new GroupSideEffectStep<>(this.asAdmin(), sideEffectKey));
    }

    /**
     * Counts the number of times a particular objects has been part of a traversal, returning a {@code Map} where the
     * object is the key and the value is the count.
     *
     * @param sideEffectKey the name of the side-effect key that will hold the aggregated grouping
     * @return the traversal with an appended {@link GroupCountStep}.
     * @see <a href="http://tinkerpop.apache.org/docs/${project.version}/reference/#groupcount-step" target="_blank">Reference Documentation - GroupCount Step</a>
     * @since 3.0.0-incubating
     */
    public default GraphTraversal<S, E> groupCount(final String sideEffectKey) {
        this.asAdmin().getGremlinLang().addStep(Symbols.groupCount, sideEffectKey);
        return this.asAdmin().addStep(new GroupCountSideEffectStep<>(this.asAdmin(), sideEffectKey));
    }

    /**
     * When triggered, immediately throws a {@code RuntimeException} which implements the {@link Failure} interface.
     * The traversal will be terminated as a result.
     *
     * @return the traversal with an appended {@link FailStep}.
     * @see <a href="http://tinkerpop.apache.org/docs/${project.version}/reference/#fail-step" target="_blank">Reference Documentation - Fail Step</a>
     * @since 3.6.0
     */
    public default GraphTraversal<S, E> fail() {
        this.asAdmin().getGremlinLang().addStep(Symbols.fail);
        return this.asAdmin().addStep(new FailStep<>(this.asAdmin()));
    }

    /**
     * When triggered, immediately throws a {@code RuntimeException} which implements the {@link Failure} interface.
     * The traversal will be terminated as a result.
     *
     * @param message the error message to include in the exception
     * @return the traversal with an appended {@link FailStep}.
     * @see <a href="http://tinkerpop.apache.org/docs/${project.version}/reference/#fail-step" target="_blank">Reference Documentation - Fail Step</a>
     * @since 3.6.0
     */
    public default GraphTraversal<S, E> fail(final String message) {
        this.asAdmin().getGremlinLang().addStep(Symbols.fail, message);
        return this.asAdmin().addStep(new FailStep<>(this.asAdmin(), message));
    }

    /**
     * Aggregates the emanating paths into a {@link Tree} data structure.
     *
     * @param sideEffectKey the name of the side-effect key that will hold the tree
     * @return the traversal with an appended {@link TreeStep}
     * @see <a href="http://tinkerpop.apache.org/docs/${project.version}/reference/#tree-step" target="_blank">Reference Documentation - Tree Step</a>
     * @since 3.0.0-incubating
     */
    public default GraphTraversal<S, E> tree(final String sideEffectKey) {
        this.asAdmin().getGremlinLang().addStep(Symbols.tree, sideEffectKey);
        return this.asAdmin().addStep(new TreeSideEffectStep<>(this.asAdmin(), sideEffectKey));
    }

    /**
     * Map the {@link Traverser} to its {@link Traverser#sack} value.
     *
     * @param sackOperator the operator to apply to the sack value
     * @return the traversal with an appended {@link SackStep}.
     * @see <a href="http://tinkerpop.apache.org/docs/${project.version}/reference/#sack-step" target="_blank">Reference Documentation - Sack Step</a>
     * @since 3.0.0-incubating
     */
    public default <V, U> GraphTraversal<S, E> sack(final BiFunction<V, U, V> sackOperator) {
        this.asAdmin().getGremlinLang().addStep(Symbols.sack, sackOperator);
        return this.asAdmin().addStep(new SackValueStep<>(this.asAdmin(), sackOperator));
    }

    /**
     * Lazily aggregates objects in the stream into a side-effect collection.
     *
     * @param sideEffectKey the name of the side-effect key that will hold the aggregate
     * @return the traversal with an appended {@link AggregateLocalStep}
     * @see <a href="http://tinkerpop.apache.org/docs/${project.version}/reference/#store-step" target="_blank">Reference Documentation - Store Step</a>
     * @since 3.0.0-incubating
     * @deprecated As of release 3.4.3, replaced by {@link #aggregate(Scope, String)} using {@link Scope#local}.
     */
    @Deprecated
    public default GraphTraversal<S, E> store(final String sideEffectKey) {
        this.asAdmin().getGremlinLang().addStep(Symbols.store, sideEffectKey);
        return this.asAdmin().addStep(new AggregateLocalStep<>(this.asAdmin(), sideEffectKey));
    }

    /**
     * Allows developers to examine statistical information about a traversal providing data like execution times,
     * counts, etc.
     *
     * @param sideEffectKey the name of the side-effect key within which to hold the profile object
     * @return the traversal with an appended {@link ProfileSideEffectStep}
     * @see <a href="http://tinkerpop.apache.org/docs/${project.version}/reference/#profile-step" target="_blank">Reference Documentation - Profile Step</a>
     * @since 3.2.0-incubating
     */
    public default GraphTraversal<S, E> profile(final String sideEffectKey) {
        this.asAdmin().getGremlinLang().addStep(Traversal.Symbols.profile, sideEffectKey);
        return this.asAdmin().addStep(new ProfileSideEffectStep<>(this.asAdmin(), sideEffectKey));
    }

    /**
     * Allows developers to examine statistical information about a traversal providing data like execution times,
     * counts, etc.
     *
     * @return the traversal with an appended {@link ProfileSideEffectStep}
     * @see <a href="http://tinkerpop.apache.org/docs/${project.version}/reference/#profile-step" target="_blank">Reference Documentation - Profile Step</a>
     * @since 3.0.0-incubating
     */
    @Override
    public default GraphTraversal<S, TraversalMetrics> profile() {
        return (GraphTraversal<S, TraversalMetrics>) Traversal.super.profile();
    }

    /**
     * Sets a {@link Property} value and related meta properties if supplied, if supported by the {@link Graph}
     * and if the {@link Element} is a {@link VertexProperty}.  This method is the long-hand version of
     * {@link #property(Object, Object, Object...)} with the difference that the {@link VertexProperty.Cardinality}
     * can be supplied.
     * <p/>* 
     * Generally speaking, this method will append an {@link AddPropertyStepContract} to the {@link Traversal} but when
     * possible, this method will attempt to fold key/value pairs into an {@link AddVertexStepContract} or {@link AddEdgeStepContract}.
     * This potential optimization can only happen if cardinality is not supplied
     * and when meta-properties are not included.
     *
     * @param cardinality the specified cardinality of the property where {@code null} will allow the {@link Graph}
     *                    to use its default settings
     * @param key         the key for the property
     * @param value       the value for the property which may not be null if the {@code key} is of type {@link T}
     * @param keyValues   any meta properties to be assigned to this property
     * @return the traversal with the last step modified to add a property
     * @see <a href="http://tinkerpop.apache.org/docs/${project.version}/reference/#addproperty-step" target="_blank">AddProperty Step</a>
     * @since 3.0.0-incubating
     */
    public default GraphTraversal<S, E> property(final VertexProperty.Cardinality cardinality, final Object key, final Object value, final Object... keyValues) {
        if (key instanceof T && null == value)
            throw new IllegalArgumentException("Value of T cannot be null");
        if (key instanceof GValue) {
            throw new IllegalArgumentException("GValue is not permitted for property keys");
        }
        if (keyValues.length % 2 != 0) {
            throw new IllegalArgumentException("keyValues must contain key/value pairs, found key without matching value");
        }

        if (null == cardinality)
            this.asAdmin().getGremlinLang().addStep(Symbols.property, key, value, keyValues);
        else
            this.asAdmin().getGremlinLang().addStep(Symbols.property, cardinality, key, value, keyValues);

        // if it can be detected that this call to property() is related to an addV/E() then we can attempt to fold
        // the properties into that step to gain an optimization for those graphs that support such capabilities.
        Step endStep = this.asAdmin().getEndStep();

        // always try to fold the property() into the initial "AddElementStep" as the performance will be better
        // and as it so happens with T the value must be set by way of that approach otherwise you get an error.
        // it should be safe to execute this loop this way as we'll either hit an "AddElementStep" or an "EmptyStep".
        // if empty, it will just use the regular AddPropertyStep being tacked on to the end of the traversal as usual
        while (endStep instanceof AddPropertyStepContract) {
            endStep = endStep.getPreviousStep();
        }

        // edge properties can always be folded as there are no cardinality/metaproperties. of course, if the
        // cardinality is specified as something other than single or null it would be confusing to simply allow it to
        // execute and not throw an error.
        if ((endStep instanceof AddEdgeStepContract) && (null != cardinality && cardinality != single))
            throw new IllegalStateException(String.format(
                    "Multi-property cardinality of [%s] can only be set for a Vertex but is being used for addE() with key: %s",
                    cardinality.name(), key));

        // for a vertex mutation, it's possible to fold the property() into the Mutating step if there are no
        // metaproperties (i.e. keyValues) and if (1) the key is an instance of T OR (2) the key is a string and the
        // cardinality is not specified. Note that checking for single cardinality of the argument doesn't work well
        // because once folded we lose the cardinality argument associated to the key/value pair and then it relies on
        // the graph. that means that if you do:
        //
        // g.addV().property(single, 'k',1).property(single,'k',2)
        //
        // you could end up with whatever the cardinality is for the key which might seem "wrong" if you were explicit
        // about the specification of "single". it also isn't possible to check the Graph Features for cardinality
        // as folding seems to have different behavior based on different graphs - we clearly don't have that aspect
        // of things tested/enforced well.
        //
        // of additional note is the folding that occurs if the key is a Traversal. the key here is technically
        // unknown until traversal execution as the anonymous traversal result isn't evaluated during traversal
        // construction but during iteration. not folding to AddVertexStep creates different (breaking) traversal
        // semantics than we've had in previous versions so right/wrong could be argued, but since it's a breaking
        // change we'll just arbitrarily account for it to maintain the former behavior.
        if ((endStep instanceof AddEdgeStepContract) ||
                ((endStep instanceof AddVertexStepContract) && keyValues.length == 0 &&
                  (key instanceof T || (key instanceof String && null == cardinality) || key instanceof Traversal))) {
            ((PropertiesHolder) endStep).addProperty(key, value);
        } else {
            final AddPropertyStepContract<Element> addPropertyStep = new AddPropertyStepPlaceholder<>(this.asAdmin(), cardinality, key, value);
            this.asAdmin().addStep(addPropertyStep);
            for (int i = 0; i < keyValues.length; i += 2) {
                addPropertyStep.addProperty(keyValues[i], keyValues[i + 1]);
            }
        }
        return this;
    }

    /**
     * Sets the key and value of a {@link Property}. If the {@link Element} is a {@link VertexProperty} and the
     * {@link Graph} supports it, meta properties can be set.  Use of this method assumes that the
     * {@link VertexProperty.Cardinality} is defaulted to {@code null} which  means that the default cardinality for
     * the {@link Graph} will be used.
     * <p/>
     * If a {@link Map} is supplied then each of the key/value pairs in the map will
     * be added as property.  This method is the long-hand version of looping through the 
     * {@link #property(Object, Object, Object...)} method for each key/value pair supplied.
     * If a {@link CardinalityValueTraversal} is specified as a value then it will override any
     * {@link VertexProperty.Cardinality} specified for the {@code key}.
     * <p />
     * This method is effectively calls {@link #property(VertexProperty.Cardinality, Object, Object, Object...)}
     * as {@code property(null, key, value, keyValues}.
     *
     * @param key       the key for the property
     * @param value     the value for the property
     * @param keyValues any meta properties to be assigned to this property
     * @return the traversal with the last step modified to add a property
     * @see <a href="http://tinkerpop.apache.org/docs/${project.version}/reference/#addproperty-step" target="_blank">AddProperty Step</a>
     * @since 3.0.0-incubating
     */
    public default GraphTraversal<S, E> property(final Object key, final Object value, final Object... keyValues) {
        if (key instanceof VertexProperty.Cardinality) {
            // expect property(Cardinality, Map) where Map has entry type of either:
            // + <String<k>,CardinalityValue<v>> = property(v.cardinality, k, v.value) - overrides the Cardinality provided by "key"
            // + <String<k>,Object<v>> = property(key, k, v) - uses Cardinality of key
            if (value instanceof Map) {
                // Handle the property(Cardinality, Map) signature
                final Map<Object, Object> map = (Map) value;
                for (Map.Entry<Object, Object> entry : map.entrySet()) {
                    final Object val = entry.getValue();
                    if (val instanceof CardinalityValueTraversal) {
                        final CardinalityValueTraversal cardVal = (CardinalityValueTraversal) val;
                        property(cardVal.getCardinality(), entry.getKey(), cardVal.getValue());
                    } else {
                        // explicitly cast to avoid a possible recursive call.
                        property((VertexProperty.Cardinality) key, entry.getKey(), entry.getValue());
                    }
                }
                return this;
            } else if (value == null) {
                // Just return the input if you pass a null
                return this;
            } else {
                return this.property((VertexProperty.Cardinality) key, value, null == keyValues ? null : keyValues[0],
                        keyValues != null && keyValues.length > 1 ?
                                Arrays.copyOfRange(keyValues, 1, keyValues.length) :
                                new Object[]{});
            }
        } else  {
            // handles if cardinality is not the first parameter
            return this.property(null, key, value, keyValues);
        }
    }

    /**
     * When a {@link Map} is supplied then each of the key/value pairs in the map will
     * be added as property.  This method is the long-hand version of looping through the 
     * {@link #property(Object, Object, Object...)} method for each key/value pair supplied.
     * <p/>
     * A value may use a {@link CardinalityValueTraversal} to allow specification of the
     * {@link VertexProperty.Cardinality} along with the property value itself.
     * <p/>
     * If a {@link Map} is not supplied then an exception is thrown.
     * <p />
     * This method is effectively calls {@link #property(VertexProperty.Cardinality, Object, Object, Object...)}
     * as {@code property(null, key, value, keyValues}.
     *
     * @param value     the value for the property
     * @return the traversal with the last step modified to add a property
     * @see <a href="http://tinkerpop.apache.org/docs/${project.version}/reference/#addproperty-step" target="_blank">AddProperty Step</a>
     * @since 3.0.0-incubating
     */
    public default GraphTraversal<S, E> property(final Map<Object, Object> value) {
        if (value != null) {
            for (Map.Entry<Object, Object> entry : value.entrySet()) {
                final Object val = entry.getValue();
                if (val instanceof CardinalityValueTraversal) {
                    final CardinalityValueTraversal cardVal = (CardinalityValueTraversal) val;
                    property(cardVal.getCardinality(), entry.getKey(), cardVal.getValue());
                } else {
                    property(null, entry.getKey(), entry.getValue());
                }
            }
        }
        return this;
    }
    ///////////////////// BRANCH STEPS /////////////////////

    /**
     * Split the {@link Traverser} to all the specified traversals.
     *
     * @param branchTraversal the traversal to branch the {@link Traverser} to
     * @return the {@link Traversal} with the {@link BranchStep} added
     * @see <a href="http://tinkerpop.apache.org/docs/${project.version}/reference/#general-steps" target="_blank">Reference Documentation - General Steps</a>
     * @since 3.0.0-incubating
     */
    public default <M, E2> GraphTraversal<S, E2> branch(final Traversal<?, M> branchTraversal) {
        this.asAdmin().getGremlinLang().addStep(Symbols.branch, branchTraversal);
        final BranchStep<E, E2, M> branchStep = new BranchStep<>(this.asAdmin());
        branchStep.setBranchTraversal((Traversal.Admin<E, M>) branchTraversal);
        return this.asAdmin().addStep(branchStep);
    }

    /**
     * Split the {@link Traverser} to all the specified functions.
     *
     * @param function the traversal to branch the {@link Traverser} to
     * @return the {@link Traversal} with the {@link BranchStep} added
     * @see <a href="http://tinkerpop.apache.org/docs/${project.version}/reference/#general-steps" target="_blank">Reference Documentation - General Steps</a>
     * @since 3.0.0-incubating
     */
    public default <M, E2> GraphTraversal<S, E2> branch(final Function<Traverser<E>, M> function) {
        this.asAdmin().getGremlinLang().addStep(Symbols.branch, function);
        final BranchStep<E, E2, M> branchStep = new BranchStep<>(this.asAdmin());
        branchStep.setBranchTraversal((Traversal.Admin<E, M>) __.map(function));
        return this.asAdmin().addStep(branchStep);
    }

    /**
     * Routes the current traverser to a particular traversal branch option which allows the creation of if-then-else
     * like semantics within a traversal. A {@code choose} is modified by {@link #option} which provides the various
     * branch choices.
     *
     * @param choiceTraversal the traversal used to determine the value for the branch
     * @return the traversal with the appended {@link ChooseStep}
     * @see <a href="http://tinkerpop.apache.org/docs/${project.version}/reference/#choose-step" target="_blank">Reference Documentation - Choose Step</a>
     * @since 3.0.0-incubating
     */
    public default <M, E2> GraphTraversal<S, E2> choose(final Traversal<?, M> choiceTraversal) {
        this.asAdmin().getGremlinLang().addStep(Symbols.choose, choiceTraversal);
        return this.asAdmin().addStep(new ChooseStep<>(this.asAdmin(), (Traversal.Admin<E, M>) choiceTraversal));
    }

    /**
     * Routes the current traverser to a particular traversal branch option which allows the creation of if-then-else
     * like semantics within a traversal.
     *
     * @param traversalPredicate the traversal used to determine the "if" portion of the if-then-else
     * @param trueChoice         the traversal to execute in the event the {@code traversalPredicate} returns true
     * @param falseChoice        the traversal to execute in the event the {@code traversalPredicate} returns false
     * @return the traversal with the appended {@link ChooseStep}
     * @see <a href="http://tinkerpop.apache.org/docs/${project.version}/reference/#choose-step" target="_blank">Reference Documentation - Choose Step</a>
     * @since 3.0.0-incubating
     */
    public default <E2> GraphTraversal<S, E2> choose(final Traversal<?, ?> traversalPredicate,
                                                     final Traversal<?, E2> trueChoice, final Traversal<?, E2> falseChoice) {
        this.asAdmin().getGremlinLang().addStep(Symbols.choose, traversalPredicate, trueChoice, falseChoice);
        return this.asAdmin().addStep(new ChooseStep<E, E2, Boolean>(this.asAdmin(), (Traversal.Admin<E, ?>) traversalPredicate, (Traversal.Admin<E, E2>) trueChoice, (Traversal.Admin<E, E2>) falseChoice));
    }

    /**
     * Routes the current traverser to a particular traversal branch option which allows the creation of if-then
     * like semantics within a traversal.
     *
     * @param traversalPredicate the traversal used to determine the "if" portion of the if-then-else
     * @param trueChoice         the traversal to execute in the event the {@code traversalPredicate} returns true
     * @return the traversal with the appended {@link ChooseStep}
     * @see <a href="http://tinkerpop.apache.org/docs/${project.version}/reference/#choose-step" target="_blank">Reference Documentation - Choose Step</a>
     * @since 3.2.4
     */
    public default <E2> GraphTraversal<S, E2> choose(final Traversal<?, ?> traversalPredicate,
                                                     final Traversal<?, E2> trueChoice) {
        this.asAdmin().getGremlinLang().addStep(Symbols.choose, traversalPredicate, trueChoice);
        return this.asAdmin().addStep(new ChooseStep<E, E2, Boolean>(this.asAdmin(), (Traversal.Admin<E, ?>) traversalPredicate, (Traversal.Admin<E, E2>) trueChoice, (Traversal.Admin<E, E2>) __.identity()));
    }

    /**
     * Routes the current traverser to a particular traversal branch option which allows the creation of if-then-else
     * like semantics within a traversal. A {@code choose} is modified by {@link #option} which provides the various
     * branch choices.
     *
     * @param t extracts this value from an incoming element to match against an option
     * @return the traversal with the appended {@link ChooseStep}
     * @see <a href="http://tinkerpop.apache.org/docs/${project.version}/reference/#choose-step" target="_blank">Reference Documentation - Choose Step</a>
     * @since 3.8.0
     */
    public default <E2> GraphTraversal<S, E2> choose(final T t) {
        this.asAdmin().getGremlinLang().addStep(Symbols.choose, t);
        return this.asAdmin().addStep(new ChooseStep<>(this.asAdmin(), new TokenTraversal<>(t)));
    }

    /**
     * Routes the current traverser to a particular traversal branch option which allows the creation of if-then-else
     * like semantics within a traversal. A {@code choose} is modified by {@link #option} which provides the various
     * branch choices.
     *
     * @param choiceFunction the function used to determine the value for the branch
     * @return the traversal with the appended {@link ChooseStep}
     * @see <a href="http://tinkerpop.apache.org/docs/${project.version}/reference/#choose-step" target="_blank">Reference Documentation - Choose Step</a>
     * @since 3.0.0-incubating
     */
    public default <M, E2> GraphTraversal<S, E2> choose(final Function<E, M> choiceFunction) {
        if (choiceFunction instanceof T) return choose((T) choiceFunction);

        this.asAdmin().getGremlinLang().addStep(Symbols.choose, choiceFunction);
        return this.asAdmin().addStep(new ChooseStep<>(this.asAdmin(), (Traversal.Admin<E, M>) __.map(new FunctionTraverser<>(choiceFunction))));
    }

    /**
     * Routes the current traverser to a particular traversal branch option which allows the creation of if-then-else
     * like semantics within a traversal.
     *
     * @param choosePredicate the function used to determine the "if" portion of the if-then-else
     * @param trueChoice      the traversal to execute in the event the {@code traversalPredicate} returns true
     * @param falseChoice     the traversal to execute in the event the {@code traversalPredicate} returns false
     * @return the traversal with the appended {@link ChooseStep}
     * @see <a href="http://tinkerpop.apache.org/docs/${project.version}/reference/#choose-step" target="_blank">Reference Documentation - Choose Step</a>
     * @since 3.0.0-incubating
     */
    public default <E2> GraphTraversal<S, E2> choose(final Predicate<E> choosePredicate,
                                                     final Traversal<?, E2> trueChoice, final Traversal<?, E2> falseChoice) {
        if (choosePredicate instanceof P) return choose((P) choosePredicate, trueChoice, falseChoice);

        this.asAdmin().getGremlinLang().addStep(Symbols.choose, choosePredicate, trueChoice, falseChoice);
        return this.asAdmin().addStep(new ChooseStep<E, E2, Boolean>(this.asAdmin(), (Traversal.Admin<E, ?>) __.filter(new PredicateTraverser<>(choosePredicate)), (Traversal.Admin<E, E2>) trueChoice, (Traversal.Admin<E, E2>) falseChoice));
    }

    /**
     * Routes the current traverser to a particular traversal branch option which allows the creation of if-then-else
     * like semantics within a traversal.
     *
     * @param choosePredicate the {@link P} used to determine the "if" portion of the if-then-else
     * @param trueChoice      the traversal to execute in the event the {@code traversalPredicate} returns true
     * @param falseChoice     the traversal to execute in the event the {@code traversalPredicate} returns false
     * @return the traversal with the appended {@link ChooseStep}
     * @see <a href="http://tinkerpop.apache.org/docs/${project.version}/reference/#choose-step" target="_blank">Reference Documentation - Choose Step</a>
     * @since 3.8.0
     */
    public default <E2> GraphTraversal<S, E2> choose(final P<E> choosePredicate,
                                                     final Traversal<?, E2> trueChoice, final Traversal<?, E2> falseChoice) {
        if (choosePredicate.isParameterized()) {
            throw new IllegalArgumentException("Parameterized predicates are not supported by choose()");
        }
        this.asAdmin().getGremlinLang().addStep(Symbols.choose, choosePredicate, trueChoice, falseChoice);
        return this.asAdmin().addStep(new ChooseStep<E, E2, Boolean>(this.asAdmin(), (Traversal.Admin<E, ?>) __.is(choosePredicate), (Traversal.Admin<E, E2>) trueChoice, (Traversal.Admin<E, E2>) falseChoice));
    }

    /**
     * Routes the current traverser to a particular traversal branch option which allows the creation of if-then
     * like semantics within a traversal.
     *
     * @param choosePredicate the function used to determine the "if" portion of the if-then-else
     * @param trueChoice      the traversal to execute in the event the {@code traversalPredicate} returns true
     * @return the traversal with the appended {@link ChooseStep}
     * @see <a href="http://tinkerpop.apache.org/docs/${project.version}/reference/#choose-step" target="_blank">Reference Documentation - Choose Step</a>
     * @since 3.2.4
     */
    public default <E2> GraphTraversal<S, E2> choose(final Predicate<E> choosePredicate,
                                                     final Traversal<?, E2> trueChoice) {
        if (choosePredicate instanceof P) return choose((P) choosePredicate, trueChoice);

        this.asAdmin().getGremlinLang().addStep(Symbols.choose, choosePredicate, trueChoice);
        return this.asAdmin().addStep(new ChooseStep<E, E2, Boolean>(this.asAdmin(), (Traversal.Admin<E, ?>) __.filter(new PredicateTraverser<>(choosePredicate)), (Traversal.Admin<E, E2>) trueChoice, (Traversal.Admin<E, E2>) __.identity()));
    }

    /**
     * Routes the current traverser to a particular traversal branch option which allows the creation of if-then
     * like semantics within a traversal.
     *
     * @param choosePredicate the {@link P} used to determine the "if" portion of the if-then-else
     * @param trueChoice      the traversal to execute in the event the {@code traversalPredicate} returns true
     * @return the traversal with the appended {@link ChooseStep}
     * @see <a href="http://tinkerpop.apache.org/docs/${project.version}/reference/#choose-step" target="_blank">Reference Documentation - Choose Step</a>
     * @since 3.8.0
     */
    public default <E2> GraphTraversal<S, E2> choose(final P<E> choosePredicate,
                                                     final Traversal<?, E2> trueChoice) {
        if (choosePredicate.isParameterized()) {
            throw new IllegalArgumentException("Parameterized predicates are not supported by choose()");
        }
        this.asAdmin().getGremlinLang().addStep(Symbols.choose, choosePredicate, trueChoice);
        return this.asAdmin().addStep(new ChooseStep<E, E2, Boolean>(this.asAdmin(), (Traversal.Admin<E, ?>) __.is(choosePredicate), (Traversal.Admin<E, E2>) trueChoice, (Traversal.Admin<E, E2>) __.identity()));
    }

    /**
     * Returns the result of the specified traversal if it yields a result, otherwise it returns the calling element.
     *
     * @param optionalTraversal the traversal to execute for a potential result
     * @return the traversal with the appended {@link ChooseStep}
     * @see <a href="http://tinkerpop.apache.org/docs/${project.version}/reference/#optional-step" target="_blank">Reference Documentation - Optional Step</a>
     * @since 3.0.0-incubating
     */
    public default <E2> GraphTraversal<S, E2> optional(final Traversal<?, E2> optionalTraversal) {
        this.asAdmin().getGremlinLang().addStep(Symbols.optional, optionalTraversal);
        return this.asAdmin().addStep(new OptionalStep<>(this.asAdmin(), (Traversal.Admin<E2, E2>) optionalTraversal));
    }

    /**
     * Merges the results of an arbitrary number of traversals.
     *
     * @param unionTraversals the traversals to merge
     * @return the traversal with the appended {@link UnionStep}
     * @see <a href="http://tinkerpop.apache.org/docs/${project.version}/reference/#union-step" target="_blank">Reference Documentation - Union Step</a>
     * @since 3.0.0-incubating
     */
    public default <E2> GraphTraversal<S, E2> union(final Traversal<?, E2>... unionTraversals) {
        this.asAdmin().getGremlinLang().addStep(Symbols.union, unionTraversals);
        return this.asAdmin().addStep(new UnionStep<>(this.asAdmin(), Arrays.copyOf(unionTraversals, unionTraversals.length, Traversal.Admin[].class)));
    }

    /**
     * Evaluates the provided traversals and returns the result of the first traversal to emit at least one object.
     *
     * @param coalesceTraversals the traversals to coalesce
     * @return the traversal with the appended {@link CoalesceStep}
     * @see <a href="http://tinkerpop.apache.org/docs/${project.version}/reference/#coalesce-step" target="_blank">Reference Documentation - Coalesce Step</a>
     * @since 3.0.0-incubating
     */
    public default <E2> GraphTraversal<S, E2> coalesce(final Traversal<?, E2>... coalesceTraversals) {
        this.asAdmin().getGremlinLang().addStep(Symbols.coalesce, coalesceTraversals);
        return this.asAdmin().addStep(new CoalesceStep<>(this.asAdmin(), Arrays.copyOf(coalesceTraversals, coalesceTraversals.length, Traversal.Admin[].class)));
    }

    /**
     * This step is used for looping over a traversal given some break predicate.
     *
     * @param repeatTraversal the traversal to repeat over
     * @return the traversal with the appended {@link RepeatStep}
     * @see <a href="http://tinkerpop.apache.org/docs/${project.version}/reference/#repeat-step" target="_blank">Reference Documentation - Repeat Step</a>
     * @since 3.0.0-incubating
     */
    public default GraphTraversal<S, E> repeat(final Traversal<?, E> repeatTraversal) {
        this.asAdmin().getGremlinLang().addStep(Symbols.repeat, repeatTraversal);
        return RepeatStep.addRepeatToTraversal(this, (Traversal.Admin<E, E>) repeatTraversal);
    }

    /**
     * This step is used for looping over a traversal given some break predicate and with a specified loop name.
     *
     * @param repeatTraversal the traversal to repeat over
     * @param loopName The name given to the loop
     * @return the traversal with the appended {@link RepeatStep}
     * @see <a href="http://tinkerpop.apache.org/docs/${project.version}/reference/#repeat-step" target="_blank">Reference Documentation - Repeat Step</a>
     * @since 3.4.0
     */
    public default GraphTraversal<S, E> repeat(final String loopName, final Traversal<?, E> repeatTraversal) {
        this.asAdmin().getGremlinLang().addStep(Symbols.repeat, loopName, repeatTraversal);
        return RepeatStep.addRepeatToTraversal(this, loopName, (Traversal.Admin<E, E>) repeatTraversal);
    }


    /**
     * Emit is used in conjunction with {@link #repeat(Traversal)} to determine what objects get emit from the loop.
     *
     * @param emitTraversal the emit predicate defined as a traversal
     * @return the traversal with the appended {@link RepeatStep}
     * @see <a href="http://tinkerpop.apache.org/docs/${project.version}/reference/#repeat-step" target="_blank">Reference Documentation - Repeat Step</a>
     * @since 3.0.0-incubating
     */
    public default GraphTraversal<S, E> emit(final Traversal<?, ?> emitTraversal) {
        this.asAdmin().getGremlinLang().addStep(Symbols.emit, emitTraversal);
        return RepeatStep.addEmitToTraversal(this, (Traversal.Admin<E, ?>) emitTraversal);
    }

    /**
     * Emit is used in conjunction with {@link #repeat(Traversal)} to determine what objects get emit from the loop.
     *
     * @param emitPredicate the emit predicate
     * @return the traversal with the appended {@link RepeatStep}
     * @see <a href="http://tinkerpop.apache.org/docs/${project.version}/reference/#repeat-step" target="_blank">Reference Documentation - Repeat Step</a>
     * @since 3.0.0-incubating
     */
    public default GraphTraversal<S, E> emit(final Predicate<Traverser<E>> emitPredicate) {
        if (emitPredicate != null && emitPredicate instanceof P && ((P<Traverser<E>>) emitPredicate).isParameterized()) {
            throw new IllegalArgumentException("Parameterized predicates are not supported by emit()");
        }
        this.asAdmin().getGremlinLang().addStep(Symbols.emit, emitPredicate);
        return RepeatStep.addEmitToTraversal(this, (Traversal.Admin<E, ?>) __.filter(emitPredicate));
    }

    /**
     * Emit is used in conjunction with {@link #repeat(Traversal)} to emit all objects from the loop.
     *
     * @return the traversal with the appended {@link RepeatStep}
     * @see <a href="http://tinkerpop.apache.org/docs/${project.version}/reference/#repeat-step" target="_blank">Reference Documentation - Repeat Step</a>
     * @since 3.0.0-incubating
     */
    public default GraphTraversal<S, E> emit() {
        this.asAdmin().getGremlinLang().addStep(Symbols.emit);
        return RepeatStep.addEmitToTraversal(this, TrueTraversal.instance());
    }

    /**
     * Modifies a {@link #repeat(Traversal)} to determine when the loop should exit.
     *
     * @param untilTraversal the traversal that determines when the loop exits
     * @return the traversal with the appended {@link RepeatStep}
     * @see <a href="http://tinkerpop.apache.org/docs/${project.version}/reference/#repeat-step" target="_blank">Reference Documentation - Repeat Step</a>
     * @since 3.0.0-incubating
     */
    public default GraphTraversal<S, E> until(final Traversal<?, ?> untilTraversal) {
        this.asAdmin().getGremlinLang().addStep(Symbols.until, untilTraversal);
        return RepeatStep.addUntilToTraversal(this, (Traversal.Admin<E, ?>) untilTraversal);
    }

    /**
     * Modifies a {@link #repeat(Traversal)} to determine when the loop should exit.
     *
     * @param untilPredicate the predicate that determines when the loop exits
     * @return the traversal with the appended {@link RepeatStep}
     * @see <a href="http://tinkerpop.apache.org/docs/${project.version}/reference/#repeat-step" target="_blank">Reference Documentation - Repeat Step</a>
     * @since 3.0.0-incubating
     */
    public default GraphTraversal<S, E> until(final Predicate<Traverser<E>> untilPredicate) {
        if (untilPredicate != null && untilPredicate instanceof P && ((P<Traverser<E>>) untilPredicate).isParameterized()) {
            throw new IllegalArgumentException("Parameterized predicates are not supported by until()");
        }
        this.asAdmin().getGremlinLang().addStep(Symbols.until, untilPredicate);
        return RepeatStep.addUntilToTraversal(this, (Traversal.Admin<E, ?>) __.filter(untilPredicate));
    }

    /**
     * Modifies a {@link #repeat(Traversal)} to specify how many loops should occur before exiting.
     *
     * @param maxLoops the number of loops to execute prior to exiting
     * @return the traversal with the appended {@link RepeatStep}
     * @see <a href="http://tinkerpop.apache.org/docs/${project.version}/reference/#repeat-step" target="_blank">Reference Documentation - Repeat Step</a>
     * @since 3.0.0-incubating
     */
    public default GraphTraversal<S, E> times(final int maxLoops) {
        this.asAdmin().getGremlinLang().addStep(Symbols.times, maxLoops);
        if (this.asAdmin().getEndStep() instanceof TimesModulating) {
            ((TimesModulating) this.asAdmin().getEndStep()).modulateTimes(maxLoops);
            return this;
        } else
            return RepeatStep.addUntilToTraversal(this, new LoopTraversal<>(maxLoops));
    }

    /**
     * Provides a execute a specified traversal on a single element within a stream.
     *
     * @param localTraversal the traversal to execute locally
     * @return the traversal with the appended {@link LocalStep}
     * @see <a href="http://tinkerpop.apache.org/docs/${project.version}/reference/#local-step" target="_blank">Reference Documentation - Local Step</a>
     * @since 3.0.0-incubating
     */
    public default <E2> GraphTraversal<S, E2> local(final Traversal<?, E2> localTraversal) {
        this.asAdmin().getGremlinLang().addStep(Symbols.local, localTraversal);
        return this.asAdmin().addStep(new LocalStep<>(this.asAdmin(), localTraversal.asAdmin()));
    }

    /////////////////// VERTEX PROGRAM STEPS ////////////////

    /**
     * Calculates a PageRank over the graph using a 0.85 for the {@code alpha} value.
     *
     * @return the traversal with the appended {@link PageRankVertexProgramStep}
     * @see <a href="http://tinkerpop.apache.org/docs/${project.version}/reference/#pagerank-step" target="_blank">Reference Documentation - PageRank Step</a>
     * @since 3.2.0-incubating
     */
    public default GraphTraversal<S, E> pageRank() {
        this.asAdmin().getGremlinLang().addStep(Symbols.pageRank);
        return this.asAdmin().addStep((Step<E, E>) new PageRankVertexProgramStep(this.asAdmin(), 0.85d));
    }

    /**
     * Calculates a PageRank over the graph.
     *
     * @return the traversal with the appended {@link PageRankVertexProgramStep}
     * @see <a href="http://tinkerpop.apache.org/docs/${project.version}/reference/#pagerank-step" target="_blank">Reference Documentation - PageRank Step</a>
     * @since 3.2.0-incubating
     */
    public default GraphTraversal<S, E> pageRank(final double alpha) {
        this.asAdmin().getGremlinLang().addStep(Symbols.pageRank, alpha);
        return this.asAdmin().addStep((Step<E, E>) new PageRankVertexProgramStep(this.asAdmin(), alpha));
    }

    /**
     * Executes a Peer Pressure community detection algorithm over the graph.
     *
     * @return the traversal with the appended {@link PeerPressureVertexProgramStep}
     * @see <a href="http://tinkerpop.apache.org/docs/${project.version}/reference/#peerpressure-step" target="_blank">Reference Documentation - PeerPressure Step</a>
     * @since 3.2.0-incubating
     */
    public default GraphTraversal<S, E> peerPressure() {
        this.asAdmin().getGremlinLang().addStep(Symbols.peerPressure);
        return this.asAdmin().addStep((Step<E, E>) new PeerPressureVertexProgramStep(this.asAdmin()));
    }

    /**
     * Executes a Connected Component algorithm over the graph.
     *
     * @return the traversal with the appended {@link ConnectedComponentVertexProgram}
     * @see <a href="http://tinkerpop.apache.org/docs/${project.version}/reference/#connectedcomponent-step" target="_blank">Reference Documentation - ConnectedComponent Step</a>
     * @since 3.4.0
     */
    public default GraphTraversal<S, E> connectedComponent() {
        this.asAdmin().getGremlinLang().addStep(Symbols.connectedComponent);
        return this.asAdmin().addStep((Step<E, E>) new ConnectedComponentVertexProgramStep(this.asAdmin()));
    }


    /**
     * Executes a Shortest Path algorithm over the graph.
     *
     * @return the traversal with the appended {@link ShortestPathVertexProgramStep}
     * @see <a href="http://tinkerpop.apache.org/docs/${project.version}/reference/#shortestpath-step" target="_blank">Reference Documentation - ShortestPath Step</a>
     */
    public default GraphTraversal<S, Path> shortestPath() {
        if (this.asAdmin().getEndStep() instanceof GraphStep) {
            // This is very unfortunate, but I couldn't find another way to make it work. Without the additional
            // IdentityStep, TraversalVertexProgram doesn't handle halted traversers as expected (it ignores both:
            // HALTED_TRAVERSER stored in memory and stored as vertex properties); instead it just emits all vertices.
            this.identity();
        }
        this.asAdmin().getGremlinLang().addStep(Symbols.shortestPath);
        return (GraphTraversal<S, Path>) ((Traversal.Admin) this.asAdmin())
                .addStep(new ShortestPathVertexProgramStep(this.asAdmin()));
    }

    /**
     * Executes an arbitrary {@link VertexProgram} over the graph.
     *
     * @return the traversal with the appended {@link ProgramVertexProgramStep}
     * @see <a href="http://tinkerpop.apache.org/docs/${project.version}/reference/#program-step" target="_blank">Reference Documentation - Program Step</a>
     * @since 3.2.0-incubating
     */
    public default GraphTraversal<S, E> program(final VertexProgram<?> vertexProgram) {
        return this.asAdmin().addStep((Step<E, E>) new ProgramVertexProgramStep(this.asAdmin(), vertexProgram));
    }

    ///////////////////// UTILITY STEPS /////////////////////

    /**
     * A step modulator that provides a label to the step that can be accessed later in the traversal by other steps.
     *
     * @param stepLabel  the name of the step
     * @param stepLabels additional names for the label
     * @return the traversal with the modified end step
     * @see <a href="http://tinkerpop.apache.org/docs/${project.version}/reference/#as-step" target="_blank">Reference Documentation - As Step</a>
     * @since 3.0.0-incubating
     */
    public default GraphTraversal<S, E> as(final String stepLabel, final String... stepLabels) {
        this.asAdmin().getGremlinLang().addStep(Symbols.as, stepLabel, stepLabels);
        if (this.asAdmin().getSteps().size() == 0) this.asAdmin().addStep(new StartStep<>(this.asAdmin()));
        final Step<?, E> endStep = this.asAdmin().getEndStep();
        endStep.addLabel(stepLabel);
        for (final String label : stepLabels) {
            endStep.addLabel(label);
        }
        return this;
    }

    /**
     * Turns the lazy traversal pipeline into a bulk-synchronous pipeline which basically iterates that traversal to
     * the size of the barrier. In this case, it iterates the entire thing as the default barrier size is set to
     * {@code Integer.MAX_VALUE}.
     *
     * @return the traversal with an appended {@link NoOpBarrierStep}
     * @see <a href="http://tinkerpop.apache.org/docs/${project.version}/reference/#barrier-step" target="_blank">Reference Documentation - Barrier Step</a>
     * @since 3.0.0-incubating
     */
    public default GraphTraversal<S, E> barrier() {
        this.asAdmin().getGremlinLang().addStep(Symbols.barrier);
        return this.asAdmin().addStep(new NoOpBarrierStep<>(this.asAdmin(), Integer.MAX_VALUE));
    }

    /**
     * Turns the lazy traversal pipeline into a bulk-synchronous pipeline which basically iterates that traversal to
     * the size of the barrier.
     *
     * @param maxBarrierSize the size of the barrier
     * @return the traversal with an appended {@link NoOpBarrierStep}
     * @see <a href="http://tinkerpop.apache.org/docs/${project.version}/reference/#barrier-step" target="_blank">Reference Documentation - Barrier Step</a>
     * @since 3.0.0-incubating
     */
    public default GraphTraversal<S, E> barrier(final int maxBarrierSize) {
        this.asAdmin().getGremlinLang().addStep(Symbols.barrier, maxBarrierSize);
        return this.asAdmin().addStep(new NoOpBarrierStep<>(this.asAdmin(), maxBarrierSize));
    }

    /**
     * Indexes all items of the current collection. The indexing format can be configured using the {@link GraphTraversal#with(String, Object)}
     * and {@link org.apache.tinkerpop.gremlin.process.traversal.step.util.WithOptions#indexer}.
     *
     * Indexed as list: ["a","b","c"] =&gt; [["a",0],["b",1],["c",2]]
     * Indexed as map:  ["a","b","c"] =&gt; {0:"a",1:"b",2:"c"}
     *
     * If the current object is not a collection, this step will map the object to a single item collection/map:
     *
     * Indexed as list: "a" =&gt; ["a",0]
     * Indexed as map:  "a" =&gt; {0:"a"}
     *
     * @return the traversal with an appended {@link IndexStep}
     * @see <a href="http://tinkerpop.apache.org/docs/${project.version}/reference/#index-step" target="_blank">Reference Documentation - Index Step</a>
     * @since 3.4.0
     */
    public default <E2> GraphTraversal<S, E2> index() {
        this.asAdmin().getGremlinLang().addStep(Symbols.index);
        return this.asAdmin().addStep(new IndexStep<>(this.asAdmin()));
    }

    /**
     * Turns the lazy traversal pipeline into a bulk-synchronous pipeline which basically iterates that traversal to
     * the size of the barrier. In this case, it iterates the entire thing as the default barrier size is set to
     * {@code Integer.MAX_VALUE}.
     *
     * @param barrierConsumer a consumer function that is applied to the objects aggregated to the barrier
     * @return the traversal with an appended {@link NoOpBarrierStep}
     * @see <a href="http://tinkerpop.apache.org/docs/${project.version}/reference/#barrier-step" target="_blank">Reference Documentation - Barrier Step</a>
     * @since 3.2.0-incubating
     */
    public default GraphTraversal<S, E> barrier(final Consumer<TraverserSet<Object>> barrierConsumer) {
        this.asAdmin().getGremlinLang().addStep(Symbols.barrier, barrierConsumer);
        return this.asAdmin().addStep(new LambdaCollectingBarrierStep<>(this.asAdmin(), (Consumer) barrierConsumer, Integer.MAX_VALUE));
    }

    //// WITH-MODULATOR

    /**
     * Provides a configuration to a step in the form of a key which is the same as {@code with(key, true)}. The key
     * of the configuration must be step specific and therefore a configuration could be supplied that is not known to
     * be valid until execution.
     *
     * @param key the key of the configuration to apply to a step
     * @return the traversal with a modulated step
     * @see <a href="http://tinkerpop.apache.org/docs/${project.version}/reference/#with-step" target="_blank">Reference Documentation - With Step</a>
     * @since 3.4.0
     */
    public default GraphTraversal<S,E> with(final String key) {
        this.asAdmin().getGremlinLang().addStep(Symbols.with, key);
        final Object[] configPair = { key, true };
        ((Configuring) this.asAdmin().getEndStep()).configure(configPair);
        return this;
    }

    /**
     * Provides a configuration to a step in the form of a key and value pair. The key of the configuration must be
     * step specific and therefore a configuration could be supplied that is not known to be valid until execution.
     *
     * @param key the key of the configuration to apply to a step
     * @param value the value of the configuration to apply to a step
     * @return the traversal with a modulated step
     * @see <a href="http://tinkerpop.apache.org/docs/${project.version}/reference/#with-step" target="_blank">Reference Documentation - With Step</a>
     * @since 3.4.0
     */
    public default GraphTraversal<S,E> with(final String key, final Object value) {
        this.asAdmin().getGremlinLang().addStep(Symbols.with, key, value);
        final Object[] configPair = { key, value };
        ((Configuring) this.asAdmin().getEndStep()).configure(configPair);
        return this;
    }

    //// BY-MODULATORS

    /**
     * The {@code by()} can be applied to a number of different step to alter their behaviors. This form is essentially
     * an {@link #identity()} modulation.
     *
     * @return the traversal with a modulated step.
     * @see <a href="http://tinkerpop.apache.org/docs/${project.version}/reference/#by-step" target="_blank">Reference Documentation - By Step</a>
     * @since 3.0.0-incubating
     */
    public default GraphTraversal<S, E> by() {
        this.asAdmin().getGremlinLang().addStep(Symbols.by);
        ((ByModulating) this.asAdmin().getEndStep()).modulateBy();
        return this;
    }

    /**
     * The {@code by()} can be applied to a number of different step to alter their behaviors. Modifies the previous
     * step with the specified traversal.
     *
     * @param traversal the traversal to apply
     * @return the traversal with a modulated step.
     * @see <a href="http://tinkerpop.apache.org/docs/${project.version}/reference/#by-step" target="_blank">Reference Documentation - By Step</a>
     * @since 3.0.0-incubating
     */
    public default GraphTraversal<S, E> by(final Traversal<?, ?> traversal) {
        this.asAdmin().getGremlinLang().addStep(Symbols.by, traversal);
        ((ByModulating) this.asAdmin().getEndStep()).modulateBy(traversal.asAdmin());
        return this;
    }

    /**
     * The {@code by()} can be applied to a number of different step to alter their behaviors. Modifies the previous
     * step with the specified token of {@link T}.
     *
     * @param token the token to apply
     * @return the traversal with a modulated step.
     * @see <a href="http://tinkerpop.apache.org/docs/${project.version}/reference/#by-step" target="_blank">Reference Documentation - By Step</a>
     * @since 3.0.0-incubating
     */
    public default GraphTraversal<S, E> by(final T token) {
        this.asAdmin().getGremlinLang().addStep(Symbols.by, token);
        ((ByModulating) this.asAdmin().getEndStep()).modulateBy(token);
        return this;
    }

    /**
     * The {@code by()} can be applied to a number of different step to alter their behaviors. Modifies the previous
     * step with the specified key.
     *
     * @param key the key to apply
     * @return the traversal with a modulated step.
     * @see <a href="http://tinkerpop.apache.org/docs/${project.version}/reference/#by-step" target="_blank">Reference Documentation - By Step</a>
     * @since 3.0.0-incubating
     */
    public default GraphTraversal<S, E> by(final String key) {
        this.asAdmin().getGremlinLang().addStep(Symbols.by, key);
        ((ByModulating) this.asAdmin().getEndStep()).modulateBy(key);
        return this;
    }

    /**
     * The {@code by()} can be applied to a number of different step to alter their behaviors. Modifies the previous
     * step with the specified function.
     *
     * @param function the function to apply
     * @return the traversal with a modulated step.
     * @see <a href="http://tinkerpop.apache.org/docs/${project.version}/reference/#by-step" target="_blank">Reference Documentation - By Step</a>
     * @since 3.0.0-incubating
     */
    public default <V> GraphTraversal<S, E> by(final Function<V, Object> function) {
        this.asAdmin().getGremlinLang().addStep(Symbols.by, function);
        ((ByModulating) this.asAdmin().getEndStep()).modulateBy(function);
        return this;
    }

    //// COMPARATOR BY-MODULATORS

    /**
     * The {@code by()} can be applied to a number of different step to alter their behaviors. Modifies the previous
     * step with the specified function.
     *
     * @param traversal  the traversal to apply
     * @param comparator the comparator to apply typically for some {@link #order()}
     * @return the traversal with a modulated step.
     * @see <a href="http://tinkerpop.apache.org/docs/${project.version}/reference/#by-step" target="_blank">Reference Documentation - By Step</a>
     * @since 3.0.0-incubating
     */
    public default <V> GraphTraversal<S, E> by(final Traversal<?, ?> traversal, final Comparator<V> comparator) {
        this.asAdmin().getGremlinLang().addStep(Symbols.by, traversal, comparator);
        ((ByModulating) this.asAdmin().getEndStep()).modulateBy(traversal.asAdmin(), comparator);
        return this;
    }

    /**
     * The {@code by()} can be applied to a number of different step to alter their behaviors. Modifies the previous
     * step with the specified function.
     *
     * @param comparator the comparator to apply typically for some {@link #order()}
     * @return the traversal with a modulated step.
     * @see <a href="http://tinkerpop.apache.org/docs/${project.version}/reference/#by-step" target="_blank">Reference Documentation - By Step</a>
     * @since 3.0.0-incubating
     */
    public default GraphTraversal<S, E> by(final Comparator<E> comparator) {
        this.asAdmin().getGremlinLang().addStep(Symbols.by, comparator);
        ((ByModulating) this.asAdmin().getEndStep()).modulateBy(comparator);
        return this;
    }

    /**
     * The {@code by()} can be applied to a number of different step to alter their behaviors. Modifies the previous
     * step with the specified function.
     *
     * @param order the comparator to apply typically for some {@link #order()}
     * @return the traversal with a modulated step.
     * @see <a href="http://tinkerpop.apache.org/docs/${project.version}/reference/#by-step" target="_blank">Reference Documentation - By Step</a>
     * @since 3.0.0-incubating
     */
    public default GraphTraversal<S, E> by(final Order order) {
        this.asAdmin().getGremlinLang().addStep(Symbols.by, order);
        ((ByModulating) this.asAdmin().getEndStep()).modulateBy(order);
        return this;
    }

    /**
     * The {@code by()} can be applied to a number of different step to alter their behaviors. Modifies the previous
     * step with the specified function.
     *
     * @param key        the key to apply                                                                                                     traversal
     * @param comparator the comparator to apply typically for some {@link #order()}
     * @return the traversal with a modulated step.
     * @see <a href="http://tinkerpop.apache.org/docs/${project.version}/reference/#by-step" target="_blank">Reference Documentation - By Step</a>
     * @since 3.0.0-incubating
     */
    public default <V> GraphTraversal<S, E> by(final String key, final Comparator<V> comparator) {
        this.asAdmin().getGremlinLang().addStep(Symbols.by, key, comparator);
        ((ByModulating) this.asAdmin().getEndStep()).modulateBy(key, comparator);
        return this;
    }

    /**
     * The {@code by()} can be applied to a number of different step to alter their behaviors. Modifies the previous
     * step with the specified function.
     *
     * @param function   the function to apply
     * @param comparator the comparator to apply typically for some {@link #order()}
     * @return the traversal with a modulated step.
     * @see <a href="http://tinkerpop.apache.org/docs/${project.version}/reference/#by-step" target="_blank">Reference Documentation - By Step</a>
     * @since 3.0.0-incubating
     */
    public default <U> GraphTraversal<S, E> by(final Function<U, Object> function, final Comparator comparator) {
        this.asAdmin().getGremlinLang().addStep(Symbols.by, function, comparator);
        ((ByModulating) this.asAdmin().getEndStep()).modulateBy(function, comparator);
        return this;
    }

    ////

    /**
     * This is a step modulator to a {@link TraversalOptionParent} like {@code choose()} or {@code mergeV()} where the
     * provided argument associated to the {@code token} is applied according to the semantics of the step. Please see
     * the documentation of such steps to understand the usage context.
     *
     * @param token       the token that would trigger this option which may be a {@link Pick}, {@link Merge},
     *                    a {@link Traversal}, {@link Predicate}, or object depending on the step being modulated.
     * @param traversalOption the option as a traversal
     * @return the traversal with the modulated step
     * @see <a href="http://tinkerpop.apache.org/docs/${project.version}/reference/#choose-step" target="_blank">Reference Documentation - Choose Step</a>
     * @see <a href="http://tinkerpop.apache.org/docs/${project.version}/reference/#mergev-step" target="_blank">Reference Documentation - MergeV Step</a>
     * @see <a href="http://tinkerpop.apache.org/docs/${project.version}/reference/#mergee-step" target="_blank">Reference Documentation - MergeE Step</a>
     * @since 3.0.0-incubating
     */
    public default <M, E2> GraphTraversal<S, E> option(final M token, final Traversal<?, E2> traversalOption) {
        this.asAdmin().getGremlinLang().addStep(Symbols.option, token, traversalOption);

        // handle null similar to how option() with Map handles it, otherwise we get a NPE if this one gets used
        final Traversal.Admin<E,E2> t = null == traversalOption ?
                new ConstantTraversal<>(null) : (Traversal.Admin<E, E2>) traversalOption.asAdmin();
        ((TraversalOptionParent<M, E, E2>) this.asAdmin().getEndStep()).addChildOption(token, t);
        return this;
    }

    /**
     * This is a step modulator to a {@link TraversalOptionParent} like {@code choose()} or {@code mergeV()} where the
     * provided argument associated to the {@code token} is applied according to the semantics of the step. Please see
     * the documentation of such steps to understand the usage context.
     *
     * @param m Provides a {@code Map} as the option which is the same as doing {@code constant(m)}.
     * @return the traversal with the modulated step
     * @see <a href="http://tinkerpop.apache.org/docs/${project.version}/reference/#mergev-step" target="_blank">Reference Documentation - MergeV Step</a>
     * @see <a href="http://tinkerpop.apache.org/docs/${project.version}/reference/#mergee-step" target="_blank">Reference Documentation - MergeE Step</a>
     * @since 3.6.0
     */
    public default <M, E2> GraphTraversal<S, E> option(final M token, final Map<Object, Object> m) {
        final Step<?, ?> lastStep = this.asAdmin().getEndStep();

        // CardinalityValueTraversal doesn't make sense for any prior step other than mergeV()
        if (!(lastStep instanceof MergeVertexStep || lastStep instanceof MergeVertexStepPlaceholder) && m != null) {
            for (Object k : m.keySet()) {
                final Object o = m.get(k);
                if (o instanceof CardinalityValueTraversal)
                    throw new IllegalStateException("option() with the Cardinality argument can only be used following mergeV()");
            }
        }

        this.asAdmin().getGremlinLang().addStep(Symbols.option, token, m);
        ((TraversalOptionParent<M, E, E2>) this.asAdmin().getEndStep()).addChildOption(token, (Traversal.Admin<E, E2>) new ConstantTraversal<>(m).asAdmin());
        return this;
    }

    /**
     * This is a step modulator to {@link #mergeV()} where the provided argument associated to the {@code token} is
     * applied according to the semantics of the step. Please see the documentation of such steps to understand the
     * usage context.
     *
     * @param m Provides a {@code Map} as the option which is the same as doing {@code constant(m)}.
     * @return the traversal with the modulated step
     * @see <a href="http://tinkerpop.apache.org/docs/${project.version}/reference/#mergev-step" target="_blank">Reference Documentation - MergeV Step</a>
     * @see <a href="http://tinkerpop.apache.org/docs/${project.version}/reference/#mergee-step" target="_blank">Reference Documentation - MergeE Step</a>
     * @since 3.7.0
     */
    public default <M, E2> GraphTraversal<S, E> option(final Merge merge, final Map<Object, Object> m, final VertexProperty.Cardinality cardinality) {
        final Step<?, ?> lastStep = this.asAdmin().getEndStep();

        // CardinalityValueTraversal doesn't make sense for any prior step other than mergeV()
        if (!(lastStep instanceof MergeVertexStep || lastStep instanceof MergeVertexStepPlaceholder)) {
            throw new IllegalStateException("option() with the Cardinality argument can only be used following mergeV()");
        }

        this.asAdmin().getGremlinLang().addStep(Symbols.option, merge, m, cardinality);
        // do explicit cardinality for every single pair in the map
        for (Object k : m.keySet()) {
            final Object o = m.get(k);
            if (!(o instanceof CardinalityValueTraversal))
                m.put(k, new CardinalityValueTraversal(cardinality, o));
        }
        ((TraversalOptionParent<M, E, E2>) lastStep).addChildOption((M) merge, (Traversal.Admin<E, E2>) new ConstantTraversal<>(m).asAdmin());
        return this;
    }

    /**
     * This step modifies {@link #choose(Function)} to specifies the available choices that might be executed.
     *
     * @param traversalOption the option as a traversal
     * @return the traversal with the modulated step
     * @see <a href="http://tinkerpop.apache.org/docs/${project.version}/reference/#choose-step" target="_blank">Reference Documentation - Choose Step</a>
     * @since 3.0.0-incubating
     */
    public default <E2> GraphTraversal<S, E> option(final Traversal<?, E2> traversalOption) {
        this.asAdmin().getGremlinLang().addStep(Symbols.option, traversalOption);
        ((TraversalOptionParent<Object, E, E2>) this.asAdmin().getEndStep()).addChildOption(Pick.any, (Traversal.Admin<E, E2>) traversalOption.asAdmin());
        return this;
    }

    /**
     * This is a step modulator to a {@link TraversalOptionParent} like {@code choose()} or {@code mergeV()} where the
     * provided argument associated to the {@code token} is applied according to the semantics of the step. Please see
     * the documentation of such steps to understand the usage context.
     *
     * @param m Provides a {@code Map} as the option which is the same as doing {@code constant(m)}.
     * @return the traversal with the modulated step
     * @see <a href="http://tinkerpop.apache.org/docs/${project.version}/reference/#mergev-step" target="_blank">Reference Documentation - MergeV Step</a>
     * @see <a href="http://tinkerpop.apache.org/docs/${project.version}/reference/#mergee-step" target="_blank">Reference Documentation - MergeE Step</a>
     * @since 3.8.0
     */
    public default <M, E2> GraphTraversal<S, E> option(final M token, final GValue<Map<?, ?>> m) {
        if (m == null) {
            return option(token, (Map) null);
        }
        this.asAdmin().getGremlinLang().addStep(GraphTraversal.Symbols.option, token, m);
        TraversalOptionParent<M, E, E2> endStep = (TraversalOptionParent<M, E, E2>) this.asAdmin().getEndStep();
        endStep.addChildOption(token, (Traversal.Admin<E, E2>) new ConstantTraversal<>(m.get()).asAdmin());
        if (endStep instanceof MergeStepContract) {
            switch ((Merge) token) {
                case onMatch:
                    ((MergeStepContract) endStep).setOnMatch(new GValueConstantTraversal<>(m));
                    break;
                case onCreate:
                    ((MergeStepContract) endStep).setOnCreate(new GValueConstantTraversal<>(m));
                    break;
            }
        }
        return this;
    }

    ////

    ///////////////////// IO STEPS /////////////////////

    /**
     * This step is technically a step modulator for the the {@link GraphTraversalSource#io(String)} step which
     * instructs the step to perform a read with its given configuration.
     *
     * @return the traversal with the {@link IoStep} modulated to read
     * @see <a href="http://tinkerpop.apache.org/docs/${project.version}/reference/#io-step" target="_blank">Reference Documentation - IO Step</a>
     * @see <a href="http://tinkerpop.apache.org/docs/${project.version}/reference/#read-step" target="_blank">Reference Documentation - Read Step</a>
     * @since 3.4.0
     */
    public default GraphTraversal<S,E> read() {
        this.asAdmin().getGremlinLang().addStep(Symbols.read);
        ((ReadWriting) this.asAdmin().getEndStep()).setMode(ReadWriting.Mode.READING);
        return this;
    }

    /**
     * This step is technically a step modulator for the the {@link GraphTraversalSource#io(String)} step which
     * instructs the step to perform a write with its given configuration.
     *
     * @return the traversal with the {@link IoStep} modulated to write
     * @see <a href="http://tinkerpop.apache.org/docs/${project.version}/reference/#io-step" target="_blank">Reference Documentation - IO Step</a>
     * @see <a href="http://tinkerpop.apache.org/docs/${project.version}/reference/#write-step" target="_blank">Reference Documentation - Write Step</a>
     * @since 3.4.0
     */
    public default GraphTraversal<S,E> write() {
        this.asAdmin().getGremlinLang().addStep(Symbols.write);
        ((ReadWriting) this.asAdmin().getEndStep()).setMode(ReadWriting.Mode.WRITING);
        return this;
    }

    /**
     * Iterates the traversal presumably for the generation of side-effects.
     */
    @Override
    public default GraphTraversal<S, E> iterate() {
        Traversal.super.iterate();
        return this;
    }

    ////

    public static final class Symbols {

        private Symbols() {
            // static fields only
        }

        public static final String map = "map";
        public static final String flatMap = "flatMap";
        public static final String id = "id";
        public static final String label = "label";
        public static final String identity = "identity";
        public static final String constant = "constant";
        public static final String V = "V";
        public static final String E = "E";
        public static final String to = "to";
        public static final String out = "out";
        public static final String in = "in";
        public static final String both = "both";
        public static final String toE = "toE";
        public static final String outE = "outE";
        public static final String inE = "inE";
        public static final String bothE = "bothE";
        public static final String toV = "toV";
        public static final String outV = "outV";
        public static final String inV = "inV";
        public static final String bothV = "bothV";
        public static final String otherV = "otherV";
        public static final String order = "order";
        public static final String properties = "properties";
        public static final String values = "values";
        public static final String propertyMap = "propertyMap";
        public static final String valueMap = "valueMap";
        public static final String elementMap = "elementMap";
        public static final String select = "select";
        public static final String key = "key";
        public static final String value = "value";
        public static final String path = "path";
        public static final String match = "match";
        public static final String math = "math";
        public static final String sack = "sack";
        public static final String loops = "loops";
        public static final String project = "project";
        public static final String unfold = "unfold";
        public static final String fold = "fold";
        public static final String count = "count";
        public static final String sum = "sum";
        public static final String max = "max";
        public static final String min = "min";
        public static final String mean = "mean";
        public static final String group = "group";
        public static final String groupCount = "groupCount";
        public static final String tree = "tree";
        public static final String addV = "addV";
        public static final String addE = "addE";
        public static final String mergeV = "mergeV";
        public static final String mergeE = "mergeE";
        public static final String from = "from";
        public static final String filter = "filter";
        public static final String or = "or";
        public static final String and = "and";
        public static final String inject = "inject";
        public static final String dedup = "dedup";
        public static final String where = "where";
        public static final String has = "has";
        public static final String hasNot = "hasNot";
        public static final String hasLabel = "hasLabel";
        public static final String hasId = "hasId";
        public static final String hasKey = "hasKey";
        public static final String hasValue = "hasValue";
        public static final String is = "is";
        public static final String conjoin = "conjoin";
        public static final String not = "not";
        public static final String range = "range";
        public static final String limit = "limit";
        public static final String skip = "skip";
        public static final String tail = "tail";
        public static final String coin = "coin";
        public static final String io = "io";
        public static final String read = "read";
        public static final String write = "write";
        public static final String call = "call";
        public static final String element = "element";
        public static final String concat = "concat";
        public static final String asString = "asString";
        public static final String toUpper = "toUpper";
        public static final String toLower = "toLower";
        public static final String length = "length";
        public static final String trim = "trim";
        public static final String lTrim = "lTrim";
        public static final String rTrim = "rTrim";
        public static final String reverse = "reverse";
        public static final String replace = "replace";
        public static final String substring = "substring";
        public static final String split = "split";
        public static final String format = "format";
        public static final String asBool = "asBool";
        public static final String asDate = "asDate";
        public static final String dateAdd = "dateAdd";
        public static final String dateDiff = "dateDiff";
        public static final String asNumber = "asNumber";
        public static final String all = "all";
        public static final String any = "any";
        public static final String none = "none";
        public static final String merge = "merge";
        public static final String product = "product";
        public static final String combine = "combine";
        public static final String difference = "difference";
        public static final String disjunct = "disjunct";
        public static final String intersect = "intersect";

        public static final String timeLimit = "timeLimit";
        public static final String simplePath = "simplePath";
        public static final String cyclicPath = "cyclicPath";
        public static final String sample = "sample";

        public static final String drop = "drop";

        public static final String sideEffect = "sideEffect";
        public static final String cap = "cap";
        public static final String property = "property";

        /**
         * @deprecated As of release 3.4.3, replaced by {@link Symbols#aggregate} with a {@link Scope#local}.
         */
        @Deprecated
        public static final String store = "store";
        public static final String aggregate = "aggregate";
        public static final String fail = "fail";
        public static final String subgraph = "subgraph";
        public static final String barrier = "barrier";
        public static final String index = "index";
        public static final String local = "local";
        public static final String emit = "emit";
        public static final String repeat = "repeat";
        public static final String until = "until";
        public static final String branch = "branch";
        public static final String union = "union";
        public static final String coalesce = "coalesce";
        public static final String choose = "choose";
        public static final String optional = "optional";


        public static final String pageRank = "pageRank";
        public static final String peerPressure = "peerPressure";
        public static final String connectedComponent = "connectedComponent";
        public static final String shortestPath = "shortestPath";
        public static final String program = "program";

        public static final String by = "by";
        public static final String with = "with";
        public static final String times = "times";
        public static final String as = "as";
        public static final String option = "option";

    }
}<|MERGE_RESOLUTION|>--- conflicted
+++ resolved
@@ -1427,13 +1427,8 @@
      * @since 3.1.0-incubating
      */
     public default GraphTraversal<S, Vertex> addV() {
-<<<<<<< HEAD
         this.asAdmin().getGremlinLang().addStep(Symbols.addV);
-        return this.asAdmin().addStep(new AddVertexStep<>(this.asAdmin(), (String) null));
-=======
-        this.asAdmin().getBytecode().addStep(Symbols.addV);
         return this.asAdmin().addStep(new AddVertexStepPlaceholder<>(this.asAdmin(), (String) null));
->>>>>>> b869bd40
     }
 
     /**
@@ -1657,7 +1652,7 @@
      * outgoing vertex of the newly added {@link Edge}.
      *
      * @param fromVertex the traversal for selecting the outgoing vertex
-     * @return the traversal with the modified {@link AddEdgeStep}
+     * @return the traversal with the modified {@link AddEdgeStepContract}
      * @see <a href="http://tinkerpop.apache.org/docs/${project.version}/reference/#addedge-step" target="_blank">Reference Documentation - From Step</a>
      * @since 3.1.0-incubating
      */
@@ -1696,13 +1691,8 @@
      * When used as a modifier to {@link #addE(String)} this method specifies the traversal to use for selecting the
      * outgoing vertex of the newly added {@link Edge}.
      *
-<<<<<<< HEAD
      * @param fromVertexOrId the vertex for selecting the outgoing vertex
-     * @return the traversal with the modified {@link AddEdgeStep}
-=======
-     * @param toVertex the traversal for selecting the incoming vertex
      * @return the traversal with the modified {@link AddEdgeStepContract}
->>>>>>> b869bd40
      * @see <a href="http://tinkerpop.apache.org/docs/${project.version}/reference/#addedge-step" target="_blank">Reference Documentation - From Step</a>
      * @since 3.3.0
      */
@@ -1730,15 +1720,9 @@
     /**
      * Provide {@code to()}-modulation to respective steps.
      *
-<<<<<<< HEAD
      * @param toStepLabel the step label to modulate to.
      * @return the traversal with the modified {@link FromToModulating} step.
      * @see <a href="http://tinkerpop.apache.org/docs/${project.version}/reference/#to-step" target="_blank">Reference Documentation - To Step</a>
-=======
-     * @param fromVertex the traversal for selecting the outgoing vertex
-     * @return the traversal with the modified {@link AddEdgeStepContract}
-     * @see <a href="http://tinkerpop.apache.org/docs/${project.version}/reference/#addedge-step" target="_blank">Reference Documentation - From Step</a>
->>>>>>> b869bd40
      * @since 3.1.0-incubating
      */
     public default GraphTraversal<S, E> to(final String toStepLabel) {
@@ -1756,13 +1740,8 @@
      * When used as a modifier to {@link #addE(String)} this method specifies the traversal to use for selecting the
      * incoming vertex of the newly added {@link Edge}.
      *
-<<<<<<< HEAD
      * @param toVertex the traversal for selecting the incoming vertex
      * @return the traversal with the modified {@link AddEdgeStep}
-=======
-     * @param toVertex the vertex for selecting the incoming vertex
-     * @return the traversal with the modified {@link AddEdgeStepContract}
->>>>>>> b869bd40
      * @see <a href="http://tinkerpop.apache.org/docs/${project.version}/reference/#addedge-step" target="_blank">Reference Documentation - From Step</a>
      * @since 3.1.0-incubating
      */
@@ -1781,13 +1760,8 @@
      * When used as a modifier to {@link #addE(String)} this method specifies the traversal to use for selecting the
      * incoming vertex of the newly added {@link Edge}.
      *
-<<<<<<< HEAD
      * @param toVertexOrId the vertex for selecting the incoming vertex
      * @return the traversal with the modified {@link AddEdgeStep}
-=======
-     * @param fromVertex the vertex for selecting the outgoing vertex
-     * @return the traversal with the modified {@link AddEdgeStepContract}
->>>>>>> b869bd40
      * @see <a href="http://tinkerpop.apache.org/docs/${project.version}/reference/#addedge-step" target="_blank">Reference Documentation - From Step</a>
      * @since 3.3.0
      */
@@ -2427,11 +2401,7 @@
      * @since 3.7.1
      */
     public default GraphTraversal<S, Set<?>> difference(final Object values) {
-<<<<<<< HEAD
         this.asAdmin().getGremlinLang().addStep(Symbols.difference, values);
-=======
-        this.asAdmin().getBytecode().addStep(Symbols.difference, values);
->>>>>>> b869bd40
         return this.asAdmin().addStep(new DifferenceStep<>(this.asAdmin(), values));
     }
 
@@ -2443,11 +2413,7 @@
      * @since 3.7.1
      */
     public default GraphTraversal<S, Set<?>> disjunct(final Object values) {
-<<<<<<< HEAD
         this.asAdmin().getGremlinLang().addStep(Symbols.disjunct, values);
-=======
-        this.asAdmin().getBytecode().addStep(Symbols.disjunct, values);
->>>>>>> b869bd40
         return this.asAdmin().addStep(new DisjunctStep<>(this.asAdmin(), values));
     }
 
@@ -2459,11 +2425,7 @@
      * @since 3.7.1
      */
     public default GraphTraversal<S, Set<?>> intersect(final Object values) {
-<<<<<<< HEAD
         this.asAdmin().getGremlinLang().addStep(Symbols.intersect, values);
-=======
-        this.asAdmin().getBytecode().addStep(Symbols.intersect, values);
->>>>>>> b869bd40
         return this.asAdmin().addStep(new IntersectStep<>(this.asAdmin(), values));
     }
 
