--- conflicted
+++ resolved
@@ -269,11 +269,7 @@
                 script.append("new " + o.getStrategyClass().getSimpleName() + "(");
                 final Map<Object,Object> conf = ConfigurationConverter.getMap(o.getConfiguration());
                 script.append("{");
-<<<<<<< HEAD
-                conf.entrySet().forEach(entry -> {
-=======
                 conf.entrySet().stream().filter(entry -> !entry.getKey().equals(TraversalStrategy.STRATEGY)).forEach(entry -> {
->>>>>>> 5f3d3b08
                     script.append(entry.getKey().toString());
                     script.append(":");
                     convertToScript(entry.getValue()).getScript();
