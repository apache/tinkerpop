--- conflicted
+++ resolved
@@ -924,74 +924,80 @@
 	/**
 	 * {@inheritDoc}
 	 */
-<<<<<<< HEAD
+	@Override public T visitTraversalMethod_asString_Empty(final GremlinParser.TraversalMethod_asString_EmptyContext ctx) { notImplemented(ctx); return null; }
+	/**
+	 * {@inheritDoc}
+	 */
+	@Override public T visitTraversalMethod_toUpper_Empty(final GremlinParser.TraversalMethod_toUpper_EmptyContext ctx) { notImplemented(ctx); return null; }
+	/**
+	 * {@inheritDoc}
+	 */
+	@Override public T visitTraversalMethod_toLower_Empty(final GremlinParser.TraversalMethod_toLower_EmptyContext ctx) { notImplemented(ctx); return null; }
+	/**
+	 * {@inheritDoc}
+	 */
+	@Override public T visitTraversalMethod_length_Empty(final GremlinParser.TraversalMethod_length_EmptyContext ctx) { notImplemented(ctx); return null; }
+	/**
+	 * {@inheritDoc}
+	 */
+	@Override
+	public T visitTraversalMethod_trim_Empty(final GremlinParser.TraversalMethod_trim_EmptyContext ctx) { notImplemented(ctx); return null; }
+	/**
+	 * {@inheritDoc}
+	 */
+	@Override
+	public T visitTraversalMethod_lTrim_Empty(final GremlinParser.TraversalMethod_lTrim_EmptyContext ctx) { notImplemented(ctx); return null; }
+	/**
+	 * {@inheritDoc}
+	 */
+	@Override
+	public T visitTraversalMethod_rTrim_Empty(final GremlinParser.TraversalMethod_rTrim_EmptyContext ctx) { notImplemented(ctx); return null; }
+	/**
+	 * {@inheritDoc}
+	 */
+	@Override
+	public T visitTraversalMethod_reverse_Empty(final GremlinParser.TraversalMethod_reverse_EmptyContext ctx) { notImplemented(ctx); return null; }
+	/**
+	 * {@inheritDoc}
+	 */
+	@Override
+	public T visitTraversalMethod_replace_String_String(final GremlinParser.TraversalMethod_replace_String_StringContext ctx) { notImplemented(ctx); return null; }
+	/**
+	 * {@inheritDoc}
+	 */
+	@Override
+	public T visitTraversalMethod_split_String(final GremlinParser.TraversalMethod_split_StringContext ctx) { notImplemented(ctx); return null; }
+	/**
+	 * {@inheritDoc}
+	 */
+	@Override
+	public T visitTraversalMethod_substring_int(final GremlinParser.TraversalMethod_substring_intContext ctx) { notImplemented(ctx); return null; }
+	/**
+	 * {@inheritDoc}
+	 */
+	@Override
+	public T visitTraversalMethod_substring_int_int(final GremlinParser.TraversalMethod_substring_int_intContext ctx) { notImplemented(ctx); return null; }
+	/**
+	 * {@inheritDoc}
+	 */
 	@Override
 	public T visitTraversalMethod_asDate(final GremlinParser.TraversalMethod_asDateContext ctx) { notImplemented(ctx); return null; }
-
+	/**
+	 * {@inheritDoc}
+	 */
 	@Override
 	public T visitTraversalMethod_dateAdd(final GremlinParser.TraversalMethod_dateAddContext ctx) { notImplemented(ctx); return null; }
-
+	/**
+	 * {@inheritDoc}
+	 */
 	@Override
 	public T visitTraversalMethod_dateDiff_Traversal(final GremlinParser.TraversalMethod_dateDiff_TraversalContext ctx) { notImplemented(ctx); return null; }
-
+	/**
+	 * {@inheritDoc}
+	 */
 	@Override
 	public T visitTraversalMethod_dateDiff_Date(final GremlinParser.TraversalMethod_dateDiff_DateContext ctx) { notImplemented(ctx); return null; }
 
-=======
-	@Override public T visitTraversalMethod_asString_Empty(final GremlinParser.TraversalMethod_asString_EmptyContext ctx) { notImplemented(ctx); return null; }
-	/**
-	 * {@inheritDoc}
-	 */
-	@Override public T visitTraversalMethod_toUpper_Empty(final GremlinParser.TraversalMethod_toUpper_EmptyContext ctx) { notImplemented(ctx); return null; }
-	/**
-	 * {@inheritDoc}
-	 */
-	@Override public T visitTraversalMethod_toLower_Empty(final GremlinParser.TraversalMethod_toLower_EmptyContext ctx) { notImplemented(ctx); return null; }
-	/**
-	 * {@inheritDoc}
-	 */
-	@Override public T visitTraversalMethod_length_Empty(final GremlinParser.TraversalMethod_length_EmptyContext ctx) { notImplemented(ctx); return null; }
-	/**
-	 * {@inheritDoc}
-	 */
-	@Override
-	public T visitTraversalMethod_trim_Empty(final GremlinParser.TraversalMethod_trim_EmptyContext ctx) { notImplemented(ctx); return null; }
-	/**
-	 * {@inheritDoc}
-	 */
-	@Override
-	public T visitTraversalMethod_lTrim_Empty(final GremlinParser.TraversalMethod_lTrim_EmptyContext ctx) { notImplemented(ctx); return null; }
-	/**
-	 * {@inheritDoc}
-	 */
-	@Override
-	public T visitTraversalMethod_rTrim_Empty(final GremlinParser.TraversalMethod_rTrim_EmptyContext ctx) { notImplemented(ctx); return null; }
-	/**
-	 * {@inheritDoc}
-	 */
-	@Override
-	public T visitTraversalMethod_reverse_Empty(final GremlinParser.TraversalMethod_reverse_EmptyContext ctx) { notImplemented(ctx); return null; }
-	/**
-	 * {@inheritDoc}
-	 */
-	@Override
-	public T visitTraversalMethod_replace_String_String(final GremlinParser.TraversalMethod_replace_String_StringContext ctx) { notImplemented(ctx); return null; }
-	/**
-	 * {@inheritDoc}
-	 */
-	@Override
-	public T visitTraversalMethod_split_String(final GremlinParser.TraversalMethod_split_StringContext ctx) { notImplemented(ctx); return null; }
-	/**
-	 * {@inheritDoc}
-	 */
-	@Override
-	public T visitTraversalMethod_substring_int(final GremlinParser.TraversalMethod_substring_intContext ctx) { notImplemented(ctx); return null; }
-	/**
-	 * {@inheritDoc}
-	 */
-	@Override
-	public T visitTraversalMethod_substring_int_int(final GremlinParser.TraversalMethod_substring_int_intContext ctx) { notImplemented(ctx); return null; }
->>>>>>> e444e771
 	/**
 	 * {@inheritDoc}
 	 */
