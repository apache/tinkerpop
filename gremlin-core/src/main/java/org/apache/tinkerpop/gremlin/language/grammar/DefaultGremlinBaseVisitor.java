--- conflicted
+++ resolved
@@ -1624,14 +1624,7 @@
 	/**
 	 * {@inheritDoc}
 	 */
-<<<<<<< HEAD
-	@Override public T visitStructureVertexArgument(GremlinParser.StructureVertexArgumentContext ctx) { notImplemented(ctx);  return null; }
-	/**
-	 * {@inheritDoc}
-	 */
 	@Override public T visitGenericLiteralVarargs(final GremlinParser.GenericLiteralVarargsContext ctx) { notImplemented(ctx); return null; }
-=======
-	@Override public T visitGenericLiteralVarargs(final GremlinParser.GenericLiteralVarargsContext ctx) { notImplemented(ctx); return null; }
 	/**
 	 * {@inheritDoc}
 	 */
@@ -1647,6 +1640,10 @@
 	/**
 	 * {@inheritDoc}
 	 */
+	@Override public T visitStringLiteralVarargsLiterals(final GremlinParser.StringLiteralVarargsLiteralsContext ctx) { notImplemented(ctx); return null; }
+	/**
+	 * {@inheritDoc}
+	 */
 	@Override public T visitTraversalMethod_option_Merge_Map_Cardinality(final GremlinParser.TraversalMethod_option_Merge_Map_CardinalityContext ctx) { notImplemented(ctx); return null; }
 	/**
 	 * {@inheritDoc}
@@ -1668,7 +1665,6 @@
 	 * {@inheritDoc}
 	 */
 	@Override public T visitConfiguration(final GremlinParser.ConfigurationContext ctx) { notImplemented(ctx); return null; }
->>>>>>> 619e1f7b
 	/**
 	 * {@inheritDoc}
 	 */
@@ -1684,15 +1680,7 @@
 	/**
 	 * {@inheritDoc}
 	 */
-<<<<<<< HEAD
-	@Override public T visitStringLiteralVarargsLiterals(final GremlinParser.StringLiteralVarargsLiteralsContext ctx) { notImplemented(ctx); return null; }
-	/**
-	 * {@inheritDoc}
-	 */
-	@Override public T visitTraversalMethod_option_Merge_Map_Cardinality(final GremlinParser.TraversalMethod_option_Merge_Map_CardinalityContext ctx) { notImplemented(ctx); return null; }
-=======
 	@Override public T visitTraversalTShort(final GremlinParser.TraversalTShortContext ctx) { notImplemented(ctx); return null; }
->>>>>>> 619e1f7b
 	/**
 	 * {@inheritDoc}
 	 */
