--- conflicted
+++ resolved
@@ -53,15 +53,7 @@
     BOOLEAN(0x27),
     BULKSET(0X2A),  // todo:
     TREE(0X2B),
-<<<<<<< HEAD
-    N(0x30),
-=======
-    METRICS(0x2C),
-    TRAVERSALMETRICS(0x2D),
-    MERGE(0x2E),
-    DT(0x2F),
     GTYPE(0x30),
->>>>>>> e515cc5b
 
     CHAR(0X80),
     DURATION(0X81),
