/*
 * Licensed to the Apache Software Foundation (ASF) under one
 * or more contributor license agreements.  See the NOTICE file
 * distributed with this work for additional information
 * regarding copyright ownership.  The ASF licenses this file
 * to you under the Apache License, Version 2.0 (the
 * "License"); you may not use this file except in compliance
 * with the License.  You may obtain a copy of the License at
 *
 * http://www.apache.org/licenses/LICENSE-2.0
 *
 * Unless required by applicable law or agreed to in writing,
 * software distributed under the License is distributed on an
 * "AS IS" BASIS, WITHOUT WARRANTIES OR CONDITIONS OF ANY
 * KIND, either express or implied.  See the License for the
 * specific language governing permissions and limitations
 * under the License.
 */
package org.apache.tinkerpop.gremlin.structure.io.gryo;

import org.apache.commons.collections4.map.ReferenceMap;
import org.apache.tinkerpop.gremlin.process.computer.GraphFilter;
import org.apache.tinkerpop.gremlin.process.computer.MapReduce;
import org.apache.tinkerpop.gremlin.process.computer.traversal.strategy.decoration.VertexProgramStrategy;
import org.apache.tinkerpop.gremlin.process.computer.traversal.strategy.optimization.GraphFilterStrategy;
import org.apache.tinkerpop.gremlin.process.computer.util.ComputerGraph;
import org.apache.tinkerpop.gremlin.process.computer.util.MapMemory;
import org.apache.tinkerpop.gremlin.process.remote.traversal.DefaultRemoteTraverser;
import org.apache.tinkerpop.gremlin.process.traversal.Contains;
import org.apache.tinkerpop.gremlin.process.traversal.DT;
import org.apache.tinkerpop.gremlin.process.traversal.GType;
import org.apache.tinkerpop.gremlin.process.traversal.Merge;
import org.apache.tinkerpop.gremlin.process.traversal.Operator;
import org.apache.tinkerpop.gremlin.process.traversal.Order;
import org.apache.tinkerpop.gremlin.process.traversal.P;
import org.apache.tinkerpop.gremlin.process.traversal.Path;
import org.apache.tinkerpop.gremlin.process.traversal.Pick;
import org.apache.tinkerpop.gremlin.process.traversal.Pop;
import org.apache.tinkerpop.gremlin.process.traversal.SackFunctions;
import org.apache.tinkerpop.gremlin.process.traversal.Scope;
import org.apache.tinkerpop.gremlin.process.traversal.Text;
import org.apache.tinkerpop.gremlin.process.traversal.TextP;
import org.apache.tinkerpop.gremlin.process.traversal.step.GValue;
import org.apache.tinkerpop.gremlin.process.traversal.step.filter.RangeGlobalStep;
import org.apache.tinkerpop.gremlin.process.traversal.step.map.FoldStep;
import org.apache.tinkerpop.gremlin.process.traversal.step.map.GroupCountStep;
import org.apache.tinkerpop.gremlin.process.traversal.step.map.GroupStep;
import org.apache.tinkerpop.gremlin.process.traversal.step.map.MatchStep;
import org.apache.tinkerpop.gremlin.process.traversal.step.map.MeanGlobalStep;
import org.apache.tinkerpop.gremlin.process.traversal.step.map.OrderGlobalStep;
import org.apache.tinkerpop.gremlin.process.traversal.step.map.TreeStep;
import org.apache.tinkerpop.gremlin.process.traversal.step.util.BulkSet;
import org.apache.tinkerpop.gremlin.process.traversal.step.util.ProfileStep;
import org.apache.tinkerpop.gremlin.process.traversal.step.util.ReducingBarrierStep;
import org.apache.tinkerpop.gremlin.process.traversal.step.util.Tree;
import org.apache.tinkerpop.gremlin.process.traversal.strategy.decoration.ConnectiveStrategy;
import org.apache.tinkerpop.gremlin.process.traversal.strategy.decoration.HaltedTraverserStrategy;
import org.apache.tinkerpop.gremlin.process.traversal.strategy.decoration.OptionsStrategy;
import org.apache.tinkerpop.gremlin.process.traversal.strategy.decoration.PartitionStrategy;
import org.apache.tinkerpop.gremlin.process.traversal.strategy.decoration.SeedStrategy;
import org.apache.tinkerpop.gremlin.process.traversal.strategy.decoration.SubgraphStrategy;
import org.apache.tinkerpop.gremlin.process.traversal.strategy.finalization.MatchAlgorithmStrategy;
import org.apache.tinkerpop.gremlin.process.traversal.strategy.optimization.AdjacentToIncidentStrategy;
import org.apache.tinkerpop.gremlin.process.traversal.strategy.optimization.ByModulatorOptimizationStrategy;
import org.apache.tinkerpop.gremlin.process.traversal.strategy.optimization.CountStrategy;
import org.apache.tinkerpop.gremlin.process.traversal.strategy.optimization.EarlyLimitStrategy;
import org.apache.tinkerpop.gremlin.process.traversal.strategy.optimization.FilterRankingStrategy;
import org.apache.tinkerpop.gremlin.process.traversal.strategy.optimization.IdentityRemovalStrategy;
import org.apache.tinkerpop.gremlin.process.traversal.strategy.optimization.IncidentToAdjacentStrategy;
import org.apache.tinkerpop.gremlin.process.traversal.strategy.optimization.InlineFilterStrategy;
import org.apache.tinkerpop.gremlin.process.traversal.strategy.optimization.LazyBarrierStrategy;
import org.apache.tinkerpop.gremlin.process.traversal.strategy.optimization.MatchPredicateStrategy;
import org.apache.tinkerpop.gremlin.process.traversal.strategy.optimization.OrderLimitStrategy;
import org.apache.tinkerpop.gremlin.process.traversal.strategy.optimization.PathProcessorStrategy;
import org.apache.tinkerpop.gremlin.process.traversal.strategy.optimization.PathRetractionStrategy;
import org.apache.tinkerpop.gremlin.process.traversal.strategy.optimization.ProductiveByStrategy;
import org.apache.tinkerpop.gremlin.process.traversal.strategy.optimization.RepeatUnrollStrategy;
import org.apache.tinkerpop.gremlin.process.traversal.strategy.verification.EdgeLabelVerificationStrategy;
import org.apache.tinkerpop.gremlin.process.traversal.strategy.verification.LambdaRestrictionStrategy;
import org.apache.tinkerpop.gremlin.process.traversal.strategy.verification.ReadOnlyStrategy;
import org.apache.tinkerpop.gremlin.process.traversal.strategy.verification.ReservedKeysVerificationStrategy;
import org.apache.tinkerpop.gremlin.process.traversal.traverser.B_LP_NL_O_P_S_SE_SL_Traverser;
import org.apache.tinkerpop.gremlin.process.traversal.traverser.B_LP_NL_O_S_SE_SL_Traverser;
import org.apache.tinkerpop.gremlin.process.traversal.traverser.B_LP_O_P_S_SE_SL_Traverser;
import org.apache.tinkerpop.gremlin.process.traversal.traverser.B_LP_O_S_SE_SL_Traverser;
import org.apache.tinkerpop.gremlin.process.traversal.traverser.B_NL_O_S_SE_SL_Traverser;
import org.apache.tinkerpop.gremlin.process.traversal.traverser.B_O_S_SE_SL_Traverser;
import org.apache.tinkerpop.gremlin.process.traversal.traverser.B_O_Traverser;
import org.apache.tinkerpop.gremlin.process.traversal.traverser.LP_NL_O_OB_P_S_SE_SL_Traverser;
import org.apache.tinkerpop.gremlin.process.traversal.traverser.LP_NL_O_OB_S_SE_SL_Traverser;
import org.apache.tinkerpop.gremlin.process.traversal.traverser.LP_O_OB_P_S_SE_SL_Traverser;
import org.apache.tinkerpop.gremlin.process.traversal.traverser.LP_O_OB_S_SE_SL_Traverser;
import org.apache.tinkerpop.gremlin.process.traversal.traverser.NL_O_OB_S_SE_SL_Traverser;
import org.apache.tinkerpop.gremlin.process.traversal.traverser.O_OB_S_SE_SL_Traverser;
import org.apache.tinkerpop.gremlin.process.traversal.traverser.O_Traverser;
import org.apache.tinkerpop.gremlin.process.traversal.traverser.ProjectedTraverser;
import org.apache.tinkerpop.gremlin.process.traversal.traverser.util.IndexedTraverserSet;
import org.apache.tinkerpop.gremlin.process.traversal.traverser.util.LabelledCounter;
import org.apache.tinkerpop.gremlin.process.traversal.traverser.util.TraverserSet;
import org.apache.tinkerpop.gremlin.process.traversal.util.DefaultTraversalMetrics;
import org.apache.tinkerpop.gremlin.process.traversal.util.ImmutableMetrics;
import org.apache.tinkerpop.gremlin.process.traversal.util.Metrics;
import org.apache.tinkerpop.gremlin.process.traversal.util.MutableMetrics;
import org.apache.tinkerpop.gremlin.process.traversal.util.TraversalExplanation;
import org.apache.tinkerpop.gremlin.process.traversal.util.TraversalMetrics;
import org.apache.tinkerpop.gremlin.structure.Column;
import org.apache.tinkerpop.gremlin.structure.Direction;
import org.apache.tinkerpop.gremlin.structure.Edge;
import org.apache.tinkerpop.gremlin.structure.Property;
import org.apache.tinkerpop.gremlin.structure.T;
import org.apache.tinkerpop.gremlin.structure.Vertex;
import org.apache.tinkerpop.gremlin.structure.VertexProperty;
import org.apache.tinkerpop.gremlin.structure.io.gryo.kryoshim.SerializerShim;
import org.apache.tinkerpop.gremlin.structure.util.detached.DetachedEdge;
import org.apache.tinkerpop.gremlin.structure.util.detached.DetachedPath;
import org.apache.tinkerpop.gremlin.structure.util.detached.DetachedProperty;
import org.apache.tinkerpop.gremlin.structure.util.detached.DetachedVertex;
import org.apache.tinkerpop.gremlin.structure.util.detached.DetachedVertexProperty;
import org.apache.tinkerpop.gremlin.structure.util.reference.ReferenceEdge;
import org.apache.tinkerpop.gremlin.structure.util.reference.ReferencePath;
import org.apache.tinkerpop.gremlin.structure.util.reference.ReferenceProperty;
import org.apache.tinkerpop.gremlin.structure.util.reference.ReferenceVertex;
import org.apache.tinkerpop.gremlin.structure.util.reference.ReferenceVertexProperty;
import org.apache.tinkerpop.gremlin.structure.util.star.StarGraph;
import org.apache.tinkerpop.gremlin.structure.util.star.StarGraphSerializer;
import org.apache.tinkerpop.gremlin.util.function.FunctionUtils;
import org.apache.tinkerpop.gremlin.util.function.HashSetSupplier;
import org.apache.tinkerpop.gremlin.util.function.Lambda;
import org.apache.tinkerpop.gremlin.util.function.MultiComparator;
import org.apache.tinkerpop.shaded.kryo.ClassResolver;
import org.apache.tinkerpop.shaded.kryo.KryoSerializable;
import org.apache.tinkerpop.shaded.kryo.serializers.JavaSerializer;
import org.javatuples.Pair;
import org.javatuples.Triplet;

import java.math.BigDecimal;
import java.math.BigInteger;
import java.net.InetAddress;
import java.net.URI;
import java.nio.ByteBuffer;
import java.time.Duration;
import java.time.Instant;
import java.time.LocalDate;
import java.time.LocalDateTime;
import java.time.LocalTime;
import java.time.MonthDay;
import java.time.OffsetDateTime;
import java.time.OffsetTime;
import java.time.Period;
import java.time.Year;
import java.time.YearMonth;
import java.time.ZoneOffset;
import java.time.ZonedDateTime;
import java.util.AbstractMap;
import java.util.ArrayList;
import java.util.Arrays;
import java.util.Calendar;
import java.util.Collection;
import java.util.Collections;
import java.util.Currency;
import java.util.Date;
import java.util.EnumSet;
import java.util.HashMap;
import java.util.HashSet;
import java.util.LinkedHashMap;
import java.util.LinkedHashSet;
import java.util.LinkedList;
import java.util.List;
import java.util.Locale;
import java.util.Optional;
import java.util.Stack;
import java.util.TimeZone;
import java.util.TreeMap;
import java.util.TreeSet;
import java.util.UUID;
import java.util.concurrent.ConcurrentHashMap;
import java.util.concurrent.atomic.AtomicLong;
import java.util.function.Supplier;

/**
 * @author Stephen Mallette (http://stephen.genoprime.com)
 */
public enum GryoVersion {
    V1_0("1.0", initV1Registrations(), GryoClassResolverV1::new),
    V3_0("3.0", initV3Registrations(), GryoClassResolverV3::new);

    private final String versionNumber;
    private final List<TypeRegistration<?>> registrations;
    private final Supplier<ClassResolver> classResolverMaker;

    /**
     * Creates a new {@link GryoVersion}.
     *
     * @param versionNumber the user facing string representation of the version which should follow an {@code x.y}
     *                      pattern
     * @param registrations the list of registrations for this version
     * @param classResolverMaker providers the default {@code ClassResolver} for a particular version of Gryo
     */
    GryoVersion(final String versionNumber, final List<TypeRegistration<?>> registrations, final Supplier<ClassResolver> classResolverMaker) {
        // Validate the default registrations
        // For justification of these default registration rules, see TinkerPopKryoRegistrator
        for (TypeRegistration<?> tr : registrations) {
            if (tr.hasSerializer() /* no serializer is acceptable */ &&
                    null == tr.getSerializerShim() /* a shim serializer is acceptable */ &&
                    !(tr.getShadedSerializer() instanceof JavaSerializer) /* shaded JavaSerializer is acceptable */) {
                // everything else is invalid
                final String msg = String.format("The default GryoMapper type registration %s is invalid.  " +
                                "It must supply either an implementation of %s or %s, but supplies neither.  " +
                                "This is probably a bug in GryoMapper's default serialization class registrations.", tr,
                        SerializerShim.class.getCanonicalName(), JavaSerializer.class.getCanonicalName());
                throw new IllegalStateException(msg);
            }
        }

        this.versionNumber = versionNumber;
        this.registrations = registrations;
        this.classResolverMaker = classResolverMaker;
    }

    public List<TypeRegistration<?>> cloneRegistrations() {
        return new ArrayList<>(registrations);
    }

    public List<TypeRegistration<?>> getRegistrations() {
        return Collections.unmodifiableList(registrations);
    }

    public Supplier<ClassResolver> getClassResolverMaker() {
        return classResolverMaker;
    }

    public String getVersion() {
        return versionNumber;
    }

    public static List<TypeRegistration<?>> initV3Registrations() {
        return new ArrayList<TypeRegistration<?>>() {{
            add(GryoTypeReg.of(byte[].class, 25));
            add(GryoTypeReg.of(char[].class, 26));
            add(GryoTypeReg.of(short[].class, 27));
            add(GryoTypeReg.of(int[].class, 28));
            add(GryoTypeReg.of(long[].class, 29));
            add(GryoTypeReg.of(float[].class, 30));
            add(GryoTypeReg.of(double[].class, 31));
            add(GryoTypeReg.of(String[].class, 32));
            add(GryoTypeReg.of(Object[].class, 33));
            add(GryoTypeReg.of(ArrayList.class, 10));
            add(GryoTypeReg.of(Types.ARRAYS_AS_LIST, 134, new UtilSerializers.ArraysAsListSerializer()));
            add(GryoTypeReg.of(BigInteger.class, 34));
            add(GryoTypeReg.of(BigDecimal.class, 35));
            add(GryoTypeReg.of(Calendar.class, 39));
            add(GryoTypeReg.of(Class.class, 41, new UtilSerializers.ClassSerializer()));
            add(GryoTypeReg.of(Class[].class, 166, new UtilSerializers.ClassArraySerializer()));
            add(GryoTypeReg.of(Collection.class, 37));
            add(GryoTypeReg.of(Collections.EMPTY_LIST.getClass(), 51));
            add(GryoTypeReg.of(Collections.EMPTY_MAP.getClass(), 52));
            add(GryoTypeReg.of(Collections.EMPTY_SET.getClass(), 53));
            add(GryoTypeReg.of(Collections.singleton(null).getClass(), 54));
            add(GryoTypeReg.of(Collections.singletonList(null).getClass(), 24));
            add(GryoTypeReg.of(Collections.singletonMap(null, null).getClass(), 23));
            add(GryoTypeReg.of(Types.COLLECTIONS_SYNCHRONIZED_MAP, 185, new UtilSerializers.SynchronizedMapSerializer()));
            add(GryoTypeReg.of(Contains.class, 49));
            add(GryoTypeReg.of(Currency.class, 40));
            add(GryoTypeReg.of(Date.class, 38));
            add(GryoTypeReg.of(Direction.class, 12));
            add(GryoTypeReg.of(DetachedEdge.class, 21));
            add(GryoTypeReg.of(DetachedVertexProperty.class, 20));
            add(GryoTypeReg.of(DetachedProperty.class, 18));
            add(GryoTypeReg.of(DetachedVertex.class, 19));
            add(GryoTypeReg.of(DetachedPath.class, 60));
            // skip 14
            add(GryoTypeReg.of(EnumSet.class, 46));
            add(GryoTypeReg.of(HashMap.class, 11));
            add(GryoTypeReg.of(HashMap.Entry.class, 16));
            add(GryoTypeReg.of(Types.HASH_MAP_NODE, 92));
            add(GryoTypeReg.of(Types.HASH_MAP_TREE_NODE, 172));
            add(GryoTypeReg.of(KryoSerializable.class, 36));
            add(GryoTypeReg.of(LinkedHashMap.class, 47));
            add(GryoTypeReg.of(LinkedHashSet.class, 71));
            add(GryoTypeReg.of(ConcurrentHashMap.class, 170));
            add(GryoTypeReg.of(ConcurrentHashMap.Entry.class, 171));
            add(GryoTypeReg.of(LinkedList.class, 116));
            add(GryoTypeReg.of(Types.LINKED_HASH_MAP_ENTRY_CLASS, 15));
            add(GryoTypeReg.of(Locale.class, 22));
            add(GryoTypeReg.of(StringBuffer.class, 43));
            add(GryoTypeReg.of(StringBuilder.class, 44));
            add(GryoTypeReg.of(T.class, 48));
            add(GryoTypeReg.of(TimeZone.class, 42));
            add(GryoTypeReg.of(TreeMap.class, 45));
            add(GryoTypeReg.of(TreeSet.class, 50));
            add(GryoTypeReg.of(UUID.class, 17, new UtilSerializers.UUIDSerializer()));
            add(GryoTypeReg.of(URI.class, 72, new UtilSerializers.URISerializer()));
            add(GryoTypeReg.of(VertexTerminator.class, 13));
            add(GryoTypeReg.of(AbstractMap.SimpleEntry.class, 120));
            add(GryoTypeReg.of(AbstractMap.SimpleImmutableEntry.class, 121));
            add(GryoTypeReg.of(java.sql.Timestamp.class, 161));
            add(GryoTypeReg.of(InetAddress.class, 162, new UtilSerializers.InetAddressSerializer()));
            add(GryoTypeReg.of(ByteBuffer.class, 163, new UtilSerializers.ByteBufferSerializer()));

            add(GryoTypeReg.of(ReferenceEdge.class, 81));
            add(GryoTypeReg.of(ReferenceVertexProperty.class, 82));
            add(GryoTypeReg.of(ReferenceProperty.class, 83));
            add(GryoTypeReg.of(ReferenceVertex.class, 84));
            add(GryoTypeReg.of(ReferencePath.class, 85));

            add(GryoTypeReg.of(StarGraph.class, 86, new StarGraphSerializer(Direction.BOTH, new GraphFilter())));
            // skipping 199,200 given GValue,GType in 4.x
            add(GryoTypeReg.of(StarGraph.StarAdjacentVertex.class, 201));
            add(GryoTypeReg.of(ComputerGraph.class, 202));
            add(GryoTypeReg.of(ComputerGraph.State.class, 203));
            add(GryoTypeReg.of(ComputerGraph.ComputerAdjacentVertex.class, 204));                    // ***LAST ID***

            add(GryoTypeReg.of(Edge.class, 65, new GryoSerializersV3.EdgeSerializer()));
            add(GryoTypeReg.of(Vertex.class, 66, new GryoSerializersV3.VertexSerializer()));
            add(GryoTypeReg.of(Property.class, 67, new GryoSerializersV3.PropertySerializer()));
            add(GryoTypeReg.of(VertexProperty.class, 68, new GryoSerializersV3.VertexPropertySerializer()));
            add(GryoTypeReg.of(Path.class, 59, new GryoSerializersV3.PathSerializer()));
            // skip 55
            add(GryoTypeReg.of(B_O_Traverser.class, 75));
            add(GryoTypeReg.of(O_Traverser.class, 76));
            add(GryoTypeReg.of(B_LP_O_P_S_SE_SL_Traverser.class, 77));
            add(GryoTypeReg.of(B_O_S_SE_SL_Traverser.class, 78));
            add(GryoTypeReg.of(B_LP_O_S_SE_SL_Traverser.class, 87));
            add(GryoTypeReg.of(O_OB_S_SE_SL_Traverser.class, 89));
            add(GryoTypeReg.of(LP_O_OB_S_SE_SL_Traverser.class, 90));
            add(GryoTypeReg.of(LP_O_OB_P_S_SE_SL_Traverser.class, 91));

            add(GryoTypeReg.of(ProjectedTraverser.class, 168));
            add(GryoTypeReg.of(DefaultRemoteTraverser.class, 123, new GryoSerializersV3.DefaultRemoteTraverserSerializer()));

            // 122 was Bytecode until it was removed for 4.x
            // 126 was Bytecode.Binding until it was removed 4.x

            add(GryoTypeReg.of(P.class, 124, new GryoSerializersV3.PSerializer()));
            add(GryoTypeReg.of(TextP.class, 186, new GryoSerializersV3.TextPSerializer()));
            add(GryoTypeReg.of(Text.RegexPredicate.class, 197));
            add(GryoTypeReg.of(Lambda.class, 125, new GryoSerializersV3.LambdaSerializer()));
            add(GryoTypeReg.of(Order.class, 127));
            add(GryoTypeReg.of(Scope.class, 128));
            add(GryoTypeReg.of(VertexProperty.Cardinality.class, 131));
            add(GryoTypeReg.of(Column.class, 132));
            add(GryoTypeReg.of(Pop.class, 133));
            add(GryoTypeReg.of(SackFunctions.Barrier.class, 135));
            add(GryoTypeReg.of(Pick.class, 137));
            add(GryoTypeReg.of(DT.class, 198));
            add(GryoTypeReg.of(Merge.class, 196));
            add(GryoTypeReg.of(GType.class, 200));          // ***LAST ID***
            add(GryoTypeReg.of(HashSetSupplier.class, 136, new UtilSerializers.HashSetSupplierSerializer()));
            add(GryoTypeReg.of(MultiComparator.class, 165));

            add(GryoTypeReg.of(ConnectiveStrategy.class, 138));
            add(GryoTypeReg.of(HaltedTraverserStrategy.class, 139));
            add(GryoTypeReg.of(PartitionStrategy.class, 140, new JavaSerializer()));
            add(GryoTypeReg.of(SubgraphStrategy.class, 141, new JavaSerializer()));
            add(GryoTypeReg.of(SeedStrategy.class, 192, new JavaSerializer()));
            add(GryoTypeReg.of(VertexProgramStrategy.class, 142, new JavaSerializer()));
            add(GryoTypeReg.of(MatchAlgorithmStrategy.class, 143));
            add(GryoTypeReg.of(MatchStep.GreedyMatchAlgorithm.class, 144));
            add(GryoTypeReg.of(AdjacentToIncidentStrategy.class, 145));
            add(GryoTypeReg.of(ByModulatorOptimizationStrategy.class, 191));
            add(GryoTypeReg.of(ProductiveByStrategy.class, 195, new JavaSerializer()));
            add(GryoTypeReg.of(CountStrategy.class, 155));
            add(GryoTypeReg.of(FilterRankingStrategy.class, 146));
            add(GryoTypeReg.of(IdentityRemovalStrategy.class, 147));
            add(GryoTypeReg.of(IncidentToAdjacentStrategy.class, 148));
            add(GryoTypeReg.of(InlineFilterStrategy.class, 149));
            add(GryoTypeReg.of(LazyBarrierStrategy.class, 150));
            add(GryoTypeReg.of(MatchPredicateStrategy.class, 151));
            add(GryoTypeReg.of(OrderLimitStrategy.class, 152));
            add(GryoTypeReg.of(OptionsStrategy.class, 187, new JavaSerializer()));
            add(GryoTypeReg.of(PathProcessorStrategy.class, 153));
            add(GryoTypeReg.of(PathRetractionStrategy.class, 154));
            add(GryoTypeReg.of(RepeatUnrollStrategy.class, 156));
            add(GryoTypeReg.of(GraphFilterStrategy.class, 157));
            add(GryoTypeReg.of(LambdaRestrictionStrategy.class, 158));
            add(GryoTypeReg.of(ReadOnlyStrategy.class, 159));
            add(GryoTypeReg.of(EarlyLimitStrategy.class, 188));
            add(GryoTypeReg.of(MatchStep.CountMatchAlgorithm.class, 160));
            add(GryoTypeReg.of(MatchStep.GreedyMatchAlgorithm.class, 164));
            add(GryoTypeReg.of(EdgeLabelVerificationStrategy.class, 189));
            add(GryoTypeReg.of(ReservedKeysVerificationStrategy.class, 190));

            add(GryoTypeReg.of(TraverserSet.class, 58));
            add(GryoTypeReg.of(Tree.class, 61));
            add(GryoTypeReg.of(HashSet.class, 62));
            add(GryoTypeReg.of(BulkSet.class, 64));
            add(GryoTypeReg.of(Metrics.class, 69, new GryoSerializersV3.MetricsSerializer()));
            add(GryoTypeReg.of(TraversalMetrics.class, 70, new GryoSerializersV3.TraversalMetricsSerializer()));
            add(GryoTypeReg.of(MapMemory.class, 73));
            add(GryoTypeReg.of(MapReduce.NullObject.class, 74));
            add(GryoTypeReg.of(AtomicLong.class, 79));
            add(GryoTypeReg.of(Pair.class, 88, new UtilSerializers.PairSerializer()));
            add(GryoTypeReg.of(Triplet.class, 183, new UtilSerializers.TripletSerializer()));
            add(GryoTypeReg.of(TraversalExplanation.class, 106, new JavaSerializer()));

            add(GryoTypeReg.of(Duration.class, 93, new JavaTimeSerializers.DurationSerializer()));
            add(GryoTypeReg.of(Instant.class, 94, new JavaTimeSerializers.InstantSerializer()));
            add(GryoTypeReg.of(LocalDate.class, 95, new JavaTimeSerializers.LocalDateSerializer()));
            add(GryoTypeReg.of(LocalDateTime.class, 96, new JavaTimeSerializers.LocalDateTimeSerializer()));
            add(GryoTypeReg.of(LocalTime.class, 97, new JavaTimeSerializers.LocalTimeSerializer()));
            add(GryoTypeReg.of(MonthDay.class, 98, new JavaTimeSerializers.MonthDaySerializer()));
            add(GryoTypeReg.of(OffsetDateTime.class, 99, new JavaTimeSerializers.OffsetDateTimeSerializer()));
            add(GryoTypeReg.of(OffsetTime.class, 100, new JavaTimeSerializers.OffsetTimeSerializer()));
            add(GryoTypeReg.of(Period.class, 101, new JavaTimeSerializers.PeriodSerializer()));
            add(GryoTypeReg.of(Year.class, 102, new JavaTimeSerializers.YearSerializer()));
            add(GryoTypeReg.of(YearMonth.class, 103, new JavaTimeSerializers.YearMonthSerializer()));
            add(GryoTypeReg.of(ZonedDateTime.class, 104, new JavaTimeSerializers.ZonedDateTimeSerializer()));
            add(GryoTypeReg.of(ZoneOffset.class, 105, new JavaTimeSerializers.ZoneOffsetSerializer()));

            add(GryoTypeReg.of(Operator.class, 107));
            add(GryoTypeReg.of(FoldStep.FoldBiOperator.class, 108));
            add(GryoTypeReg.of(GroupCountStep.GroupCountBiOperator.class, 109));
            add(GryoTypeReg.of(GroupStep.GroupBiOperator.class, 117));
            add(GryoTypeReg.of(MeanGlobalStep.MeanGlobalBiOperator.class, 110));
            add(GryoTypeReg.of(MeanGlobalStep.MeanNumber.class, 111));
            add(GryoTypeReg.of(TreeStep.TreeBiOperator.class, 112));
            // skip 113
            add(GryoTypeReg.of(RangeGlobalStep.RangeBiOperator.class, 114));
            add(GryoTypeReg.of(OrderGlobalStep.OrderBiOperator.class, 118));
            add(GryoTypeReg.of(ProfileStep.ProfileBiOperator.class, 119));
            add(GryoTypeReg.of(IndexedTraverserSet.VertexIndexedTraverserSet.class, 173));
            add(GryoTypeReg.of(ReducingBarrierStep.NonEmittingSeed.class, 194));

            add(GryoTypeReg.of(B_LP_NL_O_P_S_SE_SL_Traverser.class, 174));
            add(GryoTypeReg.of(B_NL_O_S_SE_SL_Traverser.class, 175));
            add(GryoTypeReg.of(B_LP_NL_O_S_SE_SL_Traverser.class, 176));
            add(GryoTypeReg.of(NL_O_OB_S_SE_SL_Traverser.class, 177));
            add(GryoTypeReg.of(LP_NL_O_OB_S_SE_SL_Traverser.class, 178));
            add(GryoTypeReg.of(LP_NL_O_OB_P_S_SE_SL_Traverser.class, 179));
            add(GryoTypeReg.of(LabelledCounter.class, 180));
            add(GryoTypeReg.of(Stack.class, 181));
            add(GryoTypeReg.of(ReferenceMap.class, 182));
<<<<<<< HEAD
            add(GryoTypeReg.of(GValue.class, 199, new JavaSerializer()));       // ***LAST ID***
=======

            add(GryoTypeReg.of(GValue.class, 199, new JavaSerializer()));
>>>>>>> e515cc5b

            // placeholder serializers for classes that don't live here in core. this will allow them to be used if
            // present  or ignored if the class isn't available. either way the registration numbers are held as
            // placeholders so that the format stays stable
            tryAddDynamicType(this, "org.apache.tinkerpop.gremlin.util.message.RequestMessage",
                    "org.apache.tinkerpop.gremlin.util.ser.RequestMessageGryoSerializer", 167);
            tryAddDynamicType(this, "org.apache.tinkerpop.gremlin.util.message.ResponseMessage",
                    "org.apache.tinkerpop.gremlin.util.ser.ResponseMessageGryoSerializer", 169);

            tryAddDynamicType(this, "org.apache.tinkerpop.gremlin.sparql.process.traversal.strategy.SparqlStrategy",
                    null, 184);
        }};
    }

    public static List<TypeRegistration<?>> initV1Registrations() {
        return new ArrayList<TypeRegistration<?>>() {{
            add(GryoTypeReg.of(byte[].class, 25));
            add(GryoTypeReg.of(char[].class, 26));
            add(GryoTypeReg.of(short[].class, 27));
            add(GryoTypeReg.of(int[].class, 28));
            add(GryoTypeReg.of(long[].class, 29));
            add(GryoTypeReg.of(float[].class, 30));
            add(GryoTypeReg.of(double[].class, 31));
            add(GryoTypeReg.of(String[].class, 32));
            add(GryoTypeReg.of(Object[].class, 33));
            add(GryoTypeReg.of(ArrayList.class, 10));
            add(GryoTypeReg.of(Types.ARRAYS_AS_LIST, 134, new UtilSerializers.ArraysAsListSerializer()));
            add(GryoTypeReg.of(BigInteger.class, 34));
            add(GryoTypeReg.of(BigDecimal.class, 35));
            add(GryoTypeReg.of(Calendar.class, 39));
            add(GryoTypeReg.of(Class.class, 41, new UtilSerializers.ClassSerializer()));
            add(GryoTypeReg.of(Class[].class, 166, new UtilSerializers.ClassArraySerializer()));
            add(GryoTypeReg.of(Collection.class, 37));
            add(GryoTypeReg.of(Collections.EMPTY_LIST.getClass(), 51));
            add(GryoTypeReg.of(Collections.EMPTY_MAP.getClass(), 52));
            add(GryoTypeReg.of(Collections.EMPTY_SET.getClass(), 53));
            add(GryoTypeReg.of(Collections.singleton(null).getClass(), 54));
            add(GryoTypeReg.of(Collections.singletonList(null).getClass(), 24));
            add(GryoTypeReg.of(Collections.singletonMap(null, null).getClass(), 23));
            add(GryoTypeReg.of(Types.COLLECTIONS_SYNCHRONIZED_MAP, 185, new UtilSerializers.SynchronizedMapSerializer()));
            add(GryoTypeReg.of(Contains.class, 49));
            add(GryoTypeReg.of(Currency.class, 40));
            add(GryoTypeReg.of(Date.class, 38));
            add(GryoTypeReg.of(Direction.class, 12));
            add(GryoTypeReg.of(DetachedEdge.class, 21));
            add(GryoTypeReg.of(DetachedVertexProperty.class, 20));
            add(GryoTypeReg.of(DetachedProperty.class, 18));
            add(GryoTypeReg.of(DetachedVertex.class, 19));
            add(GryoTypeReg.of(DetachedPath.class, 60));
            // skip 14
            add(GryoTypeReg.of(EnumSet.class, 46));
            add(GryoTypeReg.of(HashMap.class, 11));
            add(GryoTypeReg.of(HashMap.Entry.class, 16));
            add(GryoTypeReg.of(Types.HASH_MAP_NODE, 92));
            add(GryoTypeReg.of(Types.HASH_MAP_TREE_NODE, 170));
            add(GryoTypeReg.of(KryoSerializable.class, 36));
            add(GryoTypeReg.of(LinkedHashMap.class, 47));
            add(GryoTypeReg.of(LinkedHashSet.class, 71));
            add(GryoTypeReg.of(LinkedList.class, 116));
            add(GryoTypeReg.of(ConcurrentHashMap.class, 168));
            add(GryoTypeReg.of(ConcurrentHashMap.Entry.class, 169));
            add(GryoTypeReg.of(Types.LINKED_HASH_MAP_ENTRY_CLASS, 15));
            add(GryoTypeReg.of(Locale.class, 22));
            add(GryoTypeReg.of(StringBuffer.class, 43));
            add(GryoTypeReg.of(StringBuilder.class, 44));
            add(GryoTypeReg.of(T.class, 48));
            add(GryoTypeReg.of(TimeZone.class, 42));
            add(GryoTypeReg.of(TreeMap.class, 45));
            add(GryoTypeReg.of(TreeSet.class, 50));
            add(GryoTypeReg.of(UUID.class, 17, new UtilSerializers.UUIDSerializer()));
            add(GryoTypeReg.of(URI.class, 72, new UtilSerializers.URISerializer()));
            add(GryoTypeReg.of(VertexTerminator.class, 13));
            add(GryoTypeReg.of(AbstractMap.SimpleEntry.class, 120));
            add(GryoTypeReg.of(AbstractMap.SimpleImmutableEntry.class, 121));
            add(GryoTypeReg.of(java.sql.Timestamp.class, 161));
            add(GryoTypeReg.of(InetAddress.class, 162, new UtilSerializers.InetAddressSerializer()));
            add(GryoTypeReg.of(ByteBuffer.class, 163, new UtilSerializers.ByteBufferSerializer()));

            add(GryoTypeReg.of(ReferenceEdge.class, 81));
            add(GryoTypeReg.of(ReferenceVertexProperty.class, 82));
            add(GryoTypeReg.of(ReferenceProperty.class, 83));
            add(GryoTypeReg.of(ReferenceVertex.class, 84));
            add(GryoTypeReg.of(ReferencePath.class, 85));

            add(GryoTypeReg.of(StarGraph.class, 86, new StarGraphSerializer(Direction.BOTH, new GraphFilter())));
            // skipping 199,200 given GValue,GType in 4.x 
            add(GryoTypeReg.of(StarGraph.StarAdjacentVertex.class, 201));
            add(GryoTypeReg.of(ComputerGraph.class, 202));
            add(GryoTypeReg.of(ComputerGraph.State.class, 203));
            add(GryoTypeReg.of(ComputerGraph.ComputerAdjacentVertex.class, 204));                    // ***LAST ID***

            add(GryoTypeReg.of(Edge.class, 65, new GryoSerializersV1.EdgeSerializer()));
            add(GryoTypeReg.of(Vertex.class, 66, new GryoSerializersV1.VertexSerializer()));
            add(GryoTypeReg.of(Property.class, 67, new GryoSerializersV1.PropertySerializer()));
            add(GryoTypeReg.of(VertexProperty.class, 68, new GryoSerializersV1.VertexPropertySerializer()));
            add(GryoTypeReg.of(Path.class, 59, new GryoSerializersV1.PathSerializer()));
            // skip 55
            add(GryoTypeReg.of(B_O_Traverser.class, 75));
            add(GryoTypeReg.of(O_Traverser.class, 76));
            add(GryoTypeReg.of(B_LP_O_P_S_SE_SL_Traverser.class, 77));
            add(GryoTypeReg.of(B_O_S_SE_SL_Traverser.class, 78));
            add(GryoTypeReg.of(B_LP_O_S_SE_SL_Traverser.class, 87));
            add(GryoTypeReg.of(O_OB_S_SE_SL_Traverser.class, 89));
            add(GryoTypeReg.of(LP_O_OB_S_SE_SL_Traverser.class, 90));
            add(GryoTypeReg.of(LP_O_OB_P_S_SE_SL_Traverser.class, 91));
            add(GryoTypeReg.of(ProjectedTraverser.class, 164));
            add(GryoTypeReg.of(DefaultRemoteTraverser.class, 123, new GryoSerializersV1.DefaultRemoteTraverserSerializer()));

            // 122 was Bytecode until it was removed for 4.x
            // 126 was Bytecode.Binding until it was removed 4.x

            add(GryoTypeReg.of(P.class, 124, new GryoSerializersV1.PSerializer()));
            add(GryoTypeReg.of(TextP.class, 186, new GryoSerializersV1.TextPSerializer()));
            add(GryoTypeReg.of(Text.RegexPredicate.class, 197));
            add(GryoTypeReg.of(Lambda.class, 125, new GryoSerializersV1.LambdaSerializer()));
            add(GryoTypeReg.of(Order.class, 127));
            add(GryoTypeReg.of(Scope.class, 128));
            add(GryoTypeReg.of(VertexProperty.Cardinality.class, 131));
            add(GryoTypeReg.of(Column.class, 132));
            add(GryoTypeReg.of(Pop.class, 133));
            add(GryoTypeReg.of(SackFunctions.Barrier.class, 135));
            add(GryoTypeReg.of(Pick.class, 137));
            add(GryoTypeReg.of(DT.class, 198));
            add(GryoTypeReg.of(Merge.class, 196));
            add(GryoTypeReg.of(GType.class, 200));          // ***LAST ID***
            add(GryoTypeReg.of(HashSetSupplier.class, 136, new UtilSerializers.HashSetSupplierSerializer()));
            add(GryoTypeReg.of(MultiComparator.class, 165));

            add(GryoTypeReg.of(TraverserSet.class, 58));

            add(GryoTypeReg.of(Tree.class, 61));
            add(GryoTypeReg.of(HashSet.class, 62));
            add(GryoTypeReg.of(BulkSet.class, 64));
            add(GryoTypeReg.of(MutableMetrics.class, 69));
            add(GryoTypeReg.of(ImmutableMetrics.class, 115));
            add(GryoTypeReg.of(DefaultTraversalMetrics.class, 70));
            add(GryoTypeReg.of(MapMemory.class, 73));
            add(GryoTypeReg.of(MapReduce.NullObject.class, 74));
            add(GryoTypeReg.of(AtomicLong.class, 79));
            add(GryoTypeReg.of(Pair.class, 88, new UtilSerializers.PairSerializer()));
            add(GryoTypeReg.of(Triplet.class, 183, new UtilSerializers.TripletSerializer()));
            add(GryoTypeReg.of(TraversalExplanation.class, 106, new JavaSerializer()));

            add(GryoTypeReg.of(Duration.class, 93, new JavaTimeSerializers.DurationSerializer()));
            add(GryoTypeReg.of(Instant.class, 94, new JavaTimeSerializers.InstantSerializer()));
            add(GryoTypeReg.of(LocalDate.class, 95, new JavaTimeSerializers.LocalDateSerializer()));
            add(GryoTypeReg.of(LocalDateTime.class, 96, new JavaTimeSerializers.LocalDateTimeSerializer()));
            add(GryoTypeReg.of(LocalTime.class, 97, new JavaTimeSerializers.LocalTimeSerializer()));
            add(GryoTypeReg.of(MonthDay.class, 98, new JavaTimeSerializers.MonthDaySerializer()));
            add(GryoTypeReg.of(OffsetDateTime.class, 99, new JavaTimeSerializers.OffsetDateTimeSerializer()));
            add(GryoTypeReg.of(OffsetTime.class, 100, new JavaTimeSerializers.OffsetTimeSerializer()));
            add(GryoTypeReg.of(Period.class, 101, new JavaTimeSerializers.PeriodSerializer()));
            add(GryoTypeReg.of(Year.class, 102, new JavaTimeSerializers.YearSerializer()));
            add(GryoTypeReg.of(YearMonth.class, 103, new JavaTimeSerializers.YearMonthSerializer()));
            add(GryoTypeReg.of(ZonedDateTime.class, 104, new JavaTimeSerializers.ZonedDateTimeSerializer()));
            add(GryoTypeReg.of(ZoneOffset.class, 105, new JavaTimeSerializers.ZoneOffsetSerializer()));

            add(GryoTypeReg.of(Operator.class, 107));
            add(GryoTypeReg.of(FoldStep.FoldBiOperator.class, 108));
            add(GryoTypeReg.of(GroupCountStep.GroupCountBiOperator.class, 109));
            add(GryoTypeReg.of(GroupStep.GroupBiOperator.class, 117, new JavaSerializer()));
            add(GryoTypeReg.of(MeanGlobalStep.MeanGlobalBiOperator.class, 110));
            add(GryoTypeReg.of(MeanGlobalStep.MeanNumber.class, 111));
            add(GryoTypeReg.of(TreeStep.TreeBiOperator.class, 112));
            add(GryoTypeReg.of(ReducingBarrierStep.NonEmittingSeed.class, 194));

            // skip 113
            add(GryoTypeReg.of(RangeGlobalStep.RangeBiOperator.class, 114));
            add(GryoTypeReg.of(OrderGlobalStep.OrderBiOperator.class, 118, new JavaSerializer()));
            add(GryoTypeReg.of(ProfileStep.ProfileBiOperator.class, 119));

            add(GryoTypeReg.of(ConnectiveStrategy.class, 138));
            add(GryoTypeReg.of(HaltedTraverserStrategy.class, 139));
            add(GryoTypeReg.of(PartitionStrategy.class, 140, new JavaSerializer()));
            add(GryoTypeReg.of(SubgraphStrategy.class, 141, new JavaSerializer()));
            add(GryoTypeReg.of(SeedStrategy.class, 192, new JavaSerializer()));
            add(GryoTypeReg.of(VertexProgramStrategy.class, 142, new JavaSerializer()));
            add(GryoTypeReg.of(MatchAlgorithmStrategy.class, 143));
            add(GryoTypeReg.of(MatchStep.GreedyMatchAlgorithm.class, 144));
            add(GryoTypeReg.of(AdjacentToIncidentStrategy.class, 145));
            add(GryoTypeReg.of(ByModulatorOptimizationStrategy.class, 191));
            add(GryoTypeReg.of(ProductiveByStrategy.class, 195, new JavaSerializer()));
            add(GryoTypeReg.of(CountStrategy.class, 155));
            add(GryoTypeReg.of(FilterRankingStrategy.class, 146));
            add(GryoTypeReg.of(IdentityRemovalStrategy.class, 147));
            add(GryoTypeReg.of(IncidentToAdjacentStrategy.class, 148));
            add(GryoTypeReg.of(InlineFilterStrategy.class, 149));
            add(GryoTypeReg.of(LazyBarrierStrategy.class, 150));
            add(GryoTypeReg.of(MatchPredicateStrategy.class, 151));
            add(GryoTypeReg.of(OrderLimitStrategy.class, 152));
            add(GryoTypeReg.of(OptionsStrategy.class, 187, new JavaSerializer()));
            add(GryoTypeReg.of(PathProcessorStrategy.class, 153));
            add(GryoTypeReg.of(PathRetractionStrategy.class, 154));
            add(GryoTypeReg.of(RepeatUnrollStrategy.class, 156));
            add(GryoTypeReg.of(GraphFilterStrategy.class, 157));
            add(GryoTypeReg.of(LambdaRestrictionStrategy.class, 158));
            add(GryoTypeReg.of(ReadOnlyStrategy.class, 159));
            add(GryoTypeReg.of(EarlyLimitStrategy.class, 188));
            add(GryoTypeReg.of(MatchStep.CountMatchAlgorithm.class, 160));
            add(GryoTypeReg.of(MatchStep.GreedyMatchAlgorithm.class, 167));
            add(GryoTypeReg.of(EdgeLabelVerificationStrategy.class, 189));
            add(GryoTypeReg.of(ReservedKeysVerificationStrategy.class, 190));
            // skip 171, 172 to sync with the 3.3.x
            add(GryoTypeReg.of(IndexedTraverserSet.VertexIndexedTraverserSet.class, 173));

            add(GryoTypeReg.of(B_LP_NL_O_P_S_SE_SL_Traverser.class, 174));
            add(GryoTypeReg.of(B_NL_O_S_SE_SL_Traverser.class, 175));
            add(GryoTypeReg.of(B_LP_NL_O_S_SE_SL_Traverser.class, 176));
            add(GryoTypeReg.of(NL_O_OB_S_SE_SL_Traverser.class, 177));
            add(GryoTypeReg.of(LP_NL_O_OB_S_SE_SL_Traverser.class, 178));
            add(GryoTypeReg.of(LP_NL_O_OB_P_S_SE_SL_Traverser.class, 179));
            add(GryoTypeReg.of(LabelledCounter.class, 180));
            add(GryoTypeReg.of(Stack.class, 181));
            add(GryoTypeReg.of(ReferenceMap.class, 182));
<<<<<<< HEAD
            add(GryoTypeReg.of(GValue.class, 199, new JavaSerializer()));       // ***LAST ID***
=======

            add(GryoTypeReg.of(GValue.class, 199, new JavaSerializer()));
>>>>>>> e515cc5b
        }};
    }

    private static void tryAddDynamicType(final List<TypeRegistration<?>> types, final String type,
                                            final String serializer, final int registrationId) {
        try {
            final Class typeClass = Class.forName(type);
            final Optional<SerializerShim<?>> serializerInstance = Optional.ofNullable(serializer)
                    .map(FunctionUtils.wrapFunction(Class::forName))
                    .map(FunctionUtils.wrapFunction(c -> (SerializerShim<?>) c.getConstructor().newInstance()));
            if (serializerInstance.isPresent()) {
                types.add(GryoTypeReg.of(typeClass, registrationId, serializerInstance.get()));
            } else {
                types.add(GryoTypeReg.of(typeClass, registrationId));
            }
        } catch (Exception ignored) {
            // if the class isn't here - no worries
        }
    }

    private static final class Types {
        /**
         * Map with one entry that is used so that it is possible to get the class of LinkedHashMap.Entry.
         */
        private static final LinkedHashMap m = new LinkedHashMap() {{
            put("junk", "dummy");
        }};

        private static final Class ARRAYS_AS_LIST = Arrays.asList("dummy").getClass();

        private static final Class LINKED_HASH_MAP_ENTRY_CLASS = m.entrySet().iterator().next().getClass();

        /**
         * The {@code HashMap$Node} class comes into serialization play when a {@code Map.entrySet()} is
         * serialized.
         */
        private static final Class HASH_MAP_NODE;

        private static final Class HASH_MAP_TREE_NODE;

        private static final Class COLLECTIONS_SYNCHRONIZED_MAP;

        static {
            // have to instantiate this via reflection because it is a private inner class of HashMap
            String className = HashMap.class.getName() + "$Node";
            try {
                HASH_MAP_NODE = Class.forName(className);
            } catch (Exception ex) {
                throw new RuntimeException("Could not access " + className, ex);
            }

            className = HashMap.class.getName() + "$TreeNode";
            try {
                HASH_MAP_TREE_NODE = Class.forName(className);
            } catch (Exception ex) {
                throw new RuntimeException("Could not access " + className, ex);
            }

            className = Collections.class.getName() + "$SynchronizedMap";
            try {
                COLLECTIONS_SYNCHRONIZED_MAP = Class.forName(className);
            } catch (Exception ex) {
                throw new RuntimeException("Could not access " + className, ex);
            }
        }

        private Types() {}
    }
}<|MERGE_RESOLUTION|>--- conflicted
+++ resolved
@@ -430,12 +430,7 @@
             add(GryoTypeReg.of(LabelledCounter.class, 180));
             add(GryoTypeReg.of(Stack.class, 181));
             add(GryoTypeReg.of(ReferenceMap.class, 182));
-<<<<<<< HEAD
-            add(GryoTypeReg.of(GValue.class, 199, new JavaSerializer()));       // ***LAST ID***
-=======
-
             add(GryoTypeReg.of(GValue.class, 199, new JavaSerializer()));
->>>>>>> e515cc5b
 
             // placeholder serializers for classes that don't live here in core. this will allow them to be used if
             // present  or ignored if the class isn't available. either way the registration numbers are held as
@@ -650,12 +645,7 @@
             add(GryoTypeReg.of(LabelledCounter.class, 180));
             add(GryoTypeReg.of(Stack.class, 181));
             add(GryoTypeReg.of(ReferenceMap.class, 182));
-<<<<<<< HEAD
-            add(GryoTypeReg.of(GValue.class, 199, new JavaSerializer()));       // ***LAST ID***
-=======
-
             add(GryoTypeReg.of(GValue.class, 199, new JavaSerializer()));
->>>>>>> e515cc5b
         }};
     }
 
