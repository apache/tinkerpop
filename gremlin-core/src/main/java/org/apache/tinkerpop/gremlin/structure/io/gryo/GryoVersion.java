/*
 * Licensed to the Apache Software Foundation (ASF) under one
 * or more contributor license agreements.  See the NOTICE file
 * distributed with this work for additional information
 * regarding copyright ownership.  The ASF licenses this file
 * to you under the Apache License, Version 2.0 (the
 * "License"); you may not use this file except in compliance
 * with the License.  You may obtain a copy of the License at
 *
 * http://www.apache.org/licenses/LICENSE-2.0
 *
 * Unless required by applicable law or agreed to in writing,
 * software distributed under the License is distributed on an
 * "AS IS" BASIS, WITHOUT WARRANTIES OR CONDITIONS OF ANY
 * KIND, either express or implied.  See the License for the
 * specific language governing permissions and limitations
 * under the License.
 */
package org.apache.tinkerpop.gremlin.structure.io.gryo;

import org.apache.tinkerpop.gremlin.process.computer.GraphFilter;
import org.apache.tinkerpop.gremlin.process.computer.MapReduce;
import org.apache.tinkerpop.gremlin.process.computer.traversal.strategy.decoration.VertexProgramStrategy;
import org.apache.tinkerpop.gremlin.process.computer.traversal.strategy.optimization.GraphFilterStrategy;
import org.apache.tinkerpop.gremlin.process.computer.util.MapMemory;
import org.apache.tinkerpop.gremlin.process.remote.traversal.DefaultRemoteTraverser;
import org.apache.tinkerpop.gremlin.process.traversal.Bytecode;
import org.apache.tinkerpop.gremlin.process.traversal.Contains;
import org.apache.tinkerpop.gremlin.process.traversal.Operator;
import org.apache.tinkerpop.gremlin.process.traversal.Order;
import org.apache.tinkerpop.gremlin.process.traversal.P;
import org.apache.tinkerpop.gremlin.process.traversal.Path;
import org.apache.tinkerpop.gremlin.process.traversal.Pop;
import org.apache.tinkerpop.gremlin.process.traversal.SackFunctions;
import org.apache.tinkerpop.gremlin.process.traversal.Scope;
import org.apache.tinkerpop.gremlin.process.traversal.step.TraversalOptionParent;
import org.apache.tinkerpop.gremlin.process.traversal.step.filter.RangeGlobalStep;
import org.apache.tinkerpop.gremlin.process.traversal.step.map.FoldStep;
import org.apache.tinkerpop.gremlin.process.traversal.step.map.GroupCountStep;
import org.apache.tinkerpop.gremlin.process.traversal.step.map.GroupStep;
import org.apache.tinkerpop.gremlin.process.traversal.step.map.MatchStep;
import org.apache.tinkerpop.gremlin.process.traversal.step.map.MeanGlobalStep;
import org.apache.tinkerpop.gremlin.process.traversal.step.map.OrderGlobalStep;
import org.apache.tinkerpop.gremlin.process.traversal.step.map.TreeStep;
import org.apache.tinkerpop.gremlin.process.traversal.step.util.BulkSet;
import org.apache.tinkerpop.gremlin.process.traversal.step.util.ProfileStep;
import org.apache.tinkerpop.gremlin.process.traversal.step.util.Tree;
import org.apache.tinkerpop.gremlin.process.traversal.strategy.decoration.ConnectiveStrategy;
import org.apache.tinkerpop.gremlin.process.traversal.strategy.decoration.HaltedTraverserStrategy;
import org.apache.tinkerpop.gremlin.process.traversal.strategy.decoration.PartitionStrategy;
import org.apache.tinkerpop.gremlin.process.traversal.strategy.decoration.SubgraphStrategy;
import org.apache.tinkerpop.gremlin.process.traversal.strategy.finalization.MatchAlgorithmStrategy;
import org.apache.tinkerpop.gremlin.process.traversal.strategy.optimization.AdjacentToIncidentStrategy;
import org.apache.tinkerpop.gremlin.process.traversal.strategy.optimization.FilterRankingStrategy;
import org.apache.tinkerpop.gremlin.process.traversal.strategy.optimization.IdentityRemovalStrategy;
import org.apache.tinkerpop.gremlin.process.traversal.strategy.optimization.IncidentToAdjacentStrategy;
import org.apache.tinkerpop.gremlin.process.traversal.strategy.optimization.InlineFilterStrategy;
import org.apache.tinkerpop.gremlin.process.traversal.strategy.optimization.LazyBarrierStrategy;
import org.apache.tinkerpop.gremlin.process.traversal.strategy.optimization.MatchPredicateStrategy;
import org.apache.tinkerpop.gremlin.process.traversal.strategy.optimization.OrderLimitStrategy;
import org.apache.tinkerpop.gremlin.process.traversal.strategy.optimization.PathProcessorStrategy;
import org.apache.tinkerpop.gremlin.process.traversal.strategy.optimization.PathRetractionStrategy;
import org.apache.tinkerpop.gremlin.process.traversal.strategy.optimization.CountStrategy;
import org.apache.tinkerpop.gremlin.process.traversal.strategy.optimization.RepeatUnrollStrategy;
import org.apache.tinkerpop.gremlin.process.traversal.strategy.verification.LambdaRestrictionStrategy;
import org.apache.tinkerpop.gremlin.process.traversal.strategy.verification.ReadOnlyStrategy;
import org.apache.tinkerpop.gremlin.process.traversal.traverser.B_LP_O_P_S_SE_SL_Traverser;
import org.apache.tinkerpop.gremlin.process.traversal.traverser.B_LP_O_S_SE_SL_Traverser;
import org.apache.tinkerpop.gremlin.process.traversal.traverser.B_O_S_SE_SL_Traverser;
import org.apache.tinkerpop.gremlin.process.traversal.traverser.B_O_Traverser;
import org.apache.tinkerpop.gremlin.process.traversal.traverser.LP_O_OB_P_S_SE_SL_Traverser;
import org.apache.tinkerpop.gremlin.process.traversal.traverser.LP_O_OB_S_SE_SL_Traverser;
import org.apache.tinkerpop.gremlin.process.traversal.traverser.O_OB_S_SE_SL_Traverser;
import org.apache.tinkerpop.gremlin.process.traversal.traverser.O_Traverser;
import org.apache.tinkerpop.gremlin.process.traversal.traverser.ProjectedTraverser;
import org.apache.tinkerpop.gremlin.process.traversal.traverser.util.VertexTraverserSet;
import org.apache.tinkerpop.gremlin.process.traversal.traverser.util.TraverserSet;
import org.apache.tinkerpop.gremlin.process.traversal.util.DefaultTraversalMetrics;
import org.apache.tinkerpop.gremlin.process.traversal.util.ImmutableMetrics;
import org.apache.tinkerpop.gremlin.process.traversal.util.Metrics;
import org.apache.tinkerpop.gremlin.process.traversal.util.MutableMetrics;
import org.apache.tinkerpop.gremlin.process.traversal.util.TraversalExplanation;
import org.apache.tinkerpop.gremlin.process.traversal.util.TraversalMetrics;
import org.apache.tinkerpop.gremlin.structure.Column;
import org.apache.tinkerpop.gremlin.structure.Direction;
import org.apache.tinkerpop.gremlin.structure.Edge;
import org.apache.tinkerpop.gremlin.structure.Property;
import org.apache.tinkerpop.gremlin.structure.T;
import org.apache.tinkerpop.gremlin.structure.Vertex;
import org.apache.tinkerpop.gremlin.structure.VertexProperty;
import org.apache.tinkerpop.gremlin.structure.io.gryo.kryoshim.SerializerShim;
import org.apache.tinkerpop.gremlin.structure.util.detached.DetachedEdge;
import org.apache.tinkerpop.gremlin.structure.util.detached.DetachedPath;
import org.apache.tinkerpop.gremlin.structure.util.detached.DetachedProperty;
import org.apache.tinkerpop.gremlin.structure.util.detached.DetachedVertex;
import org.apache.tinkerpop.gremlin.structure.util.detached.DetachedVertexProperty;
import org.apache.tinkerpop.gremlin.structure.util.reference.ReferenceEdge;
import org.apache.tinkerpop.gremlin.structure.util.reference.ReferencePath;
import org.apache.tinkerpop.gremlin.structure.util.reference.ReferenceProperty;
import org.apache.tinkerpop.gremlin.structure.util.reference.ReferenceVertex;
import org.apache.tinkerpop.gremlin.structure.util.reference.ReferenceVertexProperty;
import org.apache.tinkerpop.gremlin.structure.util.star.StarGraph;
import org.apache.tinkerpop.gremlin.structure.util.star.StarGraphSerializer;
import org.apache.tinkerpop.gremlin.util.function.FunctionUtils;
import org.apache.tinkerpop.gremlin.util.function.HashSetSupplier;
import org.apache.tinkerpop.gremlin.util.function.Lambda;
import org.apache.tinkerpop.gremlin.util.function.MultiComparator;
import org.apache.tinkerpop.shaded.kryo.ClassResolver;
import org.apache.tinkerpop.shaded.kryo.KryoSerializable;
import org.apache.tinkerpop.shaded.kryo.serializers.JavaSerializer;
import org.javatuples.Pair;

import java.math.BigDecimal;
import java.math.BigInteger;
import java.net.InetAddress;
import java.net.URI;
import java.nio.ByteBuffer;
import java.time.Duration;
import java.time.Instant;
import java.time.LocalDate;
import java.time.LocalDateTime;
import java.time.LocalTime;
import java.time.MonthDay;
import java.time.OffsetDateTime;
import java.time.OffsetTime;
import java.time.Period;
import java.time.Year;
import java.time.YearMonth;
import java.time.ZoneOffset;
import java.time.ZonedDateTime;
import java.util.AbstractMap;
import java.util.ArrayList;
import java.util.Arrays;
import java.util.Calendar;
import java.util.Collection;
import java.util.Collections;
import java.util.Currency;
import java.util.Date;
import java.util.EnumSet;
import java.util.HashMap;
import java.util.HashSet;
import java.util.LinkedHashMap;
import java.util.LinkedHashSet;
import java.util.LinkedList;
import java.util.List;
import java.util.Locale;
import java.util.Optional;
import java.util.TimeZone;
import java.util.TreeMap;
import java.util.TreeSet;
import java.util.UUID;
import java.util.concurrent.ConcurrentHashMap;
import java.util.concurrent.atomic.AtomicLong;
import java.util.function.Supplier;

/**
 * @author Stephen Mallette (http://stephen.genoprime.com)
 */
public enum GryoVersion {
    V1_0("1.0", initV1d0Registrations(), GryoClassResolverV1d0::new),
    V3_0("3.0", initV3d0Registrations(), GryoClassResolverV3d0::new);

    private final String versionNumber;
    private final List<TypeRegistration<?>> registrations;
    private final Supplier<ClassResolver> classResolverMaker;

    /**
     * Creates a new {@link GryoVersion}.
     *
     * @param versionNumber the user facing string representation of the version which should follow an {@code x.y}
     *                      pattern
     * @param registrations the list of registrations for this version
     * @param classResolverMaker providers the default {@code ClassResolver} for a particular version of Gryo
     */
    GryoVersion(final String versionNumber, final List<TypeRegistration<?>> registrations, final Supplier<ClassResolver> classResolverMaker) {
        // Validate the default registrations
        // For justification of these default registration rules, see TinkerPopKryoRegistrator
        for (TypeRegistration<?> tr : registrations) {
            if (tr.hasSerializer() /* no serializer is acceptable */ &&
                    null == tr.getSerializerShim() /* a shim serializer is acceptable */ &&
                    !(tr.getShadedSerializer() instanceof JavaSerializer) /* shaded JavaSerializer is acceptable */) {
                // everything else is invalid
                final String msg = String.format("The default GryoMapper type registration %s is invalid.  " +
                                "It must supply either an implementation of %s or %s, but supplies neither.  " +
                                "This is probably a bug in GryoMapper's default serialization class registrations.", tr,
                        SerializerShim.class.getCanonicalName(), JavaSerializer.class.getCanonicalName());
                throw new IllegalStateException(msg);
            }
        }

        this.versionNumber = versionNumber;
        this.registrations = registrations;
        this.classResolverMaker = classResolverMaker;
    }

    public List<TypeRegistration<?>> cloneRegistrations() {
        return new ArrayList<>(registrations);
    }

    public List<TypeRegistration<?>> getRegistrations() {
        return Collections.unmodifiableList(registrations);
    }

    public Supplier<ClassResolver> getClassResolverMaker() {
        return classResolverMaker;
    }

    public String getVersion() {
        return versionNumber;
    }

    public static List<TypeRegistration<?>> initV3d0Registrations() {
        return new ArrayList<TypeRegistration<?>>() {{
            add(GryoTypeReg.of(byte[].class, 25));
            add(GryoTypeReg.of(char[].class, 26));
            add(GryoTypeReg.of(short[].class, 27));
            add(GryoTypeReg.of(int[].class, 28));
            add(GryoTypeReg.of(long[].class, 29));
            add(GryoTypeReg.of(float[].class, 30));
            add(GryoTypeReg.of(double[].class, 31));
            add(GryoTypeReg.of(String[].class, 32));
            add(GryoTypeReg.of(Object[].class, 33));
            add(GryoTypeReg.of(ArrayList.class, 10));
            add(GryoTypeReg.of(Types.ARRAYS_AS_LIST, 134, new UtilSerializers.ArraysAsListSerializer()));
            add(GryoTypeReg.of(BigInteger.class, 34));
            add(GryoTypeReg.of(BigDecimal.class, 35));
            add(GryoTypeReg.of(Calendar.class, 39));
            add(GryoTypeReg.of(Class.class, 41, new UtilSerializers.ClassSerializer()));
            add(GryoTypeReg.of(Class[].class, 166, new UtilSerializers.ClassArraySerializer()));
            add(GryoTypeReg.of(Collection.class, 37));
            add(GryoTypeReg.of(Collections.EMPTY_LIST.getClass(), 51));
            add(GryoTypeReg.of(Collections.EMPTY_MAP.getClass(), 52));
            add(GryoTypeReg.of(Collections.EMPTY_SET.getClass(), 53));
            add(GryoTypeReg.of(Collections.singleton(null).getClass(), 54));
            add(GryoTypeReg.of(Collections.singletonList(null).getClass(), 24));
            add(GryoTypeReg.of(Collections.singletonMap(null, null).getClass(), 23));
            add(GryoTypeReg.of(Contains.class, 49));
            add(GryoTypeReg.of(Currency.class, 40));
            add(GryoTypeReg.of(Date.class, 38));
            add(GryoTypeReg.of(Direction.class, 12));
            add(GryoTypeReg.of(DetachedEdge.class, 21));
            add(GryoTypeReg.of(DetachedVertexProperty.class, 20));
            add(GryoTypeReg.of(DetachedProperty.class, 18));
            add(GryoTypeReg.of(DetachedVertex.class, 19));
            add(GryoTypeReg.of(DetachedPath.class, 60));
            // skip 14
            add(GryoTypeReg.of(EnumSet.class, 46));
            add(GryoTypeReg.of(HashMap.class, 11));
            add(GryoTypeReg.of(HashMap.Entry.class, 16));
            add(GryoTypeReg.of(Types.HASH_MAP_NODE, 92));
            add(GryoTypeReg.of(Types.HASH_MAP_TREE_NODE, 172));                  // ***LAST ID***
            add(GryoTypeReg.of(KryoSerializable.class, 36));
            add(GryoTypeReg.of(LinkedHashMap.class, 47));
            add(GryoTypeReg.of(LinkedHashSet.class, 71));
            add(GryoTypeReg.of(ConcurrentHashMap.class, 170));
            add(GryoTypeReg.of(ConcurrentHashMap.Entry.class, 171));
            add(GryoTypeReg.of(LinkedList.class, 116));
            add(GryoTypeReg.of(Types.LINKED_HASH_MAP_ENTRY_CLASS, 15));
            add(GryoTypeReg.of(Locale.class, 22));
            add(GryoTypeReg.of(StringBuffer.class, 43));
            add(GryoTypeReg.of(StringBuilder.class, 44));
            add(GryoTypeReg.of(T.class, 48));
            add(GryoTypeReg.of(TimeZone.class, 42));
            add(GryoTypeReg.of(TreeMap.class, 45));
            add(GryoTypeReg.of(TreeSet.class, 50));
            add(GryoTypeReg.of(UUID.class, 17, new UtilSerializers.UUIDSerializer()));
            add(GryoTypeReg.of(URI.class, 72, new UtilSerializers.URISerializer()));
            add(GryoTypeReg.of(VertexTerminator.class, 13));
            add(GryoTypeReg.of(AbstractMap.SimpleEntry.class, 120));
            add(GryoTypeReg.of(AbstractMap.SimpleImmutableEntry.class, 121));
            add(GryoTypeReg.of(java.sql.Timestamp.class, 161));
            add(GryoTypeReg.of(InetAddress.class, 162, new UtilSerializers.InetAddressSerializer()));
            add(GryoTypeReg.of(ByteBuffer.class, 163, new UtilSerializers.ByteBufferSerializer()));

            add(GryoTypeReg.of(ReferenceEdge.class, 81));
            add(GryoTypeReg.of(ReferenceVertexProperty.class, 82));
            add(GryoTypeReg.of(ReferenceProperty.class, 83));
            add(GryoTypeReg.of(ReferenceVertex.class, 84));
            add(GryoTypeReg.of(ReferencePath.class, 85));

            add(GryoTypeReg.of(StarGraph.class, 86, new StarGraphSerializer(Direction.BOTH, new GraphFilter())));

            add(GryoTypeReg.of(Edge.class, 65, new GryoSerializersV3d0.EdgeSerializer()));
            add(GryoTypeReg.of(Vertex.class, 66, new GryoSerializersV3d0.VertexSerializer()));
            add(GryoTypeReg.of(Property.class, 67, new GryoSerializersV3d0.PropertySerializer()));
            add(GryoTypeReg.of(VertexProperty.class, 68, new GryoSerializersV3d0.VertexPropertySerializer()));
            add(GryoTypeReg.of(Path.class, 59, new GryoSerializersV3d0.PathSerializer()));
            // skip 55
            add(GryoTypeReg.of(B_O_Traverser.class, 75));
            add(GryoTypeReg.of(O_Traverser.class, 76));
            add(GryoTypeReg.of(B_LP_O_P_S_SE_SL_Traverser.class, 77));
            add(GryoTypeReg.of(B_O_S_SE_SL_Traverser.class, 78));
            add(GryoTypeReg.of(B_LP_O_S_SE_SL_Traverser.class, 87));
            add(GryoTypeReg.of(O_OB_S_SE_SL_Traverser.class, 89));
            add(GryoTypeReg.of(LP_O_OB_S_SE_SL_Traverser.class, 90));
            add(GryoTypeReg.of(LP_O_OB_P_S_SE_SL_Traverser.class, 91));
            add(GryoTypeReg.of(ProjectedTraverser.class, 168));
            add(GryoTypeReg.of(DefaultRemoteTraverser.class, 123, new GryoSerializersV3d0.DefaultRemoteTraverserSerializer()));

            add(GryoTypeReg.of(Bytecode.class, 122, new GryoSerializersV3d0.BytecodeSerializer()));
            add(GryoTypeReg.of(P.class, 124, new GryoSerializersV3d0.PSerializer()));
            add(GryoTypeReg.of(Lambda.class, 125, new GryoSerializersV3d0.LambdaSerializer()));
            add(GryoTypeReg.of(Bytecode.Binding.class, 126, new GryoSerializersV3d0.BindingSerializer()));
            add(GryoTypeReg.of(Order.class, 127));
            add(GryoTypeReg.of(Scope.class, 128));
            add(GryoTypeReg.of(VertexProperty.Cardinality.class, 131));
            add(GryoTypeReg.of(Column.class, 132));
            add(GryoTypeReg.of(Pop.class, 133));
            add(GryoTypeReg.of(SackFunctions.Barrier.class, 135));
            add(GryoTypeReg.of(TraversalOptionParent.Pick.class, 137));
            add(GryoTypeReg.of(HashSetSupplier.class, 136, new UtilSerializers.HashSetSupplierSerializer()));
            add(GryoTypeReg.of(MultiComparator.class, 165));

            add(GryoTypeReg.of(ConnectiveStrategy.class, 138));
            add(GryoTypeReg.of(HaltedTraverserStrategy.class, 139));
            add(GryoTypeReg.of(PartitionStrategy.class, 140, new JavaSerializer()));
            add(GryoTypeReg.of(SubgraphStrategy.class, 141, new JavaSerializer()));
            add(GryoTypeReg.of(VertexProgramStrategy.class, 142, new JavaSerializer()));
            add(GryoTypeReg.of(MatchAlgorithmStrategy.class, 143));
            add(GryoTypeReg.of(MatchStep.GreedyMatchAlgorithm.class, 144));
            add(GryoTypeReg.of(AdjacentToIncidentStrategy.class, 145));
            add(GryoTypeReg.of(FilterRankingStrategy.class, 146));
            add(GryoTypeReg.of(IdentityRemovalStrategy.class, 147));
            add(GryoTypeReg.of(IncidentToAdjacentStrategy.class, 148));
            add(GryoTypeReg.of(InlineFilterStrategy.class, 149));
            add(GryoTypeReg.of(LazyBarrierStrategy.class, 150));
            add(GryoTypeReg.of(MatchPredicateStrategy.class, 151));
            add(GryoTypeReg.of(OrderLimitStrategy.class, 152));
            add(GryoTypeReg.of(PathProcessorStrategy.class, 153));
            add(GryoTypeReg.of(PathRetractionStrategy.class, 154));
            add(GryoTypeReg.of(CountStrategy.class, 155));
            add(GryoTypeReg.of(RepeatUnrollStrategy.class, 156));
            add(GryoTypeReg.of(GraphFilterStrategy.class, 157));
            add(GryoTypeReg.of(LambdaRestrictionStrategy.class, 158));
            add(GryoTypeReg.of(ReadOnlyStrategy.class, 159));
            add(GryoTypeReg.of(MatchStep.CountMatchAlgorithm.class, 160));
            add(GryoTypeReg.of(MatchStep.GreedyMatchAlgorithm.class, 164));

            add(GryoTypeReg.of(TraverserSet.class, 58));
            add(GryoTypeReg.of(Tree.class, 61));
            add(GryoTypeReg.of(HashSet.class, 62));
            add(GryoTypeReg.of(BulkSet.class, 64));
            add(GryoTypeReg.of(Metrics.class, 69, new GryoSerializersV3d0.MetricsSerializer()));
            add(GryoTypeReg.of(TraversalMetrics.class, 70, new GryoSerializersV3d0.TraversalMetricsSerializer()));
            add(GryoTypeReg.of(MapMemory.class, 73));
            add(GryoTypeReg.of(MapReduce.NullObject.class, 74));
            add(GryoTypeReg.of(AtomicLong.class, 79));
            add(GryoTypeReg.of(Pair.class, 88, new UtilSerializers.PairSerializer()));
            add(GryoTypeReg.of(TraversalExplanation.class, 106, new JavaSerializer()));

            add(GryoTypeReg.of(Duration.class, 93, new JavaTimeSerializers.DurationSerializer()));
            add(GryoTypeReg.of(Instant.class, 94, new JavaTimeSerializers.InstantSerializer()));
            add(GryoTypeReg.of(LocalDate.class, 95, new JavaTimeSerializers.LocalDateSerializer()));
            add(GryoTypeReg.of(LocalDateTime.class, 96, new JavaTimeSerializers.LocalDateTimeSerializer()));
            add(GryoTypeReg.of(LocalTime.class, 97, new JavaTimeSerializers.LocalTimeSerializer()));
            add(GryoTypeReg.of(MonthDay.class, 98, new JavaTimeSerializers.MonthDaySerializer()));
            add(GryoTypeReg.of(OffsetDateTime.class, 99, new JavaTimeSerializers.OffsetDateTimeSerializer()));
            add(GryoTypeReg.of(OffsetTime.class, 100, new JavaTimeSerializers.OffsetTimeSerializer()));
            add(GryoTypeReg.of(Period.class, 101, new JavaTimeSerializers.PeriodSerializer()));
            add(GryoTypeReg.of(Year.class, 102, new JavaTimeSerializers.YearSerializer()));
            add(GryoTypeReg.of(YearMonth.class, 103, new JavaTimeSerializers.YearMonthSerializer()));
            add(GryoTypeReg.of(ZonedDateTime.class, 104, new JavaTimeSerializers.ZonedDateTimeSerializer()));
            add(GryoTypeReg.of(ZoneOffset.class, 105, new JavaTimeSerializers.ZoneOffsetSerializer()));

            add(GryoTypeReg.of(Operator.class, 107));
            add(GryoTypeReg.of(FoldStep.FoldBiOperator.class, 108));
            add(GryoTypeReg.of(GroupCountStep.GroupCountBiOperator.class, 109));
            add(GryoTypeReg.of(GroupStep.GroupBiOperator.class, 117));
            add(GryoTypeReg.of(MeanGlobalStep.MeanGlobalBiOperator.class, 110));
            add(GryoTypeReg.of(MeanGlobalStep.MeanNumber.class, 111));
            add(GryoTypeReg.of(TreeStep.TreeBiOperator.class, 112));
            // skip 113
            add(GryoTypeReg.of(RangeGlobalStep.RangeBiOperator.class, 114));
            add(GryoTypeReg.of(OrderGlobalStep.OrderBiOperator.class, 118));
            add(GryoTypeReg.of(ProfileStep.ProfileBiOperator.class, 119));

            // placeholder serializers for classes that don't live here in core. this will allow them to be used if
            // present  or ignored if the class isn't available. either way the registration numbers are held as
            // placeholders so that the format stays stable
            tryAddDynamicType(this, "org.apache.tinkerpop.gremlin.driver.message.RequestMessage",
                    "org.apache.tinkerpop.gremlin.driver.ser.RequestMessageGryoSerializer", 167);
            tryAddDynamicType(this, "org.apache.tinkerpop.gremlin.driver.message.ResponseMessage",
                    "org.apache.tinkerpop.gremlin.driver.ser.ResponseMessageGryoSerializer", 169);
        }};
    }

    public static List<TypeRegistration<?>> initV1d0Registrations() {
        return new ArrayList<TypeRegistration<?>>() {{
            add(GryoTypeReg.of(byte[].class, 25));
            add(GryoTypeReg.of(char[].class, 26));
            add(GryoTypeReg.of(short[].class, 27));
            add(GryoTypeReg.of(int[].class, 28));
            add(GryoTypeReg.of(long[].class, 29));
            add(GryoTypeReg.of(float[].class, 30));
            add(GryoTypeReg.of(double[].class, 31));
            add(GryoTypeReg.of(String[].class, 32));
            add(GryoTypeReg.of(Object[].class, 33));
            add(GryoTypeReg.of(ArrayList.class, 10));
            add(GryoTypeReg.of(Types.ARRAYS_AS_LIST, 134, new UtilSerializers.ArraysAsListSerializer()));
            add(GryoTypeReg.of(BigInteger.class, 34));
            add(GryoTypeReg.of(BigDecimal.class, 35));
            add(GryoTypeReg.of(Calendar.class, 39));
            add(GryoTypeReg.of(Class.class, 41, new UtilSerializers.ClassSerializer()));
            add(GryoTypeReg.of(Class[].class, 166, new UtilSerializers.ClassArraySerializer()));
            add(GryoTypeReg.of(Collection.class, 37));
            add(GryoTypeReg.of(Collections.EMPTY_LIST.getClass(), 51));
            add(GryoTypeReg.of(Collections.EMPTY_MAP.getClass(), 52));
            add(GryoTypeReg.of(Collections.EMPTY_SET.getClass(), 53));
            add(GryoTypeReg.of(Collections.singleton(null).getClass(), 54));
            add(GryoTypeReg.of(Collections.singletonList(null).getClass(), 24));
            add(GryoTypeReg.of(Collections.singletonMap(null, null).getClass(), 23));
            add(GryoTypeReg.of(Contains.class, 49));
            add(GryoTypeReg.of(Currency.class, 40));
            add(GryoTypeReg.of(Date.class, 38));
            add(GryoTypeReg.of(Direction.class, 12));
            add(GryoTypeReg.of(DetachedEdge.class, 21));
            add(GryoTypeReg.of(DetachedVertexProperty.class, 20));
            add(GryoTypeReg.of(DetachedProperty.class, 18));
            add(GryoTypeReg.of(DetachedVertex.class, 19));
            add(GryoTypeReg.of(DetachedPath.class, 60));
            // skip 14
            add(GryoTypeReg.of(EnumSet.class, 46));
            add(GryoTypeReg.of(HashMap.class, 11));
            add(GryoTypeReg.of(HashMap.Entry.class, 16));
            add(GryoTypeReg.of(Types.HASH_MAP_NODE, 92));
            add(GryoTypeReg.of(Types.HASH_MAP_TREE_NODE, 170));
            add(GryoTypeReg.of(KryoSerializable.class, 36));
            add(GryoTypeReg.of(LinkedHashMap.class, 47));
            add(GryoTypeReg.of(LinkedHashSet.class, 71));
            add(GryoTypeReg.of(LinkedList.class, 116));
            add(GryoTypeReg.of(ConcurrentHashMap.class, 168));
            add(GryoTypeReg.of(ConcurrentHashMap.Entry.class, 169));
            add(GryoTypeReg.of(Types.LINKED_HASH_MAP_ENTRY_CLASS, 15));
            add(GryoTypeReg.of(Locale.class, 22));
            add(GryoTypeReg.of(StringBuffer.class, 43));
            add(GryoTypeReg.of(StringBuilder.class, 44));
            add(GryoTypeReg.of(T.class, 48));
            add(GryoTypeReg.of(TimeZone.class, 42));
            add(GryoTypeReg.of(TreeMap.class, 45));
            add(GryoTypeReg.of(TreeSet.class, 50));
            add(GryoTypeReg.of(UUID.class, 17, new UtilSerializers.UUIDSerializer()));
            add(GryoTypeReg.of(URI.class, 72, new UtilSerializers.URISerializer()));
            add(GryoTypeReg.of(VertexTerminator.class, 13));
            add(GryoTypeReg.of(AbstractMap.SimpleEntry.class, 120));
            add(GryoTypeReg.of(AbstractMap.SimpleImmutableEntry.class, 121));
            add(GryoTypeReg.of(java.sql.Timestamp.class, 161));
            add(GryoTypeReg.of(InetAddress.class, 162, new UtilSerializers.InetAddressSerializer()));
            add(GryoTypeReg.of(ByteBuffer.class, 163, new UtilSerializers.ByteBufferSerializer()));

            add(GryoTypeReg.of(ReferenceEdge.class, 81));
            add(GryoTypeReg.of(ReferenceVertexProperty.class, 82));
            add(GryoTypeReg.of(ReferenceProperty.class, 83));
            add(GryoTypeReg.of(ReferenceVertex.class, 84));
            add(GryoTypeReg.of(ReferencePath.class, 85));

            add(GryoTypeReg.of(StarGraph.class, 86, new StarGraphSerializer(Direction.BOTH, new GraphFilter())));

            add(GryoTypeReg.of(Edge.class, 65, new GryoSerializersV1d0.EdgeSerializer()));
            add(GryoTypeReg.of(Vertex.class, 66, new GryoSerializersV1d0.VertexSerializer()));
            add(GryoTypeReg.of(Property.class, 67, new GryoSerializersV1d0.PropertySerializer()));
            add(GryoTypeReg.of(VertexProperty.class, 68, new GryoSerializersV1d0.VertexPropertySerializer()));
            add(GryoTypeReg.of(Path.class, 59, new GryoSerializersV1d0.PathSerializer()));
            // skip 55
            add(GryoTypeReg.of(B_O_Traverser.class, 75));
            add(GryoTypeReg.of(O_Traverser.class, 76));
            add(GryoTypeReg.of(B_LP_O_P_S_SE_SL_Traverser.class, 77));
            add(GryoTypeReg.of(B_O_S_SE_SL_Traverser.class, 78));
            add(GryoTypeReg.of(B_LP_O_S_SE_SL_Traverser.class, 87));
            add(GryoTypeReg.of(O_OB_S_SE_SL_Traverser.class, 89));
            add(GryoTypeReg.of(LP_O_OB_S_SE_SL_Traverser.class, 90));
            add(GryoTypeReg.of(LP_O_OB_P_S_SE_SL_Traverser.class, 91));
            add(GryoTypeReg.of(ProjectedTraverser.class, 164));
            add(GryoTypeReg.of(DefaultRemoteTraverser.class, 123, new GryoSerializersV1d0.DefaultRemoteTraverserSerializer()));

            add(GryoTypeReg.of(Bytecode.class, 122, new GryoSerializersV1d0.BytecodeSerializer()));
            add(GryoTypeReg.of(P.class, 124, new GryoSerializersV1d0.PSerializer()));
            add(GryoTypeReg.of(Lambda.class, 125, new GryoSerializersV1d0.LambdaSerializer()));
            add(GryoTypeReg.of(Bytecode.Binding.class, 126, new GryoSerializersV1d0.BindingSerializer()));
            add(GryoTypeReg.of(Order.class, 127));
            add(GryoTypeReg.of(Scope.class, 128));
            add(GryoTypeReg.of(VertexProperty.Cardinality.class, 131));
            add(GryoTypeReg.of(Column.class, 132));
            add(GryoTypeReg.of(Pop.class, 133));
            add(GryoTypeReg.of(SackFunctions.Barrier.class, 135));
            add(GryoTypeReg.of(TraversalOptionParent.Pick.class, 137));
            add(GryoTypeReg.of(HashSetSupplier.class, 136, new UtilSerializers.HashSetSupplierSerializer()));
            add(GryoTypeReg.of(MultiComparator.class, 165));

            add(GryoTypeReg.of(TraverserSet.class, 58));

            add(GryoTypeReg.of(Tree.class, 61));
            add(GryoTypeReg.of(HashSet.class, 62));
            add(GryoTypeReg.of(BulkSet.class, 64));
            add(GryoTypeReg.of(MutableMetrics.class, 69));
            add(GryoTypeReg.of(ImmutableMetrics.class, 115));
            add(GryoTypeReg.of(DefaultTraversalMetrics.class, 70));
            add(GryoTypeReg.of(MapMemory.class, 73));
            add(GryoTypeReg.of(MapReduce.NullObject.class, 74));
            add(GryoTypeReg.of(AtomicLong.class, 79));
            add(GryoTypeReg.of(Pair.class, 88, new UtilSerializers.PairSerializer()));
            add(GryoTypeReg.of(TraversalExplanation.class, 106, new JavaSerializer()));

            add(GryoTypeReg.of(Duration.class, 93, new JavaTimeSerializers.DurationSerializer()));
            add(GryoTypeReg.of(Instant.class, 94, new JavaTimeSerializers.InstantSerializer()));
            add(GryoTypeReg.of(LocalDate.class, 95, new JavaTimeSerializers.LocalDateSerializer()));
            add(GryoTypeReg.of(LocalDateTime.class, 96, new JavaTimeSerializers.LocalDateTimeSerializer()));
            add(GryoTypeReg.of(LocalTime.class, 97, new JavaTimeSerializers.LocalTimeSerializer()));
            add(GryoTypeReg.of(MonthDay.class, 98, new JavaTimeSerializers.MonthDaySerializer()));
            add(GryoTypeReg.of(OffsetDateTime.class, 99, new JavaTimeSerializers.OffsetDateTimeSerializer()));
            add(GryoTypeReg.of(OffsetTime.class, 100, new JavaTimeSerializers.OffsetTimeSerializer()));
            add(GryoTypeReg.of(Period.class, 101, new JavaTimeSerializers.PeriodSerializer()));
            add(GryoTypeReg.of(Year.class, 102, new JavaTimeSerializers.YearSerializer()));
            add(GryoTypeReg.of(YearMonth.class, 103, new JavaTimeSerializers.YearMonthSerializer()));
            add(GryoTypeReg.of(ZonedDateTime.class, 104, new JavaTimeSerializers.ZonedDateTimeSerializer()));
            add(GryoTypeReg.of(ZoneOffset.class, 105, new JavaTimeSerializers.ZoneOffsetSerializer()));

            add(GryoTypeReg.of(Operator.class, 107));
            add(GryoTypeReg.of(FoldStep.FoldBiOperator.class, 108));
            add(GryoTypeReg.of(GroupCountStep.GroupCountBiOperator.class, 109));
            add(GryoTypeReg.of(GroupStep.GroupBiOperator.class, 117, new JavaSerializer()));
            add(GryoTypeReg.of(MeanGlobalStep.MeanGlobalBiOperator.class, 110));
            add(GryoTypeReg.of(MeanGlobalStep.MeanNumber.class, 111));
            add(GryoTypeReg.of(TreeStep.TreeBiOperator.class, 112));
            // skip 113
            add(GryoTypeReg.of(RangeGlobalStep.RangeBiOperator.class, 114));
            add(GryoTypeReg.of(OrderGlobalStep.OrderBiOperator.class, 118, new JavaSerializer()));
            add(GryoTypeReg.of(ProfileStep.ProfileBiOperator.class, 119));
<<<<<<< HEAD

            add(GryoTypeReg.of(ConnectiveStrategy.class, 138));
            add(GryoTypeReg.of(HaltedTraverserStrategy.class, 139));
            add(GryoTypeReg.of(PartitionStrategy.class, 140, new JavaSerializer()));
            add(GryoTypeReg.of(SubgraphStrategy.class, 141, new JavaSerializer()));
            add(GryoTypeReg.of(VertexProgramStrategy.class, 142, new JavaSerializer()));
            add(GryoTypeReg.of(MatchAlgorithmStrategy.class, 143));
            add(GryoTypeReg.of(MatchStep.GreedyMatchAlgorithm.class, 144));
            add(GryoTypeReg.of(AdjacentToIncidentStrategy.class, 145));
            add(GryoTypeReg.of(FilterRankingStrategy.class, 146));
            add(GryoTypeReg.of(IdentityRemovalStrategy.class, 147));
            add(GryoTypeReg.of(IncidentToAdjacentStrategy.class, 148));
            add(GryoTypeReg.of(InlineFilterStrategy.class, 149));
            add(GryoTypeReg.of(LazyBarrierStrategy.class, 150));
            add(GryoTypeReg.of(MatchPredicateStrategy.class, 151));
            add(GryoTypeReg.of(OrderLimitStrategy.class, 152));
            add(GryoTypeReg.of(PathProcessorStrategy.class, 153));
            add(GryoTypeReg.of(PathRetractionStrategy.class, 154));
            add(GryoTypeReg.of(CountStrategy.class, 155));
            add(GryoTypeReg.of(RepeatUnrollStrategy.class, 156));
            add(GryoTypeReg.of(GraphFilterStrategy.class, 157));
            add(GryoTypeReg.of(LambdaRestrictionStrategy.class, 158));
            add(GryoTypeReg.of(ReadOnlyStrategy.class, 159));
            add(GryoTypeReg.of(MatchStep.CountMatchAlgorithm.class, 160));
            add(GryoTypeReg.of(MatchStep.GreedyMatchAlgorithm.class, 167));
=======
            // skip 171, 172 to sync with tp33
            add(GryoTypeReg.of(VertexTraverserSet.class, 173));                 // ***LAST ID***
>>>>>>> f1ac225f
        }};
    }

    private static void tryAddDynamicType(final List<TypeRegistration<?>> types, final String type,
                                            final String serializer, final int registrationId) {
        try {
            final Class typeClass = Class.forName(type);
            final Optional<SerializerShim<?>> serializerInstance = Optional.of(serializer)
                    .map(FunctionUtils.wrapFunction(Class::forName))
                    .map(FunctionUtils.wrapFunction(c -> (SerializerShim<?>) c.getConstructor().newInstance()));
            if (serializerInstance.isPresent()) {
                types.add(GryoTypeReg.of(typeClass, registrationId, serializerInstance.get()));
            } else {
                types.add(GryoTypeReg.of(typeClass, registrationId));
            }
        } catch (Exception ignored) {
            // if the class isn't here - no worries
        }
    }

    private static final class Types {
        /**
         * Map with one entry that is used so that it is possible to get the class of LinkedHashMap.Entry.
         */
        private static final LinkedHashMap m = new LinkedHashMap() {{
            put("junk", "dummy");
        }};

        private static final Class ARRAYS_AS_LIST = Arrays.asList("dummy").getClass();

        private static final Class LINKED_HASH_MAP_ENTRY_CLASS = m.entrySet().iterator().next().getClass();

        /**
         * The {@code HashMap$Node} class comes into serialization play when a {@code Map.entrySet()} is
         * serialized.
         */
        private static final Class HASH_MAP_NODE;

        private static final Class HASH_MAP_TREE_NODE;

        static {
            // have to instantiate this via reflection because it is a private inner class of HashMap
            String className = HashMap.class.getName() + "$Node";
            try {
                HASH_MAP_NODE = Class.forName(className);
            } catch (Exception ex) {
                throw new RuntimeException("Could not access " + className, ex);
            }

            className = HashMap.class.getName() + "$TreeNode";
            try {
                HASH_MAP_TREE_NODE = Class.forName(className);
            } catch (Exception ex) {
                throw new RuntimeException("Could not access " + className, ex);
            }
        }

        private Types() {}
    }
}<|MERGE_RESOLUTION|>--- conflicted
+++ resolved
@@ -248,7 +248,7 @@
             add(GryoTypeReg.of(HashMap.class, 11));
             add(GryoTypeReg.of(HashMap.Entry.class, 16));
             add(GryoTypeReg.of(Types.HASH_MAP_NODE, 92));
-            add(GryoTypeReg.of(Types.HASH_MAP_TREE_NODE, 172));                  // ***LAST ID***
+            add(GryoTypeReg.of(Types.HASH_MAP_TREE_NODE, 172));
             add(GryoTypeReg.of(KryoSerializable.class, 36));
             add(GryoTypeReg.of(LinkedHashMap.class, 47));
             add(GryoTypeReg.of(LinkedHashSet.class, 71));
@@ -373,6 +373,7 @@
             add(GryoTypeReg.of(RangeGlobalStep.RangeBiOperator.class, 114));
             add(GryoTypeReg.of(OrderGlobalStep.OrderBiOperator.class, 118));
             add(GryoTypeReg.of(ProfileStep.ProfileBiOperator.class, 119));
+            add(GryoTypeReg.of(VertexTraverserSet.class, 173));                 // ***LAST ID***
 
             // placeholder serializers for classes that don't live here in core. this will allow them to be used if
             // present  or ignored if the class isn't available. either way the registration numbers are held as
@@ -525,7 +526,6 @@
             add(GryoTypeReg.of(RangeGlobalStep.RangeBiOperator.class, 114));
             add(GryoTypeReg.of(OrderGlobalStep.OrderBiOperator.class, 118, new JavaSerializer()));
             add(GryoTypeReg.of(ProfileStep.ProfileBiOperator.class, 119));
-<<<<<<< HEAD
 
             add(GryoTypeReg.of(ConnectiveStrategy.class, 138));
             add(GryoTypeReg.of(HaltedTraverserStrategy.class, 139));
@@ -551,10 +551,8 @@
             add(GryoTypeReg.of(ReadOnlyStrategy.class, 159));
             add(GryoTypeReg.of(MatchStep.CountMatchAlgorithm.class, 160));
             add(GryoTypeReg.of(MatchStep.GreedyMatchAlgorithm.class, 167));
-=======
             // skip 171, 172 to sync with tp33
             add(GryoTypeReg.of(VertexTraverserSet.class, 173));                 // ***LAST ID***
->>>>>>> f1ac225f
         }};
     }
 
