--- conflicted
+++ resolved
@@ -27,13 +27,9 @@
 import org.apache.tinkerpop.gremlin.process.traversal.Scope;
 import org.apache.tinkerpop.gremlin.process.traversal.Traversal;
 import org.apache.tinkerpop.gremlin.process.traversal.dsl.graph.__;
-<<<<<<< HEAD
-
-=======
 import org.apache.tinkerpop.gremlin.process.traversal.step.GValue;
 import org.apache.tinkerpop.gremlin.process.traversal.step.GValueStepTest;
 import org.apache.tinkerpop.gremlin.process.traversal.step.filter.RangeLocalStepPlaceholder;
->>>>>>> ca149919
 import org.junit.Test;
 
 import static org.apache.tinkerpop.gremlin.process.traversal.step.map.RangeLocalStep.applyRange;
@@ -42,9 +38,6 @@
 import static org.junit.Assert.assertTrue;
 import org.apache.commons.lang3.tuple.Pair;
 import org.apache.tinkerpop.gremlin.process.traversal.dsl.graph.GraphTraversal;
-import org.apache.tinkerpop.gremlin.process.traversal.step.GValue;
-import org.apache.tinkerpop.gremlin.process.traversal.step.GValueStepTest;
-import org.apache.tinkerpop.gremlin.process.traversal.step.filter.RangeStepPlaceholder;
 
 /**
  * @author Daniel Kuppitz (http://gremlin.guru)
@@ -68,8 +61,6 @@
         );
     }
 
-<<<<<<< HEAD
-=======
     @Override
     protected List<Pair<Traversal, Set<String>>> getGValueTraversals() {
         return List.of(
@@ -95,6 +86,7 @@
         verifyVariables(traversal, Set.of(), Set.of(LOW_NAME, HIGH_NAME));
     }
 
+
     @Test
     public void getLowShouldPinVariable() {
         GraphTraversal.Admin<Object, Object> traversal = __.range(Scope.local, GValue.of(LOW_NAME, LOW_VALUE), GValue.of(HIGH_NAME, HIGH_VALUE)).asAdmin();
@@ -116,7 +108,6 @@
         assertEquals((Long) HIGH_VALUE, ((RangeLocalStepPlaceholder) traversal.getSteps().get(0)).asConcreteStep().getHighRange());
     }
 
->>>>>>> ca149919
     @Test
     public void applyRangeShouldReturnCollectionForSingleElementFromList() {
         // Test that range(local) returns a collection even for single element results
@@ -207,50 +198,4 @@
         // Test that unbounded range (high = -1) works correctly
         assertEquals(List.of(3, 4, 5), applyRange(List.of(1, 2, 3, 4, 5), 2, -1));
     }
-
-    @Override
-    protected List<Pair<Traversal, Set<String>>> getGValueTraversals() {
-        return List.of(
-                Pair.of(__.limit(Scope.local, GValue.of("limit", HIGH_VALUE)), Set.of("limit")),
-                Pair.of(__.skip(Scope.local, GValue.of("skip", HIGH_VALUE)), Set.of("skip")),
-                Pair.of(__.range(Scope.local, GValue.of(LOW_NAME, LOW_VALUE), GValue.of(HIGH_NAME, HIGH_VALUE)), Set.of(LOW_NAME, HIGH_NAME))
-        );
-    }
-
-    @Test
-    public void getLowHighRangeNonGValue() {
-        GraphTraversal.Admin<Object, Object> traversal = __.range(Scope.local, LOW_VALUE, HIGH_VALUE).asAdmin();
-        assertEquals((Long) LOW_VALUE, ((RangeLocalStep) traversal.getSteps().get(0)).getLowRange());
-        assertEquals((Long) HIGH_VALUE, ((RangeLocalStep) traversal.getSteps().get(0)).getHighRange());
-        verifyNoVariables(traversal);
-    }
-
-    @Test
-    public void getLowHighRangeAsGValueShouldNotPinVariables() {
-        GraphTraversal.Admin<Object, Object> traversal = __.range(Scope.local, GValue.of(LOW_NAME, LOW_VALUE), GValue.of(HIGH_NAME, HIGH_VALUE)).asAdmin();
-        assertEquals(GValue.of(LOW_NAME, LOW_VALUE), ((RangeStepPlaceholder.RangeLocalStepPlaceholder) traversal.getSteps().get(0)).getLowRangeAsGValue());
-        assertEquals(GValue.of(HIGH_NAME, HIGH_VALUE), ((RangeStepPlaceholder.RangeLocalStepPlaceholder) traversal.getSteps().get(0)).getHighRangeAsGValue());
-        verifyVariables(traversal, Set.of(), Set.of(LOW_NAME, HIGH_NAME));
-    }
-
-    @Test
-    public void getLowShouldPinVariable() {
-        GraphTraversal.Admin<Object, Object> traversal = __.range(Scope.local, GValue.of(LOW_NAME, LOW_VALUE), GValue.of(HIGH_NAME, HIGH_VALUE)).asAdmin();
-        assertEquals((Long) LOW_VALUE, ((RangeStepPlaceholder.RangeLocalStepPlaceholder) traversal.getSteps().get(0)).getLowRange());
-        verifyVariables(traversal, Set.of(LOW_NAME), Set.of(HIGH_NAME));
-    }
-
-    @Test
-    public void getHighShouldPinVariable() {
-        GraphTraversal.Admin<Object, Object> traversal = __.range(Scope.local, GValue.of(LOW_NAME, LOW_VALUE), GValue.of(HIGH_NAME, HIGH_VALUE)).asAdmin();
-        assertEquals((Long) HIGH_VALUE, ((RangeStepPlaceholder.RangeLocalStepPlaceholder) traversal.getSteps().get(0)).getHighRange());
-        verifyVariables(traversal, Set.of(HIGH_NAME), Set.of(LOW_NAME));
-    }
-
-    @Test
-    public void getLowHighRangeGValueFromConcreteStep() {
-        GraphTraversal.Admin<Object, Object> traversal = __.range(Scope.local, GValue.of(LOW_NAME, LOW_VALUE), GValue.of(HIGH_NAME, HIGH_VALUE)).asAdmin();
-        assertEquals((Long) LOW_VALUE, ((RangeStepPlaceholder.RangeLocalStepPlaceholder) traversal.getSteps().get(0)).asConcreteStep().getLowRange());
-        assertEquals((Long) HIGH_VALUE, ((RangeStepPlaceholder.RangeLocalStepPlaceholder) traversal.getSteps().get(0)).asConcreteStep().getHighRange());
-    }
 }