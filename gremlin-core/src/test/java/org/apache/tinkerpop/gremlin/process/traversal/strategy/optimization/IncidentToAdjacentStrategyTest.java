/*
 * Licensed to the Apache Software Foundation (ASF) under one
 * or more contributor license agreements.  See the NOTICE file
 * distributed with this work for additional information
 * regarding copyright ownership.  The ASF licenses this file
 * to you under the Apache License, Version 2.0 (the
 * "License"); you may not use this file except in compliance
 * with the License.  You may obtain a copy of the License at
 *
 * http://www.apache.org/licenses/LICENSE-2.0
 *
 * Unless required by applicable law or agreed to in writing,
 * software distributed under the License is distributed on an
 * "AS IS" BASIS, WITHOUT WARRANTIES OR CONDITIONS OF ANY
 * KIND, either express or implied.  See the License for the
 * specific language governing permissions and limitations
 * under the License.
 */
package org.apache.tinkerpop.gremlin.process.traversal.strategy.optimization;

import org.apache.tinkerpop.gremlin.process.traversal.Step;
import org.apache.tinkerpop.gremlin.process.traversal.Traversal;
import org.apache.tinkerpop.gremlin.process.traversal.Traverser;
import org.apache.tinkerpop.gremlin.process.traversal.dsl.graph.__;
import org.apache.tinkerpop.gremlin.process.traversal.step.GValue;
import org.apache.tinkerpop.gremlin.process.traversal.strategy.GValueManagerVerifier;
import org.apache.tinkerpop.gremlin.structure.Vertex;
import org.junit.Test;
import org.junit.experimental.runners.Enclosed;
import org.junit.runner.RunWith;
import org.junit.runners.Parameterized;

import java.util.Arrays;
import java.util.Set;
import java.util.function.Function;

import static org.junit.Assert.assertEquals;

/**
 * @author Daniel Kuppitz (http://gremlin.guru)
 */
@RunWith(Enclosed.class)
public class IncidentToAdjacentStrategyTest {

    @RunWith(Parameterized.class)
    public static class StandardTest {
        @Parameterized.Parameter(value = 0)
        public Traversal.Admin original;

        @Parameterized.Parameter(value = 1)
        public Traversal optimized;

        @Parameterized.Parameters(name = "{0}")
        public static Iterable<Object[]> generateTestParameters() {
            Function<Traverser<Vertex>, Vertex> lambda = Traverser::get; // to ensure same hashCode
            return Arrays.asList(new Traversal[][]{
                    {__.outE().inV(), __.out()},
                    {__.inE().outV(), __.in()},
                    {__.bothE().otherV(), __.both()},
                    {__.outE().outV(), __.outE().outV()},
                    {__.inE().inV(), __.inE().inV()},
                    {__.bothE().bothV(), __.bothE().bothV()},
                    {__.bothE().inV(), __.bothE().inV()},
                    {__.bothE().outV(), __.bothE().outV()},
                    {__.outE().otherV(), __.out()},
                    {__.inE().otherV(), __.in()},
                    {__.outE().as("a").inV(), __.outE().as("a").inV()}, // todo: this can be optimized, but requires a lot more checks
                    {__.outE().inV().path(), __.outE().inV().path()},
                    {__.outE().inV().simplePath(), __.outE().inV().simplePath()},
                    {__.outE().inV().tree(), __.outE().inV().tree()},
                    {__.outE().inV().map(lambda), __.outE().inV().map(lambda)},
                    {__.union(__.outE().inV(), __.inE().outV()).path(), __.union(__.outE().inV(), __.inE().outV()).path()},
                    {__.as("a").outE().inV().as("b"), __.as("a").out().as("b")},
                    {__.outE("link").inV(), __.out("link")},
                    {__.inE("link").outV(), __.in("link")},
                    {__.bothE("link").otherV(), __.both("link")},
            });
        }

        @Test
        public void doTest() {
<<<<<<< HEAD
            final String repr = original.getGremlinLang().getGremlin("__");
            GValueManagerVerifier.verify(original.asAdmin(), IncidentToAdjacentStrategy.instance())
=======
            final String repr = translator.translate(original.getBytecode()).getScript();
            GValueManagerVerifier.verify(original.asAdmin(), IncidentToAdjacentStrategy.instance(), Set.of(GValueReductionStrategy.instance()))
>>>>>>> e39d7951
                    .afterApplying()
                    .managerIsEmpty();
            assertEquals(repr, this.optimized, this.original);
        }
    }

    /**
     * Tests that GValueManager.copyParams is being called correctly in IncidentToAdjacentStrategy
     * such that the newly added VertexStep has the same parameters that previous one had.
     */
    @RunWith(Parameterized.class)
    public static class GValueTest {

        @Parameterized.Parameter(value = 0)
        public Traversal.Admin<?, ?> traversal;

        @Parameterized.Parameter(value = 1)
        public int expectedLabelCount;

        @Parameterized.Parameter(value = 2)
        public Set<String> expectedNames;

        @Parameterized.Parameter(value = 3)
        public Set<String> expectedValues;

        @Parameterized.Parameters(name = "{0}")
        public static Iterable<Object[]> generateTestParameters() {
            return Arrays.asList(new Object[][]{
                    {
                        __.outE(GValue.of("x", "link")).inV().asAdmin(),
                        1,
                        Set.of("x"),
                        Set.of("link")
                    },
                    {
                        __.outE(GValue.of("x", "link"), GValue.of("y", "knows"), GValue.of("z", "created")).inV().asAdmin(),
                        3,
                        Set.of("x", "y", "z"),
                        Set.of("link", "knows", "created")
                    },
                    {
                        __.inE(GValue.of("x", "link")).outV().asAdmin(),
                        1,
                        Set.of("x"),
                        Set.of("link")
                    },
                    {
                        __.inE(GValue.of("x", "link"), GValue.of("y", "knows"), GValue.of("z", "created")).outV().asAdmin(),
                        3,
                        Set.of("x", "y", "z"),
                        Set.of("link", "knows", "created")
                    },
                    {
                        __.bothE(GValue.of("x", "link")).otherV().asAdmin(),
                        1,
                        Set.of("x"),
                        Set.of("link")
                    },
                    {
                        __.bothE(GValue.of("x", "link"), GValue.of("y", "knows"), GValue.of("z", "created")).otherV().asAdmin(),
                        3,
                        Set.of("x", "y", "z"),
                        Set.of("link", "knows", "created")
                    }
            });
        }

        @Test
        public void shouldCopyGValueParameters() {
            // get reference to the start step before we apply strategies as its going to get replaced and we need
            // it to verify the before state.
            final Step step = traversal.asAdmin().getSteps().get(0);
            GValueManagerVerifier.verify(traversal, AdjacentToIncidentStrategy.instance()).
                    beforeApplying().
                        hasVariables(expectedNames).
                        isVertexStepPlaceholder(step, expectedLabelCount, expectedNames, expectedValues).
                    afterApplying().
                        hasVariables(expectedNames).
                        variablesArePreserved().
                        isVertexStepPlaceholder(traversal.getStartStep(), expectedLabelCount, expectedNames, expectedValues);
        }
    }
}<|MERGE_RESOLUTION|>--- conflicted
+++ resolved
@@ -79,13 +79,8 @@
 
         @Test
         public void doTest() {
-<<<<<<< HEAD
             final String repr = original.getGremlinLang().getGremlin("__");
-            GValueManagerVerifier.verify(original.asAdmin(), IncidentToAdjacentStrategy.instance())
-=======
-            final String repr = translator.translate(original.getBytecode()).getScript();
             GValueManagerVerifier.verify(original.asAdmin(), IncidentToAdjacentStrategy.instance(), Set.of(GValueReductionStrategy.instance()))
->>>>>>> e39d7951
                     .afterApplying()
                     .managerIsEmpty();
             assertEquals(repr, this.optimized, this.original);
