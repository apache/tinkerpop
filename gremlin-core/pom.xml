--- conflicted
+++ resolved
@@ -73,14 +73,6 @@
             </exclusions>
         </dependency>
         <dependency>
-<<<<<<< HEAD
-=======
-            <groupId>com.squareup</groupId>
-            <artifactId>javapoet</artifactId>
-            <version>${javapoet.version}</version>
-        </dependency>
-        <dependency>
->>>>>>> 5e48db85
             <groupId>net.objecthunter</groupId>
             <artifactId>exp4j</artifactId>
             <version>${exp4j.version}</version>
